--- conflicted
+++ resolved
@@ -7,8 +7,6 @@
 
 <!-- next version -->
 
-<<<<<<< HEAD
-=======
 ## v0.128.0
 
 ### 🛑 Breaking changes 🛑
@@ -49,7 +47,6 @@
 
 <!-- previous-version -->
 
->>>>>>> 6ceb1194
 ## v0.127.0
 
 ### 🛑 Breaking changes 🛑
