// Copyright The OpenTelemetry Authors
//
// Licensed under the Apache License, Version 2.0 (the "License");
// you may not use this file except in compliance with the License.
// You may obtain a copy of the License at
//
//      http://www.apache.org/licenses/LICENSE-2.0
//
// Unless required by applicable law or agreed to in writing, software
// distributed under the License is distributed on an "AS IS" BASIS,
// WITHOUT WARRANTIES OR CONDITIONS OF ANY KIND, either express or implied.
// See the License for the specific language governing permissions and
// limitations under the License.

package resourcedetectionprocessor

import (
	"context"
	"strings"
	"sync"
	"time"

	"go.opentelemetry.io/collector/component"
	"go.opentelemetry.io/collector/config/configmodels"
	"go.opentelemetry.io/collector/consumer"
	"go.opentelemetry.io/collector/processor/processorhelper"

	"github.com/open-telemetry/opentelemetry-collector-contrib/processor/resourcedetectionprocessor/internal"
	"github.com/open-telemetry/opentelemetry-collector-contrib/processor/resourcedetectionprocessor/internal/aws/ec2"
	"github.com/open-telemetry/opentelemetry-collector-contrib/processor/resourcedetectionprocessor/internal/aws/ecs"
	"github.com/open-telemetry/opentelemetry-collector-contrib/processor/resourcedetectionprocessor/internal/aws/eks"
	"github.com/open-telemetry/opentelemetry-collector-contrib/processor/resourcedetectionprocessor/internal/aws/elasticbeanstalk"
	"github.com/open-telemetry/opentelemetry-collector-contrib/processor/resourcedetectionprocessor/internal/azure"
	"github.com/open-telemetry/opentelemetry-collector-contrib/processor/resourcedetectionprocessor/internal/env"
	"github.com/open-telemetry/opentelemetry-collector-contrib/processor/resourcedetectionprocessor/internal/gcp/gce"
	"github.com/open-telemetry/opentelemetry-collector-contrib/processor/resourcedetectionprocessor/internal/gcp/gke"
	"github.com/open-telemetry/opentelemetry-collector-contrib/processor/resourcedetectionprocessor/internal/system"
)

const (
	// The value of "type" key in configuration.
	typeStr = "resourcedetection"
)

var processorCapabilities = component.ProcessorCapabilities{MutatesConsumedData: true}

type factory struct {
	resourceProviderFactory *internal.ResourceProviderFactory

	// providers stores a provider for each named processor that
	// may a different set of detectors configured.
	providers map[string]*internal.ResourceProvider
	lock      sync.Mutex
}

// NewFactory creates a new factory for ResourceDetection processor.
func NewFactory() component.ProcessorFactory {
	resourceProviderFactory := internal.NewProviderFactory(map[internal.DetectorType]internal.DetectorFactory{
		azure.TypeStr:            azure.NewDetector,
		ec2.TypeStr:              ec2.NewDetector,
		ecs.TypeStr:              ecs.NewDetector,
		eks.TypeStr:              eks.NewDetector,
		elasticbeanstalk.TypeStr: elasticbeanstalk.NewDetector,
		env.TypeStr:              env.NewDetector,
		gce.TypeStr:              gce.NewDetector,
<<<<<<< HEAD
=======
		gke.TypeStr:              gke.NewDetector,
>>>>>>> 716e0a0c
		system.TypeStr:           system.NewDetector,
	})

	f := &factory{
		resourceProviderFactory: resourceProviderFactory,
		providers:               map[string]*internal.ResourceProvider{},
	}

	return processorhelper.NewFactory(
		typeStr,
		createDefaultConfig,
		processorhelper.WithTraces(f.createTraceProcessor),
		processorhelper.WithMetrics(f.createMetricsProcessor),
		processorhelper.WithLogs(f.createLogsProcessor))
}

// Type gets the type of the Option config created by this factory.
func (*factory) Type() configmodels.Type {
	return typeStr
}

func createDefaultConfig() configmodels.Processor {
	return &Config{
		ProcessorSettings: configmodels.ProcessorSettings{
			TypeVal: typeStr,
			NameVal: typeStr,
		},
		Detectors: []string{env.TypeStr},
		Timeout:   5 * time.Second,
		Override:  true,
	}
}

func (f *factory) createTraceProcessor(
	_ context.Context,
	params component.ProcessorCreateParams,
	cfg configmodels.Processor,
	nextConsumer consumer.Traces,
) (component.TracesProcessor, error) {
	rdp, err := f.getResourceDetectionProcessor(params, cfg)
	if err != nil {
		return nil, err
	}

	return processorhelper.NewTraceProcessor(
		cfg,
		nextConsumer,
		rdp,
		processorhelper.WithCapabilities(processorCapabilities),
		processorhelper.WithStart(rdp.Start))
}

func (f *factory) createMetricsProcessor(
	_ context.Context,
	params component.ProcessorCreateParams,
	cfg configmodels.Processor,
	nextConsumer consumer.Metrics,
) (component.MetricsProcessor, error) {
	rdp, err := f.getResourceDetectionProcessor(params, cfg)
	if err != nil {
		return nil, err
	}

	return processorhelper.NewMetricsProcessor(
		cfg,
		nextConsumer,
		rdp,
		processorhelper.WithCapabilities(processorCapabilities),
		processorhelper.WithStart(rdp.Start))
}

func (f *factory) createLogsProcessor(
	_ context.Context,
	params component.ProcessorCreateParams,
	cfg configmodels.Processor,
	nextConsumer consumer.Logs,
) (component.LogsProcessor, error) {
	rdp, err := f.getResourceDetectionProcessor(params, cfg)
	if err != nil {
		return nil, err
	}

	return processorhelper.NewLogsProcessor(
		cfg,
		nextConsumer,
		rdp,
		processorhelper.WithCapabilities(processorCapabilities),
		processorhelper.WithStart(rdp.Start))
}

func (f *factory) getResourceDetectionProcessor(
	params component.ProcessorCreateParams,
	cfg configmodels.Processor,
) (*resourceDetectionProcessor, error) {
	oCfg := cfg.(*Config)

	provider, err := f.getResourceProvider(params, cfg.Name(), oCfg.Timeout, oCfg.Detectors, oCfg.DetectorConfig)
	if err != nil {
		return nil, err
	}

	return &resourceDetectionProcessor{
		provider: provider,
		override: oCfg.Override,
	}, nil
}

func (f *factory) getResourceProvider(
	params component.ProcessorCreateParams,
	processorName string,
	timeout time.Duration,
	configuredDetectors []string,
	detectorConfigs DetectorConfig,
) (*internal.ResourceProvider, error) {
	f.lock.Lock()
	defer f.lock.Unlock()

	if provider, ok := f.providers[processorName]; ok {
		return provider, nil
	}

	detectorTypes := make([]internal.DetectorType, 0, len(configuredDetectors))
	for _, key := range configuredDetectors {
		detectorTypes = append(detectorTypes, internal.DetectorType(strings.TrimSpace(key)))
	}

	provider, err := f.resourceProviderFactory.CreateResourceProvider(params, timeout, &detectorConfigs, detectorTypes...)
	if err != nil {
		return nil, err
	}

	f.providers[processorName] = provider
	return provider, nil
}<|MERGE_RESOLUTION|>--- conflicted
+++ resolved
@@ -63,10 +63,7 @@
 		elasticbeanstalk.TypeStr: elasticbeanstalk.NewDetector,
 		env.TypeStr:              env.NewDetector,
 		gce.TypeStr:              gce.NewDetector,
-<<<<<<< HEAD
-=======
 		gke.TypeStr:              gke.NewDetector,
->>>>>>> 716e0a0c
 		system.TypeStr:           system.NewDetector,
 	})
 
