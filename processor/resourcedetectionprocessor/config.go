--- conflicted
+++ resolved
@@ -47,17 +47,9 @@
 	// HTTP client settings for the detector
 	// Timeout default is 5s
 	confighttp.ClientConfig `mapstructure:",squash"`
-<<<<<<< HEAD
-=======
-	// Attributes is an allowlist of attributes to add.
-	// If a supplied attribute is not a valid attribute of a supplied detector it will be ignored.
-	//
-	// Deprecated: Please use detector's resource_attributes config instead
-	Attributes []string `mapstructure:"attributes"`
 	// If > 0, periodically re-run detection for all configured detectors.
 	// When 0 (default), no periodic refresh occurs.
 	RefreshInterval time.Duration `mapstructure:"refresh_interval"`
->>>>>>> e84c25a7
 }
 
 // DetectorConfig contains user-specified configurations unique to all individual detectors
