# Resource Detection Processor

<!-- status autogenerated section -->
| Status        |           |
| ------------- |-----------|
| Stability     | [development]: profiles   |
|               | [beta]: traces, metrics, logs   |
| Distributions | [contrib], [k8s] |
| Issues        | [![Open issues](https://img.shields.io/github/issues-search/open-telemetry/opentelemetry-collector-contrib?query=is%3Aissue%20is%3Aopen%20label%3Aprocessor%2Fresourcedetection%20&label=open&color=orange&logo=opentelemetry)](https://github.com/open-telemetry/opentelemetry-collector-contrib/issues?q=is%3Aopen+is%3Aissue+label%3Aprocessor%2Fresourcedetection) [![Closed issues](https://img.shields.io/github/issues-search/open-telemetry/opentelemetry-collector-contrib?query=is%3Aissue%20is%3Aclosed%20label%3Aprocessor%2Fresourcedetection%20&label=closed&color=blue&logo=opentelemetry)](https://github.com/open-telemetry/opentelemetry-collector-contrib/issues?q=is%3Aclosed+is%3Aissue+label%3Aprocessor%2Fresourcedetection) |
| Code coverage | [![codecov](https://codecov.io/github/open-telemetry/opentelemetry-collector-contrib/graph/main/badge.svg?component=processor_resourcedetection)](https://app.codecov.io/gh/open-telemetry/opentelemetry-collector-contrib/tree/main/?components%5B0%5D=processor_resourcedetection&displayType=list) |
| [Code Owners](https://github.com/open-telemetry/opentelemetry-collector-contrib/blob/main/CONTRIBUTING.md#becoming-a-code-owner)    | [@Aneurysm9](https://www.github.com/Aneurysm9), [@dashpole](https://www.github.com/dashpole) |

[development]: https://github.com/open-telemetry/opentelemetry-collector/blob/main/docs/component-stability.md#development
[beta]: https://github.com/open-telemetry/opentelemetry-collector/blob/main/docs/component-stability.md#beta
[contrib]: https://github.com/open-telemetry/opentelemetry-collector-releases/tree/main/distributions/otelcol-contrib
[k8s]: https://github.com/open-telemetry/opentelemetry-collector-releases/tree/main/distributions/otelcol-k8s
<!-- end autogenerated section -->

The resource detection processor can be used to detect resource information from the host,
in a format that conforms to the [OpenTelemetry resource semantic conventions](https://github.com/open-telemetry/semantic-conventions/tree/main/docs/resource), and append or
override the resource value in telemetry data with this information.

> **Note**
>
> If a configured resource detector fails in some way, the error it returns to the processor will be logged, and the collector will continue to run. This behavior is configurable using a feature gate, however the error behavior of each independent resource detector may vary.
>
> This feature can be controlled with [feature gate](https://github.com/open-telemetry/opentelemetry-collector/tree/main/featuregate) `processor.resourcedetection.propagateerrors`. It is currently disabled by default (alpha stage).
>
>  Example of how to enable it:
> ```shell-session
> $ otelcol --config=config.yaml --feature-gates=processor.resourcedetection.propagateerrors
> ```

## Supported detectors

### Environment Variable

Reads resource information from the `OTEL_RESOURCE_ATTRIBUTES` environment
variable. This is expected to be in the format `<key1>=<value1>,<key2>=<value2>,...`, the
details of which are currently pending confirmation in the OpenTelemetry specification.

Example:

```yaml
processors:
  resourcedetection/env:
    detectors: [env]
    timeout: 2s
    override: false
```

### System metadata

Note: use the Docker detector (see below) if running the Collector as a Docker container.

Queries the host machine to retrieve the system related resource attributes. The list of the
populated resource attributes can be found at [System Detector Resource Attributes](./internal/system/documentation.md).

By default `host.name` is being set to FQDN if possible, and a hostname provided by OS used as fallback.
This logic can be changed with `hostname_sources` configuration which is set to `["dns", "os"]` by default.

Use the following config to avoid getting FQDN and apply hostname provided by OS only:

```yaml
processors:
  resourcedetection/system:
    detectors: ["system"]
    system:
      hostname_sources: ["os"]
```

* all valid options for `hostname_sources`:
    * "dns"
    * "os"
    * "cname"
    * "lookup"

#### Hostname Sources

##### dns

The "dns" hostname source uses multiple sources to get the fully qualified domain name. First, it looks up the
host name in the local machine's `hosts` file. If that fails, it looks up the CNAME. Lastly, if that fails,
it does a reverse DNS query. Note: this hostname source may produce unreliable results on Windows. To produce
a FQDN, Windows hosts might have better results using the "lookup" hostname source, which is mentioned below.

##### os

The "os" hostname source provides the hostname provided by the local machine's kernel.

##### cname

The "cname" hostname source provides the canonical name, as provided by net.LookupCNAME in the Go standard library.
Note: this hostname source may produce unreliable results on Windows.

##### lookup

The "lookup" hostname source does a reverse DNS lookup of the current host's IP address.

### Docker metadata

Queries the Docker daemon to retrieve resource attributes from the host machine.
The list of the populated resource attributes can
be found at [Docker Detector Resource Attributes](./internal/docker/documentation.md).

You need to mount the Docker socket (`/var/run/docker.sock` on Linux) to contact the Docker daemon.
Docker detection does not work on macOS.

Example:

```yaml
processors:
  resourcedetection/docker:
    detectors: [env, docker]
    timeout: 2s
    override: false
```

### Heroku metadata

When [Heroku dyno metadata is active](https://devcenter.heroku.com/articles/dyno-metadata), Heroku applications publish information through environment variables.

We map these environment variables to resource attributes as follows:

| Dyno metadata environment variable | Resource attribute                  |
|------------------------------------|-------------------------------------|
| `HEROKU_APP_ID`                    | `heroku.app.id`                     |
| `HEROKU_APP_NAME`                  | `service.name`                      |
| `HEROKU_DYNO_ID`                   | `service.instance.id`               |
| `HEROKU_RELEASE_CREATED_AT`        | `heroku.release.creation_timestamp` |
| `HEROKU_RELEASE_VERSION`           | `service.version`                   |
| `HEROKU_SLUG_COMMIT`               | `heroku.release.commit`             |

For more information, see the [Heroku cloud provider documentation](https://github.com/open-telemetry/semantic-conventions/blob/main/docs/resource/cloud-provider/heroku.md) under the [OpenTelemetry specification semantic conventions](https://github.com/open-telemetry/semantic-conventions).

The list of the populated resource attributes can be found at [Heroku Detector Resource Attributes](./internal/heroku/documentation.md).

```yaml
processors:
  resourcedetection/heroku:
    detectors: [env, heroku]
    timeout: 2s
    override: false
```

### GCP Metadata

Uses the [Google Cloud Client Libraries for Go](https://github.com/googleapis/google-cloud-go)
to read resource information from the [metadata server](https://cloud.google.com/compute/docs/storing-retrieving-metadata) and environment variables to detect which GCP platform the
application is running on, and detect the appropriate attributes for that platform. Regardless
of the GCP platform the application is running on, use the gcp detector:

Example:

```yaml
processors:
  resourcedetection/gcp:
    detectors: [env, gcp]
    timeout: 2s
    override: false
```

The list of the populated resource attributes can be found at [GCP Detector Resource Attributes](./internal/gcp/documentation.md).

#### GCE Metadata

    * cloud.provider ("gcp")
    * cloud.platform ("gcp_compute_engine")
    * cloud.account.id (project id)
    * cloud.region  (e.g. us-central1)
    * cloud.availability_zone (e.g. us-central1-c)
    * host.id (instance id)
    * host.name (instance name)
    * host.type (machine type)
    * (optional) gcp.gce.instance.hostname
    * (optional) gcp.gce.instance.name

#### GKE Metadata

    * cloud.provider ("gcp")
    * cloud.platform ("gcp_kubernetes_engine")
    * cloud.account.id (project id)
    * cloud.region (only for regional GKE clusters; e.g. "us-central1")
    * cloud.availability_zone (only for zonal GKE clusters; e.g. "us-central1-c")
    * k8s.cluster.name
    * host.id (instance id)
    * host.name (instance name; only when workload identity is disabled)

One known issue is when GKE workload identity is enabled, the GCE metadata endpoints won't be available, thus the GKE resource detector won't be
able to determine `host.name`. In that case, users are encouraged to set `host.name` from either:
- `node.name` through the downward API with the `env` detector
- obtaining the Kubernetes node name from the Kubernetes API (with `k8s.io/client-go`)

#### Google Cloud Run Services Metadata

    * cloud.provider ("gcp")
    * cloud.platform ("gcp_cloud_run")
    * cloud.account.id (project id)
    * cloud.region (e.g. "us-central1")
    * faas.id (instance id)
    * faas.name (service name)
    * faas.version (service revision)

#### Cloud Run Jobs Metadata

    * cloud.provider ("gcp")
    * cloud.platform ("gcp_cloud_run")
    * cloud.account.id (project id)
    * cloud.region (e.g. "us-central1")
    * faas.id (instance id)
    * faas.name (service name)
    * gcp.cloud_run.job.execution ("my-service-ajg89")
    * gcp.cloud_run.job.task_index ("0")

#### Google Cloud Functions Metadata

    * cloud.provider ("gcp")
    * cloud.platform ("gcp_cloud_functions")
    * cloud.account.id (project id)
    * cloud.region (e.g. "us-central1")
    * faas.id (instance id)
    * faas.name (function name)
    * faas.version (function version)

#### Google App Engine Metadata

    * cloud.provider ("gcp")
    * cloud.platform ("gcp_app_engine")
    * cloud.account.id (project id)
    * cloud.region (e.g. "us-central1")
    * cloud.availability_zone (e.g. "us-central1-c")
    * faas.id (instance id)
    * faas.name (service name)
    * faas.version (service version)

### AWS EC2

Uses [AWS SDK for Go](https://docs.aws.amazon.com/sdk-for-go/api/aws/ec2metadata/) to read resource information
from the [EC2 instance metadata API](https://docs.aws.amazon.com/AWSEC2/latest/UserGuide/ec2-instance-metadata.html) to retrieve related resource attributes:

The list of the populated resource attributes can be found at [EC2 Detector Resource Attributes](./internal/aws/ec2/documentation.md).

It also can optionally gather tags for the EC2 instance that the collector is running on.
Note that in order to fetch EC2 tags, the IAM role assigned to the EC2 instance must have a policy that includes the `ec2:DescribeTags` permission.

EC2 custom configuration example:
```yaml
processors:
  resourcedetection/ec2:
    detectors: ["ec2"]
    ec2:
      # A list of regex's to match tag keys to add as resource attributes can be specified
      tags:
        - ^tag1$
        - ^tag2$
        - ^label.*$
```

If you are using a proxy server on your EC2 instance, it's important that you exempt requests for instance metadata as [described in the AWS cli user guide](https://github.com/awsdocs/aws-cli-user-guide/blob/a2393582590b64bd2a1d9978af15b350e1f9eb8e/doc_source/cli-configure-proxy.md#using-a-proxy-on-amazon-ec2-instances). Failing to do so can result in proxied or missing instance data.

If the instance is part of AWS ParallelCluster and the detector is failing to connect to the metadata server, check the iptable and make sure the chain `PARALLELCLUSTER_IMDS` contains a rule that allows OTEL user to access `169.254.169.254/32`

In some cases, you might need to change the behavior of the AWS metadata client from the [standard retryer](https://docs.aws.amazon.com/sdk-for-go/v2/developer-guide/configure-retries-timeouts.html)

By default, the client retries 3 times with a max backoff delay of 20s.

We offer a limited set of options to override those defaults specifically, such that you can set the client to retry 10 times, for up to 5 minutes, for example:

```yaml
processors:
  resourcedetection/ec2:
    detectors: ["ec2"]
    ec2:
      max_attempts: 10
      max_backoff: 5m
```

The EC2 detector will report an error in logs if the EC2 metadata endpoint is unavailable. You can configure the detector to instead fail with this flag:

```yaml
processors:
  resourcedetection/ec2:
    detectors: ["ec2"]
    ec2:
      fail_on_missing_metadata: true
```

### Amazon ECS

Queries the [Task Metadata Endpoint](https://docs.aws.amazon.com/AmazonECS/latest/developerguide/task-metadata-endpoint.html) (TMDE) to record information about the current ECS Task. Only TMDE V4 and V3 are supported.

The list of the populated resource attributes can be found at [ECS Detector Resource Attributes](./internal/aws/ecs/documentation.md).

Example:

```yaml
processors:
  resourcedetection/ecs:
    detectors: [env, ecs]
    timeout: 2s
    override: false
```

### Amazon Elastic Beanstalk

Reads the AWS X-Ray configuration file available on all Beanstalk instances with [X-Ray Enabled](https://docs.aws.amazon.com/elasticbeanstalk/latest/dg/environment-configuration-debugging.html).

The list of the populated resource attributes can be found at [Elastic Beanstalk Detector Resource Attributes](./internal/aws/elasticbeanstalk/documentation.md).

Example:

```yaml
processors:
  resourcedetection/elastic_beanstalk:
    detectors: [env, elastic_beanstalk]
    timeout: 2s
    override: false
```

### Amazon EKS

This detector reads resource information from the [EC2 instance metadata service](https://docs.aws.amazon.com/AWSEC2/latest/UserGuide/ec2-instance-metadata.html) to retrieve related resource attributes.
If IMDS is not available, (example: EKS-AutoMode and POD not on the hostnetwork), it falls back to a combination of [Kubernetes API](https://kubernetes.io/docs/reference/generated/kubernetes-api/v1.25/#-strong-kubernetes-api-v1-25-strong-)
and [EC2 API](https://docs.aws.amazon.com/AWSEC2/latest/APIReference/API_DescribeInstances.html) to retrieve related resource attributes.

EC2 API requires the `EC2:DescribeInstances` permission to be granted to the IAM role. If IMDS is not accessible, ex: EKS-AutoMode, you can use [POD Identity](https://docs.aws.amazon.com/eks/latest/userguide/pod-identities.html).

The list of the populated resource attributes can be found at [EKS Detector Resource Attributes](./internal/aws/eks/documentation.md).

Example:

```yaml
processors:
  resourcedetection/eks:
    detectors: [env, eks]
    timeout: 15s
    override: false
```

#### Cluster Name

Cluster name detection is disabled by default, and can be enabled with the
following configuration:

```yaml
processors:
  resourcedetection/eks:
    detectors: [env, eks]
    timeout: 15s
    override: false
    eks:
      resource_attributes:
        k8s.cluster.name:
          enabled: true
```

Note: The kubernetes cluster name is only available when running on EC2 instances, and requires permission to run the `EC2:DescribeInstances` [action](https://docs.aws.amazon.com/AWSEC2/latest/APIReference/API_DescribeInstances.html).
If you see an error with the message `context deadline exceeded`, please increase the timeout setting in your config.

#### Node Name Env Variable
When using the EC2 API and the Kubernetes API to retrieve resource attributes, the node name is needed. The node name is extracted from the env variable you define on the pod.
The node name env variable that contains the node name value can be set using the `node_from_env_var` option:

```yaml
processors:
  resourcedetection/eks:
    detectors: [eks]
    timeout: 15s
    override: false
    eks:
      node_from_env_var: K8S_NODE_NAME
```
In this example, the env variable `K8S_NODE_NAME` will hold the actual node name and can be set in the pod spec using the downward API.

```yaml
        env:
          - name: K8S_NODE_NAME
            valueFrom:
              fieldRef:
                fieldPath: spec.nodeName
```

### AWS Lambda

Uses the AWS Lambda [runtime environment variables](https://docs.aws.amazon.com/lambda/latest/dg/configuration-envvars.html#configuration-envvars-runtime)
to retrieve related resource attributes.

The list of the populated resource attributes can be found at [Lambda Detector Resource Attributes](./internal/aws/lambda/documentation.md).

Example:

```yaml
processors:
  resourcedetection/lambda:
    detectors: [env, lambda]
    timeout: 0.2s
    override: false
```

### Azure

Queries the [Azure Instance Metadata Service](https://aka.ms/azureimds) to retrieve related attributes.

The list of the populated resource attributes can be found at [Azure Detector Resource Attributes](./internal/azure/documentation.md).

Example:

```yaml
processors:
  resourcedetection/azure:
    detectors: [env, azure]
    timeout: 2s
    override: false
```

It also can optionally gather tags from the Azure instance that the Collector is running on.

Azure custom configuration example:

```yaml
processors:
  resourcedetection/azure:
    detectors: ["azure"]
    azure:
      # A list of regex's to match tag keys to add as resource attributes can be specified
      tags:
        - ^tag1$
        - ^tag2$
        - ^label.*$
```

Matched tags are added as:

    * azure.tags.<tag name>

### Azure AKS

The list of the populated resource attributes can be found at [AKS Detector Resource Attributes](./internal/azure/aks/documentation.md).

```yaml
processors:
  resourcedetection/aks:
    detectors: [env, aks]
    timeout: 2s
    override: false
```

#### Cluster Name

Cluster name detection is disabled by default, and can be enabled with the
following configuration:

```yaml
processors:
  resourcedetection/aks:
    detectors: [aks]
    timeout: 2s
    override: false
    aks:
      resource_attributes:
        k8s.cluster.name:
          enabled: true
```

Azure AKS cluster name is derived from the Azure Instance Metadata Service's (IMDS) infrastructure resource group field. This field contains the resource group and name of the cluster, separated by underscores. e.g: `MC_<resource group>_<cluster name>_<location>`.

Example:
  - Resource group: my-resource-group
  - Cluster name:   my-cluster
  - Location:       eastus
  - Generated name: MC_my-resource-group_my-cluster_eastus

The cluster name is detected if it does not contain underscores and if a custom infrastructure resource group name was not used.

If accurate parsing cannot be performed, the infrastructure resource group value is returned. This value can be used to uniquely identify the cluster, as Azure will not allow users to create multiple clusters with the same infrastructure resource group name.

### Consul

Queries a [consul agent](https://www.consul.io/docs/agent) and reads its [configuration endpoint](https://www.consul.io/api-docs/agent#read-configuration) to retrieve related resource attributes:

The list of the populated resource attributes can be found at [Consul Detector Resource Attributes](./internal/consul/documentation.md).

In addition to:

  * *exploded consul metadata* - reads all key:value pairs in [consul metadata](https://www.consul.io/docs/agent/options#_node_meta) into label:labelvalue pairs.

```yaml
processors:
  resourcedetection/consul:
    detectors: [env, consul]
    timeout: 2s
    override: false
```

### Kubeadm Metadata

Queries the K8S API server to retrieve kubeadm resource attributes:

The list of the populated resource attributes can be found at [kubeadm Detector Resource Attributes](./internal/kubeadm/documentation.md).

---

### Oracle Cloud Infrastructure (OCI) metadata

Queries the [Oracle Cloud Infrastructure (OCI) metadata service](https://docs.oracle.com/en-us/iaas/Content/Compute/Tasks/gettingmetadata.htm)
to retrieve resource attributes related to the OCI instance environment.

The list of the populated resource attributes can be found at [OracleCloud Detector Resource Attributes](./internal/oraclecloud/documentation.md).

Example:

```yaml
processors:
  resourcedetection/oraclecloud:
    detectors: [env, oraclecloud]
    timeout: 2s
    override: false
```

**Populated resource attributes:**
- `cloud.provider`
- `cloud.platform`
- `cloud.region`
- `cloud.availability_zone`
- `host.id`
- `host.name`
- `host.type`
- `k8s.cluster.name`

See [internal/oraclecloud/documentation.md](./internal/oraclecloud/documentation.md) for detailed attribute definitions.

---

The following permissions are required:
```yaml
apiVersion: rbac.authorization.k8s.io/v1
kind: Role
metadata:
  name: otel-collector
  namespace: kube-system
rules:
  - apiGroups: [""]
    resources: ["configmaps"]
    resourceNames: ["kubeadm-config"]
    verbs: ["get"]
  - apiGroups: [""]
    resources: ["namespaces"]
    resourceNames: ["kube-system"]
    verbs: ["get"]
---
apiVersion: rbac.authorization.k8s.io/v1
kind: RoleBinding
metadata:
  name: otel-collector-rolebinding
  namespace: kube-system
subjects:
- kind: ServiceAccount
  name: default
  namespace: default
roleRef:
  kind: Role
  name: otel-collector
  apiGroup: rbac.authorization.k8s.io
```

| Name | Type | Required | Default         | Docs                                                                                                                                                                                                                                   |
| ---- | ---- |----------|-----------------|----------------------------------------------------------------------------------------------------------------------------------------------------------------------------------------------------------------------------------------|
| auth_type | string | No       | `serviceAccount` | How to authenticate to the K8s API server.  This can be one of `none` (for no auth), `serviceAccount` (to use the standard service account token provided to the agent pod), or `kubeConfig` to use credentials from `~/.kube/config`. |

### K8S Node Metadata

Queries the K8S api server to retrieve node resource attributes.

The list of the populated resource attributes can be found at [k8snode Detector Resource Attributes](./internal/k8snode/documentation.md).

The following permissions are required:
```yaml
kind: ClusterRole
metadata:
  name: otel-collector
rules:
  - apiGroups: [""]
    resources: ["nodes"]
    verbs: ["get", "list"]
```

| Name | Type | Required | Default         | Docs                                                                                                                                                                                                                                   |
| ---- | ---- |----------|-----------------|----------------------------------------------------------------------------------------------------------------------------------------------------------------------------------------------------------------------------------------|
| auth_type | string | No       | `serviceAccount` | How to authenticate to the K8s API server.  This can be one of `none` (for no auth), `serviceAccount` (to use the standard service account token provided to the agent pod), or `kubeConfig` to use credentials from `~/.kube/config`. |
| node_from_env_var | string | Yes      | `K8S_NODE_NAME` | The environment variable name that holds the name of the node to retrieve metadata from. Default value is `K8S_NODE_NAME`. You can set the env dynamically on the workload definition using the downward API; see example              |

#### Example using the default `node_from_env_var` option:

```yaml
processors:
  resourcedetection/k8snode:
    detectors: [k8snode]
```
and add this to your workload:
```yaml
        env:
          - name: K8S_NODE_NAME
            valueFrom:
              fieldRef:
                fieldPath: spec.nodeName
```

#### Example using a custom variable `node_from_env_var` option:
```yaml
processors:
  resourcedetection/k8snode:
    detectors: [k8snode]
    k8snode:
      node_from_env_var: "my_custom_var"
```
and add this to your workload:
```yaml
        env:
          - name: my_custom_var
            valueFrom:
              fieldRef:
                fieldPath: spec.nodeName
```

### OpenShift

Queries the OpenShift and Kubernetes API to retrieve related resource attributes.

The list of the populated resource attributes can be found at [OpenShift Detector Resource Attributes](./internal/openshift/documentation.md).

The following permissions are required:
```yaml
kind: ClusterRole
metadata:
  name: otel-collector
rules:
- apiGroups: ["config.openshift.io"]
  resources: ["infrastructures", "infrastructures/status"]
  verbs: ["get", "watch", "list"]
```

By default, the API address is determined from the environment variables `KUBERNETES_SERVICE_HOST`, `KUBERNETES_SERVICE_PORT` and the service token is read from `/var/run/secrets/kubernetes.io/serviceaccount/token`.
If TLS is not explicit disabled and no `ca_file` is configured `/var/run/secrets/kubernetes.io/serviceaccount/ca.crt` is used.
The determination of the API address, ca_file and the service token is skipped if they are set in the configuration.

Example:

```yaml
processors:
  resourcedetection/openshift:
    detectors: [openshift]
    timeout: 2s
    override: false
    openshift: # optional
      address: "https://api.example.com"
      token: "token"
      tls:
        insecure: false
        ca_file: "/var/run/secrets/kubernetes.io/serviceaccount/ca.crt"
```

See: [TLS Configuration Settings](https://github.com/open-telemetry/opentelemetry-collector/blob/main/config/configtls/README.md) for the full set of available options.

### Dynatrace

Loads resource information from the `dt_host_metadata.properties` file which is located in
the `/var/lib/dynatrace/enrichment` (on *nix systems) or `%ProgramData%\dynatrace\enrichment` (on Windows) directories.
If present in the file, the following attributes will be added:

- `dt.entity.host`
- `host.name`

The Dynatrace detector does not require any additional configuration, other than being added to the list of detectors.

Example:

```yaml
processors:
  resourcedetection/dynatrace:
    override: false
    detectors: [dynatrace]
```

It is strongly recommended to use the `override: false` configuration option, to prevent the detector from overwriting
existing resource attributes.
If the Dynatrace host entity identifier attribute `dt.entity.host` or `host.name` are already present on incoming data as it is sent from
other sources to the collector, then these describe the monitored entity in the best way.
Overriding these with the collector's own identifier would instead make the telemetry appear as if it was coming from the collector
or the collector's host instead, which might be inaccurate.

### Hetzner

Uses the [Hetzner metadata API](https://docs.hetzner.cloud/reference/cloud#server-metadata) to read resource information from the instance metadata service and populate related resource attributes.

The list of the populated resource attributes can be found at [Hetzner Detector Resource Attributes](./internal/hetzner/documentation.md).

Hetzner custom configuration example:

```yaml
processors:
  resourcedetection/hetzner:
    detectors: ["hetzner"]
```

### Akamai

Uses the [Akamai metadata API](https://techdocs.akamai.com/cloud-computing/docs/metadata-service-api) to read resource information from the instance metadata service and populate related resource attributes.

The list of the populated resource attributes can be found at [Akamai Detector Resource Attributes](./internal/akamai/documentation.md).

Akamai custom configuration example:

```yaml
processors:
  resourcedetection/akamai:
    detectors: ["akamai"]
```

### Scaleway

Uses the Scaleway metadata API to read resource information from the instance metadata service and populate related resource attributes.

The list of the populated resource attributes can be found at [Scaleway Detector Resource Attributes](./internal/scaleway/documentation.md).

Scaleway custom configuration example:

```yaml
processors:
  resourcedetection/scaleway:
    detectors: ["scaleway"]
```

### Vultr

Uses the [Vultr metadata API](https://www.vultr.com/metadata/) to read resource information from the instance metadata service and populate related resource attributes.

The list of the populated resource attributes can be found at [Vultr Detector Resource Attributes](./internal/vultr/documentation.md).

Vultr custom configuration example:

```yaml
processors:
  resourcedetection/vultr:
    detectors: ["vultr"]
```

The Vultr detector will report an error in logs if the metadata endpoint is unavailable. You can configure the detector to instead fail with this flag:

```yaml
processors:
  resourcedetection/vultr:
    detectors: ["vultr"]
    vultr:
      fail_on_missing_metadata: true
```

## Configuration

```yaml
<<<<<<< HEAD
# a list of resource detectors to run, valid options are: "env", "system", "gcp", "ec2", "ecs", "elastic_beanstalk", "eks", "lambda", "azure", "heroku", "openshift", "dynatrace", "hetzner", "akamai", "scaleway", "vultr"
=======
# a list of resource detectors to run, valid options are: "env", "system", "gcp", "ec2", "ecs", "elastic_beanstalk", "eks", "lambda", "azure", "aks", "heroku", "openshift", "dynatrace", "consul", "docker", "k8snode, "kubeadm", "hetzner", "akamai", "scaleway", "vultr", "oraclecloud"
>>>>>>> 892f52da
detectors: [ <string> ]
# determines if existing resource attributes should be overridden or preserved, defaults to true
override: <bool>
# how often resource detection should be refreshed; if unset, detection runs only once at startup
refresh_interval: <duration>
# [DEPRECATED] When included, only attributes in the list will be appended.  Applies to all detectors.
attributes: [ <string> ]
```

Moreover, you have the ability to specify which detector should collect each attribute with `resource_attributes` option. An example of such a configuration is:

```yaml
resourcedetection:
  detectors: [system, ec2]
  system:
    resource_attributes:
      host.name:
        enabled: true
      host.id:
        enabled: false
  ec2:
    resource_attributes:
      host.name:
        enabled: false
      host.id:
        enabled: true
```

### Migration from attributes to resource_attributes

The `attributes` option is deprecated and will be removed soon, from now on you should enable/disable attributes through `resource_attributes`.
For example, this config:

```yaml
resourcedetection:
  detectors: [system]
  attributes: ['host.name', 'host.id']
```

can be replaced with:

```yaml
resourcedetection:
  detectors: [system]
  system:
    resource_attributes:
      host.name:
        enabled: true
      host.id:
        enabled: true
      os.type:
        enabled: false
```

## Ordering

Note that if multiple detectors are inserting the same attribute name, the first detector to insert wins. For example if you had `detectors: [eks, ec2]` then `cloud.platform` will be `aws_eks` instead of `ec2`. The below ordering is recommended.

### AWS

* lambda
* elastic_beanstalk
* eks
* ecs
* ec2

The full list of settings exposed for this extension are documented in [config.go](./config.go)
with detailed sample configurations in [testdata/config.yaml](./testdata/config.yaml).<|MERGE_RESOLUTION|>--- conflicted
+++ resolved
@@ -757,11 +757,7 @@
 ## Configuration
 
 ```yaml
-<<<<<<< HEAD
-# a list of resource detectors to run, valid options are: "env", "system", "gcp", "ec2", "ecs", "elastic_beanstalk", "eks", "lambda", "azure", "heroku", "openshift", "dynatrace", "hetzner", "akamai", "scaleway", "vultr"
-=======
 # a list of resource detectors to run, valid options are: "env", "system", "gcp", "ec2", "ecs", "elastic_beanstalk", "eks", "lambda", "azure", "aks", "heroku", "openshift", "dynatrace", "consul", "docker", "k8snode, "kubeadm", "hetzner", "akamai", "scaleway", "vultr", "oraclecloud"
->>>>>>> 892f52da
 detectors: [ <string> ]
 # determines if existing resource attributes should be overridden or preserved, defaults to true
 override: <bool>
