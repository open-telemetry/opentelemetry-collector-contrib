# Resource Detection Processor

<!-- status autogenerated section -->
| Status        |           |
| ------------- |-----------|
| Stability     | [development]: profiles   |
|               | [beta]: traces, metrics, logs   |
| Distributions | [contrib], [k8s] |
| Issues        | [![Open issues](https://img.shields.io/github/issues-search/open-telemetry/opentelemetry-collector-contrib?query=is%3Aissue%20is%3Aopen%20label%3Aprocessor%2Fresourcedetection%20&label=open&color=orange&logo=opentelemetry)](https://github.com/open-telemetry/opentelemetry-collector-contrib/issues?q=is%3Aopen+is%3Aissue+label%3Aprocessor%2Fresourcedetection) [![Closed issues](https://img.shields.io/github/issues-search/open-telemetry/opentelemetry-collector-contrib?query=is%3Aissue%20is%3Aclosed%20label%3Aprocessor%2Fresourcedetection%20&label=closed&color=blue&logo=opentelemetry)](https://github.com/open-telemetry/opentelemetry-collector-contrib/issues?q=is%3Aclosed+is%3Aissue+label%3Aprocessor%2Fresourcedetection) |
| Code coverage | [![codecov](https://codecov.io/github/open-telemetry/opentelemetry-collector-contrib/graph/main/badge.svg?component=processor_resourcedetection)](https://app.codecov.io/gh/open-telemetry/opentelemetry-collector-contrib/tree/main/?components%5B0%5D=processor_resourcedetection&displayType=list) |
| [Code Owners](https://github.com/open-telemetry/opentelemetry-collector-contrib/blob/main/CONTRIBUTING.md#becoming-a-code-owner)    | [@Aneurysm9](https://www.github.com/Aneurysm9), [@dashpole](https://www.github.com/dashpole) |

[development]: https://github.com/open-telemetry/opentelemetry-collector/blob/main/docs/component-stability.md#development
[beta]: https://github.com/open-telemetry/opentelemetry-collector/blob/main/docs/component-stability.md#beta
[contrib]: https://github.com/open-telemetry/opentelemetry-collector-releases/tree/main/distributions/otelcol-contrib
[k8s]: https://github.com/open-telemetry/opentelemetry-collector-releases/tree/main/distributions/otelcol-k8s
<!-- end autogenerated section -->

The resource detection processor can be used to detect resource information from the host,
in a format that conforms to the [OpenTelemetry resource semantic conventions](https://github.com/open-telemetry/semantic-conventions/tree/main/docs/resource), and append or
override the resource value in telemetry data with this information.

> **Note**
>
> If a configured resource detector fails in some way, the error it returns to the processor will be logged, and the collector will continue to run. This behavior is configurable using a feature gate, however the error behavior of each independent resource detector may vary.
>
> This feature can be controlled with [feature gate](https://github.com/open-telemetry/opentelemetry-collector/tree/main/featuregate) `processor.resourcedetection.propagateerrors`. It is currently disabled by default (alpha stage).
>
>  Example of how to enable it:
> ```shell-session
> $ otelcol --config=config.yaml --feature-gates=processor.resourcedetection.propagateerrors
> ```

## Supported detectors

### Environment Variable

Reads resource information from the `OTEL_RESOURCE_ATTRIBUTES` environment
variable. This is expected to be in the format `<key1>=<value1>,<key2>=<value2>,...`, the
details of which are currently pending confirmation in the OpenTelemetry specification.

Example:

```yaml
processors:
  resourcedetection/env:
    detectors: [env]
    timeout: 2s
    override: false
```

### System metadata

Note: use the Docker detector (see below) if running the Collector as a Docker container.

Queries the host machine to retrieve the system related resource attributes. The list of the
populated resource attributes can be found at [System Detector Resource Attributes](./internal/system/documentation.md).

By default `host.name` is being set to FQDN if possible, and a hostname provided by OS used as fallback.
This logic can be changed with `hostname_sources` configuration which is set to `["dns", "os"]` by default.

Use the following config to avoid getting FQDN and apply hostname provided by OS only:

```yaml
processors:
  resourcedetection/system:
    detectors: ["system"]
    system:
      hostname_sources: ["os"]
```

* all valid options for `hostname_sources`:
    * "dns"
    * "os"
    * "cname"
    * "lookup"

#### Hostname Sources

##### dns

The "dns" hostname source uses multiple sources to get the fully qualified domain name. First, it looks up the
host name in the local machine's `hosts` file. If that fails, it looks up the CNAME. Lastly, if that fails,
it does a reverse DNS query. Note: this hostname source may produce unreliable results on Windows. To produce
a FQDN, Windows hosts might have better results using the "lookup" hostname source, which is mentioned below.

##### os

The "os" hostname source provides the hostname provided by the local machine's kernel.

##### cname

The "cname" hostname source provides the canonical name, as provided by net.LookupCNAME in the Go standard library.
Note: this hostname source may produce unreliable results on Windows.

##### lookup

The "lookup" hostname source does a reverse DNS lookup of the current host's IP address.

### Docker metadata

Queries the Docker daemon to retrieve resource attributes from the host machine.
The list of the populated resource attributes can
be found at [Docker Detector Resource Attributes](./internal/docker/documentation.md).

You need to mount the Docker socket (`/var/run/docker.sock` on Linux) to contact the Docker daemon.
Docker detection does not work on macOS.

Example:

```yaml
processors:
  resourcedetection/docker:
    detectors: [env, docker]
    timeout: 2s
    override: false
```

### Heroku metadata

When [Heroku dyno metadata is active](https://devcenter.heroku.com/articles/dyno-metadata), Heroku applications publish information through environment variables.

We map these environment variables to resource attributes as follows:

| Dyno metadata environment variable | Resource attribute                  |
|------------------------------------|-------------------------------------|
| `HEROKU_APP_ID`                    | `heroku.app.id`                     |
| `HEROKU_APP_NAME`                  | `service.name`                      |
| `HEROKU_DYNO_ID`                   | `service.instance.id`               |
| `HEROKU_RELEASE_CREATED_AT`        | `heroku.release.creation_timestamp` |
| `HEROKU_RELEASE_VERSION`           | `service.version`                   |
| `HEROKU_SLUG_COMMIT`               | `heroku.release.commit`             |

For more information, see the [Heroku cloud provider documentation](https://github.com/open-telemetry/semantic-conventions/blob/main/docs/resource/cloud-provider/heroku.md) under the [OpenTelemetry specification semantic conventions](https://github.com/open-telemetry/semantic-conventions).

The list of the populated resource attributes can be found at [Heroku Detector Resource Attributes](./internal/heroku/documentation.md).

```yaml
processors:
  resourcedetection/heroku:
    detectors: [env, heroku]
    timeout: 2s
    override: false
```

### GCP Metadata

Uses the [Google Cloud Client Libraries for Go](https://github.com/googleapis/google-cloud-go)
to read resource information from the [metadata server](https://cloud.google.com/compute/docs/storing-retrieving-metadata) and environment variables to detect which GCP platform the
application is running on, and detect the appropriate attributes for that platform. Regardless
of the GCP platform the application is running on, use the gcp detector:

Example:

```yaml
processors:
  resourcedetection/gcp:
    detectors: [env, gcp]
    timeout: 2s
    override: false
```

The list of the populated resource attributes can be found at [GCP Detector Resource Attributes](./internal/gcp/documentation.md).

#### GCE Metadata

    * cloud.provider ("gcp")
    * cloud.platform ("gcp_compute_engine")
    * cloud.account.id (project id)
    * cloud.region  (e.g. us-central1)
    * cloud.availability_zone (e.g. us-central1-c)
    * host.id (instance id)
    * host.name (instance name)
    * host.type (machine type)
    * (optional) gcp.gce.instance.hostname
    * (optional) gcp.gce.instance.name

#### GKE Metadata

    * cloud.provider ("gcp")
    * cloud.platform ("gcp_kubernetes_engine")
    * cloud.account.id (project id)
    * cloud.region (only for regional GKE clusters; e.g. "us-central1")
    * cloud.availability_zone (only for zonal GKE clusters; e.g. "us-central1-c")
    * k8s.cluster.name
    * host.id (instance id)
    * host.name (instance name; only when workload identity is disabled)

One known issue is when GKE workload identity is enabled, the GCE metadata endpoints won't be available, thus the GKE resource detector won't be
able to determine `host.name`. In that case, users are encouraged to set `host.name` from either:
- `node.name` through the downward API with the `env` detector
- obtaining the Kubernetes node name from the Kubernetes API (with `k8s.io/client-go`)

#### Google Cloud Run Services Metadata

    * cloud.provider ("gcp")
    * cloud.platform ("gcp_cloud_run")
    * cloud.account.id (project id)
    * cloud.region (e.g. "us-central1")
    * faas.id (instance id)
    * faas.name (service name)
    * faas.version (service revision)

#### Cloud Run Jobs Metadata

    * cloud.provider ("gcp")
    * cloud.platform ("gcp_cloud_run")
    * cloud.account.id (project id)
    * cloud.region (e.g. "us-central1")
    * faas.id (instance id)
    * faas.name (service name)
    * gcp.cloud_run.job.execution ("my-service-ajg89")
    * gcp.cloud_run.job.task_index ("0")

#### Google Cloud Functions Metadata

    * cloud.provider ("gcp")
    * cloud.platform ("gcp_cloud_functions")
    * cloud.account.id (project id)
    * cloud.region (e.g. "us-central1")
    * faas.id (instance id)
    * faas.name (function name)
    * faas.version (function version)

#### Google App Engine Metadata

    * cloud.provider ("gcp")
    * cloud.platform ("gcp_app_engine")
    * cloud.account.id (project id)
    * cloud.region (e.g. "us-central1")
    * cloud.availability_zone (e.g. "us-central1-c")
    * faas.id (instance id)
    * faas.name (service name)
    * faas.version (service version)

### AWS EC2

Uses [AWS SDK for Go](https://docs.aws.amazon.com/sdk-for-go/api/aws/ec2metadata/) to read resource information
from the [EC2 instance metadata API](https://docs.aws.amazon.com/AWSEC2/latest/UserGuide/ec2-instance-metadata.html) to retrieve related resource attributes:

The list of the populated resource attributes can be found at [EC2 Detector Resource Attributes](./internal/aws/ec2/documentation.md).

It also can optionally gather tags for the EC2 instance that the collector is running on.
Note that in order to fetch EC2 tags, the IAM role assigned to the EC2 instance must have a policy that includes the `ec2:DescribeTags` permission.

EC2 custom configuration example:
```yaml
processors:
  resourcedetection/ec2:
    detectors: ["ec2"]
    ec2:
      # A list of regex's to match tag keys to add as resource attributes can be specified
      tags:
        - ^tag1$
        - ^tag2$
        - ^label.*$
```

If you are using a proxy server on your EC2 instance, it's important that you exempt requests for instance metadata as [described in the AWS cli user guide](https://github.com/awsdocs/aws-cli-user-guide/blob/a2393582590b64bd2a1d9978af15b350e1f9eb8e/doc_source/cli-configure-proxy.md#using-a-proxy-on-amazon-ec2-instances). Failing to do so can result in proxied or missing instance data.

If the instance is part of AWS ParallelCluster and the detector is failing to connect to the metadata server, check the iptable and make sure the chain `PARALLELCLUSTER_IMDS` contains a rule that allows OTEL user to access `169.254.169.254/32`

In some cases, you might need to change the behavior of the AWS metadata client from the [standard retryer](https://docs.aws.amazon.com/sdk-for-go/v2/developer-guide/configure-retries-timeouts.html)

By default, the client retries 3 times with a max backoff delay of 20s.

We offer a limited set of options to override those defaults specifically, such that you can set the client to retry 10 times, for up to 5 minutes, for example:

```yaml
processors:
  resourcedetection/ec2:
    detectors: ["ec2"]
    ec2:
      max_attempts: 10
      max_backoff: 5m
```

The EC2 detector will report an error in logs if the EC2 metadata endpoint is unavailable. You can configure the detector to instead fail with this flag:

```yaml
processors:
  resourcedetection/ec2:
    detectors: ["ec2"]
    ec2:
      fail_on_missing_metadata: true
```

### Amazon ECS

Queries the [Task Metadata Endpoint](https://docs.aws.amazon.com/AmazonECS/latest/developerguide/task-metadata-endpoint.html) (TMDE) to record information about the current ECS Task. Only TMDE V4 and V3 are supported.

The list of the populated resource attributes can be found at [ECS Detector Resource Attributes](./internal/aws/ecs/documentation.md).

Example:

```yaml
processors:
  resourcedetection/ecs:
    detectors: [env, ecs]
    timeout: 2s
    override: false
```

### Amazon Elastic Beanstalk

Reads the AWS X-Ray configuration file available on all Beanstalk instances with [X-Ray Enabled](https://docs.aws.amazon.com/elasticbeanstalk/latest/dg/environment-configuration-debugging.html).

The list of the populated resource attributes can be found at [Elastic Beanstalk Detector Resource Attributes](./internal/aws/elasticbeanstalk/documentation.md).

Example:

```yaml
processors:
  resourcedetection/elastic_beanstalk:
    detectors: [env, elastic_beanstalk]
    timeout: 2s
    override: false
```

### Amazon EKS

This detector reads resource information from the [EC2 instance metadata service](https://docs.aws.amazon.com/AWSEC2/latest/UserGuide/ec2-instance-metadata.html) to retrieve related resource attributes.
If IMDS is not available, (example: EKS-AutoMode and POD not on the hostnetwork), it falls back to a combination of [Kubernetes API](https://kubernetes.io/docs/reference/generated/kubernetes-api/v1.25/#-strong-kubernetes-api-v1-25-strong-)
and [EC2 API](https://docs.aws.amazon.com/AWSEC2/latest/APIReference/API_DescribeInstances.html) to retrieve related resource attributes.

EC2 API requires the `EC2:DescribeInstances` permission to be granted to the IAM role. If IMDS is not accessible, ex: EKS-AutoMode, you can use [POD Identity](https://docs.aws.amazon.com/eks/latest/userguide/pod-identities.html).

The list of the populated resource attributes can be found at [EKS Detector Resource Attributes](./internal/aws/eks/documentation.md).

Example:

```yaml
processors:
  resourcedetection/eks:
    detectors: [env, eks]
    timeout: 15s
    override: false
```

#### Cluster Name

Cluster name detection is disabled by default, and can be enabled with the
following configuration:

```yaml
processors:
  resourcedetection/eks:
    detectors: [env, eks]
    timeout: 15s
    override: false
    eks:
      resource_attributes:
        k8s.cluster.name:
          enabled: true
```

Note: The kubernetes cluster name is only available when running on EC2 instances, and requires permission to run the `EC2:DescribeInstances` [action](https://docs.aws.amazon.com/AWSEC2/latest/APIReference/API_DescribeInstances.html).
If you see an error with the message `context deadline exceeded`, please increase the timeout setting in your config.

#### Node Name Env Variable
When using the EC2 API and the Kubernetes API to retrieve resource attributes, the node name is needed. The node name is extracted from the env variable you define on the pod.
The node name env variable that contains the node name value can be set using the `node_from_env_var` option:

```yaml
processors:
  resourcedetection/eks:
    detectors: [eks]
    timeout: 15s
    override: false
    eks:
      node_from_env_var: K8S_NODE_NAME
```
In this example, the env variable `K8S_NODE_NAME` will hold the actual node name and can be set in the pod spec using the downward API.

```yaml
        env:
          - name: K8S_NODE_NAME
            valueFrom:
              fieldRef:
                fieldPath: spec.nodeName
```

### AWS Lambda

Uses the AWS Lambda [runtime environment variables](https://docs.aws.amazon.com/lambda/latest/dg/configuration-envvars.html#configuration-envvars-runtime)
to retrieve related resource attributes.

The list of the populated resource attributes can be found at [Lambda Detector Resource Attributes](./internal/aws/lambda/documentation.md).

Example:

```yaml
processors:
  resourcedetection/lambda:
    detectors: [env, lambda]
    timeout: 0.2s
    override: false
```

### Azure

Queries the [Azure Instance Metadata Service](https://aka.ms/azureimds) to retrieve related attributes.

The list of the populated resource attributes can be found at [Azure Detector Resource Attributes](./internal/azure/documentation.md).

Example:

```yaml
processors:
  resourcedetection/azure:
    detectors: [env, azure]
    timeout: 2s
    override: false
```

It also can optionally gather tags from the Azure instance that the Collector is running on.

Azure custom configuration example:

```yaml
processors:
  resourcedetection/azure:
    detectors: ["azure"]
    azure:
      # A list of regex's to match tag keys to add as resource attributes can be specified
      tags:
        - ^tag1$
        - ^tag2$
        - ^label.*$
```

Matched tags are added as:

    * azure.tags.<tag name>

### Azure AKS

The list of the populated resource attributes can be found at [AKS Detector Resource Attributes](./internal/azure/aks/documentation.md).

```yaml
processors:
  resourcedetection/aks:
    detectors: [env, aks]
    timeout: 2s
    override: false
```

#### Cluster Name

Cluster name detection is disabled by default, and can be enabled with the
following configuration:

```yaml
processors:
  resourcedetection/aks:
    detectors: [aks]
    timeout: 2s
    override: false
    aks:
      resource_attributes:
        k8s.cluster.name:
          enabled: true
```

Azure AKS cluster name is derived from the Azure Instance Metadata Service's (IMDS) infrastructure resource group field. This field contains the resource group and name of the cluster, separated by underscores. e.g: `MC_<resource group>_<cluster name>_<location>`.

Example:
  - Resource group: my-resource-group
  - Cluster name:   my-cluster
  - Location:       eastus
  - Generated name: MC_my-resource-group_my-cluster_eastus

The cluster name is detected if it does not contain underscores and if a custom infrastructure resource group name was not used.

If accurate parsing cannot be performed, the infrastructure resource group value is returned. This value can be used to uniquely identify the cluster, as Azure will not allow users to create multiple clusters with the same infrastructure resource group name.

### Consul

Queries a [consul agent](https://www.consul.io/docs/agent) and reads its [configuration endpoint](https://www.consul.io/api-docs/agent#read-configuration) to retrieve related resource attributes:

The list of the populated resource attributes can be found at [Consul Detector Resource Attributes](./internal/consul/documentation.md).

In addition to:

  * *exploded consul metadata* - reads all key:value pairs in [consul metadata](https://www.consul.io/docs/agent/options#_node_meta) into label:labelvalue pairs.

```yaml
processors:
  resourcedetection/consul:
    detectors: [env, consul]
    timeout: 2s
    override: false
```

### Kubeadm Metadata

Queries the K8S API server to retrieve kubeadm resource attributes:

The list of the populated resource attributes can be found at [kubeadm Detector Resource Attributes](./internal/kubeadm/documentation.md).

---

### Oracle Cloud Infrastructure (OCI) metadata

Queries the [Oracle Cloud Infrastructure (OCI) metadata service](https://docs.oracle.com/en-us/iaas/Content/Compute/Tasks/gettingmetadata.htm)
to retrieve resource attributes related to the OCI instance environment.

The list of the populated resource attributes can be found at [OracleCloud Detector Resource Attributes](./internal/oraclecloud/documentation.md).

Example:

```yaml
processors:
  resourcedetection/oraclecloud:
    detectors: [env, oraclecloud]
    timeout: 2s
    override: false
```

**Populated resource attributes:**
- `cloud.provider`
- `cloud.platform`
- `cloud.region`
- `cloud.availability_zone`
- `host.id`
- `host.name`
- `host.type`
- `k8s.cluster.name`

See [internal/oraclecloud/documentation.md](./internal/oraclecloud/documentation.md) for detailed attribute definitions.

---

The following permissions are required:
```yaml
apiVersion: rbac.authorization.k8s.io/v1
kind: Role
metadata:
  name: otel-collector
  namespace: kube-system
rules:
  - apiGroups: [""]
    resources: ["configmaps"]
    resourceNames: ["kubeadm-config"]
    verbs: ["get"]
  - apiGroups: [""]
    resources: ["namespaces"]
    resourceNames: ["kube-system"]
    verbs: ["get"]
---
apiVersion: rbac.authorization.k8s.io/v1
kind: RoleBinding
metadata:
  name: otel-collector-rolebinding
  namespace: kube-system
subjects:
- kind: ServiceAccount
  name: default
  namespace: default
roleRef:
  kind: Role
  name: otel-collector
  apiGroup: rbac.authorization.k8s.io
```

| Name | Type | Required | Default         | Docs                                                                                                                                                                                                                                   |
| ---- | ---- |----------|-----------------|----------------------------------------------------------------------------------------------------------------------------------------------------------------------------------------------------------------------------------------|
| auth_type | string | No       | `serviceAccount` | How to authenticate to the K8s API server.  This can be one of `none` (for no auth), `serviceAccount` (to use the standard service account token provided to the agent pod), or `kubeConfig` to use credentials from `~/.kube/config`. |

### K8S Node Metadata

Queries the K8S api server to retrieve node resource attributes.

The list of the populated resource attributes can be found at [k8snode Detector Resource Attributes](./internal/k8snode/documentation.md).

The following permissions are required:
```yaml
kind: ClusterRole
metadata:
  name: otel-collector
rules:
  - apiGroups: [""]
    resources: ["nodes"]
    verbs: ["get", "list"]
```

| Name | Type | Required | Default         | Docs                                                                                                                                                                                                                                   |
| ---- | ---- |----------|-----------------|----------------------------------------------------------------------------------------------------------------------------------------------------------------------------------------------------------------------------------------|
| auth_type | string | No       | `serviceAccount` | How to authenticate to the K8s API server.  This can be one of `none` (for no auth), `serviceAccount` (to use the standard service account token provided to the agent pod), or `kubeConfig` to use credentials from `~/.kube/config`. |
| node_from_env_var | string | Yes      | `K8S_NODE_NAME` | The environment variable name that holds the name of the node to retrieve metadata from. Default value is `K8S_NODE_NAME`. You can set the env dynamically on the workload definition using the downward API; see example              |

#### Example using the default `node_from_env_var` option:

```yaml
processors:
  resourcedetection/k8snode:
    detectors: [k8snode]
```
and add this to your workload:
```yaml
        env:
          - name: K8S_NODE_NAME
            valueFrom:
              fieldRef:
                fieldPath: spec.nodeName
```

#### Example using a custom variable `node_from_env_var` option:
```yaml
processors:
  resourcedetection/k8snode:
    detectors: [k8snode]
    k8snode:
      node_from_env_var: "my_custom_var"
```
and add this to your workload:
```yaml
        env:
          - name: my_custom_var
            valueFrom:
              fieldRef:
                fieldPath: spec.nodeName
```

### OpenShift

Queries the OpenShift and Kubernetes API to retrieve related resource attributes.

The list of the populated resource attributes can be found at [OpenShift Detector Resource Attributes](./internal/openshift/documentation.md).

The following permissions are required:
```yaml
kind: ClusterRole
metadata:
  name: otel-collector
rules:
- apiGroups: ["config.openshift.io"]
  resources: ["infrastructures", "infrastructures/status"]
  verbs: ["get", "watch", "list"]
```

By default, the API address is determined from the environment variables `KUBERNETES_SERVICE_HOST`, `KUBERNETES_SERVICE_PORT` and the service token is read from `/var/run/secrets/kubernetes.io/serviceaccount/token`.
If TLS is not explicit disabled and no `ca_file` is configured `/var/run/secrets/kubernetes.io/serviceaccount/ca.crt` is used.
The determination of the API address, ca_file and the service token is skipped if they are set in the configuration.

Example:

```yaml
processors:
  resourcedetection/openshift:
    detectors: [openshift]
    timeout: 2s
    override: false
    openshift: # optional
      address: "https://api.example.com"
      token: "token"
      tls:
        insecure: false
        ca_file: "/var/run/secrets/kubernetes.io/serviceaccount/ca.crt"
```

See: [TLS Configuration Settings](https://github.com/open-telemetry/opentelemetry-collector/blob/main/config/configtls/README.md) for the full set of available options.

### Dynatrace

Loads resource information from the `dt_host_metadata.properties` file which is located in
the `/var/lib/dynatrace/enrichment` (on *nix systems) or `%ProgramData%\dynatrace\enrichment` (on Windows) directories.
If present in the file, the following attributes will be added:

- `dt.entity.host`
- `host.name`

The Dynatrace detector does not require any additional configuration, other than being added to the list of detectors.

Example:

```yaml
processors:
  resourcedetection/dynatrace:
    override: false
    detectors: [dynatrace]
```

It is strongly recommended to use the `override: false` configuration option, to prevent the detector from overwriting
existing resource attributes.
If the Dynatrace host entity identifier attribute `dt.entity.host` or `host.name` are already present on incoming data as it is sent from
other sources to the collector, then these describe the monitored entity in the best way.
Overriding these with the collector's own identifier would instead make the telemetry appear as if it was coming from the collector
or the collector's host instead, which might be inaccurate.

### Hetzner

Uses the [Hetzner metadata API](https://docs.hetzner.cloud/reference/cloud#server-metadata) to read resource information from the instance metadata service and populate related resource attributes.

The list of the populated resource attributes can be found at [Hetzner Detector Resource Attributes](./internal/hetzner/documentation.md).

Hetzner custom configuration example:

```yaml
processors:
  resourcedetection/hetzner:
    detectors: ["hetzner"]
```

### Akamai

Uses the [Akamai metadata API](https://techdocs.akamai.com/cloud-computing/docs/metadata-service-api) to read resource information from the instance metadata service and populate related resource attributes.

The list of the populated resource attributes can be found at [Akamai Detector Resource Attributes](./internal/akamai/documentation.md).

Akamai custom configuration example:

```yaml
processors:
  resourcedetection/akamai:
    detectors: ["akamai"]
```

### Scaleway

Uses the Scaleway metadata API to read resource information from the instance metadata service and populate related resource attributes.

The list of the populated resource attributes can be found at [Scaleway Detector Resource Attributes](./internal/scaleway/documentation.md).

Scaleway custom configuration example:

```yaml
processors:
  resourcedetection/scaleway:
    detectors: ["scaleway"]
```

### Upcloud

Uses the [Upcloud metadata API](https://upcloud.com/docs/guides/upcloud-metadata-service/) to read resource information from the instance metadata service and populate related resource attributes.

The list of the populated resource attributes can be found at [Upcloud Detector Resource Attributes](./internal/upcloud/documentation.md).

Upcloud custom configuration example:

```yaml
processors:
  resourcedetection/upcloud:
    detectors: ["upcloud"]
```

The Upcloud detector will report an error in logs if the metadata endpoint is unavailable. You can configure the detector to instead fail with this flag:

```yaml
processors:
  resourcedetection/upcloud:
    detectors: ["upcloud"]
    upcloud:
      fail_on_missing_metadata: true
```

### Vultr

Uses the [Vultr metadata API](https://www.vultr.com/metadata/) to read resource information from the instance metadata service and populate related resource attributes.

The list of the populated resource attributes can be found at [Vultr Detector Resource Attributes](./internal/vultr/documentation.md).

Vultr custom configuration example:

```yaml
processors:
  resourcedetection/vultr:
    detectors: ["vultr"]
```

### Digital Ocean

Uses the [Digital Ocean metadata API](https://docs.digitalocean.com/reference/api/metadata/) to read resource information from the instance metadata service and populate related resource attributes.

The list of the populated resource attributes can be found at [Digital Ocean Detector Resource Attributes](./internal/digitalocean/documentation.md).

Akamai custom configuration example:

```yaml
processors:
  resourcedetection/digitalocean:
    detectors: ["digitalocean"]
```

The Vultr detector will report an error in logs if the metadata endpoint is unavailable. You can configure the detector to instead fail with this flag:

```yaml
processors:
  resourcedetection/vultr:
    detectors: ["vultr"]
    vultr:
      fail_on_missing_metadata: true
```

### Openstack Nova

Uses the [OpenStack Nova metadata API](https://docs.openstack.org/nova/latest/user/metadata.html) to read resource information from the instance metadata service and populate related resource attributes.

The list of the populated resource attributes can be found at [Nova Detector Resource Attributes](./internal/openstack/nova/documentation.md).

It can also optionally capture metadata keys from the `"meta"` section of `meta_data.json` as resource attributes, using regular expressions to match the keys you want.

Nova custom configuration example:
```yaml
processors:
  resourcedetection/nova:
    detectors: ["nova"]
    nova:
      # A list of regex's to match label keys to add as resource attributes can be specified
      labels:
        - ^tag1$
        - ^tag2$
        - ^label.*$
```

The Nova detector will report an error in logs if the metadata endpoint is unavailable. You can configure the detector to instead fail with this flag:

```yaml
processors:
  resourcedetection/nova:
    detectors: ["nova"]
    nova:
      fail_on_missing_metadata: true
```

## Configuration

```yaml
<<<<<<< HEAD
# a list of resource detectors to run, valid options are: "env", "system", "gcp", "ec2", "ecs", "elastic_beanstalk", "eks", "lambda", "azure", "aks", "heroku", "openshift", "dynatrace", "consul", "docker", "k8snode, "kubeadm", "hetzner", "akamai", "scaleway", "vultr", "oraclecloud", "digitalocean", "nova"
=======
# a list of resource detectors to run, valid options are: "env", "system", "gcp", "ec2", "ecs", "elastic_beanstalk", "eks", "lambda", "azure", "aks", "heroku", "openshift", "dynatrace", "consul", "docker", "k8snode, "kubeadm", "hetzner", "akamai", "scaleway", "vultr", "oraclecloud", "digitalocean", "upcloud"
>>>>>>> da3c9f92
detectors: [ <string> ]
# determines if existing resource attributes should be overridden or preserved, defaults to true
override: <bool>
# [DEPRECATED] When included, only attributes in the list will be appended.  Applies to all detectors.
attributes: [ <string> ]
```

Moreover, you have the ability to specify which detector should collect each attribute with `resource_attributes` option. An example of such a configuration is:

```yaml
resourcedetection:
  detectors: [system, ec2]
  system:
    resource_attributes:
      host.name:
        enabled: true
      host.id:
        enabled: false
  ec2:
    resource_attributes:
      host.name:
        enabled: false
      host.id:
        enabled: true
```

### Migration from attributes to resource_attributes

The `attributes` option is deprecated and will be removed soon, from now on you should enable/disable attributes through `resource_attributes`.
For example, this config:

```yaml
resourcedetection:
  detectors: [system]
  attributes: ['host.name', 'host.id']
```

can be replaced with:

```yaml
resourcedetection:
  detectors: [system]
  system:
    resource_attributes:
      host.name:
        enabled: true
      host.id:
        enabled: true
      os.type:
        enabled: false
```

## Ordering

Note that if multiple detectors are inserting the same attribute name, the first detector to insert wins. For example if you had `detectors: [eks, ec2]` then `cloud.platform` will be `aws_eks` instead of `ec2`. The below ordering is recommended.

### AWS

* lambda
* elastic_beanstalk
* eks
* ecs
* ec2

The full list of settings exposed for this extension are documented in [config.go](./config.go)
with detailed sample configurations in [testdata/config.yaml](./testdata/config.yaml).<|MERGE_RESOLUTION|>--- conflicted
+++ resolved
@@ -826,11 +826,7 @@
 ## Configuration
 
 ```yaml
-<<<<<<< HEAD
-# a list of resource detectors to run, valid options are: "env", "system", "gcp", "ec2", "ecs", "elastic_beanstalk", "eks", "lambda", "azure", "aks", "heroku", "openshift", "dynatrace", "consul", "docker", "k8snode, "kubeadm", "hetzner", "akamai", "scaleway", "vultr", "oraclecloud", "digitalocean", "nova"
-=======
-# a list of resource detectors to run, valid options are: "env", "system", "gcp", "ec2", "ecs", "elastic_beanstalk", "eks", "lambda", "azure", "aks", "heroku", "openshift", "dynatrace", "consul", "docker", "k8snode, "kubeadm", "hetzner", "akamai", "scaleway", "vultr", "oraclecloud", "digitalocean", "upcloud"
->>>>>>> da3c9f92
+# a list of resource detectors to run, valid options are: "env", "system", "gcp", "ec2", "ecs", "elastic_beanstalk", "eks", "lambda", "azure", "aks", "heroku", "openshift", "dynatrace", "consul", "docker", "k8snode, "kubeadm", "hetzner", "akamai", "scaleway", "vultr", "oraclecloud", "digitalocean", "nova", "upcloud"
 detectors: [ <string> ]
 # determines if existing resource attributes should be overridden or preserved, defaults to true
 override: <bool>
