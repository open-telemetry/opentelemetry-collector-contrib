// Copyright The OpenTelemetry Authors
// SPDX-License-Identifier: Apache-2.0

package system // import "github.com/open-telemetry/opentelemetry-collector-contrib/processor/resourcedetectionprocessor/internal/system"

import (
	"context"
	"errors"
	"fmt"
	"strconv"

	"github.com/shirou/gopsutil/v3/cpu"
	"go.opentelemetry.io/collector/pdata/pcommon"
	"go.opentelemetry.io/collector/processor"
	conventions "go.opentelemetry.io/collector/semconv/v1.6.1"
	"go.uber.org/zap"

	"github.com/open-telemetry/opentelemetry-collector-contrib/internal/metadataproviders/system"
	"github.com/open-telemetry/opentelemetry-collector-contrib/processor/resourcedetectionprocessor/internal"
	"github.com/open-telemetry/opentelemetry-collector-contrib/processor/resourcedetectionprocessor/internal/system/internal/metadata"
)

const (
	// TypeStr is type of detector.
	TypeStr = "system"
)

var hostnameSourcesMap = map[string]func(*Detector) (string, error){
	"os":     getHostname,
	"dns":    getFQDN,
	"cname":  lookupCNAME,
	"lookup": reverseLookupHost,
}

var _ internal.Detector = (*Detector)(nil)

// Detector is a system metadata detector
type Detector struct {
	provider system.Provider
	logger   *zap.Logger
	cfg      Config
	rb       *metadata.ResourceBuilder
}

// NewDetector creates a new system metadata detector
func NewDetector(p processor.CreateSettings, dcfg internal.DetectorConfig) (internal.Detector, error) {
	cfg := dcfg.(Config)
	if len(cfg.HostnameSources) == 0 {
		cfg.HostnameSources = []string{"dns", "os"}
	}

	return &Detector{
		provider: system.NewProvider(),
		logger:   p.Logger,
		cfg:      cfg,
		rb:       metadata.NewResourceBuilder(cfg.ResourceAttributes),
	}, nil
}

// Detect detects system metadata and returns a resource with the available ones
func (d *Detector) Detect(ctx context.Context) (resource pcommon.Resource, schemaURL string, err error) {
	var hostname string

	osType, err := d.provider.OSType()
	if err != nil {
		return pcommon.NewResource(), "", fmt.Errorf("failed getting OS type: %w", err)
	}

	hostArch, err := d.provider.HostArch()
<<<<<<< HEAD
=======
	if err != nil {
		return pcommon.NewResource(), "", fmt.Errorf("failed getting host architecture: %w", err)
	}

	osDescription, err := d.provider.OSDescription(ctx)
>>>>>>> adf5bb50
	if err != nil {
		return pcommon.NewResource(), "", fmt.Errorf("failed getting OS description: %w", err)
	}

<<<<<<< HEAD
=======
	cpuInfo, err := cpu.Info()
	if err != nil {
		return pcommon.NewResource(), "", fmt.Errorf("failed getting host cpuinfo: %w", err)
	}

>>>>>>> adf5bb50
	for _, source := range d.cfg.HostnameSources {
		getHostFromSource := hostnameSourcesMap[source]
		hostname, err = getHostFromSource(d)
		if err == nil {
			d.rb.SetHostName(hostname)
			d.rb.SetOsType(osType)
			if d.cfg.ResourceAttributes.HostID.Enabled {
				if hostID, hostIDErr := d.provider.HostID(ctx); hostIDErr == nil {
					d.rb.SetHostID(hostID)
				} else {
					d.logger.Warn("failed to get host ID", zap.Error(hostIDErr))
				}
			}
			d.rb.SetHostArch(hostArch)
			d.rb.SetOsDescription(osDescription)
			if len(cpuInfo) > 0 {
				err = setHostCPUInfo(d, cpuInfo[0])
				if err != nil {
					d.logger.Warn("failed to get host cpuinfo", zap.Error(err))
				}
			}
			return d.rb.Emit(), conventions.SchemaURL, nil
		}
		d.logger.Debug(err.Error())
	}

	return pcommon.NewResource(), "", errors.New("all hostname sources failed to get hostname")
}

// getHostname returns OS hostname
func getHostname(d *Detector) (string, error) {
	hostname, err := d.provider.Hostname()
	if err != nil {
		return "", fmt.Errorf("failed getting OS hostname: %w", err)
	}
	return hostname, nil
}

// getFQDN returns FQDN of the host
func getFQDN(d *Detector) (string, error) {
	hostname, err := d.provider.FQDN()
	if err != nil {
		return "", fmt.Errorf("getFQDN failed getting FQDN: %w", err)
	}
	return hostname, nil
}

func lookupCNAME(d *Detector) (string, error) {
	cname, err := d.provider.LookupCNAME()
	if err != nil {
		return "", fmt.Errorf("lookupCNAME failed to get CNAME: %w", err)
	}
	return cname, nil
}

func reverseLookupHost(d *Detector) (string, error) {
	hostname, err := d.provider.ReverseLookupHost()
	if err != nil {
		return "", fmt.Errorf("reverseLookupHost failed to lookup host: %w", err)
	}
	return hostname, nil
}

func setHostCPUInfo(d *Detector, cpuInfo cpu.InfoStat) error {
	d.logger.Debug("getting host's cpuinfo", zap.String("coreID", cpuInfo.CoreID))
	d.rb.SetHostCPUVendorID(cpuInfo.VendorID)
	family, err := strconv.ParseInt(cpuInfo.Family, 10, 64)
	if err != nil {
		return fmt.Errorf("failed to convert cpuinfo family to integer: %w", err)
	}
	d.rb.SetHostCPUFamily(family)

	model, err := strconv.ParseInt(cpuInfo.Model, 10, 64)
	if err != nil {
		return fmt.Errorf("failed to convert cpuinfo model to integer: %w", err)
	}
	d.rb.SetHostCPUModelID(model)

	d.rb.SetHostCPUModelName(cpuInfo.ModelName)
	d.rb.SetHostCPUStepping(int64(cpuInfo.Stepping))
	d.rb.SetHostCPUCacheL2Size(int64(cpuInfo.CacheSize))
	return nil
}<|MERGE_RESOLUTION|>--- conflicted
+++ resolved
@@ -67,26 +67,20 @@
 	}
 
 	hostArch, err := d.provider.HostArch()
-<<<<<<< HEAD
-=======
 	if err != nil {
 		return pcommon.NewResource(), "", fmt.Errorf("failed getting host architecture: %w", err)
 	}
 
 	osDescription, err := d.provider.OSDescription(ctx)
->>>>>>> adf5bb50
 	if err != nil {
 		return pcommon.NewResource(), "", fmt.Errorf("failed getting OS description: %w", err)
 	}
 
-<<<<<<< HEAD
-=======
 	cpuInfo, err := cpu.Info()
 	if err != nil {
 		return pcommon.NewResource(), "", fmt.Errorf("failed getting host cpuinfo: %w", err)
 	}
 
->>>>>>> adf5bb50
 	for _, source := range d.cfg.HostnameSources {
 		getHostFromSource := hostnameSourcesMap[source]
 		hostname, err = getHostFromSource(d)
