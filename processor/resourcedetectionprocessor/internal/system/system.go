--- conflicted
+++ resolved
@@ -69,7 +69,6 @@
 		return pcommon.NewResource(), "", fmt.Errorf("failed getting host architecture: %w", err)
 	}
 
-<<<<<<< HEAD
 	var hostIPAttribute []any
 	if hostIPs, err := d.provider.HostIPs(); err != nil {
 		return pcommon.NewResource(), "", fmt.Errorf("failed getting host IP addresses: %w", err)
@@ -79,10 +78,7 @@
 		}
 	}
 
-	for _, source := range d.hostnameSources {
-=======
 	for _, source := range d.cfg.HostnameSources {
->>>>>>> 19f2a53e
 		getHostFromSource := hostnameSourcesMap[source]
 		hostname, err = getHostFromSource(d)
 		if err == nil {
