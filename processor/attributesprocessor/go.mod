module github.com/open-telemetry/opentelemetry-collector-contrib/processor/attributesprocessor

go 1.24.0

require (
	github.com/open-telemetry/opentelemetry-collector-contrib/internal/coreinternal v0.139.0
	github.com/open-telemetry/opentelemetry-collector-contrib/internal/filter v0.139.0
	github.com/open-telemetry/opentelemetry-collector-contrib/pkg/ottl v0.139.0
	github.com/open-telemetry/opentelemetry-collector-contrib/pkg/pdatatest v0.139.0
	github.com/stretchr/testify v1.11.1
	go.opentelemetry.io/collector/component v1.45.1-0.20251106125304-a6a176660925
	go.opentelemetry.io/collector/component/componenttest v0.139.1-0.20251106125304-a6a176660925
	go.opentelemetry.io/collector/confmap v1.45.1-0.20251106125304-a6a176660925
	go.opentelemetry.io/collector/confmap/xconfmap v0.139.1-0.20251106125304-a6a176660925
	go.opentelemetry.io/collector/consumer v1.45.1-0.20251106125304-a6a176660925
	go.opentelemetry.io/collector/consumer/consumertest v0.139.1-0.20251106125304-a6a176660925
	go.opentelemetry.io/collector/pdata v1.45.1-0.20251106125304-a6a176660925
	go.opentelemetry.io/collector/processor v1.45.1-0.20251106125304-a6a176660925
	go.opentelemetry.io/collector/processor/processorhelper v0.139.1-0.20251106125304-a6a176660925
	go.opentelemetry.io/collector/processor/processortest v0.139.1-0.20251106125304-a6a176660925
	go.opentelemetry.io/otel v1.38.0
	go.uber.org/goleak v1.3.0
	go.uber.org/zap v1.27.0
)

require (
	github.com/alecthomas/participle/v2 v2.1.4 // indirect
	github.com/antchfx/xmlquery v1.5.0 // indirect
	github.com/antchfx/xpath v1.3.5 // indirect
	github.com/cespare/xxhash/v2 v2.3.0 // indirect
	github.com/davecgh/go-spew v1.1.1 // indirect
	github.com/elastic/go-grok v0.3.1 // indirect
	github.com/elastic/lunes v0.1.0 // indirect
	github.com/expr-lang/expr v1.17.6 // indirect
	github.com/go-logr/logr v1.4.3 // indirect
	github.com/go-logr/stdr v1.2.2 // indirect
	github.com/go-viper/mapstructure/v2 v2.4.0 // indirect
	github.com/gobwas/glob v0.2.3 // indirect
	github.com/goccy/go-json v0.10.5 // indirect
	github.com/golang/groupcache v0.0.0-20210331224755-41bb18bfe9da // indirect
	github.com/google/uuid v1.6.0 // indirect
	github.com/hashicorp/go-version v1.7.0 // indirect
	github.com/hashicorp/golang-lru v0.5.4 // indirect
	github.com/hashicorp/golang-lru/v2 v2.0.7 // indirect
	github.com/iancoleman/strcase v0.3.0 // indirect
	github.com/json-iterator/go v1.1.12 // indirect
	github.com/klauspost/cpuid/v2 v2.0.9 // indirect
	github.com/knadh/koanf/maps v0.1.2 // indirect
	github.com/knadh/koanf/providers/confmap v1.0.0 // indirect
	github.com/knadh/koanf/v2 v2.3.0 // indirect
	github.com/magefile/mage v1.15.0 // indirect
	github.com/mitchellh/copystructure v1.2.0 // indirect
	github.com/mitchellh/reflectwalk v1.0.2 // indirect
	github.com/modern-go/concurrent v0.0.0-20180306012644-bacd9c7ef1dd // indirect
	github.com/modern-go/reflect2 v1.0.3-0.20250322232337-35a7c28c31ee // indirect
	github.com/open-telemetry/opentelemetry-collector-contrib/pkg/pdatautil v0.139.0 // indirect
	github.com/pmezard/go-difflib v1.0.0 // indirect
	github.com/twmb/murmur3 v1.1.8 // indirect
	github.com/ua-parser/uap-go v0.0.0-20240611065828-3a4781585db6 // indirect
	github.com/zeebo/xxh3 v1.0.2 // indirect
	go.opentelemetry.io/auto/sdk v1.1.0 // indirect
	go.opentelemetry.io/collector/client v1.45.1-0.20251106125304-a6a176660925 // indirect
	go.opentelemetry.io/collector/component/componentstatus v0.139.1-0.20251106125304-a6a176660925 // indirect
	go.opentelemetry.io/collector/consumer/xconsumer v0.139.1-0.20251106125304-a6a176660925 // indirect
	go.opentelemetry.io/collector/featuregate v1.45.1-0.20251106125304-a6a176660925 // indirect
	go.opentelemetry.io/collector/pdata/pprofile v0.139.1-0.20251106125304-a6a176660925 // indirect
	go.opentelemetry.io/collector/pdata/testdata v0.139.1-0.20251106125304-a6a176660925 // indirect
	go.opentelemetry.io/collector/pipeline v1.45.1-0.20251106125304-a6a176660925 // indirect
	go.opentelemetry.io/collector/processor/xprocessor v0.139.1-0.20251106125304-a6a176660925 // indirect
	go.opentelemetry.io/otel/metric v1.38.0 // indirect
	go.opentelemetry.io/otel/sdk v1.38.0 // indirect
	go.opentelemetry.io/otel/sdk/metric v1.38.0 // indirect
	go.opentelemetry.io/otel/trace v1.38.0 // indirect
	go.uber.org/multierr v1.11.0 // indirect
	go.yaml.in/yaml/v3 v3.0.4 // indirect
	golang.org/x/exp v0.0.0-20240506185415-9bf2ced13842 // indirect
	golang.org/x/net v0.44.0 // indirect
<<<<<<< HEAD
	golang.org/x/sys v0.36.0 // indirect
	golang.org/x/text v0.29.0 // indirect
	google.golang.org/grpc v1.76.0 // indirect
=======
	golang.org/x/sys v0.37.0 // indirect
	golang.org/x/text v0.30.0 // indirect
>>>>>>> 572ab798
	gopkg.in/yaml.v2 v2.4.0 // indirect
	gopkg.in/yaml.v3 v3.0.1 // indirect
)

replace github.com/open-telemetry/opentelemetry-collector-contrib/internal/coreinternal => ../../internal/coreinternal

replace github.com/open-telemetry/opentelemetry-collector-contrib/internal/filter => ../../internal/filter

replace github.com/open-telemetry/opentelemetry-collector-contrib/pkg/ottl => ../../pkg/ottl

replace github.com/open-telemetry/opentelemetry-collector-contrib/pkg/pdatatest => ../../pkg/pdatatest

replace github.com/open-telemetry/opentelemetry-collector-contrib/pkg/pdatautil => ../../pkg/pdatautil

retract (
	v0.76.2
	v0.76.1
	v0.65.0
)

replace github.com/open-telemetry/opentelemetry-collector-contrib/pkg/golden => ../../pkg/golden<|MERGE_RESOLUTION|>--- conflicted
+++ resolved
@@ -75,14 +75,9 @@
 	go.yaml.in/yaml/v3 v3.0.4 // indirect
 	golang.org/x/exp v0.0.0-20240506185415-9bf2ced13842 // indirect
 	golang.org/x/net v0.44.0 // indirect
-<<<<<<< HEAD
-	golang.org/x/sys v0.36.0 // indirect
-	golang.org/x/text v0.29.0 // indirect
-	google.golang.org/grpc v1.76.0 // indirect
-=======
 	golang.org/x/sys v0.37.0 // indirect
 	golang.org/x/text v0.30.0 // indirect
->>>>>>> 572ab798
+	google.golang.org/grpc v1.76.0 // indirect
 	gopkg.in/yaml.v2 v2.4.0 // indirect
 	gopkg.in/yaml.v3 v3.0.1 // indirect
 )
