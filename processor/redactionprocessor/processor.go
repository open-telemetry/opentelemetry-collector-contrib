--- conflicted
+++ resolved
@@ -205,11 +205,10 @@
 		}
 
 		strVal := value.Str()
-<<<<<<< HEAD
 		if s.config.RedactAllTypes {
 			strVal = value.AsString()
 		}
-=======
+    
 		// Allow any values matching the allowed list regex
 		for _, compiledRE := range s.allowRegexList {
 			if match := compiledRE.MatchString(strVal); match {
@@ -229,7 +228,6 @@
 		}
 
 		// Mask any blocked values for the other attributes
->>>>>>> d9008c1f
 		var matched bool
 		for _, compiledRE := range s.blockRegexList {
 			if match := compiledRE.MatchString(strVal); match {
