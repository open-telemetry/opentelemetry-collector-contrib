// Copyright The OpenTelemetry Authors
// SPDX-License-Identifier: Apache-2.0

package tailsamplingprocessor

import (
	"sync/atomic"
	"testing"
	"time"

	"github.com/stretchr/testify/require"
	"go.opentelemetry.io/collector/component/componenttest"
	"go.opentelemetry.io/collector/consumer/consumertest"
	"go.opentelemetry.io/collector/processor/processortest"

	"github.com/open-telemetry/opentelemetry-collector-contrib/processor/tailsamplingprocessor/internal/metadata"
	"github.com/open-telemetry/opentelemetry-collector-contrib/processor/tailsamplingprocessor/pkg/samplingpolicy"
)

func BenchmarkSampling(b *testing.B) {
	traceIDs, batches := generateIDsAndBatches(128)
	cfg := Config{
		DecisionWait:            defaultTestDecisionWait,
		NumTraces:               uint64(2 * len(traceIDs)),
		ExpectedNewTracesPerSec: 64,
		PolicyCfgs:              testPolicy,
	}
	sp, _ := newTracesProcessor(b.Context(), processortest.NewNopSettings(metadata.Type), consumertest.NewNop(), cfg)
	tsp := sp.(*tailSamplingSpanProcessor)
	require.NoError(b, tsp.Start(b.Context(), componenttest.NewNopHost()))
	defer func() {
		require.NoError(b, tsp.Shutdown(b.Context()))
	}()
	metrics := newPolicyMetrics(len(cfg.PolicyCfgs))
	sampleBatches := make([]*samplingpolicy.TraceData, 0, len(batches))

<<<<<<< HEAD
	for i := range batches {
		sampleBatches = append(sampleBatches, &samplingpolicy.TraceData{
			ArrivalTime: time.Now(),
			// SpanCount:       spanCount,
			ReceivedBatches: batches[i],
=======
	for _, batch := range batches {
		spanCount := &atomic.Int64{}
		spanCount.Store(int64(batch.SpanCount()))
		sampleBatches = append(sampleBatches, &samplingpolicy.TraceData{
			ArrivalTime:     time.Now(),
			SpanCount:       spanCount,
			ReceivedBatches: batch,
>>>>>>> 458e9b35
		})
	}

	for b.Loop() {
		for i, id := range traceIDs {
			_ = tsp.makeDecision(id, sampleBatches[i], metrics)
		}
	}
}<|MERGE_RESOLUTION|>--- conflicted
+++ resolved
@@ -34,13 +34,6 @@
 	metrics := newPolicyMetrics(len(cfg.PolicyCfgs))
 	sampleBatches := make([]*samplingpolicy.TraceData, 0, len(batches))
 
-<<<<<<< HEAD
-	for i := range batches {
-		sampleBatches = append(sampleBatches, &samplingpolicy.TraceData{
-			ArrivalTime: time.Now(),
-			// SpanCount:       spanCount,
-			ReceivedBatches: batches[i],
-=======
 	for _, batch := range batches {
 		spanCount := &atomic.Int64{}
 		spanCount.Store(int64(batch.SpanCount()))
@@ -48,7 +41,6 @@
 			ArrivalTime:     time.Now(),
 			SpanCount:       spanCount,
 			ReceivedBatches: batch,
->>>>>>> 458e9b35
 		})
 	}
 
