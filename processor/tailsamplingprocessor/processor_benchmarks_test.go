--- conflicted
+++ resolved
@@ -41,15 +41,9 @@
 		})
 	}
 
-<<<<<<< HEAD
-	for i := 0; i < b.N; i++ {
-		for j, id := range traceIDs {
-			_ = tsp.makeDecision(id, sampleBatches[j], metrics)
-=======
 	for b.Loop() {
 		for i, id := range traceIDs {
 			_ = tsp.makeDecision(id, sampleBatches[i], metrics)
->>>>>>> 29d2c0e5
 		}
 	}
 }