// Copyright The OpenTelemetry Authors
// SPDX-License-Identifier: Apache-2.0

package tailsamplingprocessor

import (
<<<<<<< HEAD
	"context"
	"math/rand/v2"
=======
	"sync/atomic"
>>>>>>> 03fe2727
	"testing"
	"time"

	"github.com/stretchr/testify/require"
	"go.opentelemetry.io/collector/component/componenttest"
	"go.opentelemetry.io/collector/consumer"
	"go.opentelemetry.io/collector/consumer/consumertest"
	"go.opentelemetry.io/collector/processor/processortest"

	"github.com/open-telemetry/opentelemetry-collector-contrib/processor/tailsamplingprocessor/internal/metadata"
	"github.com/open-telemetry/opentelemetry-collector-contrib/processor/tailsamplingprocessor/pkg/samplingpolicy"
)

func BenchmarkSampling(b *testing.B) {
	traceIDs, batches := generateIDsAndBatches(128)
	cfg := Config{
		DecisionWait:            defaultTestDecisionWait,
		NumTraces:               uint64(2 * len(traceIDs)),
		ExpectedNewTracesPerSec: 64,
		PolicyCfgs:              testPolicy,
	}
	sp, _ := newTracesProcessor(b.Context(), processortest.NewNopSettings(metadata.Type), consumertest.NewNop(), cfg)
	tsp := sp.(*tailSamplingSpanProcessor)
	require.NoError(b, tsp.Start(b.Context(), componenttest.NewNopHost()))
	defer func() {
		require.NoError(b, tsp.Shutdown(b.Context()))
	}()
	metrics := newPolicyMetrics(len(cfg.PolicyCfgs))
	sampleBatches := make([]*samplingpolicy.TraceData, 0, len(batches))

	for _, batch := range batches {
		spanCount := &atomic.Int64{}
		spanCount.Store(int64(batch.SpanCount()))
		sampleBatches = append(sampleBatches, &samplingpolicy.TraceData{
			ArrivalTime:     time.Now(),
			SpanCount:       spanCount,
			ReceivedBatches: batch,
		})
	}

	for b.Loop() {
		for i, id := range traceIDs {
			_ = tsp.makeDecision(id, sampleBatches[i], metrics)
		}
	}
}

func BenchmarkProcessorThroughput(b *testing.B) {
	cfg := Config{
		DecisionWait: defaultTestDecisionWait,
		NumTraces:    1024,
		// Create a handful of reasonable policies to not only test batching.
		PolicyCfgs: []PolicyCfg{
			{sharedPolicyCfg: sharedPolicyCfg{Name: "always-sample", Type: AlwaysSample}},
			{
				sharedPolicyCfg: sharedPolicyCfg{
					Name:       "latency",
					Type:       Latency,
					LatencyCfg: LatencyCfg{ThresholdMs: 1},
				},
			},
			{
				sharedPolicyCfg: sharedPolicyCfg{
					Name: "ottl",
					Type: OTTLCondition,
					OTTLConditionCfg: OTTLConditionCfg{
						SpanConditions: []string{`attributes["attr_k_1"] == "attr_v_1"`},
					},
				},
			},
			{
				sharedPolicyCfg: sharedPolicyCfg{
					Name:          "errors",
					Type:          StatusCode,
					StatusCodeCfg: StatusCodeCfg{StatusCodes: []string{"ERROR"}},
				},
			},
		},
		BlockOnOverflow: true,
		DecisionCache: DecisionCacheConfig{
			SampledCacheSize:    8192,
			NonSampledCacheSize: 8192,
		},
		Options: []Option{
			// Tick very frequently to make sure throughput isn't limited by
			// waiting to process the next batch.
			withTickerFrequency(100 * time.Nanosecond),
		},
	}
	p, err := newTracesProcessor(b.Context(), processortest.NewNopSettings(metadata.Type), dropSink{}, cfg)
	require.NoError(b, err)

	require.NoError(b, p.Start(b.Context(), componenttest.NewNopHost()))
	defer func() {
		require.NoError(b, p.Shutdown(b.Context()))
	}()

	batch := generateRandomizedBatch(128)
	m := &ptrace.ProtoMarshaler{}
	b.SetBytes(int64(m.TracesSize(batch)))

	b.ReportAllocs()
	b.ResetTimer()
	b.SetParallelism(4)
	b.RunParallel(func(pb *testing.PB) {
		for pb.Next() {
			// Generate new batches to avoid just hitting the cache.
			batch := generateRandomizedBatch(128)
			err := p.ConsumeTraces(b.Context(), batch)
			require.NoError(b, err)
		}
	})
}

// generateRandomizedBatch creates a single batch with randomized ids.
func generateRandomizedBatch(numTraces int) ptrace.Traces {
	traces := ptrace.NewTraces()
	rs := traces.ResourceSpans().AppendEmpty()
	scope := rs.ScopeSpans().AppendEmpty()
	for i := range numTraces {
		traceID := uInt64ToTraceID(rand.Uint64())
		for j := 0; j <= i; j++ {
			span := scope.Spans().AppendEmpty()
			span.SetTraceID(traceID)
			span.SetSpanID(uInt64ToSpanID(rand.Uint64()))
		}
	}
	return traces
}

type dropSink struct{}

func (dropSink) Capabilities() consumer.Capabilities {
	return consumer.Capabilities{MutatesData: false}
}

func (dropSink) ConsumeTraces(context.Context, ptrace.Traces) error {
	return nil
}<|MERGE_RESOLUTION|>--- conflicted
+++ resolved
@@ -4,12 +4,8 @@
 package tailsamplingprocessor
 
 import (
-<<<<<<< HEAD
 	"context"
 	"math/rand/v2"
-=======
-	"sync/atomic"
->>>>>>> 03fe2727
 	"testing"
 	"time"
 
@@ -17,6 +13,7 @@
 	"go.opentelemetry.io/collector/component/componenttest"
 	"go.opentelemetry.io/collector/consumer"
 	"go.opentelemetry.io/collector/consumer/consumertest"
+	"go.opentelemetry.io/collector/pdata/ptrace"
 	"go.opentelemetry.io/collector/processor/processortest"
 
 	"github.com/open-telemetry/opentelemetry-collector-contrib/processor/tailsamplingprocessor/internal/metadata"
@@ -41,11 +38,9 @@
 	sampleBatches := make([]*samplingpolicy.TraceData, 0, len(batches))
 
 	for _, batch := range batches {
-		spanCount := &atomic.Int64{}
-		spanCount.Store(int64(batch.SpanCount()))
 		sampleBatches = append(sampleBatches, &samplingpolicy.TraceData{
 			ArrivalTime:     time.Now(),
-			SpanCount:       spanCount,
+			SpanCount:       0,
 			ReceivedBatches: batch,
 		})
 	}
