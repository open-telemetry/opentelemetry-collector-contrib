--- conflicted
+++ resolved
@@ -87,25 +87,16 @@
 	attrDecisionSampled    = metric.WithAttributes(attribute.String("sampled", "true"), attribute.String("decision", "sampled"))
 	attrDecisionNotSampled = metric.WithAttributes(attribute.String("sampled", "false"), attribute.String("decision", "not_sampled"))
 	attrDecisionDropped    = metric.WithAttributes(attribute.String("sampled", "false"), attribute.String("decision", "dropped"))
-<<<<<<< HEAD
 	attrDecisionSkipped    = metric.WithAttributes(attribute.String("sampled", "false"), attribute.String("decision", "skipped"))
 	attrDecisionContinued  = metric.WithAttributes(attribute.String("sampled", "false"), attribute.String("decision", "continued"))
-	decisionToAttributes   = map[sampling.Decision]metric.MeasurementOption{
-		sampling.Sampled:          attrDecisionSampled,
-		sampling.NotSampled:       attrDecisionNotSampled,
-		sampling.InvertNotSampled: attrDecisionNotSampled,
-		sampling.InvertSampled:    attrDecisionSampled,
-		sampling.Dropped:          attrDecisionDropped,
-		sampling.Skipped:          attrDecisionSkipped,
-		sampling.Continued:        attrDecisionContinued,
-=======
 	decisionToAttributes   = map[samplingpolicy.Decision]metric.MeasurementOption{
 		samplingpolicy.Sampled:          attrDecisionSampled,
 		samplingpolicy.NotSampled:       attrDecisionNotSampled,
 		samplingpolicy.InvertNotSampled: attrDecisionNotSampled,
 		samplingpolicy.InvertSampled:    attrDecisionSampled,
 		samplingpolicy.Dropped:          attrDecisionDropped,
->>>>>>> 8a01a0be
+		samplingpolicy.Skipped:          attrDecisionSkipped,
+		samplingpolicy.Continued:        attrDecisionContinued,
 	}
 
 	attrSampledTrue  = metric.WithAttributes(attribute.String("sampled", "true"))
@@ -300,14 +291,9 @@
 }
 
 type policyMetrics struct {
-<<<<<<< HEAD
 	idNotFoundOnMapCount, evaluateErrorCount, decisionSampled, decisionNotSampled, decisionDropped, decisionSkipped,
 	decisionContinued int64
-	tracesSampledByPolicyDecision []map[sampling.Decision]policyDecisionMetrics
-=======
-	idNotFoundOnMapCount, evaluateErrorCount, decisionSampled, decisionNotSampled, decisionDropped int64
-	tracesSampledByPolicyDecision                                                                  []map[samplingpolicy.Decision]policyDecisionMetrics
->>>>>>> 8a01a0be
+	tracesSampledByPolicyDecision []map[samplingpolicy.Decision]policyDecisionMetrics
 }
 
 func newPolicyMetrics(numPolicies int) *policyMetrics {
@@ -479,21 +465,8 @@
 	)
 }
 
-<<<<<<< HEAD
-func (tsp *tailSamplingSpanProcessor) makeDecision(id pcommon.TraceID, trace *sampling.TraceData, metrics *policyMetrics) sampling.Decision {
-	var finalDecision sampling.Decision
-	samplingDecisions := map[sampling.Decision]*policy{
-		sampling.Error:            nil,
-		sampling.Sampled:          nil,
-		sampling.NotSampled:       nil,
-		sampling.InvertSampled:    nil,
-		sampling.InvertNotSampled: nil,
-		sampling.Dropped:          nil,
-		sampling.Skipped:          nil,
-		sampling.Continued:        nil,
-=======
 func (tsp *tailSamplingSpanProcessor) makeDecision(id pcommon.TraceID, trace *samplingpolicy.TraceData, metrics *policyMetrics) samplingpolicy.Decision {
-	finalDecision := samplingpolicy.NotSampled
+	var finalDecision samplingpolicy.Decision
 	samplingDecisions := map[samplingpolicy.Decision]*policy{
 		samplingpolicy.Error:            nil,
 		samplingpolicy.Sampled:          nil,
@@ -501,7 +474,8 @@
 		samplingpolicy.InvertSampled:    nil,
 		samplingpolicy.InvertNotSampled: nil,
 		samplingpolicy.Dropped:          nil,
->>>>>>> 8a01a0be
+		samplingpolicy.Skipped:          nil,
+		samplingpolicy.Continued:        nil,
 	}
 
 	ctx := context.Background()
@@ -534,7 +508,7 @@
 			break
 		}
 		// Skip taking decision if span is skipped.
-		if decision == sampling.Skipped {
+		if decision == samplingpolicy.Skipped {
 			continue
 		}
 		// If sampleOnFirstMatch is enabled, make decision as soon as a policy matches
@@ -546,21 +520,6 @@
 	var sampledPolicy *policy
 
 	switch {
-<<<<<<< HEAD
-	case samplingDecisions[sampling.Dropped] != nil: // Dropped takes precedence
-		finalDecision = sampling.Dropped
-	case samplingDecisions[sampling.InvertNotSampled] != nil: // Then InvertNotSampled
-		finalDecision = sampling.NotSampled
-	case samplingDecisions[sampling.Sampled] != nil:
-		finalDecision = sampling.Sampled
-		sampledPolicy = samplingDecisions[sampling.Sampled]
-	case samplingDecisions[sampling.InvertSampled] != nil && samplingDecisions[sampling.NotSampled] == nil:
-		finalDecision = sampling.Sampled
-		sampledPolicy = samplingDecisions[sampling.InvertSampled]
-	// Case if all decisions were Continued or Skipped
-	default:
-		finalDecision = sampling.NotSampled
-=======
 	case samplingDecisions[samplingpolicy.Dropped] != nil: // Dropped takes precedence
 		finalDecision = samplingpolicy.Dropped
 	case samplingDecisions[samplingpolicy.InvertNotSampled] != nil: // Then InvertNotSampled
@@ -571,7 +530,9 @@
 	case samplingDecisions[samplingpolicy.InvertSampled] != nil && samplingDecisions[samplingpolicy.NotSampled] == nil:
 		finalDecision = samplingpolicy.Sampled
 		sampledPolicy = samplingDecisions[samplingpolicy.InvertSampled]
->>>>>>> 8a01a0be
+
+	default:
+		finalDecision = samplingpolicy.NotSampled
 	}
 
 	if tsp.recordPolicy && sampledPolicy != nil {
@@ -585,9 +546,9 @@
 		metrics.decisionNotSampled++
 	case samplingpolicy.Dropped:
 		metrics.decisionDropped++
-	case sampling.Skipped:
+	case samplingpolicy.Skipped:
 		metrics.decisionSkipped++
-	case sampling.Continued:
+	case samplingpolicy.Continued:
 		metrics.decisionContinued++
 	}
 
