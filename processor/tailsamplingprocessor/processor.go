// Copyright The OpenTelemetry Authors
// SPDX-License-Identifier: Apache-2.0

package tailsamplingprocessor // import "github.com/open-telemetry/opentelemetry-collector-contrib/processor/tailsamplingprocessor"

import (
	"context"
	"errors"
	"fmt"
	"math"
	"runtime"
	"slices"
	"sync"
	"sync/atomic"
	"time"

	"go.opentelemetry.io/collector/component"
	"go.opentelemetry.io/collector/consumer"
	"go.opentelemetry.io/collector/pdata/pcommon"
	"go.opentelemetry.io/collector/pdata/ptrace"
	"go.opentelemetry.io/collector/processor"
	"go.opentelemetry.io/otel/attribute"
	"go.opentelemetry.io/otel/metric"
	"go.uber.org/zap"

	"github.com/open-telemetry/opentelemetry-collector-contrib/internal/coreinternal/timeutils"
	"github.com/open-telemetry/opentelemetry-collector-contrib/processor/tailsamplingprocessor/cache"
	"github.com/open-telemetry/opentelemetry-collector-contrib/processor/tailsamplingprocessor/internal/idbatcher"
	"github.com/open-telemetry/opentelemetry-collector-contrib/processor/tailsamplingprocessor/internal/metadata"
	"github.com/open-telemetry/opentelemetry-collector-contrib/processor/tailsamplingprocessor/internal/sampling"
	"github.com/open-telemetry/opentelemetry-collector-contrib/processor/tailsamplingprocessor/internal/telemetry"
	"github.com/open-telemetry/opentelemetry-collector-contrib/processor/tailsamplingprocessor/internal/tracelimiter"
)

// policy combines a sampling policy evaluator with the destinations to be
// used for that policy.
type policy struct {
	// name used to identify this policy instance.
	name string
	// evaluator that decides if a trace is sampled or not by this policy instance.
	evaluator sampling.PolicyEvaluator
	// attribute to use in the telemetry to denote the policy.
	attribute metric.MeasurementOption
}

// tailSamplingSpanProcessor handles the incoming trace data and uses the given sampling
// policy to sample traces.
type tailSamplingSpanProcessor struct {
	ctx context.Context

	set       processor.Settings
	telemetry *metadata.TelemetryBuilder
	logger    *zap.Logger

	nextConsumer consumer.Traces
	maxNumTraces uint64
	policies     []*policy
	// Policy Mutex
	policiesMux        sync.RWMutex
	idToTrace          sync.Map
	policyTicker       timeutils.TTicker
	tickerFrequency    time.Duration
	decisionBatcher    idbatcher.Batcher
	sampledIDCache     cache.Cache[bool]
	nonSampledIDCache  cache.Cache[bool]
	traceLimiter       traceLimiter
	numTracesOnMap     *atomic.Uint64
	recordPolicy       bool
	setPolicyMux       sync.Mutex
	pendingPolicy      []PolicyCfg
	sampleOnFirstMatch bool
}

type traceLimiter interface {
	AcceptTrace(context.Context, pcommon.TraceID, time.Time)
	OnDeleteTrace()
}

// spanAndScope a structure for holding information about span and its instrumentation scope.
// required for preserving the instrumentation library information while sampling.
// We use pointers there to fast find the span in the map.
type spanAndScope struct {
	span                 *ptrace.Span
	instrumentationScope *pcommon.InstrumentationScope
}

var (
	attrDecisionSampled    = metric.WithAttributes(attribute.String("sampled", "true"), attribute.String("decision", "sampled"))
	attrDecisionNotSampled = metric.WithAttributes(attribute.String("sampled", "false"), attribute.String("decision", "not_sampled"))
	attrDecisionDropped    = metric.WithAttributes(attribute.String("sampled", "false"), attribute.String("decision", "dropped"))
	decisionToAttributes   = map[sampling.Decision]metric.MeasurementOption{
		sampling.Sampled:          attrDecisionSampled,
		sampling.NotSampled:       attrDecisionNotSampled,
		sampling.InvertNotSampled: attrDecisionNotSampled,
		sampling.InvertSampled:    attrDecisionSampled,
		sampling.Dropped:          attrDecisionDropped,
	}

	attrSampledTrue  = metric.WithAttributes(attribute.String("sampled", "true"))
	attrSampledFalse = metric.WithAttributes(attribute.String("sampled", "false"))
)

type Option func(*tailSamplingSpanProcessor)

// newTracesProcessor returns a processor.TracesProcessor that will perform tail sampling according to the given
// configuration.
func newTracesProcessor(ctx context.Context, set processor.Settings, nextConsumer consumer.Traces, cfg Config) (processor.Traces, error) {
	telemetrySettings := set.TelemetrySettings
	telemetry, err := metadata.NewTelemetryBuilder(telemetrySettings)
	if err != nil {
		return nil, err
	}
	nopCache := cache.NewNopDecisionCache[bool]()
	sampledDecisions := nopCache
	nonSampledDecisions := nopCache
	if cfg.DecisionCache.SampledCacheSize > 0 {
		sampledDecisions, err = cache.NewLRUDecisionCache[bool](cfg.DecisionCache.SampledCacheSize)
		if err != nil {
			return nil, err
		}
	}
	if cfg.DecisionCache.NonSampledCacheSize > 0 {
		nonSampledDecisions, err = cache.NewLRUDecisionCache[bool](cfg.DecisionCache.NonSampledCacheSize)
		if err != nil {
			return nil, err
		}
	}

	tsp := &tailSamplingSpanProcessor{
		ctx:                ctx,
		set:                set,
		telemetry:          telemetry,
		nextConsumer:       nextConsumer,
		maxNumTraces:       cfg.NumTraces,
		sampledIDCache:     sampledDecisions,
		nonSampledIDCache:  nonSampledDecisions,
		logger:             telemetrySettings.Logger,
		numTracesOnMap:     &atomic.Uint64{},
		sampleOnFirstMatch: cfg.SampleOnFirstMatch,
	}
	tsp.policyTicker = &timeutils.PolicyTicker{OnTickFunc: tsp.samplingPolicyOnTick}

	var tl traceLimiter
	if cfg.BlockOnOverflow {
		tl = tracelimiter.NewBlockingTracesLimiter(cfg.NumTraces)
	} else {
		tl = tracelimiter.NewDropOldTracesLimiter(cfg.NumTraces, tsp.dropTrace)
	}
	tsp.traceLimiter = tl

	for _, opt := range cfg.Options {
		opt(tsp)
	}

	if tsp.tickerFrequency == 0 {
		tsp.tickerFrequency = time.Second
	}

	tsp.policiesMux.Lock()
	if tsp.policies == nil {
		err := tsp.loadSamplingPolicy(cfg.PolicyCfgs)
		if err != nil {
			tsp.policiesMux.Unlock()
			return nil, err
		}
	}
	tsp.policiesMux.Unlock()

	if tsp.decisionBatcher == nil {
		// this will start a goroutine in the background, so we run it only if everything went
		// well in creating the policies
		numDecisionBatches := math.Max(1, cfg.DecisionWait.Seconds())
		inBatcher, err := idbatcher.New(uint64(numDecisionBatches), cfg.ExpectedNewTracesPerSec, uint64(2*runtime.NumCPU()))
		if err != nil {
			return nil, err
		}
		tsp.decisionBatcher = inBatcher
	}

	return tsp, nil
}

// withDecisionBatcher sets the batcher used to batch trace IDs for policy evaluation.
func withDecisionBatcher(batcher idbatcher.Batcher) Option {
	return func(tsp *tailSamplingSpanProcessor) {
		tsp.decisionBatcher = batcher
	}
}

// withPolicies sets the sampling policies to be used by the processor.
func withPolicies(policies []*policy) Option {
	return func(tsp *tailSamplingSpanProcessor) {
		tsp.policiesMux.Lock()
		defer tsp.policiesMux.Unlock()
		tsp.policies = policies
	}
}

// withTickerFrequency sets the frequency at which the processor will evaluate the sampling policies.
func withTickerFrequency(frequency time.Duration) Option {
	return func(tsp *tailSamplingSpanProcessor) {
		tsp.tickerFrequency = frequency
	}
}

// WithSampledDecisionCache sets the cache which the processor uses to store recently sampled trace IDs.
func WithSampledDecisionCache(c cache.Cache[bool]) Option {
	return func(tsp *tailSamplingSpanProcessor) {
		tsp.sampledIDCache = c
	}
}

// WithNonSampledDecisionCache sets the cache which the processor uses to store recently non-sampled trace IDs.
func WithNonSampledDecisionCache(c cache.Cache[bool]) Option {
	return func(tsp *tailSamplingSpanProcessor) {
		tsp.nonSampledIDCache = c
	}
}

func withRecordPolicy() Option {
	return func(tsp *tailSamplingSpanProcessor) {
		tsp.recordPolicy = true
	}
}

func getPolicyEvaluator(settings component.TelemetrySettings, cfg *PolicyCfg) (sampling.PolicyEvaluator, error) {
	switch cfg.Type {
	case Composite:
		return getNewCompositePolicy(settings, &cfg.CompositeCfg)
	case And:
		return getNewAndPolicy(settings, &cfg.AndCfg)
	case Drop:
		return getNewDropPolicy(settings, &cfg.DropCfg)
	default:
		return getSharedPolicyEvaluator(settings, &cfg.sharedPolicyCfg)
	}
}

func getSharedPolicyEvaluator(settings component.TelemetrySettings, cfg *sharedPolicyCfg) (sampling.PolicyEvaluator, error) {
	settings.Logger = settings.Logger.With(zap.Any("policy", cfg.Type))

	switch cfg.Type {
	case AlwaysSample:
		return sampling.NewAlwaysSample(settings), nil
	case Latency:
		lfCfg := cfg.LatencyCfg
		return sampling.NewLatency(settings, lfCfg.ThresholdMs, lfCfg.UpperThresholdMs), nil
	case NumericAttribute:
		nafCfg := cfg.NumericAttributeCfg
		var minValuePtr, maxValuePtr *int64
		if nafCfg.MinValue != 0 {
			minValuePtr = &nafCfg.MinValue
		}
		if nafCfg.MaxValue != 0 {
			maxValuePtr = &nafCfg.MaxValue
		}
		return sampling.NewNumericAttributeFilter(settings, nafCfg.Key, minValuePtr, maxValuePtr, nafCfg.InvertMatch), nil
	case Probabilistic:
		pCfg := cfg.ProbabilisticCfg
		return sampling.NewProbabilisticSampler(settings, pCfg.HashSalt, pCfg.SamplingPercentage), nil
	case StratifiedProbabilistic:
		pCfg := cfg.StratifiedProbabilisticCfg
		return sampling.NewStratifiedProbabilisticSampler(settings, pCfg.HashSalt, pCfg.SamplingPercentage), nil
	case StringAttribute:
		safCfg := cfg.StringAttributeCfg
		return sampling.NewStringAttributeFilter(settings, safCfg.Key, safCfg.Values, safCfg.EnabledRegexMatching, safCfg.CacheMaxSize, safCfg.InvertMatch), nil
	case StatusCode:
		scfCfg := cfg.StatusCodeCfg
		return sampling.NewStatusCodeFilter(settings, scfCfg.StatusCodes)
	case RateLimiting:
		rlfCfg := cfg.RateLimitingCfg
		return sampling.NewRateLimiting(settings, rlfCfg.SpansPerSecond), nil
	case SpanCount:
		spCfg := cfg.SpanCountCfg
		return sampling.NewSpanCount(settings, spCfg.MinSpans, spCfg.MaxSpans), nil
	case TraceState:
		tsfCfg := cfg.TraceStateCfg
		return sampling.NewTraceStateFilter(settings, tsfCfg.Key, tsfCfg.Values), nil
	case BooleanAttribute:
		bafCfg := cfg.BooleanAttributeCfg
		return sampling.NewBooleanAttributeFilter(settings, bafCfg.Key, bafCfg.Value, bafCfg.InvertMatch), nil
	case OTTLCondition:
		ottlfCfg := cfg.OTTLConditionCfg
		return sampling.NewOTTLConditionFilter(settings, ottlfCfg.SpanConditions, ottlfCfg.SpanEventConditions, ottlfCfg.ErrorMode)

	default:
		return nil, fmt.Errorf("unknown sampling policy type %s", cfg.Type)
	}
}

type policyDecisionMetrics struct {
	tracesSampled int
	spansSampled  int64
}

type policyMetrics struct {
	idNotFoundOnMapCount, evaluateErrorCount, decisionSampled, decisionNotSampled, decisionDropped int64
	tracesSampledByPolicyDecision                                                                  []map[sampling.Decision]policyDecisionMetrics
}

func newPolicyMetrics(numPolicies int) *policyMetrics {
	tracesSampledByPolicyDecision := make([]map[sampling.Decision]policyDecisionMetrics, numPolicies)
	for i := range tracesSampledByPolicyDecision {
		tracesSampledByPolicyDecision[i] = make(map[sampling.Decision]policyDecisionMetrics)
	}
	return &policyMetrics{
		tracesSampledByPolicyDecision: tracesSampledByPolicyDecision,
	}
}

func (m *policyMetrics) addDecision(policyIndex int, decision sampling.Decision, spansSampled int64) {
	stats := m.tracesSampledByPolicyDecision[policyIndex][decision]
	stats.tracesSampled++
	stats.spansSampled += spansSampled
	m.tracesSampledByPolicyDecision[policyIndex][decision] = stats
}

func (tsp *tailSamplingSpanProcessor) loadSamplingPolicy(cfgs []PolicyCfg) error {
	telemetrySettings := tsp.set.TelemetrySettings
	componentID := tsp.set.ID.Name()

	cLen := len(cfgs)
	policies := make([]*policy, 0, cLen)
	dropPolicies := make([]*policy, 0, cLen)
	policyNames := make(map[string]struct{}, cLen)

	for _, cfg := range cfgs {
		if cfg.Name == "" {
			return errors.New("policy name cannot be empty")
		}

		if _, exists := policyNames[cfg.Name]; exists {
			return fmt.Errorf("duplicate policy name %q", cfg.Name)
		}
		policyNames[cfg.Name] = struct{}{}

		eval, err := getPolicyEvaluator(telemetrySettings, &cfg)
		if err != nil {
			return fmt.Errorf("failed to create policy evaluator for %q: %w", cfg.Name, err)
		}

		uniquePolicyName := cfg.Name
		if componentID != "" {
			uniquePolicyName = fmt.Sprintf("%s.%s", componentID, cfg.Name)
		}

		p := &policy{
			name:      cfg.Name,
			evaluator: eval,
			attribute: metric.WithAttributes(attribute.String("policy", uniquePolicyName)),
		}

		if cfg.Type == Drop {
			dropPolicies = append(dropPolicies, p)
		} else {
			policies = append(policies, p)
		}
	}
	// Dropped decision takes precedence over all others, therefore we evaluate them first.
	tsp.policies = slices.Concat(dropPolicies, policies)

	tsp.logger.Debug("Loaded sampling policy", zap.Int("policies.len", len(policies)))

	return nil
}

func (tsp *tailSamplingSpanProcessor) SetSamplingPolicy(cfgs []PolicyCfg) {
	tsp.logger.Debug("Setting pending sampling policy", zap.Int("pending.len", len(cfgs)))

	tsp.setPolicyMux.Lock()
	defer tsp.setPolicyMux.Unlock()

	tsp.pendingPolicy = cfgs
}

func (tsp *tailSamplingSpanProcessor) loadPendingSamplingPolicy() {
	tsp.setPolicyMux.Lock()
	defer tsp.setPolicyMux.Unlock()

	// Nothing pending, do nothing.
	pLen := len(tsp.pendingPolicy)
	if pLen == 0 {
		return
	}

	tsp.logger.Debug("Loading pending sampling policy", zap.Int("pending.len", pLen))

	err := tsp.loadSamplingPolicy(tsp.pendingPolicy)

	// Empty pending regardless of error. If policy is invalid, it will fail on
	// every tick, no need to do extra work and flood the log with errors.
	tsp.pendingPolicy = nil

	if err != nil {
		tsp.logger.Error("Failed to load pending sampling policy", zap.Error(err))
		tsp.logger.Debug("Continuing to use the previously loaded sampling policy")
	}
}

func (tsp *tailSamplingSpanProcessor) samplingPolicyOnTick() {
	tsp.logger.Debug("Sampling Policy Evaluation ticked")

	// Re-initialize the time-window if stratified sampling is configured
	tsp.policiesMux.RLock()
	for _, p := range tsp.policies {
		if stratified, ok := p.evaluator.(*sampling.StratifiedProbabilisticSampler); ok {
			stratified.ResetWindow()
		}
	}
	tsp.policiesMux.RUnlock()

	tsp.loadPendingSamplingPolicy()

	ctx := context.Background()
	metrics := newPolicyMetrics(len(tsp.policies))
	startTime := time.Now()

	batch, _ := tsp.decisionBatcher.CloseCurrentAndTakeFirstBatch()
	batchLen := len(batch)

	for _, id := range batch {
		d, ok := tsp.idToTrace.Load(id)
		if !ok {
			metrics.idNotFoundOnMapCount++
			continue
		}
		trace := d.(*sampling.TraceData)
		trace.DecisionTime = time.Now()

		decision := tsp.makeDecision(id, trace, metrics)

		tsp.telemetry.ProcessorTailSamplingGlobalCountTracesSampled.Add(tsp.ctx, 1, decisionToAttributes[decision])

		// Sampled or not, remove the batches
		trace.Lock()
		allSpans := trace.ReceivedBatches
		trace.FinalDecision = decision
		trace.ReceivedBatches = ptrace.NewTraces()
		trace.Unlock()

		if decision == sampling.Sampled {
			tsp.releaseSampledTrace(ctx, id, allSpans)
		} else {
			tsp.releaseNotSampledTrace(id)
		}
	}

	tsp.telemetry.ProcessorTailSamplingSamplingDecisionTimerLatency.Record(tsp.ctx, int64(time.Since(startTime)/time.Millisecond))
	tsp.telemetry.ProcessorTailSamplingSamplingTracesOnMemory.Record(tsp.ctx, int64(tsp.numTracesOnMap.Load()))
	tsp.telemetry.ProcessorTailSamplingSamplingTraceDroppedTooEarly.Add(tsp.ctx, metrics.idNotFoundOnMapCount)
	tsp.telemetry.ProcessorTailSamplingSamplingPolicyEvaluationError.Add(tsp.ctx, metrics.evaluateErrorCount)

	for i, p := range tsp.policies {
		for decision, stats := range metrics.tracesSampledByPolicyDecision[i] {
			tsp.telemetry.ProcessorTailSamplingCountTracesSampled.Add(tsp.ctx, int64(stats.tracesSampled), p.attribute, decisionToAttributes[decision])
			if telemetry.IsMetricStatCountSpansSampledEnabled() {
				tsp.telemetry.ProcessorTailSamplingCountSpansSampled.Add(tsp.ctx, stats.spansSampled, p.attribute, decisionToAttributes[decision])
			}
		}
	}

	tsp.logger.Debug("Sampling policy evaluation completed",
		zap.Int("batch.len", batchLen),
		zap.Int64("sampled", metrics.decisionSampled),
		zap.Int64("notSampled", metrics.decisionNotSampled),
		zap.Int64("dropped", metrics.decisionDropped),
		zap.Int64("droppedPriorToEvaluation", metrics.idNotFoundOnMapCount),
		zap.Int64("policyEvaluationErrors", metrics.evaluateErrorCount),
	)
}

func (tsp *tailSamplingSpanProcessor) makeDecision(id pcommon.TraceID, trace *sampling.TraceData, metrics *policyMetrics) sampling.Decision {
	finalDecision := sampling.NotSampled
	samplingDecisions := map[sampling.Decision]*policy{
		sampling.Error:            nil,
		sampling.Sampled:          nil,
		sampling.NotSampled:       nil,
		sampling.InvertSampled:    nil,
		sampling.InvertNotSampled: nil,
		sampling.Dropped:          nil,
	}

	ctx := context.Background()
	startTime := time.Now()

	// Check all policies before making a final decision.
<<<<<<< HEAD
	tsp.policiesMux.RLock()
	defer tsp.policiesMux.RUnlock()
	for _, p := range tsp.policies {
=======
	for i, p := range tsp.policies {
>>>>>>> b9f3878e
		decision, err := p.evaluator.Evaluate(ctx, id, trace)
		latency := time.Since(startTime)
		tsp.telemetry.ProcessorTailSamplingSamplingDecisionLatency.Record(ctx, int64(latency/time.Microsecond), p.attribute)

		if err != nil {
			if samplingDecisions[sampling.Error] == nil {
				samplingDecisions[sampling.Error] = p
			}
			metrics.evaluateErrorCount++
			tsp.logger.Debug("Sampling policy error", zap.Error(err))
			continue
		}

		metrics.addDecision(i, decision, trace.SpanCount.Load())

		// We associate the first policy with the sampling decision to understand what policy sampled a span
		if samplingDecisions[decision] == nil {
			samplingDecisions[decision] = p
		}

		// Break early if dropped. This can drastically reduce tick/decision latency.
		if decision == sampling.Dropped {
			break
		}
		// If sampleOnFirstMatch is enabled, make decision as soon as a policy matches
		if tsp.sampleOnFirstMatch && decision == sampling.Sampled {
			break
		}
	}

	var sampledPolicy *policy

	switch {
	case samplingDecisions[sampling.Dropped] != nil: // Dropped takes precedence
		finalDecision = sampling.Dropped
	case samplingDecisions[sampling.InvertNotSampled] != nil: // Then InvertNotSampled
		finalDecision = sampling.NotSampled
	case samplingDecisions[sampling.Sampled] != nil:
		finalDecision = sampling.Sampled
		sampledPolicy = samplingDecisions[sampling.Sampled]
	case samplingDecisions[sampling.InvertSampled] != nil && samplingDecisions[sampling.NotSampled] == nil:
		finalDecision = sampling.Sampled
		sampledPolicy = samplingDecisions[sampling.InvertSampled]
	}

	if tsp.recordPolicy && sampledPolicy != nil {
		sampling.SetAttrOnScopeSpans(trace, "tailsampling.policy", sampledPolicy.name)
	}

	switch finalDecision {
	case sampling.Sampled:
		metrics.decisionSampled++
	case sampling.NotSampled:
		metrics.decisionNotSampled++
	case sampling.Dropped:
		metrics.decisionDropped++
	}

	return finalDecision
}

// ConsumeTraces is required by the processor.Traces interface.
func (tsp *tailSamplingSpanProcessor) ConsumeTraces(_ context.Context, td ptrace.Traces) error {
	resourceSpans := td.ResourceSpans()
	for i := 0; i < resourceSpans.Len(); i++ {
		tsp.processTraces(resourceSpans.At(i))
	}
	return nil
}

func (*tailSamplingSpanProcessor) groupSpansByTraceKey(resourceSpans ptrace.ResourceSpans) map[pcommon.TraceID][]spanAndScope {
	idToSpans := make(map[pcommon.TraceID][]spanAndScope)
	ilss := resourceSpans.ScopeSpans()
	for j := 0; j < ilss.Len(); j++ {
		scope := ilss.At(j)
		spans := scope.Spans()
		is := scope.Scope()
		spansLen := spans.Len()
		for k := 0; k < spansLen; k++ {
			span := spans.At(k)
			key := span.TraceID()
			idToSpans[key] = append(idToSpans[key], spanAndScope{
				span:                 &span,
				instrumentationScope: &is,
			})
		}
	}
	return idToSpans
}

func (tsp *tailSamplingSpanProcessor) processTraces(resourceSpans ptrace.ResourceSpans) {
	currTime := time.Now()

	// Group spans per their traceId to minimize contention on idToTrace
	idToSpansAndScope := tsp.groupSpansByTraceKey(resourceSpans)
	var newTraceIDs int64
	for id, spans := range idToSpansAndScope {
		// If the trace ID is in the sampled cache, short circuit the decision
		if _, ok := tsp.sampledIDCache.Get(id); ok {
			tsp.logger.Debug("Trace ID is in the sampled cache", zap.Stringer("id", id))
			traceTd := ptrace.NewTraces()
			appendToTraces(traceTd, resourceSpans, spans)
			tsp.releaseSampledTrace(tsp.ctx, id, traceTd)
			tsp.telemetry.ProcessorTailSamplingEarlyReleasesFromCacheDecision.
				Add(tsp.ctx, int64(len(spans)), attrSampledTrue)
			continue
		}
		// If the trace ID is in the non-sampled cache, short circuit the decision
		if _, ok := tsp.nonSampledIDCache.Get(id); ok {
			tsp.logger.Debug("Trace ID is in the non-sampled cache", zap.Stringer("id", id))
			tsp.telemetry.ProcessorTailSamplingEarlyReleasesFromCacheDecision.
				Add(tsp.ctx, int64(len(spans)), attrSampledFalse)
			continue
		}

		lenSpans := int64(len(spans))

		d, loaded := tsp.idToTrace.Load(id)
		if !loaded {
			spanCount := &atomic.Int64{}
			spanCount.Store(lenSpans)

			td := &sampling.TraceData{
				ArrivalTime:     currTime,
				SpanCount:       spanCount,
				ReceivedBatches: ptrace.NewTraces(),
			}

			if d, loaded = tsp.idToTrace.LoadOrStore(id, td); !loaded {
				newTraceIDs++
				tsp.decisionBatcher.AddToCurrentBatch(id)
				tsp.numTracesOnMap.Add(1)
				tsp.traceLimiter.AcceptTrace(tsp.ctx, id, currTime)
			}
		}

		actualData := d.(*sampling.TraceData)
		if loaded {
			actualData.SpanCount.Add(lenSpans)
		}

		actualData.Lock()
		finalDecision := actualData.FinalDecision

		if finalDecision == sampling.Unspecified {
			// If the final decision hasn't been made, add the new spans under the lock.
			appendToTraces(actualData.ReceivedBatches, resourceSpans, spans)
			actualData.Unlock()
			continue
		}

		actualData.Unlock()

		switch finalDecision {
		case sampling.Sampled:
			traceTd := ptrace.NewTraces()
			appendToTraces(traceTd, resourceSpans, spans)
			tsp.releaseSampledTrace(tsp.ctx, id, traceTd)
		case sampling.NotSampled:
			tsp.releaseNotSampledTrace(id)
		default:
			tsp.logger.Warn("Unexpected sampling decision", zap.Int("decision", int(finalDecision)))
		}

		if !actualData.DecisionTime.IsZero() {
			tsp.telemetry.ProcessorTailSamplingSamplingLateSpanAge.Record(tsp.ctx, int64(time.Since(actualData.DecisionTime)/time.Second))
		}
	}

	tsp.telemetry.ProcessorTailSamplingNewTraceIDReceived.Add(tsp.ctx, newTraceIDs)
}

func (*tailSamplingSpanProcessor) Capabilities() consumer.Capabilities {
	return consumer.Capabilities{MutatesData: false}
}

// Start is invoked during service startup.
func (tsp *tailSamplingSpanProcessor) Start(context.Context, component.Host) error {
	tsp.policyTicker.Start(tsp.tickerFrequency)
	return nil
}

// Shutdown is invoked during service shutdown.
func (tsp *tailSamplingSpanProcessor) Shutdown(context.Context) error {
	tsp.decisionBatcher.Stop()
	tsp.policyTicker.Stop()
	return nil
}

func (tsp *tailSamplingSpanProcessor) dropTrace(traceID pcommon.TraceID, deletionTime time.Time) {
	var trace *sampling.TraceData
	if d, ok := tsp.idToTrace.Load(traceID); ok {
		trace = d.(*sampling.TraceData)
		tsp.idToTrace.Delete(traceID)
		// Subtract one from numTracesOnMap per https://godoc.org/sync/atomic#AddUint64
		tsp.numTracesOnMap.Add(^uint64(0))
		tsp.traceLimiter.OnDeleteTrace()
	}
	if trace == nil {
		tsp.logger.Debug("Attempt to delete trace ID not on table", zap.Stringer("id", traceID))
		return
	}

	tsp.telemetry.ProcessorTailSamplingSamplingTraceRemovalAge.Record(tsp.ctx, int64(deletionTime.Sub(trace.ArrivalTime)/time.Second))
}

// releaseSampledTrace sends the trace data to the next consumer. It
// additionally adds the trace ID to the cache of sampled trace IDs. If the
// trace ID is cached, it deletes the spans from the internal map.
func (tsp *tailSamplingSpanProcessor) releaseSampledTrace(ctx context.Context, id pcommon.TraceID, td ptrace.Traces) {
	tsp.sampledIDCache.Put(id, true)
	if err := tsp.nextConsumer.ConsumeTraces(ctx, td); err != nil {
		tsp.logger.Warn(
			"Error sending spans to destination",
			zap.Error(err))
	}
	_, ok := tsp.sampledIDCache.Get(id)
	if ok {
		tsp.dropTrace(id, time.Now())
	}
}

// releaseNotSampledTrace adds the trace ID to the cache of not sampled trace
// IDs. If the trace ID is cached, it deletes the spans from the internal map.
func (tsp *tailSamplingSpanProcessor) releaseNotSampledTrace(id pcommon.TraceID) {
	tsp.nonSampledIDCache.Put(id, true)
	_, ok := tsp.nonSampledIDCache.Get(id)
	if ok {
		tsp.dropTrace(id, time.Now())
	}
}

func appendToTraces(dest ptrace.Traces, rss ptrace.ResourceSpans, spanAndScopes []spanAndScope) {
	rs := dest.ResourceSpans().AppendEmpty()
	rss.Resource().CopyTo(rs.Resource())

	scopePointerToNewScope := make(map[*pcommon.InstrumentationScope]*ptrace.ScopeSpans)
	for _, spanAndScope := range spanAndScopes {
		// If the scope of the spanAndScope is not in the map, add it to the map and the destination.
		if scope, ok := scopePointerToNewScope[spanAndScope.instrumentationScope]; !ok {
			is := rs.ScopeSpans().AppendEmpty()
			spanAndScope.instrumentationScope.CopyTo(is.Scope())
			scopePointerToNewScope[spanAndScope.instrumentationScope] = &is

			sp := is.Spans().AppendEmpty()
			spanAndScope.span.CopyTo(sp)
		} else {
			sp := scope.Spans().AppendEmpty()
			spanAndScope.span.CopyTo(sp)
		}
	}
}<|MERGE_RESOLUTION|>--- conflicted
+++ resolved
@@ -484,13 +484,11 @@
 	startTime := time.Now()
 
 	// Check all policies before making a final decision.
-<<<<<<< HEAD
+
 	tsp.policiesMux.RLock()
 	defer tsp.policiesMux.RUnlock()
-	for _, p := range tsp.policies {
-=======
+
 	for i, p := range tsp.policies {
->>>>>>> b9f3878e
 		decision, err := p.evaluator.Evaluate(ctx, id, trace)
 		latency := time.Since(startTime)
 		tsp.telemetry.ProcessorTailSamplingSamplingDecisionLatency.Record(ctx, int64(latency/time.Microsecond), p.attribute)
