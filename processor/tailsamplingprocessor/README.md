--- conflicted
+++ resolved
@@ -22,12 +22,8 @@
 - `string_attribute`: Sample based on string attributes (resource and record) value matches, both exact and regex value matches are supported
 - `trace_state`: Sample based on [TraceState](https://github.com/open-telemetry/opentelemetry-specification/blob/main/specification/trace/api.md#tracestate) value matches
 - `rate_limiting`: Sample based on rate
-<<<<<<< HEAD
 - `span_count`: Sample based on the minimum and/or maximum number of spans, inclusive. If the sum of all spans in the trace is outside the range threshold, the trace will not be sampled.
-=======
-- `span_count`: Sample based on the minimum number of spans within a batch. If all traces within the batch have less number of spans than the threshold, the batch will not be sampled.
 - `boolean_attribute`: Sample based on boolean attribute (resource and record).
->>>>>>> c9f6209a
 - `and`: Sample based on multiple policies, creates an AND policy 
 - `composite`: Sample based on a combination of above samplers, with ordering and rate allocation per sampler. Rate allocation allocates certain percentages of spans per policy order. 
   For example if we have set max_total_spans_per_second as 100 then we can set rate_allocation as follows
