// Copyright The OpenTelemetry Authors
// SPDX-License-Identifier: Apache-2.0

package tailsamplingprocessor

import (
	"context"
	"testing"

	"github.com/stretchr/testify/assert"
	"github.com/stretchr/testify/require"
	"go.opentelemetry.io/collector/component"
	"go.opentelemetry.io/collector/component/componenttest"
	"go.opentelemetry.io/collector/config/configtelemetry"
	"go.opentelemetry.io/collector/consumer/consumertest"
	"go.opentelemetry.io/collector/featuregate"
	"go.opentelemetry.io/collector/pdata/ptrace"
	"go.opentelemetry.io/collector/processor"
	"go.opentelemetry.io/collector/processor/processortest"
	"go.opentelemetry.io/otel/attribute"
	sdkmetric "go.opentelemetry.io/otel/sdk/metric"
	"go.opentelemetry.io/otel/sdk/metric/metricdata"
	"go.opentelemetry.io/otel/sdk/metric/metricdata/metricdatatest"
)

func TestMetricsAfterOneEvaluation(t *testing.T) {
	// prepare
	s := setupTestTelemetry()
	b := newSyncIDBatcher()
	syncBatcher := b.(*syncIDBatcher)

	cfg := Config{
		DecisionWait: 1,
		NumTraces:    100,
		PolicyCfgs: []PolicyCfg{
			{
				sharedPolicyCfg: sharedPolicyCfg{
					Name: "always",
					Type: AlwaysSample,
				},
			},
		},
	}
	cs := &consumertest.TracesSink{}
	ct := s.newSettings()
	proc, err := newTracesProcessor(context.Background(), ct, cs, cfg, withDecisionBatcher(syncBatcher))
	require.NoError(t, err)
	defer func() {
		err = proc.Shutdown(context.Background())
		require.NoError(t, err)
	}()

	err = proc.Start(context.Background(), componenttest.NewNopHost())
	require.NoError(t, err)

	// test
	err = proc.ConsumeTraces(context.Background(), simpleTraces())
	require.NoError(t, err)

	tsp := proc.(*tailSamplingSpanProcessor)
	tsp.policyTicker.OnTick() // the first tick always gets an empty batch
	tsp.policyTicker.OnTick()

	// verify
	var md metricdata.ResourceMetrics
	require.NoError(t, s.reader.Collect(context.Background(), &md))
	require.Equal(t, 8, s.len(md))

	for _, tt := range []struct {
		opts []metricdatatest.Option
		m    metricdata.Metrics
	}{
		{
			opts: []metricdatatest.Option{metricdatatest.IgnoreTimestamp()},
			m: metricdata.Metrics{
				Name:        "otelcol_processor_tail_sampling_count_traces_sampled",
				Description: "Count of traces that were sampled or not per sampling policy",
				Unit:        "{traces}",
				Data: metricdata.Sum[int64]{
					IsMonotonic: true,
					Temporality: metricdata.CumulativeTemporality,
					DataPoints: []metricdata.DataPoint[int64]{
						{
							Attributes: attribute.NewSet(
								attribute.String("policy", "always"),
								attribute.String("sampled", "true"),
							),
							Value: 1,
						},
					},
				},
			},
		},
		{
			opts: []metricdatatest.Option{metricdatatest.IgnoreTimestamp()},
			m: metricdata.Metrics{
				Name:        "otelcol_processor_tail_sampling_global_count_traces_sampled",
				Description: "Global count of traces that were sampled or not by at least one policy",
				Unit:        "{traces}",
				Data: metricdata.Sum[int64]{
					IsMonotonic: true,
					Temporality: metricdata.CumulativeTemporality,
					DataPoints: []metricdata.DataPoint[int64]{
						{
							Attributes: attribute.NewSet(
								attribute.String("sampled", "true"),
							),
							Value: 1,
						},
					},
				},
			},
		},
		{
			opts: []metricdatatest.Option{metricdatatest.IgnoreTimestamp(), metricdatatest.IgnoreValue()},
			m: metricdata.Metrics{
				Name:        "otelcol_processor_tail_sampling_sampling_decision_latency",
				Description: "Latency (in microseconds) of a given sampling policy",
				Unit:        "µs",
				Data: metricdata.Histogram[int64]{
					Temporality: metricdata.CumulativeTemporality,
					DataPoints: []metricdata.HistogramDataPoint[int64]{
						{
							Attributes: attribute.NewSet(
								attribute.String("policy", "always"),
							),
						},
					},
				},
			},
		},
		{
			opts: []metricdatatest.Option{metricdatatest.IgnoreTimestamp(), metricdatatest.IgnoreValue()},
			m: metricdata.Metrics{
				Name:        "otelcol_processor_tail_sampling_sampling_decision_timer_latency",
				Description: "Latency (in microseconds) of each run of the sampling decision timer",
				Unit:        "µs",
				Data: metricdata.Histogram[int64]{
					Temporality: metricdata.CumulativeTemporality,
					DataPoints:  []metricdata.HistogramDataPoint[int64]{{}},
				},
			},
		},
		{
			opts: []metricdatatest.Option{metricdatatest.IgnoreTimestamp()},
			m: metricdata.Metrics{
				Name:        "otelcol_processor_tail_sampling_new_trace_id_received",
				Description: "Counts the arrival of new traces",
				Unit:        "{traces}",
				Data: metricdata.Sum[int64]{
					IsMonotonic: true,
					Temporality: metricdata.CumulativeTemporality,
					DataPoints: []metricdata.DataPoint[int64]{
						{
							Value: 1,
						},
					},
				},
			},
		},
		{
			opts: []metricdatatest.Option{metricdatatest.IgnoreTimestamp()},
			m: metricdata.Metrics{
				Name:        "otelcol_processor_tail_sampling_sampling_policy_evaluation_error",
				Description: "Count of sampling policy evaluation errors",
				Unit:        "{errors}",
				Data: metricdata.Sum[int64]{
					IsMonotonic: true,
					Temporality: metricdata.CumulativeTemporality,
					DataPoints: []metricdata.DataPoint[int64]{
						{
							Value: 0,
						},
					},
				},
			},
		},
		{
			opts: []metricdatatest.Option{metricdatatest.IgnoreTimestamp()},
			m: metricdata.Metrics{
				Name:        "otelcol_processor_tail_sampling_sampling_trace_dropped_too_early",
				Description: "Count of traces that needed to be dropped before the configured wait time",
				Unit:        "{traces}",
				Data: metricdata.Sum[int64]{
					IsMonotonic: true,
					Temporality: metricdata.CumulativeTemporality,
					DataPoints: []metricdata.DataPoint[int64]{
						{
							Value: 0,
						},
					},
				},
			},
		},
		{
			opts: []metricdatatest.Option{metricdatatest.IgnoreTimestamp()},
			m: metricdata.Metrics{
				Name:        "otelcol_processor_tail_sampling_sampling_traces_on_memory",
				Description: "Tracks the number of traces current on memory",
				Unit:        "{traces}",
				Data: metricdata.Gauge[int64]{
					DataPoints: []metricdata.DataPoint[int64]{
						{
							Value: 1,
						},
					},
				},
			},
		},
	} {
		got := s.getMetric(tt.m.Name, md)
		metricdatatest.AssertEqual(t, tt.m, got, tt.opts...)
	}

	// sanity check
	assert.Len(t, cs.AllTraces(), 1)
}

func TestMetricsWithComponentID(t *testing.T) {
	// prepare
	s := setupTestTelemetry()
	b := newSyncIDBatcher()
	syncBatcher := b.(*syncIDBatcher)

	cfg := Config{
		DecisionWait: 1,
		NumTraces:    100,
		PolicyCfgs: []PolicyCfg{
			{
				sharedPolicyCfg: sharedPolicyCfg{
					Name: "always",
					Type: AlwaysSample,
				},
			},
		},
	}
	cs := &consumertest.TracesSink{}
	ct := s.newSettings()
	ct.ID = component.MustNewIDWithName("tail_sampling", "unique_id") // e.g tail_sampling/unique_id
	proc, err := newTracesProcessor(context.Background(), ct, cs, cfg, withDecisionBatcher(syncBatcher))
	require.NoError(t, err)
	defer func() {
		err = proc.Shutdown(context.Background())
		require.NoError(t, err)
	}()

	err = proc.Start(context.Background(), componenttest.NewNopHost())
	require.NoError(t, err)

	// test
	err = proc.ConsumeTraces(context.Background(), simpleTraces())
	require.NoError(t, err)

	tsp := proc.(*tailSamplingSpanProcessor)
	tsp.policyTicker.OnTick() // the first tick always gets an empty batch
	tsp.policyTicker.OnTick()

	// verify
	var md metricdata.ResourceMetrics
	require.NoError(t, s.reader.Collect(context.Background(), &md))
	require.Equal(t, 8, s.len(md))

	for _, tt := range []struct {
		opts []metricdatatest.Option
		m    metricdata.Metrics
	}{
		{
			opts: []metricdatatest.Option{metricdatatest.IgnoreTimestamp()},
			m: metricdata.Metrics{
				Name:        "otelcol_processor_tail_sampling_count_traces_sampled",
				Description: "Count of traces that were sampled or not per sampling policy",
				Unit:        "{traces}",
				Data: metricdata.Sum[int64]{
					IsMonotonic: true,
					Temporality: metricdata.CumulativeTemporality,
					DataPoints: []metricdata.DataPoint[int64]{
						{
							Attributes: attribute.NewSet(
								attribute.String("policy", "unique_id.always"),
								attribute.String("sampled", "true"),
							),
							Value: 1,
						},
					},
				},
			},
		},
		{
			opts: []metricdatatest.Option{metricdatatest.IgnoreTimestamp(), metricdatatest.IgnoreValue()},
			m: metricdata.Metrics{
				Name:        "otelcol_processor_tail_sampling_sampling_decision_latency",
				Description: "Latency (in microseconds) of a given sampling policy",
				Unit:        "µs",
				Data: metricdata.Histogram[int64]{
					Temporality: metricdata.CumulativeTemporality,
					DataPoints: []metricdata.HistogramDataPoint[int64]{
						{
							Attributes: attribute.NewSet(
								attribute.String("policy", "unique_id.always"),
							),
						},
					},
				},
			},
		},
	} {
		got := s.getMetric(tt.m.Name, md)
		metricdatatest.AssertEqual(t, tt.m, got, tt.opts...)
	}

	// sanity check
	assert.Len(t, cs.AllTraces(), 1)
}

func TestProcessorTailSamplingCountSpansSampled(t *testing.T) {
	err := featuregate.GlobalRegistry().Set("processor.tailsamplingprocessor.metricstatcountspanssampled", true)
	require.NoError(t, err)

	defer func() {
		err = featuregate.GlobalRegistry().Set("processor.tailsamplingprocessor.metricstatcountspanssampled", false)
		require.NoError(t, err)
	}()

	// prepare
	s := setupTestTelemetry()
	b := newSyncIDBatcher()
	syncBatcher := b.(*syncIDBatcher)

	cfg := Config{
		DecisionWait: 1,
		NumTraces:    100,
		PolicyCfgs: []PolicyCfg{
			{
				sharedPolicyCfg: sharedPolicyCfg{
					Name: "always",
					Type: AlwaysSample,
				},
			},
		},
	}
	cs := &consumertest.TracesSink{}
	ct := s.newSettings()
	proc, err := newTracesProcessor(context.Background(), ct, cs, cfg, withDecisionBatcher(syncBatcher))
	require.NoError(t, err)
	defer func() {
		err = proc.Shutdown(context.Background())
		require.NoError(t, err)
	}()

	err = proc.Start(context.Background(), componenttest.NewNopHost())
	require.NoError(t, err)

	// test
	err = proc.ConsumeTraces(context.Background(), simpleTraces())
	require.NoError(t, err)

	tsp := proc.(*tailSamplingSpanProcessor)
	tsp.policyTicker.OnTick() // the first tick always gets an empty batch
	tsp.policyTicker.OnTick()

	// verify
	var md metricdata.ResourceMetrics
	require.NoError(t, s.reader.Collect(context.Background(), &md))
	require.Equal(t, 9, s.len(md))

	m := metricdata.Metrics{
		Name:        "otelcol_processor_tail_sampling_count_spans_sampled",
		Description: "Count of spans that were sampled or not per sampling policy",
		Unit:        "{spans}",
		Data: metricdata.Sum[int64]{
			Temporality: metricdata.CumulativeTemporality,
			IsMonotonic: true,
			DataPoints: []metricdata.DataPoint[int64]{
				{
					Attributes: attribute.NewSet(
						attribute.String("policy", "always"),
						attribute.String("sampled", "true"),
					),
					Value: 1,
				},
			},
		},
	}
	got := s.getMetric(m.Name, md)
	metricdatatest.AssertEqual(t, m, got, metricdatatest.IgnoreTimestamp())
}

func TestProcessorTailSamplingSamplingTraceRemovalAge(t *testing.T) {
	// prepare
	s := setupTestTelemetry()
	b := newSyncIDBatcher()
	syncBatcher := b.(*syncIDBatcher)

	cfg := Config{
		DecisionWait: 1,
		NumTraces:    2,
		PolicyCfgs: []PolicyCfg{
			{
				sharedPolicyCfg: sharedPolicyCfg{
					Name: "always",
					Type: AlwaysSample,
				},
			},
		},
	}
	cs := &consumertest.TracesSink{}
	ct := s.newSettings()
	proc, err := newTracesProcessor(context.Background(), ct, cs, cfg, withDecisionBatcher(syncBatcher))
	require.NoError(t, err)
	defer func() {
		err = proc.Shutdown(context.Background())
		require.NoError(t, err)
	}()

	err = proc.Start(context.Background(), componenttest.NewNopHost())
	require.NoError(t, err)

	// test
	_, batches := generateIDsAndBatches(3)
	for _, batch := range batches {
		err = proc.ConsumeTraces(context.Background(), batch)
		require.NoError(t, err)
	}

	tsp := proc.(*tailSamplingSpanProcessor)
	tsp.policyTicker.OnTick() // the first tick always gets an empty batch
	tsp.policyTicker.OnTick()

	// verify
	var md metricdata.ResourceMetrics
	require.NoError(t, s.reader.Collect(context.Background(), &md))

	m := metricdata.Metrics{
		Name:        "otelcol_processor_tail_sampling_sampling_trace_removal_age",
		Description: "Time (in seconds) from arrival of a new trace until its removal from memory",
		Unit:        "s",
		Data: metricdata.Histogram[int64]{
			Temporality: metricdata.CumulativeTemporality,
			DataPoints:  []metricdata.HistogramDataPoint[int64]{{}},
		},
	}
	got := s.getMetric(m.Name, md)
	metricdatatest.AssertEqual(t, m, got, metricdatatest.IgnoreTimestamp(), metricdatatest.IgnoreValue())
}

func TestProcessorTailSamplingSamplingLateSpanAge(t *testing.T) {
	// prepare
	s := setupTestTelemetry()
	b := newSyncIDBatcher()
	syncBatcher := b.(*syncIDBatcher)

	cfg := Config{
		DecisionWait: 1,
		NumTraces:    100,
		PolicyCfgs: []PolicyCfg{
			{
				sharedPolicyCfg: sharedPolicyCfg{
					Name: "sample-half",
					Type: Probabilistic,
					ProbabilisticCfg: ProbabilisticCfg{
						SamplingPercentage: 50,
					},
				},
			},
		},
	}
	cs := &consumertest.TracesSink{}
	ct := s.newSettings()
	proc, err := newTracesProcessor(context.Background(), ct, cs, cfg, withDecisionBatcher(syncBatcher))
	require.NoError(t, err)
	defer func() {
		err = proc.Shutdown(context.Background())
		require.NoError(t, err)
	}()

	err = proc.Start(context.Background(), componenttest.NewNopHost())
	require.NoError(t, err)

	// test
	traceIDs, batches := generateIDsAndBatches(10)
	for _, batch := range batches {
		err = proc.ConsumeTraces(context.Background(), batch)
		require.NoError(t, err)
	}

	tsp := proc.(*tailSamplingSpanProcessor)
	tsp.policyTicker.OnTick() // the first tick always gets an empty batch
	tsp.policyTicker.OnTick()

	for _, traceID := range traceIDs {
		lateSpan := ptrace.NewTraces()
		lateSpan.ResourceSpans().AppendEmpty().ScopeSpans().AppendEmpty().Spans().AppendEmpty().SetTraceID(traceID)

		err = proc.ConsumeTraces(context.Background(), lateSpan)
		require.NoError(t, err)
	}

	// verify
	var md metricdata.ResourceMetrics
	require.NoError(t, s.reader.Collect(context.Background(), &md))

	m := metricdata.Metrics{
		Name:        "otelcol_processor_tail_sampling_sampling_late_span_age",
		Description: "Time (in seconds) from the sampling decision was taken and the arrival of a late span",
		Unit:        "s",
		Data: metricdata.Histogram[int64]{
			Temporality: metricdata.CumulativeTemporality,
			DataPoints: []metricdata.HistogramDataPoint[int64]{
				{
					Count:        10,
					Bounds:       []float64{0, 5, 10, 25, 50, 75, 100, 250, 500, 750, 1000, 2500, 5000, 7500, 10000},
					BucketCounts: []uint64{10, 0, 0, 0, 0, 0, 0, 0, 0, 0, 0, 0, 0, 0, 0, 0},
					Min:          metricdata.NewExtrema[int64](0),
					Max:          metricdata.NewExtrema[int64](0),
					Sum:          0,
				},
			},
		},
	}

	got := s.getMetric(m.Name, md)
<<<<<<< HEAD

	metricdatatest.AssertEqual(t, m, got, metricdatatest.IgnoreTimestamp())
=======
	metricdatatest.AssertEqual(t, m, got, metricdatatest.IgnoreTimestamp(), metricdatatest.IgnoreValue())
}

type testTelemetry struct {
	reader        *sdkmetric.ManualReader
	meterProvider *sdkmetric.MeterProvider
}

func setupTestTelemetry() testTelemetry {
	reader := sdkmetric.NewManualReader()
	return testTelemetry{
		reader:        reader,
		meterProvider: sdkmetric.NewMeterProvider(sdkmetric.WithReader(reader)),
	}
}

func (tt *testTelemetry) newSettings() processor.Settings {
	set := processortest.NewNopSettings()
	set.ID = component.NewID(component.MustNewType("tail_sampling"))
	set.TelemetrySettings.MeterProvider = tt.meterProvider
	set.TelemetrySettings.MetricsLevel = configtelemetry.LevelDetailed
	return set
}

func (tt *testTelemetry) getMetric(name string, got metricdata.ResourceMetrics) metricdata.Metrics {
	for _, sm := range got.ScopeMetrics {
		for _, m := range sm.Metrics {
			if m.Name == name {
				return m
			}
		}
	}

	return metricdata.Metrics{}
}

func (tt *testTelemetry) len(got metricdata.ResourceMetrics) int {
	metricsCount := 0
	for _, sm := range got.ScopeMetrics {
		metricsCount += len(sm.Metrics)
	}

	return metricsCount
}

func (tt *testTelemetry) Shutdown(ctx context.Context) error {
	return tt.meterProvider.Shutdown(ctx)
>>>>>>> 61762811
}<|MERGE_RESOLUTION|>--- conflicted
+++ resolved
@@ -519,11 +519,8 @@
 	}
 
 	got := s.getMetric(m.Name, md)
-<<<<<<< HEAD
 
 	metricdatatest.AssertEqual(t, m, got, metricdatatest.IgnoreTimestamp())
-=======
-	metricdatatest.AssertEqual(t, m, got, metricdatatest.IgnoreTimestamp(), metricdatatest.IgnoreValue())
 }
 
 type testTelemetry struct {
@@ -570,5 +567,4 @@
 
 func (tt *testTelemetry) Shutdown(ctx context.Context) error {
 	return tt.meterProvider.Shutdown(ctx)
->>>>>>> 61762811
 }