// Copyright The OpenTelemetry Authors
// SPDX-License-Identifier: Apache-2.0

package tailsamplingprocessor

import (
	"context"
	"testing"

	"github.com/stretchr/testify/assert"
	"github.com/stretchr/testify/require"
	"go.opentelemetry.io/collector/component"
	"go.opentelemetry.io/collector/component/componenttest"
	"go.opentelemetry.io/collector/consumer/consumertest"
	"go.opentelemetry.io/collector/featuregate"
	"go.opentelemetry.io/collector/pdata/ptrace"
	"go.opentelemetry.io/collector/processor"
	"go.opentelemetry.io/collector/processor/processortest"
	"go.opentelemetry.io/otel/attribute"
	sdkmetric "go.opentelemetry.io/otel/sdk/metric"
	"go.opentelemetry.io/otel/sdk/metric/metricdata"
	"go.opentelemetry.io/otel/sdk/metric/metricdata/metricdatatest"

	"github.com/open-telemetry/opentelemetry-collector-contrib/pkg/ottl"
	"github.com/open-telemetry/opentelemetry-collector-contrib/processor/tailsamplingprocessor/cache"
	"github.com/open-telemetry/opentelemetry-collector-contrib/processor/tailsamplingprocessor/internal/metadata"
)

func TestMetricsAfterOneEvaluation(t *testing.T) {
	// prepare
	s := setupTestTelemetry()
	controller := newTestTSPController()

	cfg := Config{
		DecisionWait: 1,
		NumTraces:    100,
		PolicyCfgs: []PolicyCfg{
			{
				sharedPolicyCfg: sharedPolicyCfg{
					Name: "always",
					Type: AlwaysSample,
				},
			},
		},
		Options: []Option{
			withTestController(controller),
		},
	}
	cs := &consumertest.TracesSink{}
	ct := s.newSettings()
	proc, err := newTracesProcessor(t.Context(), ct, cs, cfg)
	require.NoError(t, err)
	defer func() {
		err = proc.Shutdown(t.Context())
		require.NoError(t, err)
	}()

	err = proc.Start(t.Context(), componenttest.NewNopHost())
	require.NoError(t, err)

	// test
	err = proc.ConsumeTraces(t.Context(), simpleTraces())
	require.NoError(t, err)

	controller.waitForTick() // the first tick always gets an empty batch
	controller.waitForTick()

	// verify
	var md metricdata.ResourceMetrics
	require.NoError(t, s.reader.Collect(t.Context(), &md))
	require.Equal(t, 9, s.len(md))

	for _, tt := range []struct {
		opts []metricdatatest.Option
		m    metricdata.Metrics
	}{
		{
			opts: []metricdatatest.Option{metricdatatest.IgnoreTimestamp()},
			m: metricdata.Metrics{
				Name:        "otelcol_processor_tail_sampling_count_traces_sampled",
				Description: "Count of traces that were sampled or not per sampling policy [Development]",
				Unit:        "{traces}",
				Data: metricdata.Sum[int64]{
					IsMonotonic: true,
					Temporality: metricdata.CumulativeTemporality,
					DataPoints: []metricdata.DataPoint[int64]{
						{
							Attributes: attribute.NewSet(
								attribute.String("policy", "always"),
								attribute.String("sampled", "true"),
								attribute.String("decision", "sampled"),
							),
							Value: 1,
						},
					},
				},
			},
		},
		{
			opts: []metricdatatest.Option{metricdatatest.IgnoreTimestamp()},
			m: metricdata.Metrics{
				Name:        "otelcol_processor_tail_sampling_global_count_traces_sampled",
				Description: "Global count of traces that were sampled or not by at least one policy [Development]",
				Unit:        "{traces}",
				Data: metricdata.Sum[int64]{
					IsMonotonic: true,
					Temporality: metricdata.CumulativeTemporality,
					DataPoints: []metricdata.DataPoint[int64]{
						{
							Attributes: attribute.NewSet(
								attribute.String("sampled", "true"),
								attribute.String("decision", "sampled"),
							),
							Value: 1,
						},
					},
				},
			},
		},
		{
			opts: []metricdatatest.Option{metricdatatest.IgnoreTimestamp(), metricdatatest.IgnoreValue()},
			m: metricdata.Metrics{
<<<<<<< HEAD
				Name:        "otelcol_processor_tail_sampling_sampling_policy_cpu_time",
				Description: "Total time spent (in microseconds) executing a specific sampling policy",
=======
				Name:        "otelcol_processor_tail_sampling_sampling_decision_latency",
				Description: "Latency (in microseconds) of a given sampling policy [Development]",
>>>>>>> 00d5ccbe
				Unit:        "µs",
				Data: metricdata.Sum[int64]{
					Temporality: metricdata.CumulativeTemporality,
					IsMonotonic: true,
					DataPoints: []metricdata.DataPoint[int64]{
						{
							Attributes: attribute.NewSet(
								attribute.String("policy", "always"),
							),
						},
					},
				},
			},
		},
		{
			opts: []metricdatatest.Option{metricdatatest.IgnoreTimestamp()},
			m: metricdata.Metrics{
				Name:        "otelcol_processor_tail_sampling_sampling_policy_executions",
				Description: "Total number of executions of a specific sampling policy",
				Unit:        "{executions}",
				Data: metricdata.Sum[int64]{
					Temporality: metricdata.CumulativeTemporality,
					IsMonotonic: true,
					DataPoints: []metricdata.DataPoint[int64]{
						{
							Attributes: attribute.NewSet(
								attribute.String("policy", "always"),
							),
							Value: 1,
						},
					},
				},
			},
		},
		{
			opts: []metricdatatest.Option{metricdatatest.IgnoreTimestamp(), metricdatatest.IgnoreValue()},
			m: metricdata.Metrics{
				Name:        "otelcol_processor_tail_sampling_sampling_decision_timer_latency",
				Description: "Latency (in milliseconds) of each run of the sampling decision timer [Development]",
				Unit:        "ms",
				Data: metricdata.Histogram[int64]{
					Temporality: metricdata.CumulativeTemporality,
					DataPoints:  []metricdata.HistogramDataPoint[int64]{{}},
				},
			},
		},
		{
			opts: []metricdatatest.Option{metricdatatest.IgnoreTimestamp()},
			m: metricdata.Metrics{
				Name:        "otelcol_processor_tail_sampling_new_trace_id_received",
				Description: "Counts the arrival of new traces [Development]",
				Unit:        "{traces}",
				Data: metricdata.Sum[int64]{
					IsMonotonic: true,
					Temporality: metricdata.CumulativeTemporality,
					DataPoints: []metricdata.DataPoint[int64]{
						{
							Value: 1,
						},
					},
				},
			},
		},
		{
			opts: []metricdatatest.Option{metricdatatest.IgnoreTimestamp()},
			m: metricdata.Metrics{
				Name:        "otelcol_processor_tail_sampling_sampling_policy_evaluation_error",
				Description: "Count of sampling policy evaluation errors [Development]",
				Unit:        "{errors}",
				Data: metricdata.Sum[int64]{
					IsMonotonic: true,
					Temporality: metricdata.CumulativeTemporality,
					DataPoints: []metricdata.DataPoint[int64]{
						{
							Value: 0,
						},
					},
				},
			},
		},
		{
			opts: []metricdatatest.Option{metricdatatest.IgnoreTimestamp()},
			m: metricdata.Metrics{
				Name:        "otelcol_processor_tail_sampling_sampling_trace_dropped_too_early",
				Description: "Count of traces that needed to be dropped before the configured wait time [Development]",
				Unit:        "{traces}",
				Data: metricdata.Sum[int64]{
					IsMonotonic: true,
					Temporality: metricdata.CumulativeTemporality,
					DataPoints: []metricdata.DataPoint[int64]{
						{
							Value: 0,
						},
					},
				},
			},
		},
		{
			opts: []metricdatatest.Option{metricdatatest.IgnoreTimestamp()},
			m: metricdata.Metrics{
				Name:        "otelcol_processor_tail_sampling_sampling_traces_on_memory",
				Description: "Tracks the number of traces current on memory [Development]",
				Unit:        "{traces}",
				Data: metricdata.Gauge[int64]{
					DataPoints: []metricdata.DataPoint[int64]{
						{
							Value: 1,
						},
					},
				},
			},
		},
	} {
		got := s.getMetric(tt.m.Name, md)
		metricdatatest.AssertEqual(t, tt.m, got, tt.opts...)
	}

	// sanity check
	assert.Len(t, cs.AllTraces(), 1)
}

func TestMetricsWithComponentID(t *testing.T) {
	// prepare
	s := setupTestTelemetry()
	controller := newTestTSPController()

	cfg := Config{
		DecisionWait: 1,
		NumTraces:    100,
		PolicyCfgs: []PolicyCfg{
			{
				sharedPolicyCfg: sharedPolicyCfg{
					Name: "always",
					Type: AlwaysSample,
				},
			},
		},
		Options: []Option{
			withTestController(controller),
		},
	}
	cs := &consumertest.TracesSink{}
	ct := s.newSettings()
	ct.ID = component.MustNewIDWithName("tail_sampling", "unique_id") // e.g tail_sampling/unique_id
	proc, err := newTracesProcessor(t.Context(), ct, cs, cfg)
	require.NoError(t, err)
	defer func() {
		err = proc.Shutdown(t.Context())
		require.NoError(t, err)
	}()

	err = proc.Start(t.Context(), componenttest.NewNopHost())
	require.NoError(t, err)

	// test
	err = proc.ConsumeTraces(t.Context(), simpleTraces())
	require.NoError(t, err)

	controller.waitForTick() // the first tick always gets an empty batch
	controller.waitForTick()

	// verify
	var md metricdata.ResourceMetrics
	require.NoError(t, s.reader.Collect(t.Context(), &md))
	require.Equal(t, 9, s.len(md))

	for _, tt := range []struct {
		opts []metricdatatest.Option
		m    metricdata.Metrics
	}{
		{
			opts: []metricdatatest.Option{metricdatatest.IgnoreTimestamp()},
			m: metricdata.Metrics{
				Name:        "otelcol_processor_tail_sampling_count_traces_sampled",
				Description: "Count of traces that were sampled or not per sampling policy [Development]",
				Unit:        "{traces}",
				Data: metricdata.Sum[int64]{
					IsMonotonic: true,
					Temporality: metricdata.CumulativeTemporality,
					DataPoints: []metricdata.DataPoint[int64]{
						{
							Attributes: attribute.NewSet(
								attribute.String("policy", "unique_id.always"),
								attribute.String("sampled", "true"),
								attribute.String("decision", "sampled"),
							),
							Value: 1,
						},
					},
				},
			},
		},
		{
			opts: []metricdatatest.Option{metricdatatest.IgnoreTimestamp(), metricdatatest.IgnoreValue()},
			m: metricdata.Metrics{
<<<<<<< HEAD
				Name:        "otelcol_processor_tail_sampling_sampling_policy_cpu_time",
				Description: "Total time spent (in microseconds) executing a specific sampling policy",
=======
				Name:        "otelcol_processor_tail_sampling_sampling_decision_latency",
				Description: "Latency (in microseconds) of a given sampling policy [Development]",
>>>>>>> 00d5ccbe
				Unit:        "µs",
				Data: metricdata.Sum[int64]{
					Temporality: metricdata.CumulativeTemporality,
					IsMonotonic: true,
					DataPoints: []metricdata.DataPoint[int64]{
						{
							Attributes: attribute.NewSet(
								attribute.String("policy", "unique_id.always"),
							),
						},
					},
				},
			},
		},
		{
			opts: []metricdatatest.Option{metricdatatest.IgnoreTimestamp()},
			m: metricdata.Metrics{
				Name:        "otelcol_processor_tail_sampling_sampling_policy_executions",
				Description: "Total number of executions of a specific sampling policy",
				Unit:        "{executions}",
				Data: metricdata.Sum[int64]{
					Temporality: metricdata.CumulativeTemporality,
					IsMonotonic: true,
					DataPoints: []metricdata.DataPoint[int64]{
						{
							Attributes: attribute.NewSet(
								attribute.String("policy", "unique_id.always"),
							),
							Value: 1,
						},
					},
				},
			},
		},
	} {
		got := s.getMetric(tt.m.Name, md)
		metricdatatest.AssertEqual(t, tt.m, got, tt.opts...)
	}

	// sanity check
	assert.Len(t, cs.AllTraces(), 1)
}

func TestMetricsCountSampled(t *testing.T) {
	err := featuregate.GlobalRegistry().Set("processor.tailsamplingprocessor.metricstatcountspanssampled", true)
	require.NoError(t, err)

	defer func() {
		err = featuregate.GlobalRegistry().Set("processor.tailsamplingprocessor.metricstatcountspanssampled", false)
		require.NoError(t, err)
	}()

	for _, tt := range []struct {
		desc       string
		policyCfgs []PolicyCfg
		m          []metricdata.Metrics
	}{
		{
			desc: "sampled",
			policyCfgs: []PolicyCfg{
				{
					sharedPolicyCfg: sharedPolicyCfg{
						Name: "always",
						Type: AlwaysSample,
					},
				},
			},
			m: []metricdata.Metrics{
				{
					Name:        "otelcol_processor_tail_sampling_global_count_traces_sampled",
					Description: "Global count of traces that were sampled or not by at least one policy [Development]",
					Unit:        "{traces}",
					Data: metricdata.Sum[int64]{
						IsMonotonic: true,
						Temporality: metricdata.CumulativeTemporality,
						DataPoints: []metricdata.DataPoint[int64]{
							{
								Attributes: attribute.NewSet(
									attribute.String("sampled", "true"),
									attribute.String("decision", "sampled"),
								),
								Value: 1,
							},
						},
					},
				},
				{
					Name:        "otelcol_processor_tail_sampling_count_traces_sampled",
					Description: "Count of traces that were sampled or not per sampling policy [Development]",
					Unit:        "{traces}",
					Data: metricdata.Sum[int64]{
						Temporality: metricdata.CumulativeTemporality,
						IsMonotonic: true,
						DataPoints: []metricdata.DataPoint[int64]{
							{
								Attributes: attribute.NewSet(
									attribute.String("policy", "always"),
									attribute.String("sampled", "true"),
									attribute.String("decision", "sampled"),
								),
								Value: 1,
							},
						},
					},
				},
				{
					Name:        "otelcol_processor_tail_sampling_count_spans_sampled",
					Description: "Count of spans that were sampled or not per sampling policy [Development]",
					Unit:        "{spans}",
					Data: metricdata.Sum[int64]{
						Temporality: metricdata.CumulativeTemporality,
						IsMonotonic: true,
						DataPoints: []metricdata.DataPoint[int64]{
							{
								Attributes: attribute.NewSet(
									attribute.String("policy", "always"),
									attribute.String("sampled", "true"),
									attribute.String("decision", "sampled"),
								),
								Value: 1,
							},
						},
					},
				},
			},
		},
		{
			desc: "not_sampled",
			policyCfgs: []PolicyCfg{
				{
					sharedPolicyCfg: sharedPolicyCfg{
						Name: "never",
						Type: Probabilistic,
						ProbabilisticCfg: ProbabilisticCfg{
							SamplingPercentage: 0,
						},
					},
				},
			},
			m: []metricdata.Metrics{
				{
					Name:        "otelcol_processor_tail_sampling_global_count_traces_sampled",
					Description: "Global count of traces that were sampled or not by at least one policy [Development]",
					Unit:        "{traces}",
					Data: metricdata.Sum[int64]{
						IsMonotonic: true,
						Temporality: metricdata.CumulativeTemporality,
						DataPoints: []metricdata.DataPoint[int64]{
							{
								Attributes: attribute.NewSet(
									attribute.String("sampled", "false"),
									attribute.String("decision", "not_sampled"),
								),
								Value: 1,
							},
						},
					},
				},
				{
					Name:        "otelcol_processor_tail_sampling_count_traces_sampled",
					Description: "Count of traces that were sampled or not per sampling policy [Development]",
					Unit:        "{traces}",
					Data: metricdata.Sum[int64]{
						Temporality: metricdata.CumulativeTemporality,
						IsMonotonic: true,
						DataPoints: []metricdata.DataPoint[int64]{
							{
								Attributes: attribute.NewSet(
									attribute.String("policy", "never"),
									attribute.String("sampled", "false"),
									attribute.String("decision", "not_sampled"),
								),
								Value: 1,
							},
						},
					},
				},
				{
					Name:        "otelcol_processor_tail_sampling_count_spans_sampled",
					Description: "Count of spans that were sampled or not per sampling policy [Development]",
					Unit:        "{spans}",
					Data: metricdata.Sum[int64]{
						Temporality: metricdata.CumulativeTemporality,
						IsMonotonic: true,
						DataPoints: []metricdata.DataPoint[int64]{
							{
								Attributes: attribute.NewSet(
									attribute.String("policy", "never"),
									attribute.String("sampled", "false"),
									attribute.String("decision", "not_sampled"),
								),
								Value: 1,
							},
						},
					},
				},
			},
		},
		{
			desc: "dropped",
			policyCfgs: []PolicyCfg{
				{
					sharedPolicyCfg: sharedPolicyCfg{
						Name: "drop",
						Type: Drop,
					},
					DropCfg: DropCfg{
						SubPolicyCfg: []AndSubPolicyCfg{
							{
								sharedPolicyCfg: sharedPolicyCfg{
									Name: "always",
									Type: AlwaysSample,
								},
							},
						},
					},
				},
			},
			m: []metricdata.Metrics{
				{
					Name:        "otelcol_processor_tail_sampling_global_count_traces_sampled",
					Description: "Global count of traces that were sampled or not by at least one policy [Development]",
					Unit:        "{traces}",
					Data: metricdata.Sum[int64]{
						IsMonotonic: true,
						Temporality: metricdata.CumulativeTemporality,
						DataPoints: []metricdata.DataPoint[int64]{
							{
								Attributes: attribute.NewSet(
									attribute.String("sampled", "false"),
									attribute.String("decision", "dropped"),
								),
								Value: 1,
							},
						},
					},
				},
				{
					Name:        "otelcol_processor_tail_sampling_count_traces_sampled",
					Description: "Count of traces that were sampled or not per sampling policy [Development]",
					Unit:        "{traces}",
					Data: metricdata.Sum[int64]{
						Temporality: metricdata.CumulativeTemporality,
						IsMonotonic: true,
						DataPoints: []metricdata.DataPoint[int64]{
							{
								Attributes: attribute.NewSet(
									attribute.String("policy", "drop"),
									attribute.String("sampled", "false"),
									attribute.String("decision", "dropped"),
								),
								Value: 1,
							},
						},
					},
				},
				{
					Name:        "otelcol_processor_tail_sampling_count_spans_sampled",
					Description: "Count of spans that were sampled or not per sampling policy [Development]",
					Unit:        "{spans}",
					Data: metricdata.Sum[int64]{
						Temporality: metricdata.CumulativeTemporality,
						IsMonotonic: true,
						DataPoints: []metricdata.DataPoint[int64]{
							{
								Attributes: attribute.NewSet(
									attribute.String("policy", "drop"),
									attribute.String("sampled", "false"),
									attribute.String("decision", "dropped"),
								),
								Value: 1,
							},
						},
					},
				},
			},
		},
	} {
		t.Run(tt.desc, func(t *testing.T) {
			// prepare
			s := setupTestTelemetry()
			controller := newTestTSPController()

			cfg := Config{
				DecisionWait: 1,
				NumTraces:    100,
				PolicyCfgs:   tt.policyCfgs,
				Options: []Option{
					withTestController(controller),
				},
			}
			cs := &consumertest.TracesSink{}
			ct := s.newSettings()
			proc, err := newTracesProcessor(t.Context(), ct, cs, cfg)
			require.NoError(t, err)
			t.Cleanup(func() {
				err = proc.Shutdown(t.Context())
				require.NoError(t, err)
			})

			err = proc.Start(t.Context(), componenttest.NewNopHost())
			require.NoError(t, err)

			// test
			err = proc.ConsumeTraces(t.Context(), simpleTraces())
			require.NoError(t, err)

			controller.waitForTick() // the first tick always gets an empty batch
			controller.waitForTick()

			// verify
			var md metricdata.ResourceMetrics
			require.NoError(t, s.reader.Collect(t.Context(), &md))
			require.Equal(t, 10, s.len(md))

			for _, m := range tt.m {
				t.Run(m.Name, func(t *testing.T) {
					got := s.getMetric(m.Name, md)
					metricdatatest.AssertEqual(t, m, got, metricdatatest.IgnoreTimestamp())
				})
			}
		})
	}
}

func TestProcessorTailSamplingSamplingTraceRemovalAge(t *testing.T) {
	// prepare
	s := setupTestTelemetry()
	controller := newTestTSPController()

	cfg := Config{
		DecisionWait: 1,
		NumTraces:    2,
		PolicyCfgs: []PolicyCfg{
			{
				sharedPolicyCfg: sharedPolicyCfg{
					Name: "always",
					Type: AlwaysSample,
				},
			},
		},
		Options: []Option{
			withTestController(controller),
		},
	}
	cs := &consumertest.TracesSink{}
	ct := s.newSettings()
	proc, err := newTracesProcessor(t.Context(), ct, cs, cfg)
	require.NoError(t, err)
	defer func() {
		err = proc.Shutdown(t.Context())
		require.NoError(t, err)
	}()

	err = proc.Start(t.Context(), componenttest.NewNopHost())
	require.NoError(t, err)

	// test
	_, batches := generateIDsAndBatches(3)
	for _, batch := range batches {
		err = proc.ConsumeTraces(t.Context(), batch)
		require.NoError(t, err)
	}

	controller.waitForTick() // the first tick always gets an empty batch
	controller.waitForTick()

	// verify
	var md metricdata.ResourceMetrics
	require.NoError(t, s.reader.Collect(t.Context(), &md))

	m := metricdata.Metrics{
		Name:        "otelcol_processor_tail_sampling_sampling_trace_removal_age",
		Description: "Time (in seconds) from arrival of a new trace until its removal from memory [Development]",
		Unit:        "s",
		Data: metricdata.Histogram[int64]{
			Temporality: metricdata.CumulativeTemporality,
			DataPoints:  []metricdata.HistogramDataPoint[int64]{{}},
		},
	}
	got := s.getMetric(m.Name, md)
	metricdatatest.AssertEqual(t, m, got, metricdatatest.IgnoreTimestamp(), metricdatatest.IgnoreValue())
}

func TestProcessorTailSamplingSamplingLateSpanAge(t *testing.T) {
	// prepare
	s := setupTestTelemetry()
	controller := newTestTSPController()

	cfg := Config{
		DecisionWait: 1,
		NumTraces:    100,
		PolicyCfgs: []PolicyCfg{
			{
				sharedPolicyCfg: sharedPolicyCfg{
					Name: "sample-half",
					Type: Probabilistic,
					ProbabilisticCfg: ProbabilisticCfg{
						SamplingPercentage: 50,
					},
				},
			},
		},
		Options: []Option{
			withTestController(controller),
		},
	}
	cs := &consumertest.TracesSink{}
	ct := s.newSettings()
	proc, err := newTracesProcessor(t.Context(), ct, cs, cfg)
	require.NoError(t, err)
	defer func() {
		err = proc.Shutdown(t.Context())
		require.NoError(t, err)
	}()

	err = proc.Start(t.Context(), componenttest.NewNopHost())
	require.NoError(t, err)

	// test
	traceIDs, batches := generateIDsAndBatches(10)
	for _, batch := range batches {
		err = proc.ConsumeTraces(t.Context(), batch)
		require.NoError(t, err)
	}

	controller.waitForTick() // the first tick always gets an empty batch
	controller.waitForTick()

	for _, traceID := range traceIDs {
		lateSpan := ptrace.NewTraces()
		lateSpan.ResourceSpans().AppendEmpty().ScopeSpans().AppendEmpty().Spans().AppendEmpty().SetTraceID(traceID)

		err = proc.ConsumeTraces(t.Context(), lateSpan)
		require.NoError(t, err)
	}

	// verify
	var md metricdata.ResourceMetrics
	require.NoError(t, s.reader.Collect(t.Context(), &md))

	m := metricdata.Metrics{
		Name:        "otelcol_processor_tail_sampling_sampling_late_span_age",
		Description: "Time (in seconds) from the sampling decision was taken and the arrival of a late span [Development]",
		Unit:        "s",
		Data: metricdata.Histogram[int64]{
			Temporality: metricdata.CumulativeTemporality,
			DataPoints: []metricdata.HistogramDataPoint[int64]{
				{
					Count:        10,
					Bounds:       []float64{0, 5, 10, 25, 50, 75, 100, 250, 500, 750, 1000, 2500, 5000, 7500, 10000},
					BucketCounts: []uint64{10, 0, 0, 0, 0, 0, 0, 0, 0, 0, 0, 0, 0, 0, 0, 0},
					Min:          metricdata.NewExtrema[int64](0),
					Max:          metricdata.NewExtrema[int64](0),
					Sum:          0,
				},
			},
		},
	}

	got := s.getMetric(m.Name, md)

	metricdatatest.AssertEqual(t, m, got, metricdatatest.IgnoreTimestamp())
}

func TestProcessorTailSamplingSamplingTraceDroppedTooEarly(t *testing.T) {
	// prepare
	s := setupTestTelemetry()
	controller := newTestTSPController()

	cfg := Config{
		DecisionWait: 1,
		NumTraces:    2,
		PolicyCfgs: []PolicyCfg{
			{
				sharedPolicyCfg: sharedPolicyCfg{
					Name: "always",
					Type: AlwaysSample,
				},
			},
		},
		Options: []Option{
			withTestController(controller),
		},
	}
	cs := &consumertest.TracesSink{}
	ct := s.newSettings()
	proc, err := newTracesProcessor(t.Context(), ct, cs, cfg)
	require.NoError(t, err)
	defer func() {
		err = proc.Shutdown(t.Context())
		require.NoError(t, err)
	}()

	err = proc.Start(t.Context(), componenttest.NewNopHost())
	require.NoError(t, err)

	// test
	_, batches := generateIDsAndBatches(3)
	for _, batch := range batches {
		err = proc.ConsumeTraces(t.Context(), batch)
		require.NoError(t, err)
	}

	controller.waitForTick() // the first tick always gets an empty batch
	controller.waitForTick()

	// verify
	var md metricdata.ResourceMetrics
	require.NoError(t, s.reader.Collect(t.Context(), &md))

	m := metricdata.Metrics{
		Name:        "otelcol_processor_tail_sampling_sampling_trace_dropped_too_early",
		Description: "Count of traces that needed to be dropped before the configured wait time [Development]",
		Unit:        "{traces}",
		Data: metricdata.Sum[int64]{
			IsMonotonic: true,
			Temporality: metricdata.CumulativeTemporality,
			DataPoints: []metricdata.DataPoint[int64]{
				{
					Value: 1,
				},
			},
		},
	}

	got := s.getMetric(m.Name, md)
	metricdatatest.AssertEqual(t, m, got, metricdatatest.IgnoreTimestamp())
}

func TestProcessorTailSamplingSamplingPolicyEvaluationError(t *testing.T) {
	// prepare
	s := setupTestTelemetry()
	controller := newTestTSPController()

	cfg := Config{
		DecisionWait: 1,
		NumTraces:    100,
		PolicyCfgs: []PolicyCfg{
			{
				sharedPolicyCfg: sharedPolicyCfg{
					Name: "ottl",
					Type: OTTLCondition,
					OTTLConditionCfg: OTTLConditionCfg{
						ErrorMode:      ottl.PropagateError,
						SpanConditions: []string{"attributes[1] == \"test\""},
					},
				},
			},
		},
		Options: []Option{
			withTestController(controller),
		},
	}
	cs := &consumertest.TracesSink{}
	ct := s.newSettings()
	proc, err := newTracesProcessor(t.Context(), ct, cs, cfg)
	require.NoError(t, err)
	defer func() {
		err = proc.Shutdown(t.Context())
		require.NoError(t, err)
	}()

	err = proc.Start(t.Context(), componenttest.NewNopHost())
	require.NoError(t, err)

	// test
	_, batches := generateIDsAndBatches(2)
	for _, batch := range batches {
		err = proc.ConsumeTraces(t.Context(), batch)
		require.NoError(t, err)
	}

	controller.waitForTick() // the first tick always gets an empty batch
	controller.waitForTick()

	// verify
	var md metricdata.ResourceMetrics
	require.NoError(t, s.reader.Collect(t.Context(), &md))

	m := metricdata.Metrics{
		Name:        "otelcol_processor_tail_sampling_sampling_policy_evaluation_error",
		Description: "Count of sampling policy evaluation errors [Development]",
		Unit:        "{errors}",
		Data: metricdata.Sum[int64]{
			IsMonotonic: true,
			Temporality: metricdata.CumulativeTemporality,
			DataPoints: []metricdata.DataPoint[int64]{
				{
					Value: 2,
				},
			},
		},
	}

	got := s.getMetric(m.Name, md)
	metricdatatest.AssertEqual(t, m, got, metricdatatest.IgnoreTimestamp())
}

func TestProcessorTailSamplingEarlyReleasesFromCacheDecision(t *testing.T) {
	// prepare
	s := setupTestTelemetry()
	controller := newTestTSPController()

	// Use this instead of the default no-op cache
	c, err := cache.NewLRUDecisionCache[bool](200)
	require.NoError(t, err)

	cfg := Config{
		DecisionWait: 1,
		NumTraces:    100,
		PolicyCfgs: []PolicyCfg{
			{
				sharedPolicyCfg: sharedPolicyCfg{
					Name: "always",
					Type: AlwaysSample,
				},
			},
		},
		Options: []Option{
			withTestController(controller),
			WithSampledDecisionCache(c),
		},
	}
	cs := &consumertest.TracesSink{}
	ct := s.newSettings()
	proc, err := newTracesProcessor(t.Context(), ct, cs, cfg)
	require.NoError(t, err)
	defer func() {
		err = proc.Shutdown(t.Context())
		require.NoError(t, err)
	}()

	err = proc.Start(t.Context(), componenttest.NewNopHost())
	require.NoError(t, err)

	// test
	err = proc.ConsumeTraces(t.Context(), simpleTraces())
	require.NoError(t, err)

	controller.waitForTick() // the first tick always gets an empty batch
	controller.waitForTick() // ensure a sampling decision was made and cached

	err = proc.ConsumeTraces(t.Context(), simpleTraces())
	require.NoError(t, err)
	controller.waitForTick()

	// verify
	var md metricdata.ResourceMetrics
	require.NoError(t, s.reader.Collect(t.Context(), &md))

	m := metricdata.Metrics{
		Name:        "otelcol_processor_tail_sampling_early_releases_from_cache_decision",
		Description: "Number of spans that were able to be immediately released due to a decision cache hit. [Development]",
		Unit:        "{spans}",
		Data: metricdata.Sum[int64]{
			IsMonotonic: true,
			Temporality: metricdata.CumulativeTemporality,
			DataPoints: []metricdata.DataPoint[int64]{
				{
					Value: 1,
					Attributes: attribute.NewSet(
						attribute.String("sampled", "true"),
					),
				},
			},
		},
	}

	got := s.getMetric(m.Name, md)
	metricdatatest.AssertEqual(t, m, got, metricdatatest.IgnoreTimestamp())
}

type testTelemetry struct {
	reader        *sdkmetric.ManualReader
	meterProvider *sdkmetric.MeterProvider
}

func setupTestTelemetry() testTelemetry {
	reader := sdkmetric.NewManualReader()
	return testTelemetry{
		reader:        reader,
		meterProvider: sdkmetric.NewMeterProvider(sdkmetric.WithReader(reader)),
	}
}

func (tt *testTelemetry) newSettings() processor.Settings {
	set := processortest.NewNopSettings(metadata.Type)
	set.ID = component.NewID(component.MustNewType("tail_sampling"))
	set.MeterProvider = tt.meterProvider
	return set
}

func (*testTelemetry) getMetric(name string, got metricdata.ResourceMetrics) metricdata.Metrics {
	for _, sm := range got.ScopeMetrics {
		for _, m := range sm.Metrics {
			if m.Name == name {
				return m
			}
		}
	}

	return metricdata.Metrics{}
}

func (*testTelemetry) len(got metricdata.ResourceMetrics) int {
	metricsCount := 0
	for _, sm := range got.ScopeMetrics {
		metricsCount += len(sm.Metrics)
	}

	return metricsCount
}

func (tt *testTelemetry) Shutdown(ctx context.Context) error {
	return tt.meterProvider.Shutdown(ctx)
}<|MERGE_RESOLUTION|>--- conflicted
+++ resolved
@@ -120,13 +120,8 @@
 		{
 			opts: []metricdatatest.Option{metricdatatest.IgnoreTimestamp(), metricdatatest.IgnoreValue()},
 			m: metricdata.Metrics{
-<<<<<<< HEAD
 				Name:        "otelcol_processor_tail_sampling_sampling_policy_cpu_time",
-				Description: "Total time spent (in microseconds) executing a specific sampling policy",
-=======
-				Name:        "otelcol_processor_tail_sampling_sampling_decision_latency",
-				Description: "Latency (in microseconds) of a given sampling policy [Development]",
->>>>>>> 00d5ccbe
+				Description: "Total time spent (in microseconds) executing a specific sampling policy [Development]",
 				Unit:        "µs",
 				Data: metricdata.Sum[int64]{
 					Temporality: metricdata.CumulativeTemporality,
@@ -322,13 +317,8 @@
 		{
 			opts: []metricdatatest.Option{metricdatatest.IgnoreTimestamp(), metricdatatest.IgnoreValue()},
 			m: metricdata.Metrics{
-<<<<<<< HEAD
 				Name:        "otelcol_processor_tail_sampling_sampling_policy_cpu_time",
-				Description: "Total time spent (in microseconds) executing a specific sampling policy",
-=======
-				Name:        "otelcol_processor_tail_sampling_sampling_decision_latency",
-				Description: "Latency (in microseconds) of a given sampling policy [Development]",
->>>>>>> 00d5ccbe
+				Description: "Total time spent (in microseconds) executing a specific sampling policy [Development]",
 				Unit:        "µs",
 				Data: metricdata.Sum[int64]{
 					Temporality: metricdata.CumulativeTemporality,
