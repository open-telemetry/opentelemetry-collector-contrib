--- conflicted
+++ resolved
@@ -24,7 +24,7 @@
 func AssertEqualProcessorTailSamplingCountSpansSampled(t *testing.T, tt *componenttest.Telemetry, dps []metricdata.DataPoint[int64], opts ...metricdatatest.Option) {
 	want := metricdata.Metrics{
 		Name:        "otelcol_processor_tail_sampling_count_spans_sampled",
-		Description: "Count of spans that were sampled or not per sampling policy [Development]",
+		Description: "Count of spans that were sampled or not per sampling policy [development]",
 		Unit:        "{spans}",
 		Data: metricdata.Sum[int64]{
 			Temporality: metricdata.CumulativeTemporality,
@@ -40,7 +40,7 @@
 func AssertEqualProcessorTailSamplingCountTracesSampled(t *testing.T, tt *componenttest.Telemetry, dps []metricdata.DataPoint[int64], opts ...metricdatatest.Option) {
 	want := metricdata.Metrics{
 		Name:        "otelcol_processor_tail_sampling_count_traces_sampled",
-		Description: "Count of traces that were sampled or not per sampling policy [Development]",
+		Description: "Count of traces that were sampled or not per sampling policy [development]",
 		Unit:        "{traces}",
 		Data: metricdata.Sum[int64]{
 			Temporality: metricdata.CumulativeTemporality,
@@ -56,7 +56,7 @@
 func AssertEqualProcessorTailSamplingEarlyReleasesFromCacheDecision(t *testing.T, tt *componenttest.Telemetry, dps []metricdata.DataPoint[int64], opts ...metricdatatest.Option) {
 	want := metricdata.Metrics{
 		Name:        "otelcol_processor_tail_sampling_early_releases_from_cache_decision",
-		Description: "Number of spans that were able to be immediately released due to a decision cache hit. [Development]",
+		Description: "Number of spans that were able to be immediately released due to a decision cache hit. [development]",
 		Unit:        "{spans}",
 		Data: metricdata.Sum[int64]{
 			Temporality: metricdata.CumulativeTemporality,
@@ -72,7 +72,7 @@
 func AssertEqualProcessorTailSamplingGlobalCountTracesSampled(t *testing.T, tt *componenttest.Telemetry, dps []metricdata.DataPoint[int64], opts ...metricdatatest.Option) {
 	want := metricdata.Metrics{
 		Name:        "otelcol_processor_tail_sampling_global_count_traces_sampled",
-		Description: "Global count of traces that were sampled or not by at least one policy [Development]",
+		Description: "Global count of traces that were sampled or not by at least one policy [development]",
 		Unit:        "{traces}",
 		Data: metricdata.Sum[int64]{
 			Temporality: metricdata.CumulativeTemporality,
@@ -88,7 +88,7 @@
 func AssertEqualProcessorTailSamplingNewTraceIDReceived(t *testing.T, tt *componenttest.Telemetry, dps []metricdata.DataPoint[int64], opts ...metricdatatest.Option) {
 	want := metricdata.Metrics{
 		Name:        "otelcol_processor_tail_sampling_new_trace_id_received",
-		Description: "Counts the arrival of new traces [Development]",
+		Description: "Counts the arrival of new traces [development]",
 		Unit:        "{traces}",
 		Data: metricdata.Sum[int64]{
 			Temporality: metricdata.CumulativeTemporality,
@@ -101,28 +101,10 @@
 	metricdatatest.AssertEqual(t, want, got, opts...)
 }
 
-<<<<<<< HEAD
-=======
-func AssertEqualProcessorTailSamplingSamplingDecisionLatency(t *testing.T, tt *componenttest.Telemetry, dps []metricdata.HistogramDataPoint[int64], opts ...metricdatatest.Option) {
-	want := metricdata.Metrics{
-		Name:        "otelcol_processor_tail_sampling_sampling_decision_latency",
-		Description: "Latency (in microseconds) of a given sampling policy [Development]",
-		Unit:        "µs",
-		Data: metricdata.Histogram[int64]{
-			Temporality: metricdata.CumulativeTemporality,
-			DataPoints:  dps,
-		},
-	}
-	got, err := tt.GetMetric("otelcol_processor_tail_sampling_sampling_decision_latency")
-	require.NoError(t, err)
-	metricdatatest.AssertEqual(t, want, got, opts...)
-}
-
->>>>>>> 00d5ccbe
 func AssertEqualProcessorTailSamplingSamplingDecisionTimerLatency(t *testing.T, tt *componenttest.Telemetry, dps []metricdata.HistogramDataPoint[int64], opts ...metricdatatest.Option) {
 	want := metricdata.Metrics{
 		Name:        "otelcol_processor_tail_sampling_sampling_decision_timer_latency",
-		Description: "Latency (in milliseconds) of each run of the sampling decision timer [Development]",
+		Description: "Latency (in milliseconds) of each run of the sampling decision timer [development]",
 		Unit:        "ms",
 		Data: metricdata.Histogram[int64]{
 			Temporality: metricdata.CumulativeTemporality,
@@ -137,7 +119,7 @@
 func AssertEqualProcessorTailSamplingSamplingLateSpanAge(t *testing.T, tt *componenttest.Telemetry, dps []metricdata.HistogramDataPoint[int64], opts ...metricdatatest.Option) {
 	want := metricdata.Metrics{
 		Name:        "otelcol_processor_tail_sampling_sampling_late_span_age",
-		Description: "Time (in seconds) from the sampling decision was taken and the arrival of a late span [Development]",
+		Description: "Time (in seconds) from the sampling decision was taken and the arrival of a late span [development]",
 		Unit:        "s",
 		Data: metricdata.Histogram[int64]{
 			Temporality: metricdata.CumulativeTemporality,
@@ -152,7 +134,7 @@
 func AssertEqualProcessorTailSamplingSamplingPolicyCPUTime(t *testing.T, tt *componenttest.Telemetry, dps []metricdata.DataPoint[int64], opts ...metricdatatest.Option) {
 	want := metricdata.Metrics{
 		Name:        "otelcol_processor_tail_sampling_sampling_policy_cpu_time",
-		Description: "Total time spent (in microseconds) executing a specific sampling policy",
+		Description: "Total time spent (in microseconds) executing a specific sampling policy [development]",
 		Unit:        "µs",
 		Data: metricdata.Sum[int64]{
 			Temporality: metricdata.CumulativeTemporality,
@@ -168,7 +150,7 @@
 func AssertEqualProcessorTailSamplingSamplingPolicyEvaluationError(t *testing.T, tt *componenttest.Telemetry, dps []metricdata.DataPoint[int64], opts ...metricdatatest.Option) {
 	want := metricdata.Metrics{
 		Name:        "otelcol_processor_tail_sampling_sampling_policy_evaluation_error",
-		Description: "Count of sampling policy evaluation errors [Development]",
+		Description: "Count of sampling policy evaluation errors [development]",
 		Unit:        "{errors}",
 		Data: metricdata.Sum[int64]{
 			Temporality: metricdata.CumulativeTemporality,
@@ -184,7 +166,7 @@
 func AssertEqualProcessorTailSamplingSamplingPolicyExecutions(t *testing.T, tt *componenttest.Telemetry, dps []metricdata.DataPoint[int64], opts ...metricdatatest.Option) {
 	want := metricdata.Metrics{
 		Name:        "otelcol_processor_tail_sampling_sampling_policy_executions",
-		Description: "Total number of executions of a specific sampling policy",
+		Description: "Total number of executions of a specific sampling policy [development]",
 		Unit:        "{executions}",
 		Data: metricdata.Sum[int64]{
 			Temporality: metricdata.CumulativeTemporality,
@@ -200,7 +182,7 @@
 func AssertEqualProcessorTailSamplingSamplingTraceDroppedTooEarly(t *testing.T, tt *componenttest.Telemetry, dps []metricdata.DataPoint[int64], opts ...metricdatatest.Option) {
 	want := metricdata.Metrics{
 		Name:        "otelcol_processor_tail_sampling_sampling_trace_dropped_too_early",
-		Description: "Count of traces that needed to be dropped before the configured wait time [Development]",
+		Description: "Count of traces that needed to be dropped before the configured wait time [development]",
 		Unit:        "{traces}",
 		Data: metricdata.Sum[int64]{
 			Temporality: metricdata.CumulativeTemporality,
@@ -216,7 +198,7 @@
 func AssertEqualProcessorTailSamplingSamplingTraceRemovalAge(t *testing.T, tt *componenttest.Telemetry, dps []metricdata.HistogramDataPoint[int64], opts ...metricdatatest.Option) {
 	want := metricdata.Metrics{
 		Name:        "otelcol_processor_tail_sampling_sampling_trace_removal_age",
-		Description: "Time (in seconds) from arrival of a new trace until its removal from memory [Development]",
+		Description: "Time (in seconds) from arrival of a new trace until its removal from memory [development]",
 		Unit:        "s",
 		Data: metricdata.Histogram[int64]{
 			Temporality: metricdata.CumulativeTemporality,
@@ -231,7 +213,7 @@
 func AssertEqualProcessorTailSamplingSamplingTracesOnMemory(t *testing.T, tt *componenttest.Telemetry, dps []metricdata.DataPoint[int64], opts ...metricdatatest.Option) {
 	want := metricdata.Metrics{
 		Name:        "otelcol_processor_tail_sampling_sampling_traces_on_memory",
-		Description: "Tracks the number of traces current on memory [Development]",
+		Description: "Tracks the number of traces current on memory [development]",
 		Unit:        "{traces}",
 		Data: metricdata.Gauge[int64]{
 			DataPoints: dps,
