--- conflicted
+++ resolved
@@ -72,90 +72,80 @@
 	var err, errs error
 	builder.ProcessorTailSamplingCountSpansSampled, err = builder.meter.Int64Counter(
 		"otelcol_processor_tail_sampling_count_spans_sampled",
-		metric.WithDescription("Count of spans that were sampled or not per sampling policy [Development]"),
+		metric.WithDescription("Count of spans that were sampled or not per sampling policy [development]"),
 		metric.WithUnit("{spans}"),
 	)
 	errs = errors.Join(errs, err)
 	builder.ProcessorTailSamplingCountTracesSampled, err = builder.meter.Int64Counter(
 		"otelcol_processor_tail_sampling_count_traces_sampled",
-		metric.WithDescription("Count of traces that were sampled or not per sampling policy [Development]"),
+		metric.WithDescription("Count of traces that were sampled or not per sampling policy [development]"),
 		metric.WithUnit("{traces}"),
 	)
 	errs = errors.Join(errs, err)
 	builder.ProcessorTailSamplingEarlyReleasesFromCacheDecision, err = builder.meter.Int64Counter(
 		"otelcol_processor_tail_sampling_early_releases_from_cache_decision",
-		metric.WithDescription("Number of spans that were able to be immediately released due to a decision cache hit. [Development]"),
+		metric.WithDescription("Number of spans that were able to be immediately released due to a decision cache hit. [development]"),
 		metric.WithUnit("{spans}"),
 	)
 	errs = errors.Join(errs, err)
 	builder.ProcessorTailSamplingGlobalCountTracesSampled, err = builder.meter.Int64Counter(
 		"otelcol_processor_tail_sampling_global_count_traces_sampled",
-		metric.WithDescription("Global count of traces that were sampled or not by at least one policy [Development]"),
+		metric.WithDescription("Global count of traces that were sampled or not by at least one policy [development]"),
 		metric.WithUnit("{traces}"),
 	)
 	errs = errors.Join(errs, err)
 	builder.ProcessorTailSamplingNewTraceIDReceived, err = builder.meter.Int64Counter(
 		"otelcol_processor_tail_sampling_new_trace_id_received",
-		metric.WithDescription("Counts the arrival of new traces [Development]"),
+		metric.WithDescription("Counts the arrival of new traces [development]"),
 		metric.WithUnit("{traces}"),
 	)
 	errs = errors.Join(errs, err)
-<<<<<<< HEAD
-=======
-	builder.ProcessorTailSamplingSamplingDecisionLatency, err = builder.meter.Int64Histogram(
-		"otelcol_processor_tail_sampling_sampling_decision_latency",
-		metric.WithDescription("Latency (in microseconds) of a given sampling policy [Development]"),
-		metric.WithUnit("µs"),
-		metric.WithExplicitBucketBoundaries([]float64{1, 2, 5, 10, 25, 50, 75, 100, 150, 200, 300, 400, 500, 750, 1000, 2000, 3000, 4000, 5000, 10000, 20000, 30000, 50000}...),
-	)
-	errs = errors.Join(errs, err)
->>>>>>> 00d5ccbe
 	builder.ProcessorTailSamplingSamplingDecisionTimerLatency, err = builder.meter.Int64Histogram(
 		"otelcol_processor_tail_sampling_sampling_decision_timer_latency",
-		metric.WithDescription("Latency (in milliseconds) of each run of the sampling decision timer [Development]"),
+		metric.WithDescription("Latency (in milliseconds) of each run of the sampling decision timer [development]"),
 		metric.WithUnit("ms"),
 		metric.WithExplicitBucketBoundaries([]float64{1, 2, 5, 10, 25, 50, 75, 100, 150, 200, 300, 400, 500, 750, 1000, 2000, 3000, 4000, 5000, 10000, 20000, 30000, 50000}...),
 	)
 	errs = errors.Join(errs, err)
 	builder.ProcessorTailSamplingSamplingLateSpanAge, err = builder.meter.Int64Histogram(
 		"otelcol_processor_tail_sampling_sampling_late_span_age",
-		metric.WithDescription("Time (in seconds) from the sampling decision was taken and the arrival of a late span [Development]"),
+		metric.WithDescription("Time (in seconds) from the sampling decision was taken and the arrival of a late span [development]"),
 		metric.WithUnit("s"),
 	)
 	errs = errors.Join(errs, err)
 	builder.ProcessorTailSamplingSamplingPolicyCPUTime, err = builder.meter.Int64Counter(
 		"otelcol_processor_tail_sampling_sampling_policy_cpu_time",
-		metric.WithDescription("Total time spent (in microseconds) executing a specific sampling policy"),
+		metric.WithDescription("Total time spent (in microseconds) executing a specific sampling policy [development]"),
 		metric.WithUnit("µs"),
 	)
 	errs = errors.Join(errs, err)
 	builder.ProcessorTailSamplingSamplingPolicyEvaluationError, err = builder.meter.Int64Counter(
 		"otelcol_processor_tail_sampling_sampling_policy_evaluation_error",
-		metric.WithDescription("Count of sampling policy evaluation errors [Development]"),
+		metric.WithDescription("Count of sampling policy evaluation errors [development]"),
 		metric.WithUnit("{errors}"),
 	)
 	errs = errors.Join(errs, err)
 	builder.ProcessorTailSamplingSamplingPolicyExecutions, err = builder.meter.Int64Counter(
 		"otelcol_processor_tail_sampling_sampling_policy_executions",
-		metric.WithDescription("Total number of executions of a specific sampling policy"),
+		metric.WithDescription("Total number of executions of a specific sampling policy [development]"),
 		metric.WithUnit("{executions}"),
 	)
 	errs = errors.Join(errs, err)
 	builder.ProcessorTailSamplingSamplingTraceDroppedTooEarly, err = builder.meter.Int64Counter(
 		"otelcol_processor_tail_sampling_sampling_trace_dropped_too_early",
-		metric.WithDescription("Count of traces that needed to be dropped before the configured wait time [Development]"),
+		metric.WithDescription("Count of traces that needed to be dropped before the configured wait time [development]"),
 		metric.WithUnit("{traces}"),
 	)
 	errs = errors.Join(errs, err)
 	builder.ProcessorTailSamplingSamplingTraceRemovalAge, err = builder.meter.Int64Histogram(
 		"otelcol_processor_tail_sampling_sampling_trace_removal_age",
-		metric.WithDescription("Time (in seconds) from arrival of a new trace until its removal from memory [Development]"),
+		metric.WithDescription("Time (in seconds) from arrival of a new trace until its removal from memory [development]"),
 		metric.WithUnit("s"),
 	)
 	errs = errors.Join(errs, err)
 	builder.ProcessorTailSamplingSamplingTracesOnMemory, err = builder.meter.Int64Gauge(
 		"otelcol_processor_tail_sampling_sampling_traces_on_memory",
-		metric.WithDescription("Tracks the number of traces current on memory [Development]"),
+		metric.WithDescription("Tracks the number of traces current on memory [development]"),
 		metric.WithUnit("{traces}"),
 	)
 	errs = errors.Join(errs, err)
