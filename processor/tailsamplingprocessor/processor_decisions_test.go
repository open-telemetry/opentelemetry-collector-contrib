// Copyright The OpenTelemetry Authors
// SPDX-License-Identifier: Apache-2.0

package tailsamplingprocessor

import (
	"context"
	"testing"

	"github.com/stretchr/testify/require"
	"go.opentelemetry.io/collector/component/componenttest"
	"go.opentelemetry.io/collector/consumer/consumertest"
	"go.opentelemetry.io/collector/pdata/ptrace"
	"go.opentelemetry.io/collector/processor/processortest"
	"go.opentelemetry.io/otel/attribute"
	"go.opentelemetry.io/otel/metric"

<<<<<<< HEAD
	"github.com/open-telemetry/opentelemetry-collector-contrib/processor/tailsamplingprocessor/cache"
	"github.com/open-telemetry/opentelemetry-collector-contrib/processor/tailsamplingprocessor/internal/metadatatest"
=======
	"github.com/open-telemetry/opentelemetry-collector-contrib/processor/tailsamplingprocessor/internal/cache"
>>>>>>> 1438738b
	"github.com/open-telemetry/opentelemetry-collector-contrib/processor/tailsamplingprocessor/internal/sampling"
)

func TestSamplingPolicyTypicalPath(t *testing.T) {
	nextConsumer := new(consumertest.TracesSink)
	idb := newSyncIDBatcher()

	mpe1 := &mockPolicyEvaluator{}

	policies := []*policy{
		{name: "mock-policy-1", evaluator: mpe1, attribute: metric.WithAttributes(attribute.String("policy", "mock-policy-1"))},
	}

<<<<<<< HEAD
	cfg := Config{
		DecisionWait: defaultTestDecisionWait,
		NumTraces:    defaultNumTraces,
		Options: []Option{
			withDecisionBatcher(idb),
			withPolicies(policies),
		},
	}
	p, err := newTracesProcessor(context.Background(), tel.NewSettings(), nextConsumer, cfg)
=======
	p, err := newTracesProcessor(context.Background(), processortest.NewNopSettings(), nextConsumer, cfg, withDecisionBatcher(idb), withPolicies(policies))
>>>>>>> 1438738b
	require.NoError(t, err)

	require.NoError(t, p.Start(context.Background(), componenttest.NewNopHost()))
	defer func() {
		require.NoError(t, p.Shutdown(context.Background()))
	}()

	mpe1.NextDecision = sampling.Sampled

	// Generate and deliver first span
	require.NoError(t, p.ConsumeTraces(context.Background(), simpleTraces()))

	tsp := p.(*tailSamplingSpanProcessor)

	// The first tick won't do anything
	tsp.policyTicker.OnTick()
	require.EqualValues(t, 0, mpe1.EvaluationCount)

	// This will cause policy evaluations on the first span
	tsp.policyTicker.OnTick()

	// Both policies should have been evaluated once
	require.EqualValues(t, 1, mpe1.EvaluationCount)

	// The final decision SHOULD be Sampled.
	require.EqualValues(t, 1, nextConsumer.SpanCount())
}

func TestSamplingPolicyInvertSampled(t *testing.T) {
	nextConsumer := new(consumertest.TracesSink)
	idb := newSyncIDBatcher()

	mpe1 := &mockPolicyEvaluator{}

	policies := []*policy{
		{name: "mock-policy-1", evaluator: mpe1, attribute: metric.WithAttributes(attribute.String("policy", "mock-policy-1"))},
	}

<<<<<<< HEAD
	cfg := Config{
		DecisionWait: defaultTestDecisionWait,
		NumTraces:    defaultNumTraces,
		Options: []Option{
			withDecisionBatcher(idb),
			withPolicies(policies),
		},
	}
	p, err := newTracesProcessor(context.Background(), tel.NewSettings(), nextConsumer, cfg)
=======
	p, err := newTracesProcessor(context.Background(), processortest.NewNopSettings(), nextConsumer, cfg, withDecisionBatcher(idb), withPolicies(policies))
>>>>>>> 1438738b
	require.NoError(t, err)

	require.NoError(t, p.Start(context.Background(), componenttest.NewNopHost()))
	defer func() {
		require.NoError(t, p.Shutdown(context.Background()))
	}()

	mpe1.NextDecision = sampling.InvertSampled

	// Generate and deliver first span
	require.NoError(t, p.ConsumeTraces(context.Background(), simpleTraces()))

	tsp := p.(*tailSamplingSpanProcessor)

	// The first tick won't do anything
	tsp.policyTicker.OnTick()
	require.EqualValues(t, 0, mpe1.EvaluationCount)

	// This will cause policy evaluations on the first span
	tsp.policyTicker.OnTick()

	// Both policies should have been evaluated once
	require.EqualValues(t, 1, mpe1.EvaluationCount)

	// The final decision SHOULD be Sampled.
	require.EqualValues(t, 1, nextConsumer.SpanCount())
}

func TestSamplingMultiplePolicies(t *testing.T) {
	nextConsumer := new(consumertest.TracesSink)
	idb := newSyncIDBatcher()

	mpe1 := &mockPolicyEvaluator{}
	mpe2 := &mockPolicyEvaluator{}

	policies := []*policy{
		{name: "mock-policy-1", evaluator: mpe1, attribute: metric.WithAttributes(attribute.String("policy", "mock-policy-1"))},
		{name: "mock-policy-2", evaluator: mpe2, attribute: metric.WithAttributes(attribute.String("policy", "mock-policy-2"))},
	}

<<<<<<< HEAD
	cfg := Config{
		DecisionWait: defaultTestDecisionWait,
		NumTraces:    defaultNumTraces,
		Options: []Option{
			withDecisionBatcher(idb),
			withPolicies(policies),
		},
	}
	p, err := newTracesProcessor(context.Background(), tel.NewSettings(), nextConsumer, cfg)
=======
	p, err := newTracesProcessor(context.Background(), processortest.NewNopSettings(), nextConsumer, cfg, withDecisionBatcher(idb), withPolicies(policies))
>>>>>>> 1438738b
	require.NoError(t, err)

	require.NoError(t, p.Start(context.Background(), componenttest.NewNopHost()))
	defer func() {
		require.NoError(t, p.Shutdown(context.Background()))
	}()

	// InvertNotSampled takes precedence
	mpe1.NextDecision = sampling.Sampled
	mpe2.NextDecision = sampling.Sampled

	// Generate and deliver first span
	require.NoError(t, p.ConsumeTraces(context.Background(), simpleTraces()))

	tsp := p.(*tailSamplingSpanProcessor)

	// The first tick won't do anything
	tsp.policyTicker.OnTick()
	require.EqualValues(t, 0, mpe1.EvaluationCount)
	require.EqualValues(t, 0, mpe2.EvaluationCount)

	// This will cause policy evaluations on the first span
	tsp.policyTicker.OnTick()

	// Both policies should have been evaluated once
	require.EqualValues(t, 1, mpe1.EvaluationCount)
	require.EqualValues(t, 1, mpe2.EvaluationCount)

	// The final decision SHOULD be Sampled.
	require.EqualValues(t, 1, nextConsumer.SpanCount())
}

func TestSamplingPolicyDecisionNotSampled(t *testing.T) {
	nextConsumer := new(consumertest.TracesSink)
	idb := newSyncIDBatcher()

	mpe1 := &mockPolicyEvaluator{}

	policies := []*policy{
		{name: "mock-policy-1", evaluator: mpe1, attribute: metric.WithAttributes(attribute.String("policy", "mock-policy-1"))},
	}

<<<<<<< HEAD
	cfg := Config{
		DecisionWait: defaultTestDecisionWait,
		NumTraces:    defaultNumTraces,
		Options: []Option{
			withDecisionBatcher(idb),
			withPolicies(policies),
		},
	}
	p, err := newTracesProcessor(context.Background(), tel.NewSettings(), nextConsumer, cfg)
=======
	p, err := newTracesProcessor(context.Background(), processortest.NewNopSettings(), nextConsumer, cfg, withDecisionBatcher(idb), withPolicies(policies))
>>>>>>> 1438738b
	require.NoError(t, err)

	require.NoError(t, p.Start(context.Background(), componenttest.NewNopHost()))
	defer func() {
		require.NoError(t, p.Shutdown(context.Background()))
	}()

	// InvertNotSampled takes precedence
	mpe1.NextDecision = sampling.NotSampled

	// Generate and deliver first span
	require.NoError(t, p.ConsumeTraces(context.Background(), simpleTraces()))

	tsp := p.(*tailSamplingSpanProcessor)

	// The first tick won't do anything
	tsp.policyTicker.OnTick()
	require.EqualValues(t, 0, mpe1.EvaluationCount)

	// This will cause policy evaluations on the first span
	tsp.policyTicker.OnTick()

	// Both policies should have been evaluated once
	require.EqualValues(t, 1, mpe1.EvaluationCount)

	// The final decision SHOULD be NotSampled.
	require.EqualValues(t, 0, nextConsumer.SpanCount())
}

func TestSamplingPolicyDecisionInvertNotSampled(t *testing.T) {
	nextConsumer := new(consumertest.TracesSink)
	idb := newSyncIDBatcher()

	mpe1 := &mockPolicyEvaluator{}
	mpe2 := &mockPolicyEvaluator{}

	policies := []*policy{
		{name: "mock-policy-1", evaluator: mpe1, attribute: metric.WithAttributes(attribute.String("policy", "mock-policy-1"))},
		{name: "mock-policy-2", evaluator: mpe2, attribute: metric.WithAttributes(attribute.String("policy", "mock-policy-2"))},
	}

<<<<<<< HEAD
	cfg := Config{
		DecisionWait: defaultTestDecisionWait,
		NumTraces:    defaultNumTraces,
		Options: []Option{
			withDecisionBatcher(idb),
			withPolicies(policies),
		},
	}
	p, err := newTracesProcessor(context.Background(), tel.NewSettings(), nextConsumer, cfg)
=======
	p, err := newTracesProcessor(context.Background(), processortest.NewNopSettings(), nextConsumer, cfg, withDecisionBatcher(idb), withPolicies(policies))
>>>>>>> 1438738b
	require.NoError(t, err)

	require.NoError(t, p.Start(context.Background(), componenttest.NewNopHost()))
	defer func() {
		require.NoError(t, p.Shutdown(context.Background()))
	}()

	// InvertNotSampled takes precedence
	mpe1.NextDecision = sampling.InvertNotSampled
	mpe2.NextDecision = sampling.Sampled

	// Generate and deliver first span
	require.NoError(t, p.ConsumeTraces(context.Background(), simpleTraces()))

	tsp := p.(*tailSamplingSpanProcessor)

	// The first tick won't do anything
	tsp.policyTicker.OnTick()
	require.EqualValues(t, 0, mpe1.EvaluationCount)
	require.EqualValues(t, 0, mpe2.EvaluationCount)

	// This will cause policy evaluations on the first span
	tsp.policyTicker.OnTick()

	// Both policies should have been evaluated once
	require.EqualValues(t, 1, mpe1.EvaluationCount)
	require.EqualValues(t, 1, mpe2.EvaluationCount)

	// The final decision SHOULD be NotSampled.
	require.EqualValues(t, 0, nextConsumer.SpanCount())
}

func TestLateArrivingSpansAssignedOriginalDecision(t *testing.T) {
	nextConsumer := new(consumertest.TracesSink)
	idb := newSyncIDBatcher()

	mpe1 := &mockPolicyEvaluator{}
	mpe2 := &mockPolicyEvaluator{}

	policies := []*policy{
		{name: "mock-policy-1", evaluator: mpe1, attribute: metric.WithAttributes(attribute.String("policy", "mock-policy-1"))},
		{name: "mock-policy-2", evaluator: mpe2, attribute: metric.WithAttributes(attribute.String("policy", "mock-policy-2"))},
	}

<<<<<<< HEAD
	cfg := Config{
		DecisionWait: defaultTestDecisionWait,
		NumTraces:    defaultNumTraces,
		Options: []Option{
			withDecisionBatcher(idb),
			withPolicies(policies),
		},
	}
	p, err := newTracesProcessor(context.Background(), tel.NewSettings(), nextConsumer, cfg)
=======
	p, err := newTracesProcessor(context.Background(), processortest.NewNopSettings(), nextConsumer, cfg, withDecisionBatcher(idb), withPolicies(policies))
>>>>>>> 1438738b
	require.NoError(t, err)

	require.NoError(t, p.Start(context.Background(), componenttest.NewNopHost()))
	defer func() {
		require.NoError(t, p.Shutdown(context.Background()))
	}()

	// We are going to create 2 spans belonging to the same trace
	traceID := uInt64ToTraceID(1)

	// The combined decision from the policies is NotSampled
	mpe1.NextDecision = sampling.InvertSampled
	mpe2.NextDecision = sampling.NotSampled

	// A function that return a ptrace.Traces containing a single span for the single trace we are using.
	spanIndexToTraces := func(spanIndex uint64) ptrace.Traces {
		traces := ptrace.NewTraces()
		span := traces.ResourceSpans().AppendEmpty().ScopeSpans().AppendEmpty().Spans().AppendEmpty()
		span.SetTraceID(traceID)
		span.SetSpanID(uInt64ToSpanID(spanIndex))
		return traces
	}

	// Generate and deliver first span
	require.NoError(t, p.ConsumeTraces(context.Background(), spanIndexToTraces(1)))

	tsp := p.(*tailSamplingSpanProcessor)

	// The first tick won't do anything
	tsp.policyTicker.OnTick()
	require.EqualValues(t, 0, mpe1.EvaluationCount)
	require.EqualValues(t, 0, mpe2.EvaluationCount)

	// This will cause policy evaluations on the first span
	tsp.policyTicker.OnTick()

	// Both policies should have been evaluated once
	require.EqualValues(t, 1, mpe1.EvaluationCount)
	require.EqualValues(t, 1, mpe2.EvaluationCount)

	// The final decision SHOULD be NotSampled.
	require.EqualValues(t, 0, nextConsumer.SpanCount())

	// Generate and deliver final span for the trace which SHOULD get the same sampling decision as the first span.
	// The policies should NOT be evaluated again.
	require.NoError(t, p.ConsumeTraces(context.Background(), spanIndexToTraces(2)))
	require.EqualValues(t, 1, mpe1.EvaluationCount)
	require.EqualValues(t, 1, mpe2.EvaluationCount)
	require.EqualValues(t, 0, nextConsumer.SpanCount(), "original final decision not honored")
}

func TestLateArrivingSpanUsesDecisionCache(t *testing.T) {
	nextConsumer := new(consumertest.TracesSink)
	idb := newSyncIDBatcher()

	mpe := &mockPolicyEvaluator{}
	policies := []*policy{
		{name: "mock-policy-1", evaluator: mpe, attribute: metric.WithAttributes(attribute.String("policy", "mock-policy-1"))},
	}

	// Use this instead of the default no-op cache
	c, err := cache.NewLRUDecisionCache[bool](200)
	require.NoError(t, err)
<<<<<<< HEAD

	cfg := Config{
		DecisionWait: defaultTestDecisionWait * 10,
		NumTraces:    defaultNumTraces,
		Options: []Option{
			withDecisionBatcher(idb),
			withPolicies(policies),
			WithSampledDecisionCache(c),
		},
	}
	p, err := newTracesProcessor(context.Background(), tel.NewSettings(), nextConsumer, cfg)
=======
	p, err := newTracesProcessor(context.Background(), processortest.NewNopSettings(), nextConsumer, cfg, withDecisionBatcher(idb), withPolicies(policies), withSampledDecisionCache(c))
>>>>>>> 1438738b
	require.NoError(t, err)

	require.NoError(t, p.Start(context.Background(), componenttest.NewNopHost()))
	defer func() {
		require.NoError(t, p.Shutdown(context.Background()))
	}()

	// We are going to create 2 spans belonging to the same trace
	traceID := uInt64ToTraceID(1)

	// The first span will be sampled, this will later be set to not sampled, but the sampling decision will be cached
	mpe.NextDecision = sampling.Sampled

	// A function that return a ptrace.Traces containing a single span for the single trace we are using.
	spanIndexToTraces := func(spanIndex uint64) ptrace.Traces {
		traces := ptrace.NewTraces()
		span := traces.ResourceSpans().AppendEmpty().ScopeSpans().AppendEmpty().Spans().AppendEmpty()
		span.SetTraceID(traceID)
		span.SetSpanID(uInt64ToSpanID(spanIndex))
		return traces
	}

	// Generate and deliver first span
	require.NoError(t, p.ConsumeTraces(context.Background(), spanIndexToTraces(1)))

	tsp := p.(*tailSamplingSpanProcessor)

	// The first tick won't do anything
	tsp.policyTicker.OnTick()
	require.EqualValues(t, 0, mpe.EvaluationCount)

	// This will cause policy evaluations on the first span
	tsp.policyTicker.OnTick()

	// Policy should have been evaluated once
	require.EqualValues(t, 1, mpe.EvaluationCount)

	// The final decision SHOULD be Sampled.
	require.EqualValues(t, 1, nextConsumer.SpanCount())

	// The trace should have been dropped after its id was added to the decision cache
	_, ok := tsp.idToTrace.Load(traceID)
	require.False(t, ok)

	// Set next decision to not sampled, ensuring the next decision is determined by the decision cache, not the policy
	mpe.NextDecision = sampling.NotSampled

	// Generate and deliver final span for the trace which SHOULD get the same sampling decision as the first span.
	// The policies should NOT be evaluated again.
	require.NoError(t, p.ConsumeTraces(context.Background(), spanIndexToTraces(2)))
	require.EqualValues(t, 1, mpe.EvaluationCount)
	require.EqualValues(t, 2, nextConsumer.SpanCount(), "original final decision not honored")
}

func TestLateSpanUsesNonSampledDecisionCache(t *testing.T) {
	nextConsumer := new(consumertest.TracesSink)
	idb := newSyncIDBatcher()

	mpe := &mockPolicyEvaluator{}
	policies := []*policy{
		{name: "mock-policy-1", evaluator: mpe, attribute: metric.WithAttributes(attribute.String("policy", "mock-policy-1"))},
	}

	// Use this instead of the default no-op cache
	c, err := cache.NewLRUDecisionCache[bool](200)
	require.NoError(t, err)
<<<<<<< HEAD

	cfg := Config{
		DecisionWait: defaultTestDecisionWait * 10,
		NumTraces:    defaultNumTraces,
		Options: []Option{
			withDecisionBatcher(idb),
			withPolicies(policies),
			WithNonSampledDecisionCache(c),
		},
	}
	p, err := newTracesProcessor(context.Background(), ct, nextConsumer, cfg)
=======
	p, err := newTracesProcessor(context.Background(), processortest.NewNopSettings(), nextConsumer, cfg, withDecisionBatcher(idb), withPolicies(policies), withNonSampledDecisionCache(c))
>>>>>>> 1438738b
	require.NoError(t, err)

	require.NoError(t, p.Start(context.Background(), componenttest.NewNopHost()))
	defer func() {
		require.NoError(t, p.Shutdown(context.Background()))
	}()

	// We are going to create 2 spans belonging to the same trace
	traceID := uInt64ToTraceID(1)

	// The first span will be NOT sampled, this will later be set to sampled, but the sampling decision will be cached
	mpe.NextDecision = sampling.NotSampled

	// A function that return a ptrace.Traces containing a single span for the single trace we are using.
	spanIndexToTraces := func(spanIndex uint64) ptrace.Traces {
		traces := ptrace.NewTraces()
		span := traces.ResourceSpans().AppendEmpty().ScopeSpans().AppendEmpty().Spans().AppendEmpty()
		span.SetTraceID(traceID)
		span.SetSpanID(uInt64ToSpanID(spanIndex))
		return traces
	}

	// Generate and deliver first span
	require.NoError(t, p.ConsumeTraces(context.Background(), spanIndexToTraces(1)))

	tsp := p.(*tailSamplingSpanProcessor)

	// The first tick won't do anything
	tsp.policyTicker.OnTick()
	require.EqualValues(t, 0, mpe.EvaluationCount)

	// This will cause policy evaluations on the first span
	tsp.policyTicker.OnTick()

	// Policy should have been evaluated once
	require.EqualValues(t, 1, mpe.EvaluationCount)

	// The final decision SHOULD be NOT Sampled.
	require.EqualValues(t, 0, nextConsumer.SpanCount())

	// The trace should have been dropped after its id was added to the decision cache
	_, ok := tsp.idToTrace.Load(traceID)
	require.False(t, ok)

	// Set next decision to sampled, ensuring the next decision is determined by the decision cache, not the policy
	mpe.NextDecision = sampling.Sampled

	// Generate and deliver final span for the trace which SHOULD get the same sampling decision as the first span.
	// The policies should NOT be evaluated again.
	require.NoError(t, p.ConsumeTraces(context.Background(), spanIndexToTraces(2)))
	require.EqualValues(t, 1, mpe.EvaluationCount)
	require.EqualValues(t, 0, nextConsumer.SpanCount(), "original final decision not honored")
}<|MERGE_RESOLUTION|>--- conflicted
+++ resolved
@@ -15,12 +15,7 @@
 	"go.opentelemetry.io/otel/attribute"
 	"go.opentelemetry.io/otel/metric"
 
-<<<<<<< HEAD
 	"github.com/open-telemetry/opentelemetry-collector-contrib/processor/tailsamplingprocessor/cache"
-	"github.com/open-telemetry/opentelemetry-collector-contrib/processor/tailsamplingprocessor/internal/metadatatest"
-=======
-	"github.com/open-telemetry/opentelemetry-collector-contrib/processor/tailsamplingprocessor/internal/cache"
->>>>>>> 1438738b
 	"github.com/open-telemetry/opentelemetry-collector-contrib/processor/tailsamplingprocessor/internal/sampling"
 )
 
@@ -34,19 +29,15 @@
 		{name: "mock-policy-1", evaluator: mpe1, attribute: metric.WithAttributes(attribute.String("policy", "mock-policy-1"))},
 	}
 
-<<<<<<< HEAD
-	cfg := Config{
-		DecisionWait: defaultTestDecisionWait,
-		NumTraces:    defaultNumTraces,
-		Options: []Option{
-			withDecisionBatcher(idb),
-			withPolicies(policies),
-		},
-	}
-	p, err := newTracesProcessor(context.Background(), tel.NewSettings(), nextConsumer, cfg)
-=======
-	p, err := newTracesProcessor(context.Background(), processortest.NewNopSettings(), nextConsumer, cfg, withDecisionBatcher(idb), withPolicies(policies))
->>>>>>> 1438738b
+	cfg := Config{
+		DecisionWait: defaultTestDecisionWait,
+		NumTraces:    defaultNumTraces,
+		Options: []Option{
+			withDecisionBatcher(idb),
+			withPolicies(policies),
+		},
+	}
+	p, err := newTracesProcessor(context.Background(), processortest.NewNopSettings(), nextConsumer, cfg)
 	require.NoError(t, err)
 
 	require.NoError(t, p.Start(context.Background(), componenttest.NewNopHost()))
@@ -85,19 +76,15 @@
 		{name: "mock-policy-1", evaluator: mpe1, attribute: metric.WithAttributes(attribute.String("policy", "mock-policy-1"))},
 	}
 
-<<<<<<< HEAD
-	cfg := Config{
-		DecisionWait: defaultTestDecisionWait,
-		NumTraces:    defaultNumTraces,
-		Options: []Option{
-			withDecisionBatcher(idb),
-			withPolicies(policies),
-		},
-	}
-	p, err := newTracesProcessor(context.Background(), tel.NewSettings(), nextConsumer, cfg)
-=======
-	p, err := newTracesProcessor(context.Background(), processortest.NewNopSettings(), nextConsumer, cfg, withDecisionBatcher(idb), withPolicies(policies))
->>>>>>> 1438738b
+	cfg := Config{
+		DecisionWait: defaultTestDecisionWait,
+		NumTraces:    defaultNumTraces,
+		Options: []Option{
+			withDecisionBatcher(idb),
+			withPolicies(policies),
+		},
+	}
+	p, err := newTracesProcessor(context.Background(), processortest.NewNopSettings(), nextConsumer, cfg)
 	require.NoError(t, err)
 
 	require.NoError(t, p.Start(context.Background(), componenttest.NewNopHost()))
@@ -138,19 +125,15 @@
 		{name: "mock-policy-2", evaluator: mpe2, attribute: metric.WithAttributes(attribute.String("policy", "mock-policy-2"))},
 	}
 
-<<<<<<< HEAD
-	cfg := Config{
-		DecisionWait: defaultTestDecisionWait,
-		NumTraces:    defaultNumTraces,
-		Options: []Option{
-			withDecisionBatcher(idb),
-			withPolicies(policies),
-		},
-	}
-	p, err := newTracesProcessor(context.Background(), tel.NewSettings(), nextConsumer, cfg)
-=======
-	p, err := newTracesProcessor(context.Background(), processortest.NewNopSettings(), nextConsumer, cfg, withDecisionBatcher(idb), withPolicies(policies))
->>>>>>> 1438738b
+	cfg := Config{
+		DecisionWait: defaultTestDecisionWait,
+		NumTraces:    defaultNumTraces,
+		Options: []Option{
+			withDecisionBatcher(idb),
+			withPolicies(policies),
+		},
+	}
+	p, err := newTracesProcessor(context.Background(), processortest.NewNopSettings(), nextConsumer, cfg)
 	require.NoError(t, err)
 
 	require.NoError(t, p.Start(context.Background(), componenttest.NewNopHost()))
@@ -193,19 +176,15 @@
 		{name: "mock-policy-1", evaluator: mpe1, attribute: metric.WithAttributes(attribute.String("policy", "mock-policy-1"))},
 	}
 
-<<<<<<< HEAD
-	cfg := Config{
-		DecisionWait: defaultTestDecisionWait,
-		NumTraces:    defaultNumTraces,
-		Options: []Option{
-			withDecisionBatcher(idb),
-			withPolicies(policies),
-		},
-	}
-	p, err := newTracesProcessor(context.Background(), tel.NewSettings(), nextConsumer, cfg)
-=======
-	p, err := newTracesProcessor(context.Background(), processortest.NewNopSettings(), nextConsumer, cfg, withDecisionBatcher(idb), withPolicies(policies))
->>>>>>> 1438738b
+	cfg := Config{
+		DecisionWait: defaultTestDecisionWait,
+		NumTraces:    defaultNumTraces,
+		Options: []Option{
+			withDecisionBatcher(idb),
+			withPolicies(policies),
+		},
+	}
+	p, err := newTracesProcessor(context.Background(), processortest.NewNopSettings(), nextConsumer, cfg)
 	require.NoError(t, err)
 
 	require.NoError(t, p.Start(context.Background(), componenttest.NewNopHost()))
@@ -247,19 +226,15 @@
 		{name: "mock-policy-2", evaluator: mpe2, attribute: metric.WithAttributes(attribute.String("policy", "mock-policy-2"))},
 	}
 
-<<<<<<< HEAD
-	cfg := Config{
-		DecisionWait: defaultTestDecisionWait,
-		NumTraces:    defaultNumTraces,
-		Options: []Option{
-			withDecisionBatcher(idb),
-			withPolicies(policies),
-		},
-	}
-	p, err := newTracesProcessor(context.Background(), tel.NewSettings(), nextConsumer, cfg)
-=======
-	p, err := newTracesProcessor(context.Background(), processortest.NewNopSettings(), nextConsumer, cfg, withDecisionBatcher(idb), withPolicies(policies))
->>>>>>> 1438738b
+	cfg := Config{
+		DecisionWait: defaultTestDecisionWait,
+		NumTraces:    defaultNumTraces,
+		Options: []Option{
+			withDecisionBatcher(idb),
+			withPolicies(policies),
+		},
+	}
+	p, err := newTracesProcessor(context.Background(), processortest.NewNopSettings(), nextConsumer, cfg)
 	require.NoError(t, err)
 
 	require.NoError(t, p.Start(context.Background(), componenttest.NewNopHost()))
@@ -304,19 +279,15 @@
 		{name: "mock-policy-2", evaluator: mpe2, attribute: metric.WithAttributes(attribute.String("policy", "mock-policy-2"))},
 	}
 
-<<<<<<< HEAD
-	cfg := Config{
-		DecisionWait: defaultTestDecisionWait,
-		NumTraces:    defaultNumTraces,
-		Options: []Option{
-			withDecisionBatcher(idb),
-			withPolicies(policies),
-		},
-	}
-	p, err := newTracesProcessor(context.Background(), tel.NewSettings(), nextConsumer, cfg)
-=======
-	p, err := newTracesProcessor(context.Background(), processortest.NewNopSettings(), nextConsumer, cfg, withDecisionBatcher(idb), withPolicies(policies))
->>>>>>> 1438738b
+	cfg := Config{
+		DecisionWait: defaultTestDecisionWait,
+		NumTraces:    defaultNumTraces,
+		Options: []Option{
+			withDecisionBatcher(idb),
+			withPolicies(policies),
+		},
+	}
+	p, err := newTracesProcessor(context.Background(), processortest.NewNopSettings(), nextConsumer, cfg)
 	require.NoError(t, err)
 
 	require.NoError(t, p.Start(context.Background(), componenttest.NewNopHost()))
@@ -380,7 +351,6 @@
 	// Use this instead of the default no-op cache
 	c, err := cache.NewLRUDecisionCache[bool](200)
 	require.NoError(t, err)
-<<<<<<< HEAD
 
 	cfg := Config{
 		DecisionWait: defaultTestDecisionWait * 10,
@@ -391,10 +361,7 @@
 			WithSampledDecisionCache(c),
 		},
 	}
-	p, err := newTracesProcessor(context.Background(), tel.NewSettings(), nextConsumer, cfg)
-=======
-	p, err := newTracesProcessor(context.Background(), processortest.NewNopSettings(), nextConsumer, cfg, withDecisionBatcher(idb), withPolicies(policies), withSampledDecisionCache(c))
->>>>>>> 1438738b
+	p, err := newTracesProcessor(context.Background(), processortest.NewNopSettings(), nextConsumer, cfg)
 	require.NoError(t, err)
 
 	require.NoError(t, p.Start(context.Background(), componenttest.NewNopHost()))
@@ -461,7 +428,6 @@
 	// Use this instead of the default no-op cache
 	c, err := cache.NewLRUDecisionCache[bool](200)
 	require.NoError(t, err)
-<<<<<<< HEAD
 
 	cfg := Config{
 		DecisionWait: defaultTestDecisionWait * 10,
@@ -472,10 +438,7 @@
 			WithNonSampledDecisionCache(c),
 		},
 	}
-	p, err := newTracesProcessor(context.Background(), ct, nextConsumer, cfg)
-=======
-	p, err := newTracesProcessor(context.Background(), processortest.NewNopSettings(), nextConsumer, cfg, withDecisionBatcher(idb), withPolicies(policies), withNonSampledDecisionCache(c))
->>>>>>> 1438738b
+	p, err := newTracesProcessor(context.Background(), processortest.NewNopSettings(), nextConsumer, cfg)
 	require.NoError(t, err)
 
 	require.NoError(t, p.Start(context.Background(), componenttest.NewNopHost()))
