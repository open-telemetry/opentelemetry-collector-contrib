--- conflicted
+++ resolved
@@ -45,13 +45,10 @@
 	// OTTLCondition sample traces which match user provided OpenTelemetry Transformation Language
 	// conditions.
 	OTTLCondition PolicyType = "ottl_condition"
-<<<<<<< HEAD
-	// TraceFlags sample traces which have specific trace flags set.
-	TraceFlags PolicyType = "trace_flags"
-=======
 	// BytesLimiting allows all traces until the specified byte limits are satisfied.
 	BytesLimiting PolicyType = "bytes_limiting"
->>>>>>> ac4928b8
+  // TraceFlags sample traces which have specific trace flags set.
+	TraceFlags PolicyType = "trace_flags"
 )
 
 // sharedPolicyCfg holds the common configuration to all policies that are used in derivative policy configurations
