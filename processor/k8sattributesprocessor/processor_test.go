// Copyright The OpenTelemetry Authors
// SPDX-License-Identifier: Apache-2.0

package k8sattributesprocessor

import (
	"context"
	"errors"
	"net"
	"testing"
	"time"

	"github.com/stretchr/testify/assert"
	"github.com/stretchr/testify/require"
	"go.opentelemetry.io/collector/client"
	"go.opentelemetry.io/collector/component"
	"go.opentelemetry.io/collector/component/componentstatus"
	"go.opentelemetry.io/collector/component/componenttest"
	"go.opentelemetry.io/collector/consumer"
	"go.opentelemetry.io/collector/consumer/consumertest"
	"go.opentelemetry.io/collector/consumer/xconsumer"
	"go.opentelemetry.io/collector/pdata/pcommon"
	"go.opentelemetry.io/collector/pdata/plog"
	"go.opentelemetry.io/collector/pdata/pmetric"
	"go.opentelemetry.io/collector/pdata/pprofile"
	"go.opentelemetry.io/collector/pdata/ptrace"
	"go.opentelemetry.io/collector/processor"
	"go.opentelemetry.io/collector/processor/processortest"
	"go.opentelemetry.io/collector/processor/xprocessor"
	conventions "go.opentelemetry.io/otel/semconv/v1.8.0"

	"github.com/open-telemetry/opentelemetry-collector-contrib/internal/k8sconfig"
	"github.com/open-telemetry/opentelemetry-collector-contrib/processor/k8sattributesprocessor/internal/kube"
	"github.com/open-telemetry/opentelemetry-collector-contrib/processor/k8sattributesprocessor/internal/metadata"
)

func newPodIdentifier(from string, name string, value string) kube.PodIdentifier {
	if from == kube.ConnectionSource {
		return kube.PodIdentifier{
			kube.PodIdentifierAttributeFromConnection(value),
		}
	}

	return kube.PodIdentifier{
		kube.PodIdentifierAttributeFromResourceAttribute(name, value),
	}
}

func newTracesProcessor(cfg component.Config, next consumer.Traces, options ...option) (processor.Traces, error) {
	opts := options
	opts = append(opts, withKubeClientProvider(newFakeClient))
	set := processortest.NewNopSettings(metadata.Type)
	return createTracesProcessorWithOptions(
		context.Background(),
		set,
		cfg,
		next,
		opts...,
	)
}

func newMetricsProcessor(cfg component.Config, nextMetricsConsumer consumer.Metrics, options ...option) (processor.Metrics, error) {
	opts := options
	opts = append(opts, withKubeClientProvider(newFakeClient))
	set := processortest.NewNopSettings(metadata.Type)
	return createMetricsProcessorWithOptions(
		context.Background(),
		set,
		cfg,
		nextMetricsConsumer,
		opts...,
	)
}

func newLogsProcessor(cfg component.Config, nextLogsConsumer consumer.Logs, options ...option) (processor.Logs, error) {
	opts := options
	opts = append(opts, withKubeClientProvider(newFakeClient))
	set := processortest.NewNopSettings(metadata.Type)
	return createLogsProcessorWithOptions(
		context.Background(),
		set,
		cfg,
		nextLogsConsumer,
		opts...,
	)
}

func newProfilesProcessor(cfg component.Config, nextProfilesConsumer xconsumer.Profiles, options ...option) (xprocessor.Profiles, error) {
	opts := options
	opts = append(opts, withKubeClientProvider(newFakeClient))
	set := processortest.NewNopSettings(metadata.Type)
	return createProfilesProcessorWithOptions(
		context.Background(),
		set,
		cfg,
		nextProfilesConsumer,
		opts...,
	)
}

// withKubeClientProvider sets the specific implementation for getting K8s Client instances
func withKubeClientProvider(kcp kube.ClientProvider) option {
	return func(p *kubernetesprocessor) error {
		return p.initKubeClient(p.telemetrySettings, kcp)
	}
}

// withExtractKubernetesProcessorInto allows to pull the internal model easily even when processorhelper factory is used
func withExtractKubernetesProcessorInto(kp **kubernetesprocessor) option {
	return func(p *kubernetesprocessor) error {
		*kp = p
		return nil
	}
}

type multiTest struct {
	t *testing.T

	tp processor.Traces
	mp processor.Metrics
	lp processor.Logs
	pp xprocessor.Profiles

	nextTrace    *consumertest.TracesSink
	nextMetrics  *consumertest.MetricsSink
	nextLogs     *consumertest.LogsSink
	nextProfiles *consumertest.ProfilesSink

	kpMetrics  *kubernetesprocessor
	kpTrace    *kubernetesprocessor
	kpLogs     *kubernetesprocessor
	kpProfiles *kubernetesprocessor
}

func newMultiTest(
	t *testing.T,
	cfg component.Config,
	errFunc func(err error),
	options ...option,
) *multiTest {
	m := &multiTest{
		t:            t,
		nextTrace:    new(consumertest.TracesSink),
		nextMetrics:  new(consumertest.MetricsSink),
		nextLogs:     new(consumertest.LogsSink),
		nextProfiles: new(consumertest.ProfilesSink),
	}

	tp, err := newTracesProcessor(cfg, m.nextTrace, append(options, withExtractKubernetesProcessorInto(&m.kpTrace))...)
	require.NoError(t, err)
	err = tp.Start(context.Background(), &nopHost{
		reportFunc: func(event *componentstatus.Event) {
			errFunc(event.Err())
		},
	})
	if errFunc == nil {
		assert.NotNil(t, tp)
		require.NoError(t, err)
	}

	mp, err := newMetricsProcessor(cfg, m.nextMetrics, append(options, withExtractKubernetesProcessorInto(&m.kpMetrics))...)
	require.NoError(t, err)
	err = mp.Start(context.Background(), &nopHost{
		reportFunc: func(event *componentstatus.Event) {
			errFunc(event.Err())
		},
	})
	if errFunc == nil {
		assert.NotNil(t, mp)
		require.NoError(t, err)
	}

	lp, err := newLogsProcessor(cfg, m.nextLogs, append(options, withExtractKubernetesProcessorInto(&m.kpLogs))...)
	require.NoError(t, err)
	err = lp.Start(context.Background(), &nopHost{
		reportFunc: func(event *componentstatus.Event) {
			errFunc(event.Err())
		},
	})
	if errFunc == nil {
		assert.NotNil(t, lp)
		require.NoError(t, err)
	}

	pp, err := newProfilesProcessor(cfg, m.nextProfiles, append(options, withExtractKubernetesProcessorInto(&m.kpProfiles))...)
	require.NoError(t, err)
	err = pp.Start(context.Background(), &nopHost{
		reportFunc: func(event *componentstatus.Event) {
			errFunc(event.Err())
		},
	})
	if errFunc == nil {
		assert.NotNil(t, pp)
		require.NoError(t, err)
	}

	m.tp = tp
	m.mp = mp
	m.lp = lp
	m.pp = pp
	return m
}

func (m *multiTest) testConsume(
	ctx context.Context,
	traces ptrace.Traces,
	metrics pmetric.Metrics,
	logs plog.Logs,
	profiles pprofile.Profiles,
	errFunc func(err error),
) {
	errs := []error{
		m.tp.ConsumeTraces(ctx, traces),
		m.mp.ConsumeMetrics(ctx, metrics),
		m.lp.ConsumeLogs(ctx, logs),
		m.pp.ConsumeProfiles(ctx, profiles),
	}

	for _, err := range errs {
		if errFunc != nil {
			errFunc(err)
		}
	}
}

func (m *multiTest) kubernetesProcessorOperation(kpOp func(kp *kubernetesprocessor)) {
	kpOp(m.kpTrace)
	kpOp(m.kpMetrics)
	kpOp(m.kpLogs)
	kpOp(m.kpProfiles)
}

func (m *multiTest) assertBatchesLen(batchesLen int) {
	require.Len(m.t, m.nextTrace.AllTraces(), batchesLen)
	require.Len(m.t, m.nextMetrics.AllMetrics(), batchesLen)
	require.Len(m.t, m.nextLogs.AllLogs(), batchesLen)
	require.Len(m.t, m.nextProfiles.AllProfiles(), batchesLen)
}

func (m *multiTest) assertResourceObjectLen(batchNo int) {
	assert.Equal(m.t, 1, m.nextTrace.AllTraces()[batchNo].ResourceSpans().Len())
	assert.Equal(m.t, 1, m.nextMetrics.AllMetrics()[batchNo].ResourceMetrics().Len())
	assert.Equal(m.t, 1, m.nextLogs.AllLogs()[batchNo].ResourceLogs().Len())
	assert.Equal(m.t, 1, m.nextProfiles.AllProfiles()[batchNo].ResourceProfiles().Len())
}

func (m *multiTest) assertResourceAttributesLen(batchNo int, attrsLen int) {
	assert.Equal(m.t, attrsLen, m.nextTrace.AllTraces()[batchNo].ResourceSpans().At(0).Resource().Attributes().Len())
	assert.Equal(m.t, attrsLen, m.nextMetrics.AllMetrics()[batchNo].ResourceMetrics().At(0).Resource().Attributes().Len())
	assert.Equal(m.t, attrsLen, m.nextLogs.AllLogs()[batchNo].ResourceLogs().At(0).Resource().Attributes().Len())
	assert.Equal(m.t, attrsLen, m.nextProfiles.AllProfiles()[batchNo].ResourceProfiles().At(0).Resource().Attributes().Len())
}

func (m *multiTest) assertResource(batchNum int, resourceFunc func(res pcommon.Resource)) {
	rss := m.nextTrace.AllTraces()[batchNum].ResourceSpans()
	r := rss.At(0).Resource()

	if resourceFunc != nil {
		resourceFunc(r)
	}
}

func TestNewProcessor(t *testing.T) {
	cfg := NewFactory().CreateDefaultConfig()

	newMultiTest(t, cfg, nil)
}

func TestProcessorBadClientProvider(t *testing.T) {
	clientProvider := func(_ component.TelemetrySettings, _ k8sconfig.APIConfig, _ kube.ExtractionRules, _ kube.Filters, _ []kube.Association, _ kube.Excludes, _ kube.APIClientsetProvider, _ kube.InformerProvider, _ kube.InformerProviderNamespace, _ kube.InformerProviderReplicaSet, _ bool, _ time.Duration) (kube.Client, error) {
		return nil, errors.New("bad client error")
	}

	newMultiTest(t, NewFactory().CreateDefaultConfig(), func(err error) {
		require.EqualError(t, err, "bad client error")
	}, withKubeClientProvider(clientProvider))
}

type generateResourceFunc func(res pcommon.Resource)

func generateTraces(resourceFunc ...generateResourceFunc) ptrace.Traces {
	t := ptrace.NewTraces()
	rs := t.ResourceSpans().AppendEmpty()
	for _, resFun := range resourceFunc {
		res := rs.Resource()
		resFun(res)
	}
	span := rs.ScopeSpans().AppendEmpty().Spans().AppendEmpty()
	span.SetName("foobar")
	return t
}

func generateMetrics(resourceFunc ...generateResourceFunc) pmetric.Metrics {
	m := pmetric.NewMetrics()
	ms := m.ResourceMetrics().AppendEmpty()
	for _, resFun := range resourceFunc {
		res := ms.Resource()
		resFun(res)
	}
	metric := ms.ScopeMetrics().AppendEmpty().Metrics().AppendEmpty()
	metric.SetName("foobar")
	return m
}

func generateLogs(resourceFunc ...generateResourceFunc) plog.Logs {
	l := plog.NewLogs()
	ls := l.ResourceLogs().AppendEmpty()
	for _, resFun := range resourceFunc {
		res := ls.Resource()
		resFun(res)
	}
	ls.ScopeLogs().AppendEmpty().LogRecords().AppendEmpty()
	return l
}

func generateProfiles(resourceFunc ...generateResourceFunc) pprofile.Profiles {
	p := pprofile.NewProfiles()
	ps := p.ResourceProfiles().AppendEmpty()
	for _, resFun := range resourceFunc {
		res := ps.Resource()
		resFun(res)
	}
	ps.ScopeProfiles().AppendEmpty().Profiles().AppendEmpty()
	return p
}

func withPassthroughIP(passthroughIP string) generateResourceFunc {
	return func(res pcommon.Resource) {
		res.Attributes().PutStr(kube.K8sIPLabelName, passthroughIP)
	}
}

func withHostname(hostname string) generateResourceFunc {
	return func(res pcommon.Resource) {
		res.Attributes().PutStr(string(conventions.HostNameKey), hostname)
	}
}

func withPodUID(uid string) generateResourceFunc {
	return func(res pcommon.Resource) {
		res.Attributes().PutStr("k8s.pod.uid", uid)
	}
}

func withContainerName(containerName string) generateResourceFunc {
	return func(res pcommon.Resource) {
		res.Attributes().PutStr(string(conventions.K8SContainerNameKey), containerName)
	}
}

func withContainerID(id string) generateResourceFunc {
	return func(res pcommon.Resource) {
		res.Attributes().PutStr(string(conventions.ContainerIDKey), id)
	}
}

func withContainerRunID(containerRunID string) generateResourceFunc {
	return func(res pcommon.Resource) {
		res.Attributes().PutStr(string(conventions.K8SContainerRestartCountKey), containerRunID)
	}
}

type strAddr string

func (s strAddr) String() string {
	return "1.1.1.1:3200"
}

func (strAddr) Network() string {
	return "tcp"
}

func TestIPDetectionFromContext(t *testing.T) {
	addresses := []net.Addr{
		&net.IPAddr{
			IP: net.IPv4(1, 1, 1, 1),
		},
		&net.TCPAddr{
			IP:   net.IPv4(1, 1, 1, 1),
			Port: 3200,
		},
		&net.UDPAddr{
			IP:   net.IPv4(1, 1, 1, 1),
			Port: 3200,
		},
		strAddr("1.1.1.1:3200"),
	}
	for _, addr := range addresses {
		m := newMultiTest(t, NewFactory().CreateDefaultConfig(), nil)
		ctx := client.NewContext(context.Background(), client.Info{
			Addr: addr,
		})
		m.testConsume(
			ctx,
			generateTraces(),
			generateMetrics(),
			generateLogs(),
			generateProfiles(),
			func(err error) {
				assert.NoError(t, err)
			})

		m.assertBatchesLen(1)
		m.assertResourceObjectLen(0)
		m.assertResource(0, func(r pcommon.Resource) {
			require.Positive(t, r.Attributes().Len())
			assertResourceHasStringAttribute(t, r, "k8s.pod.ip", "1.1.1.1")
		})
	}
}

func TestNilBatch(t *testing.T) {
	m := newMultiTest(t, NewFactory().CreateDefaultConfig(), nil)
	m.testConsume(
		context.Background(),
		ptrace.NewTraces(),
		pmetric.NewMetrics(),
		generateLogs(),
		generateProfiles(),
		func(err error) {
			assert.NoError(t, err)
		})

	m.assertBatchesLen(1)
}

func TestProcessorNoAttrs(t *testing.T) {
	m := newMultiTest(
		t,
		NewFactory().CreateDefaultConfig(),
		nil,
		withExtractMetadata(string(conventions.K8SPodNameKey)),
	)

	ctx := client.NewContext(context.Background(), client.Info{
		Addr: &net.IPAddr{
			IP: net.IPv4(1, 1, 1, 1),
		},
	})

	// pod doesn't have attrs to add
	m.kubernetesProcessorOperation(func(kp *kubernetesprocessor) {
		pi := kube.PodIdentifier{
			kube.PodIdentifierAttributeFromConnection("1.1.1.1"),
		}
		kp.kc.(*fakeClient).Pods[pi] = &kube.Pod{Name: "PodA"}
	})

	m.testConsume(
		ctx,
		generateTraces(),
		generateMetrics(),
		generateLogs(),
		generateProfiles(),
		func(err error) {
			assert.NoError(t, err)
		})

	m.assertBatchesLen(1)
	m.assertResourceObjectLen(0)
	m.assertResourceAttributesLen(0, 1)

	// attrs should be added now
	m.kubernetesProcessorOperation(func(kp *kubernetesprocessor) {
		pi := kube.PodIdentifier{
			kube.PodIdentifierAttributeFromConnection("1.1.1.1"),
		}

		kp.kc.(*fakeClient).Pods[pi] = &kube.Pod{
			Name: "PodA",
			Attributes: map[string]string{
				"k":  "v",
				"1":  "2",
				"aa": "b",
			},
		}
	})

	m.testConsume(
		ctx,
		generateTraces(),
		generateMetrics(),
		generateLogs(),
		generateProfiles(),
		func(err error) {
			assert.NoError(t, err)
		})

	m.assertBatchesLen(2)
	m.assertResourceObjectLen(1)
	m.assertResourceAttributesLen(1, 4)

	// passthrough doesn't add attrs
	m.kubernetesProcessorOperation(func(kp *kubernetesprocessor) {
		kp.passthroughMode = true
	})
	m.testConsume(
		ctx,
		generateTraces(),
		generateMetrics(),
		generateLogs(),
		generateProfiles(),
		func(err error) {
			assert.NoError(t, err)
		})

	m.assertBatchesLen(3)
	m.assertResourceObjectLen(2)
	m.assertResourceAttributesLen(2, 1)
}

func TestNoIP(t *testing.T) {
	m := newMultiTest(
		t,
		NewFactory().CreateDefaultConfig(),
		nil,
	)

	m.testConsume(context.Background(), generateTraces(), generateMetrics(), generateLogs(), generateProfiles(), nil)

	m.assertBatchesLen(1)
	m.assertResourceObjectLen(0)
	m.assertResource(0, func(res pcommon.Resource) {
		assert.Equal(t, 0, res.Attributes().Len())
	})
}

func TestIPSourceWithoutPodAssociation(t *testing.T) {
	m := newMultiTest(
		t,
		NewFactory().CreateDefaultConfig(),
		nil,
	)

	type testCase struct {
		name, resourceIP, resourceK8SIP, out string
		contextIP                            net.IP
	}

	testCases := []testCase{
		{
			name:          "k8sIP",
			resourceIP:    "1.1.1.1",
			resourceK8SIP: "2.2.2.2",
			contextIP:     net.IPv4(3, 3, 3, 3),
			out:           "2.2.2.2",
		},
		{
			name:       "clientIP",
			resourceIP: "1.1.1.1",
			contextIP:  net.IPv4(3, 3, 3, 3),
			out:        "1.1.1.1",
		},
		{
			name:      "contextIP",
			contextIP: net.IPv4(3, 3, 3, 3),
			out:       "3.3.3.3",
		},
	}

	for i, tc := range testCases {
		t.Run(tc.name, func(t *testing.T) {
			ctx := context.Background()
			if tc.contextIP != nil {
				ctx = client.NewContext(context.Background(), client.Info{
					Addr: &net.IPAddr{
						IP: tc.contextIP,
					},
				})
			}

			traces := generateTraces()
			metrics := generateMetrics()
			logs := generateLogs()
			profiles := generateProfiles()

			resources := []pcommon.Resource{
				traces.ResourceSpans().At(0).Resource(),
				metrics.ResourceMetrics().At(0).Resource(),
			}

			for _, res := range resources {
				if tc.resourceK8SIP != "" {
					res.Attributes().PutStr(kube.K8sIPLabelName, tc.resourceK8SIP)
				}
				if tc.resourceIP != "" {
					res.Attributes().PutStr(clientIPLabelName, tc.resourceIP)
				}
			}

			m.testConsume(ctx, traces, metrics, logs, profiles, nil)
			m.assertBatchesLen(i + 1)
			m.assertResource(i, func(res pcommon.Resource) {
				require.Positive(t, res.Attributes().Len())
				assertResourceHasStringAttribute(t, res, "k8s.pod.ip", tc.out)
			})
		})
	}
}

func TestIPSourceWithPodAssociation(t *testing.T) {
	m := newMultiTest(
		t,
		NewFactory().CreateDefaultConfig(),
		nil,
	)

	type testCase struct {
		name, labelName, labelValue, outLabel, outValue string
	}

	testCases := []testCase{
		{
			name:       "k8sIP",
			labelName:  "k8s.pod.ip",
			labelValue: "1.1.1.1",
			outLabel:   "k8s.pod.ip",
			outValue:   "1.1.1.1",
		},
		{
			name:       "client IP",
			labelName:  "ip",
			labelValue: "2.2.2.2",
			outLabel:   "ip",
			outValue:   "2.2.2.2",
		},
	}
	m.kubernetesProcessorOperation(func(kp *kubernetesprocessor) {
		kp.podAssociations = []kube.Association{
			{
				Name: "k8s.pod.ip",
				Sources: []kube.AssociationSource{
					{
						From: "resource_attribute",
						Name: "k8s.pod.ip",
					},
				},
			},
			{
				Name: "k8s.pod.ip",
				Sources: []kube.AssociationSource{
					{
						From: "resource_attribute",
						Name: "ip",
					},
				},
			},
			{
				Name: "k8s.pod.ip",
				Sources: []kube.AssociationSource{
					{
						From: "resource_attribute",
						Name: "host.name",
					},
				},
			},
		}
	})

	for i, tc := range testCases {
		t.Run(tc.name, func(t *testing.T) {
			ctx := context.Background()
			traces := generateTraces()
			metrics := generateMetrics()
			logs := generateLogs()
			profiles := generateProfiles()

			resources := []pcommon.Resource{
				traces.ResourceSpans().At(0).Resource(),
				metrics.ResourceMetrics().At(0).Resource(),
				logs.ResourceLogs().At(0).Resource(),
				profiles.ResourceProfiles().At(0).Resource(),
			}

			for _, res := range resources {
				res.Attributes().PutStr(tc.labelName, tc.labelValue)
			}

			m.testConsume(ctx, traces, metrics, logs, profiles, nil)
			m.assertBatchesLen(i + 1)
			m.assertResource(i, func(res pcommon.Resource) {
				require.Positive(t, res.Attributes().Len())
				assertResourceHasStringAttribute(t, res, tc.outLabel, tc.outValue)
			})
		})
	}
}

func TestPodUID(t *testing.T) {
	m := newMultiTest(
		t,
		NewFactory().CreateDefaultConfig(),
		nil,
	)
	m.kubernetesProcessorOperation(func(kp *kubernetesprocessor) {
		kp.podAssociations = []kube.Association{
			{
				Sources: []kube.AssociationSource{
					{
						From: "resource_attribute",
						Name: "k8s.pod.uid",
					},
				},
			},
		}
		kp.kc.(*fakeClient).Pods[newPodIdentifier("resource_attribute", "k8s.pod.uid", "ef10d10b-2da5-4030-812e-5f45c1531227")] = &kube.Pod{
			Name: "PodA",
			Attributes: map[string]string{
				"k":  "v",
				"1":  "2",
				"aa": "b",
			},
		}
	})

	m.testConsume(context.Background(),
		generateTraces(withPodUID("ef10d10b-2da5-4030-812e-5f45c1531227")),
		generateMetrics(withPodUID("ef10d10b-2da5-4030-812e-5f45c1531227")),
		generateLogs(withPodUID("ef10d10b-2da5-4030-812e-5f45c1531227")),
		generateProfiles(withPodUID("ef10d10b-2da5-4030-812e-5f45c1531227")),
		nil)

	m.assertBatchesLen(1)
	m.assertResourceObjectLen(0)
	m.assertResource(0, func(r pcommon.Resource) {
		require.Positive(t, r.Attributes().Len())
		assertResourceHasStringAttribute(t, r, "k8s.pod.uid", "ef10d10b-2da5-4030-812e-5f45c1531227")
	})
}

func TestAddPodLabels(t *testing.T) {
	m := newMultiTest(
		t,
		NewFactory().CreateDefaultConfig(),
		nil,
	)

	tests := map[string]map[string]string{
		"1.1.1.1": {
			"pod":         "test-2323",
			"ns":          "default",
			"another tag": "value",
		},
		"2.2.2.2": {
			"pod": "test-12",
		},
	}
	m.kubernetesProcessorOperation(func(kp *kubernetesprocessor) {
		kp.podAssociations = []kube.Association{
			{
				Sources: []kube.AssociationSource{
					{
						From: "connection",
					},
				},
			},
		}
	})

	for ip, attrs := range tests {
		m.kubernetesProcessorOperation(func(kp *kubernetesprocessor) {
			pi := kube.PodIdentifier{
				kube.PodIdentifierAttributeFromConnection(ip),
			}
			kp.kc.(*fakeClient).Pods[pi] = &kube.Pod{Attributes: attrs}
		})
	}

	var i int
	for ip, attrs := range tests {
		ctx := client.NewContext(context.Background(), client.Info{
			Addr: &net.IPAddr{
				IP: net.ParseIP(ip),
			},
		})
		m.testConsume(
			ctx,
			generateTraces(),
			generateMetrics(),
			generateLogs(),
			generateProfiles(),
			func(err error) {
				assert.NoError(t, err)
			})

		m.assertBatchesLen(i + 1)
		m.assertResourceObjectLen(i)
		m.assertResource(i, func(res pcommon.Resource) {
			require.Positive(t, res.Attributes().Len())
			assertResourceHasStringAttribute(t, res, "k8s.pod.ip", ip)
			for k, v := range attrs {
				assertResourceHasStringAttribute(t, res, k, v)
			}
		})

		i++
	}
}

func TestAddNamespaceLabels(t *testing.T) {
	m := newMultiTest(
		t,
		func() component.Config {
			cfg := createDefaultConfig().(*Config)
			cfg.Extract.Metadata = []string{}
			cfg.Extract.Labels = []FieldExtractConfig{
				{
					From: kube.MetadataFromNamespace,
					Key:  "namespace-label",
				},
			}
			return cfg
		}(),
		nil,
	)

	podIP := "1.1.1.1"
	namespaces := map[string]map[string]string{
		"namespace-1": {
			"nslabel": "1",
		},
		"namespace-2": {
			"nslabel": "2",
		},
	}
	m.kubernetesProcessorOperation(func(kp *kubernetesprocessor) {
		kp.podAssociations = []kube.Association{
			{
				Sources: []kube.AssociationSource{
					{
						From: "connection",
					},
				},
			},
		}
	})

	m.kubernetesProcessorOperation(func(kp *kubernetesprocessor) {
		pi := kube.PodIdentifier{
			kube.PodIdentifierAttributeFromConnection(podIP),
		}
		kp.kc.(*fakeClient).Pods[pi] = &kube.Pod{Name: "test-2323", Namespace: "namespace-1"}
		kp.kc.(*fakeClient).Namespaces = make(map[string]*kube.Namespace)
		for ns, labels := range namespaces {
			kp.kc.(*fakeClient).Namespaces[ns] = &kube.Namespace{Attributes: labels}
		}
	})

	ctx := client.NewContext(context.Background(), client.Info{
		Addr: &net.IPAddr{
			IP: net.ParseIP(podIP),
		},
	})
	m.testConsume(
		ctx,
		generateTraces(),
		generateMetrics(),
		generateLogs(),
		generateProfiles(),
		func(err error) {
			assert.NoError(t, err)
		})

	m.assertBatchesLen(1)
	m.assertResourceObjectLen(0)
	m.assertResource(0, func(res pcommon.Resource) {
		assert.Equal(t, 2, res.Attributes().Len())
		assertResourceHasStringAttribute(t, res, "k8s.pod.ip", podIP)
		assertResourceHasStringAttribute(t, res, "nslabel", "1")
	})
}

func TestAddNodeLabels(t *testing.T) {
	m := newMultiTest(
		t,
		func() component.Config {
			cfg := createDefaultConfig().(*Config)
			cfg.Extract.Metadata = []string{}
			cfg.Extract.Labels = []FieldExtractConfig{
				{
					From: kube.MetadataFromNode,
					Key:  "node-label",
				},
			}
			return cfg
		}(),
		nil,
	)

	podIP := "1.1.1.1"
	nodes := map[string]map[string]string{
		"node-1": {
			"nodelabel": "1",
		},
		"node-2": {
			"nodelabel": "2",
		},
	}
	m.kubernetesProcessorOperation(func(kp *kubernetesprocessor) {
		kp.podAssociations = []kube.Association{
			{
				Sources: []kube.AssociationSource{
					{
						From: "connection",
					},
				},
			},
		}
	})

	m.kubernetesProcessorOperation(func(kp *kubernetesprocessor) {
		pi := kube.PodIdentifier{
			kube.PodIdentifierAttributeFromConnection(podIP),
		}
		kp.kc.(*fakeClient).Pods[pi] = &kube.Pod{Name: "test-2323", NodeName: "node-1"}
		kp.kc.(*fakeClient).Nodes = make(map[string]*kube.Node)
		for ns, labels := range nodes {
			kp.kc.(*fakeClient).Nodes[ns] = &kube.Node{Attributes: labels}
		}
	})

	ctx := client.NewContext(context.Background(), client.Info{
		Addr: &net.IPAddr{
			IP: net.ParseIP(podIP),
		},
	})
	m.testConsume(
		ctx,
		generateTraces(),
		generateMetrics(),
		generateLogs(),
		generateProfiles(),
		func(err error) {
			assert.NoError(t, err)
		})

	m.assertBatchesLen(1)
	m.assertResourceObjectLen(0)
	m.assertResource(0, func(res pcommon.Resource) {
		assert.Equal(t, 2, res.Attributes().Len())
		assertResourceHasStringAttribute(t, res, "k8s.pod.ip", podIP)
		assertResourceHasStringAttribute(t, res, "nodelabel", "1")
	})
}

func TestAddNodeUID(t *testing.T) {
	nodeUID := "asdfasdf-asdfasdf-asdf"
	m := newMultiTest(
		t,
		func() component.Config {
			cfg := createDefaultConfig().(*Config)
			cfg.Extract.Metadata = []string{"k8s.node.uid"}
			cfg.Extract.Labels = []FieldExtractConfig{}
			return cfg
		}(),
		nil,
	)

	podIP := "1.1.1.1"
	nodes := map[string]map[string]string{
		"node-1": {
			"nodelabel": "1",
		},
	}
	m.kubernetesProcessorOperation(func(kp *kubernetesprocessor) {
		kp.podAssociations = []kube.Association{
			{
				Sources: []kube.AssociationSource{
					{
						From: "connection",
					},
				},
			},
		}
	})

	m.kubernetesProcessorOperation(func(kp *kubernetesprocessor) {
		pi := kube.PodIdentifier{
			kube.PodIdentifierAttributeFromConnection(podIP),
		}
		kp.kc.(*fakeClient).Pods[pi] = &kube.Pod{Name: "test-2323", NodeName: "node-1"}
		kp.kc.(*fakeClient).Nodes = make(map[string]*kube.Node)
		for ns, labels := range nodes {
			kp.kc.(*fakeClient).Nodes[ns] = &kube.Node{Attributes: labels, NodeUID: nodeUID}
		}
	})

	ctx := client.NewContext(context.Background(), client.Info{
		Addr: &net.IPAddr{
			IP: net.ParseIP(podIP),
		},
	})
	m.testConsume(
		ctx,
		generateTraces(),
		generateMetrics(),
		generateLogs(),
		generateProfiles(),
		func(err error) {
			assert.NoError(t, err)
		})

	m.assertBatchesLen(1)
	m.assertResourceObjectLen(0)
	m.assertResource(0, func(res pcommon.Resource) {
		assert.Equal(t, 3, res.Attributes().Len())
		assertResourceHasStringAttribute(t, res, "k8s.pod.ip", podIP)
		assertResourceHasStringAttribute(t, res, "k8s.node.uid", nodeUID)
		assertResourceHasStringAttribute(t, res, "nodelabel", "1")
	})
}

func TestProcessorAddContainerAttributes(t *testing.T) {
	tests := []struct {
		name         string
		op           func(kp *kubernetesprocessor)
		resourceGens []generateResourceFunc
		wantAttrs    map[string]any
	}{
		{
			name: "all-by-name",
			op: func(kp *kubernetesprocessor) {
				kp.podAssociations = []kube.Association{
					{
						Name: "k8s.pod.uid",
						Sources: []kube.AssociationSource{
							{
								From: "resource_attribute",
								Name: "k8s.pod.uid",
							},
						},
					},
				}
				kp.kc.(*fakeClient).Pods[newPodIdentifier("resource_attribute", "k8s.pod.uid", "19f651bc-73e4-410f-b3e9-f0241679d3b8")] = &kube.Pod{
					Containers: kube.PodContainers{
						ByName: map[string]*kube.Container{
							"app": {
								Name:       "app",
								ImageName:  "test/app",
								ImageTag:   "1.0.1",
								Ports:      []int32{80, 443},
								CPURequest: "500m",
							},
						},
					},
				}
			},
			resourceGens: []generateResourceFunc{
				withPodUID("19f651bc-73e4-410f-b3e9-f0241679d3b8"),
				withContainerName("app"),
			},
			wantAttrs: map[string]any{
<<<<<<< HEAD
				conventions.AttributeK8SPodUID:          "19f651bc-73e4-410f-b3e9-f0241679d3b8",
				conventions.AttributeK8SContainerName:   "app",
				conventions.AttributeContainerImageName: "test/app",
				conventions.AttributeContainerImageTag:  "1.0.1",
				containerPorts:                          []int32{80, 443},
				containerCPURequest:                     "500m",
=======
				string(conventions.K8SPodUIDKey):          "19f651bc-73e4-410f-b3e9-f0241679d3b8",
				string(conventions.K8SContainerNameKey):   "app",
				string(conventions.ContainerImageNameKey): "test/app",
				string(conventions.ContainerImageTagKey):  "1.0.1",
>>>>>>> a7d283da
			},
		},
		{
			name: "all-by-id",
			op: func(kp *kubernetesprocessor) {
				kp.podAssociations = []kube.Association{
					{
						Name: "k8s.pod.uid",
						Sources: []kube.AssociationSource{
							{
								From: "resource_attribute",
								Name: "k8s.pod.uid",
							},
						},
					},
				}
				kp.kc.(*fakeClient).Pods[newPodIdentifier("resource_attribute", "k8s.pod.uid", "19f651bc-73e4-410f-b3e9-f0241679d3b8")] = &kube.Pod{
					Containers: kube.PodContainers{
						ByID: map[string]*kube.Container{
							"767dc30d4fece77038e8ec2585a33471944d0b754659af7aa7e101181418f0dd": {
								Name:      "app",
								ImageName: "test/app",
								ImageTag:  "1.0.1",
							},
						},
					},
				}
			},
			resourceGens: []generateResourceFunc{
				withPodUID("19f651bc-73e4-410f-b3e9-f0241679d3b8"),
				withContainerID("767dc30d4fece77038e8ec2585a33471944d0b754659af7aa7e101181418f0dd"),
			},
			wantAttrs: map[string]any{
				string(conventions.K8SPodUIDKey):          "19f651bc-73e4-410f-b3e9-f0241679d3b8",
				string(conventions.ContainerIDKey):        "767dc30d4fece77038e8ec2585a33471944d0b754659af7aa7e101181418f0dd",
				string(conventions.K8SContainerNameKey):   "app",
				string(conventions.ContainerImageNameKey): "test/app",
				string(conventions.ContainerImageTagKey):  "1.0.1",
			},
		},
		{
			name: "image-only",
			op: func(kp *kubernetesprocessor) {
				kp.podAssociations = []kube.Association{
					{
						Name: "k8s.pod.uid",
						Sources: []kube.AssociationSource{
							{
								From: "resource_attribute",
								Name: "k8s.pod.uid",
							},
						},
					},
				}
				kp.kc.(*fakeClient).Pods[newPodIdentifier("resource_attribute", "k8s.pod.uid", "19f651bc-73e4-410f-b3e9-f0241679d3b8")] = &kube.Pod{
					Containers: kube.PodContainers{
						ByName: map[string]*kube.Container{
							"app": {
								ImageName: "test/app",
								ImageTag:  "1.0.1",
							},
						},
					},
				}
			},
			resourceGens: []generateResourceFunc{
				withPodUID("19f651bc-73e4-410f-b3e9-f0241679d3b8"),
				withContainerName("app"),
			},
			wantAttrs: map[string]any{
				string(conventions.K8SPodUIDKey):          "19f651bc-73e4-410f-b3e9-f0241679d3b8",
				string(conventions.K8SContainerNameKey):   "app",
				string(conventions.ContainerImageNameKey): "test/app",
				string(conventions.ContainerImageTagKey):  "1.0.1",
			},
		},
		{
			name: "container-id-with-runid",
			op: func(kp *kubernetesprocessor) {
				kp.kc.(*fakeClient).Pods[newPodIdentifier("connection", "k8s.pod.ip", "1.1.1.1")] = &kube.Pod{
					Containers: kube.PodContainers{
						ByName: map[string]*kube.Container{
							"app": {
								Statuses: map[int]kube.ContainerStatus{
									0: {ContainerID: "fcd58c97330c1dc6615bd520031f6a703a7317cd92adc96013c4dd57daad0b5f"},
									1: {ContainerID: "6a7f1a598b5dafec9c193f8f8d63f6e5839b8b0acd2fe780f94285e26c05580e"},
									2: {ContainerID: "5ba4e0e5a5eb1f37bc6e7fc76495914400a3ee309d8828d16407e4b3d5410848"},
								},
							},
						},
					},
				}
			},
			resourceGens: []generateResourceFunc{
				withPassthroughIP("1.1.1.1"),
				withContainerName("app"),
				withContainerRunID("1"),
			},
			wantAttrs: map[string]any{
				kube.K8sIPLabelName:                             "1.1.1.1",
				string(conventions.K8SContainerNameKey):         "app",
				string(conventions.K8SContainerRestartCountKey): "1",
				string(conventions.ContainerIDKey):              "6a7f1a598b5dafec9c193f8f8d63f6e5839b8b0acd2fe780f94285e26c05580e",
			},
		},
		{
			name: "container-id-latest",
			op: func(kp *kubernetesprocessor) {
				kp.kc.(*fakeClient).Pods[newPodIdentifier("connection", "k8s.pod.ip", "1.1.1.1")] = &kube.Pod{
					Containers: kube.PodContainers{
						ByName: map[string]*kube.Container{
							"app": {
								Statuses: map[int]kube.ContainerStatus{
									0: {ContainerID: "fcd58c97330c1dc6615bd520031f6a703a7317cd92adc96013c4dd57daad0b5f"},
									1: {ContainerID: "6a7f1a598b5dafec9c193f8f8d63f6e5839b8b0acd2fe780f94285e26c05580e"},
									2: {ContainerID: "5ba4e0e5a5eb1f37bc6e7fc76495914400a3ee309d8828d16407e4b3d5410848"},
								},
							},
						},
					},
				}
			},
			resourceGens: []generateResourceFunc{
				withPassthroughIP("1.1.1.1"),
				withContainerName("app"),
			},
			wantAttrs: map[string]any{
				kube.K8sIPLabelName:                     "1.1.1.1",
				string(conventions.K8SContainerNameKey): "app",
				string(conventions.ContainerIDKey):      "5ba4e0e5a5eb1f37bc6e7fc76495914400a3ee309d8828d16407e4b3d5410848",
			},
		},
		{
			name: "container-repo-digests",
			op: func(kp *kubernetesprocessor) {
				kp.kc.(*fakeClient).Pods[newPodIdentifier("connection", "k8s.pod.ip", "1.1.1.1")] = &kube.Pod{
					Containers: kube.PodContainers{
						ByName: map[string]*kube.Container{
							"app": {
								Statuses: map[int]kube.ContainerStatus{
									2: {ImageRepoDigest: "docker.io/otel/collector:1.2.3@sha256:deadbeef02"},
								},
							},
						},
					},
				}
			},
			resourceGens: []generateResourceFunc{
				withPassthroughIP("1.1.1.1"),
				withContainerName("app"),
			},
			wantAttrs: map[string]any{
				kube.K8sIPLabelName:                     "1.1.1.1",
				string(conventions.K8SContainerNameKey): "app",
				containerImageRepoDigests:               []string{"docker.io/otel/collector:1.2.3@sha256:deadbeef02"},
			},
		},
		{
			name: "container-name-mismatch",
			op: func(kp *kubernetesprocessor) {
				kp.kc.(*fakeClient).Pods[newPodIdentifier("connection", "k8s.pod.ip", "1.1.1.1")] = &kube.Pod{
					Containers: kube.PodContainers{
						ByName: map[string]*kube.Container{
							"app": {
								ImageName: "test/app",
								ImageTag:  "1.0.1",
								Statuses: map[int]kube.ContainerStatus{
									0: {ContainerID: "fcd58c97330c1dc6615bd520031f6a703a7317cd92adc96013c4dd57daad0b5f"},
								},
							},
						},
					},
				}
			},
			resourceGens: []generateResourceFunc{
				withPassthroughIP("1.1.1.1"),
				withContainerName("new-app"),
				withContainerRunID("0"),
			},
			wantAttrs: map[string]any{
				kube.K8sIPLabelName:                             "1.1.1.1",
				string(conventions.K8SContainerNameKey):         "new-app",
				string(conventions.K8SContainerRestartCountKey): "0",
			},
		},
		{
			name: "container-run-id-mismatch",
			op: func(kp *kubernetesprocessor) {
				kp.kc.(*fakeClient).Pods[newPodIdentifier("connection", "k8s.pod.ip", "1.1.1.1")] = &kube.Pod{
					Containers: kube.PodContainers{
						ByName: map[string]*kube.Container{
							"app": {
								ImageName: "test/app",
								Statuses: map[int]kube.ContainerStatus{
									0: {ContainerID: "fcd58c97330c1dc6615bd520031f6a703a7317cd92adc96013c4dd57daad0b5f"},
								},
							},
						},
					},
				}
			},
			resourceGens: []generateResourceFunc{
				withPassthroughIP("1.1.1.1"),
				withContainerName("app"),
				withContainerRunID("1"),
			},
			wantAttrs: map[string]any{
				kube.K8sIPLabelName:                             "1.1.1.1",
				string(conventions.K8SContainerNameKey):         "app",
				string(conventions.K8SContainerRestartCountKey): "1",
				string(conventions.ContainerImageNameKey):       "test/app",
			},
		},
		{
			name: "fall back to only container",
			op: func(kp *kubernetesprocessor) {
				kp.podAssociations = []kube.Association{
					{
						Name: "k8s.pod.uid",
						Sources: []kube.AssociationSource{
							{
								From: "resource_attribute",
								Name: "k8s.pod.uid",
							},
						},
					},
				}
				kp.kc.(*fakeClient).Pods[newPodIdentifier("resource_attribute", "k8s.pod.uid", "19f651bc-73e4-410f-b3e9-f0241679d3b8")] = &kube.Pod{
					Containers: kube.PodContainers{
						ByName: map[string]*kube.Container{
							"app": {
								Name:      "app",
								ImageName: "test/app",
								ImageTag:  "1.0.1",
							},
						},
					},
				}
			},
			resourceGens: []generateResourceFunc{
				withPodUID("19f651bc-73e4-410f-b3e9-f0241679d3b8"),
			},
			wantAttrs: map[string]any{
				string(conventions.K8SPodUIDKey):          "19f651bc-73e4-410f-b3e9-f0241679d3b8",
				string(conventions.K8SContainerNameKey):   "app",
				string(conventions.ContainerImageNameKey): "test/app",
				string(conventions.ContainerImageTagKey):  "1.0.1",
			},
		},
		{
			name: "multiple containers in the pod - do not fall back to any container",
			op: func(kp *kubernetesprocessor) {
				kp.podAssociations = []kube.Association{
					{
						Name: "k8s.pod.uid",
						Sources: []kube.AssociationSource{
							{
								From: "resource_attribute",
								Name: "k8s.pod.uid",
							},
						},
					},
				}
				kp.kc.(*fakeClient).Pods[newPodIdentifier("resource_attribute", "k8s.pod.uid", "19f651bc-73e4-410f-b3e9-f0241679d3b8")] = &kube.Pod{
					Containers: kube.PodContainers{
						ByName: map[string]*kube.Container{
							"app": {
								Name:      "app",
								ImageName: "test/app",
								ImageTag:  "1.0.1",
							},
							"app2": {
								Name:      "app2",
								ImageName: "test/app",
								ImageTag:  "1.0.1",
							},
						},
					},
				}
			},
			resourceGens: []generateResourceFunc{
				withPodUID("19f651bc-73e4-410f-b3e9-f0241679d3b8"),
			},
			wantAttrs: map[string]any{
				string(conventions.K8SPodUIDKey): "19f651bc-73e4-410f-b3e9-f0241679d3b8",
			},
		},
	}

	for _, tt := range tests {
		m := newMultiTest(
			t,
			NewFactory().CreateDefaultConfig(),
			nil,
		)
		m.kubernetesProcessorOperation(tt.op)
		m.testConsume(context.Background(),
			generateTraces(tt.resourceGens...),
			generateMetrics(tt.resourceGens...),
			generateLogs(tt.resourceGens...),
			generateProfiles(tt.resourceGens...),
			nil,
		)

		m.assertBatchesLen(1)
		m.assertResource(0, func(r pcommon.Resource) {
			require.Equal(t, len(tt.wantAttrs), r.Attributes().Len())
			for k, v := range tt.wantAttrs {
				switch val := v.(type) {
				case string:
					assertResourceHasStringAttribute(t, r, k, val)
				case []string:
					assertResourceHasStringSlice(t, r, k, val)
				}
			}
		})
	}
}

func TestProcessorPicksUpPassthroughPodIp(t *testing.T) {
	m := newMultiTest(
		t,
		NewFactory().CreateDefaultConfig(),
		nil,
	)

	m.kubernetesProcessorOperation(func(kp *kubernetesprocessor) {
		kp.podAssociations = []kube.Association{
			{
				Name: "k8s.pod.ip",
				Sources: []kube.AssociationSource{
					{
						From: "resource_attribute",
						Name: "k8s.pod.ip",
					},
				},
			},
		}
		kp.kc.(*fakeClient).Pods[newPodIdentifier("resource_attribute", "k8s.pod.ip", "2.2.2.2")] = &kube.Pod{
			Name: "PodA",
			Attributes: map[string]string{
				"k": "v",
				"1": "2",
			},
		}
	})

	m.testConsume(
		context.Background(),
		generateTraces(withPassthroughIP("2.2.2.2")),
		generateMetrics(withPassthroughIP("2.2.2.2")),
		generateLogs(withPassthroughIP("2.2.2.2")),
		generateProfiles(withPassthroughIP("2.2.2.2")),
		func(err error) {
			assert.NoError(t, err)
		})

	m.assertBatchesLen(1)
	m.assertResourceObjectLen(0)
	m.assertResourceAttributesLen(0, 3)

	m.assertResource(0, func(res pcommon.Resource) {
		assertResourceHasStringAttribute(t, res, kube.K8sIPLabelName, "2.2.2.2")
		assertResourceHasStringAttribute(t, res, "k", "v")
		assertResourceHasStringAttribute(t, res, "1", "2")
	})
}

func TestMetricsProcessorHostname(t *testing.T) {
	next := new(consumertest.MetricsSink)
	var kp *kubernetesprocessor
	p, err := newMetricsProcessor(
		NewFactory().CreateDefaultConfig(),
		next,
		withExtractMetadata(string(conventions.K8SPodNameKey)),
		withExtractKubernetesProcessorInto(&kp),
	)
	require.NoError(t, err)
	err = p.Start(context.Background(), componenttest.NewNopHost())
	require.NoError(t, err)
	kc := kp.kc.(*fakeClient)

	// invalid ip should not be used to lookup k8s pod
	kc.Pods[newPodIdentifier("connection", "k8s.pod.ip", "invalid-ip")] = &kube.Pod{
		Name: "PodA",
		Attributes: map[string]string{
			"k":  "v",
			"1":  "2",
			"aa": "b",
		},
	}
	kc.Pods[newPodIdentifier("connection", "k8s.pod.ip", "3.3.3.3")] = &kube.Pod{
		Name: "PodA",
		Attributes: map[string]string{
			"kk": "vv",
		},
	}

	type testCase struct {
		name, hostname string
		expectedAttrs  map[string]string
	}

	testCases := []testCase{
		{
			name:     "invalid IP in hostname",
			hostname: "invalid-ip",
			expectedAttrs: map[string]string{
				string(conventions.HostNameKey): "invalid-ip",
			},
		},
		{
			name:     "valid IP in hostname",
			hostname: "3.3.3.3",
			expectedAttrs: map[string]string{
				string(conventions.HostNameKey): "3.3.3.3",
				kube.K8sIPLabelName:             "3.3.3.3",
				"kk":                            "vv",
			},
		},
	}

	for i, tc := range testCases {
		t.Run(tc.name, func(t *testing.T) {
			metrics := generateMetrics(withHostname(tc.hostname))
			assert.NoError(t, p.ConsumeMetrics(context.Background(), metrics))
			require.Len(t, next.AllMetrics(), i+1)

			md := next.AllMetrics()[i]
			require.Equal(t, 1, md.ResourceMetrics().Len())
			res := md.ResourceMetrics().At(0).Resource()
			assert.Equal(t, len(tc.expectedAttrs), res.Attributes().Len())
			for k, v := range tc.expectedAttrs {
				assertResourceHasStringAttribute(t, res, k, v)
			}
		})
	}
}

func TestMetricsProcessorHostnameWithPodAssociation(t *testing.T) {
	next := new(consumertest.MetricsSink)
	var kp *kubernetesprocessor
	p, err := newMetricsProcessor(
		NewFactory().CreateDefaultConfig(),
		next,
		withExtractMetadata(string(conventions.K8SPodNameKey)),
		withExtractKubernetesProcessorInto(&kp),
	)
	require.NoError(t, err)
	err = p.Start(context.Background(), componenttest.NewNopHost())
	require.NoError(t, err)
	kc := kp.kc.(*fakeClient)
	kp.podAssociations = []kube.Association{
		{
			Sources: []kube.AssociationSource{
				{
					From: "resource_attribute",
					Name: string(conventions.HostNameKey),
				},
			},
		},
	}

	kc.Pods[newPodIdentifier("resource_attribute", string(conventions.HostNameKey), "invalid-ip")] = &kube.Pod{
		Name: "PodA",
		Attributes: map[string]string{
			"k":  "v",
			"1":  "2",
			"aa": "b",
		},
	}
	kc.Pods[newPodIdentifier("resource_attribute", string(conventions.HostNameKey), "3.3.3.3")] = &kube.Pod{
		Name: "PodA",
		Attributes: map[string]string{
			"kk": "vv",
		},
	}

	type testCase struct {
		name, hostname string
		expectedAttrs  map[string]string
	}

	testCases := []testCase{
		{
			name:     "invalid IP in hostname",
			hostname: "invalid-ip",
			expectedAttrs: map[string]string{
				string(conventions.HostNameKey): "invalid-ip",
				"k":                             "v",
				"1":                             "2",
				"aa":                            "b",
			},
		},
		{
			name:     "valid IP in hostname",
			hostname: "3.3.3.3",
			expectedAttrs: map[string]string{
				string(conventions.HostNameKey): "3.3.3.3",
				"kk":                            "vv",
			},
		},
	}

	for i, tc := range testCases {
		t.Run(tc.name, func(t *testing.T) {
			metrics := generateMetrics(withHostname(tc.hostname))
			assert.NoError(t, p.ConsumeMetrics(context.Background(), metrics))
			require.Len(t, next.AllMetrics(), i+1)

			md := next.AllMetrics()[i]
			require.Equal(t, 1, md.ResourceMetrics().Len())
			res := md.ResourceMetrics().At(0).Resource()
			assert.Equal(t, len(tc.expectedAttrs), res.Attributes().Len())
			for k, v := range tc.expectedAttrs {
				assertResourceHasStringAttribute(t, res, k, v)
			}
		})
	}
}

func TestPassthroughStart(t *testing.T) {
	next := new(consumertest.TracesSink)
	opts := []option{withPassthrough()}

	p, err := newTracesProcessor(
		NewFactory().CreateDefaultConfig(),
		next,
		opts...,
	)
	require.NoError(t, err)

	// Just make sure this doesn't fail when Passthrough is enabled
	assert.NoError(t, p.Start(context.Background(), componenttest.NewNopHost()))
	assert.NoError(t, p.Shutdown(context.Background()))
}

func TestRealClient(t *testing.T) {
	newMultiTest(
		t,
		NewFactory().CreateDefaultConfig(),
		func(err error) {
			require.EqualError(t, err, "unable to load k8s config, KUBERNETES_SERVICE_HOST and KUBERNETES_SERVICE_PORT must be defined")
		},
		withKubeClientProvider(kubeClientProvider),
		withAPIConfig(k8sconfig.APIConfig{AuthType: "none"}),
	)
}

func TestCapabilities(t *testing.T) {
	p, err := newTracesProcessor(
		NewFactory().CreateDefaultConfig(),
		consumertest.NewNop(),
		nil,
	)
	assert.NoError(t, err)
	caps := p.Capabilities()
	assert.True(t, caps.MutatesData)
}

func TestStartStop(t *testing.T) {
	var kp *kubernetesprocessor
	p, err := newTracesProcessor(
		NewFactory().CreateDefaultConfig(),
		consumertest.NewNop(),
		withExtractKubernetesProcessorInto(&kp),
	)
	require.NoError(t, err)

	assert.NoError(t, p.Start(context.Background(), componenttest.NewNopHost()))
	assert.NoError(t, p.Start(context.Background(), componenttest.NewNopHost()))

	assert.NotNil(t, kp)
	kc := kp.kc.(*fakeClient)
	controller := kc.Informer.GetController().(*kube.FakeController)

	assert.False(t, controller.HasStopped())
	assert.NoError(t, p.Shutdown(context.Background()))
	time.Sleep(time.Millisecond * 500)
	assert.True(t, controller.HasStopped())
}

func assertResourceHasStringAttribute(t *testing.T, r pcommon.Resource, k, v string) {
	got, ok := r.Attributes().Get(k)
	require.Truef(t, ok, "resource does not contain attribute %s", k)
	assert.Equal(t, pcommon.ValueTypeStr, got.Type(), "attribute %s is not of type string", k)
	assert.Equal(t, v, got.Str(), "attribute %s is not equal to %s", k, v)
}

func assertResourceHasStringSlice(t *testing.T, r pcommon.Resource, k string, v []string) {
	got, ok := r.Attributes().Get(k)
	require.Truef(t, ok, "resource does not contain attribute %s", k)
	assert.Equal(t, pcommon.ValueTypeSlice, got.Type(), "attribute %s is not of type slice", k)
	slice := got.Slice()
	for i := 0; i < slice.Len(); i++ {
		assert.Equal(t, pcommon.ValueTypeStr, slice.At(i).Type())
		assert.Equal(t, v[i], slice.At(i).AsString(), "attribute %s[%d] is not equal to %s", k, i, v[i])
	}
}

func Test_intFromAttribute(t *testing.T) {
	tests := []struct {
		name    string
		attrVal pcommon.Value
		wantInt int
		wantErr bool
	}{
		{
			name:    "wrong-type",
			attrVal: pcommon.NewValueBool(true),
			wantInt: 0,
			wantErr: true,
		},
		{
			name:    "wrong-string-number",
			attrVal: pcommon.NewValueStr("NaN"),
			wantInt: 0,
			wantErr: true,
		},
		{
			name:    "valid-string-number",
			attrVal: pcommon.NewValueStr("3"),
			wantInt: 3,
			wantErr: false,
		},
		{
			name:    "valid-int-number",
			attrVal: pcommon.NewValueInt(1),
			wantInt: 1,
			wantErr: false,
		},
	}
	for _, tt := range tests {
		t.Run(tt.name, func(t *testing.T) {
			got, err := intFromAttribute(tt.attrVal)
			assert.Equal(t, tt.wantInt, got)
			if tt.wantErr {
				assert.Error(t, err)
			} else {
				assert.NoError(t, err)
			}
		})
	}
}

var _ componentstatus.Reporter = (*nopHost)(nil)

type nopHost struct {
	reportFunc func(event *componentstatus.Event)
}

func (nh *nopHost) GetExtensions() map[component.ID]component.Component {
	return nil
}

func (nh *nopHost) Report(event *componentstatus.Event) {
	nh.reportFunc(event)
}

func Test_setResourceAttribute(t *testing.T) {
	tests := []struct {
		name       string
		attributes func() pcommon.Map
		key        string
		val        string
		wantAttrs  func() pcommon.Map
	}{
		{
			name:       "attribute not present - add value",
			attributes: pcommon.NewMap,
			key:        "foo",
			val:        "bar",
			wantAttrs: func() pcommon.Map {
				m := pcommon.NewMap()
				m.PutStr("foo", "bar")
				return m
			},
		},
		{
			name: "attribute present with non-empty value - do not overwrite value",
			attributes: func() pcommon.Map {
				m := pcommon.NewMap()
				m.PutStr("foo", "bar")
				return m
			},
			key: "foo",
			val: "baz",
			wantAttrs: func() pcommon.Map {
				m := pcommon.NewMap()
				m.PutStr("foo", "bar")
				return m
			},
		},
		{
			name: "attribute present with empty value - set value",
			attributes: func() pcommon.Map {
				m := pcommon.NewMap()
				m.PutStr("foo", "")
				return m
			},
			key: "foo",
			val: "bar",
			wantAttrs: func() pcommon.Map {
				m := pcommon.NewMap()
				m.PutStr("foo", "bar")
				return m
			},
		},
	}
	for _, tt := range tests {
		t.Run(tt.name, func(t *testing.T) {
			attrs := tt.attributes()
			setResourceAttribute(attrs, tt.key, tt.val)
			require.Equal(t, tt.wantAttrs(), attrs)
		})
	}
}<|MERGE_RESOLUTION|>--- conflicted
+++ resolved
@@ -1050,19 +1050,12 @@
 				withContainerName("app"),
 			},
 			wantAttrs: map[string]any{
-<<<<<<< HEAD
-				conventions.AttributeK8SPodUID:          "19f651bc-73e4-410f-b3e9-f0241679d3b8",
-				conventions.AttributeK8SContainerName:   "app",
-				conventions.AttributeContainerImageName: "test/app",
-				conventions.AttributeContainerImageTag:  "1.0.1",
-				containerPorts:                          []int32{80, 443},
-				containerCPURequest:                     "500m",
-=======
 				string(conventions.K8SPodUIDKey):          "19f651bc-73e4-410f-b3e9-f0241679d3b8",
 				string(conventions.K8SContainerNameKey):   "app",
 				string(conventions.ContainerImageNameKey): "test/app",
 				string(conventions.ContainerImageTagKey):  "1.0.1",
->>>>>>> a7d283da
+ 				containerPorts:                          []int32{80, 443},
+				containerCPURequest:                     "500m",       
 			},
 		},
 		{
