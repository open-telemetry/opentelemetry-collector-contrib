--- conflicted
+++ resolved
@@ -251,7 +251,6 @@
 	if containerSpec.ImageTag != "" {
 		setResourceAttribute(attrs, string(conventions.ContainerImageTagKey), containerSpec.ImageTag)
 	}
-<<<<<<< HEAD
 	if len(containerSpec.Ports) > 0 {
 		for _, containerPort := range containerSpec.Ports {
 			attrs.PutEmptySlice(containerPorts).AppendEmpty().SetInt(int64(containerPort))
@@ -259,13 +258,11 @@
 	}
 	if containerSpec.CPURequest != "" {
 		setResourceAttribute(attrs, containerCPURequest, containerSpec.CPURequest)
-=======
 	if containerSpec.ServiceInstanceID != "" {
 		setResourceAttribute(attrs, string(conventions.ServiceInstanceIDKey), containerSpec.ServiceInstanceID)
 	}
 	if containerSpec.ServiceVersion != "" {
 		setResourceAttribute(attrs, string(conventions.ServiceVersionKey), containerSpec.ServiceVersion)
->>>>>>> 2023a5ba
 	}
 	// attempt to get container ID from restart count
 	runID := -1
