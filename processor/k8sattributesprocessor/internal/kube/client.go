// Copyright The OpenTelemetry Authors
// SPDX-License-Identifier: Apache-2.0

package kube // import "github.com/open-telemetry/opentelemetry-collector-contrib/processor/k8sattributesprocessor/internal/kube"

import (
	"context"
	"errors"
	"fmt"
	"maps"
	"regexp"
	"strings"
	"sync"
	"time"

	"github.com/distribution/reference"
	"go.opentelemetry.io/collector/component"
	"go.opentelemetry.io/collector/featuregate"
	"go.opentelemetry.io/otel/attribute"
	conventions "go.opentelemetry.io/otel/semconv/v1.6.1"
	"go.uber.org/zap"
	apps_v1 "k8s.io/api/apps/v1"
	batch_v1 "k8s.io/api/batch/v1"
	api_v1 "k8s.io/api/core/v1"
	meta_v1 "k8s.io/apimachinery/pkg/apis/meta/v1"
	"k8s.io/apimachinery/pkg/fields"
	"k8s.io/apimachinery/pkg/labels"
	"k8s.io/apimachinery/pkg/selection"
	"k8s.io/client-go/kubernetes"
	"k8s.io/client-go/tools/cache"

	dcommon "github.com/open-telemetry/opentelemetry-collector-contrib/internal/common/docker"
	"github.com/open-telemetry/opentelemetry-collector-contrib/internal/k8sconfig"
	"github.com/open-telemetry/opentelemetry-collector-contrib/processor/k8sattributesprocessor/internal/metadata"
)

const (
	// From historical reasons some of workloads are using `*.labels.*` and `*.annotations.*` instead of
	// `*.label.*` and `*.annotation.*`
	// Sematic conventions define `*.label.*` and `*.annotation.*`
	// More information - https://github.com/open-telemetry/opentelemetry-collector-contrib/issues/37957
	K8sPodLabelsKey            = "k8s.pod.labels.%s"
	K8sPodLabelKey             = "k8s.pod.label.%s"
	K8sPodAnnotationsKey       = "k8s.pod.annotations.%s"
	K8sPodAnnotationKey        = "k8s.pod.annotation.%s"
	K8sNodeLabelsKey           = "k8s.node.labels.%s"
	K8sNodeLabelKey            = "k8s.node.label.%s"
	K8sNodeAnnotationsKey      = "k8s.node.annotations.%s"
	K8sNodeAnnotationKey       = "k8s.node.annotation.%s"
	K8sNamespaceLabelsKey      = "k8s.namespace.labels.%s"
	K8sNamespaceLabelKey       = "k8s.namespace.label.%s"
	K8sNamespaceAnnotationsKey = "k8s.namespace.annotations.%s"
	K8sNamespaceAnnotationKey  = "k8s.namespace.annotation.%s"
	// Semconv attributes https://github.com/open-telemetry/semantic-conventions/blob/main/docs/resource/k8s.md#deployment
	K8sDeploymentLabel      = "k8s.deployment.label.%s"
	K8sDeploymentAnnotation = "k8s.deployment.annotation.%s"
	// Semconv attributes https://github.com/open-telemetry/semantic-conventions/blob/main/docs/resource/k8s.md#statefulset
	K8sStatefulSetLabel      = "k8s.statefulset.label.%s"
	K8sStatefulSetAnnotation = "k8s.statefulset.annotation.%s"
	// Semconv attributes https://github.com/open-telemetry/semantic-conventions/blob/main/docs/resource/k8s.md#daemonset
	K8sDaemonSetLabel      = "k8s.daemonset.label.%s"
	K8sDaemonSetAnnotation = "k8s.daemonset.annotation.%s"
	// Semconv attributes https://github.com/open-telemetry/semantic-conventions/blob/main/docs/resource/k8s.md#job
	K8sJobLabel      = "k8s.job.label.%s"
	K8sJobAnnotation = "k8s.job.annotation.%s"
	// Semconv attributes https://github.com/open-telemetry/semantic-conventions/blob/main/docs/resource/k8s.md#cronjob
	K8sCronJobLabel      = "k8s.cronjob.label.%s"
	K8sCronJobAnnotation = "k8s.cronjob.annotation.%s"
)

var allowLabelsAnnotationsSingular = featuregate.GlobalRegistry().MustRegister(
	"k8sattr.labelsAnnotationsSingular.allow",
	featuregate.StageAlpha,
	featuregate.WithRegisterDescription("When enabled, default k8s label and annotation resource attribute keys will be singular, instead of plural"),
	featuregate.WithRegisterFromVersion("v0.125.0"),
)

// WatchClient is the main interface provided by this package to a kubernetes cluster.
type WatchClient struct {
	m                      sync.RWMutex
	deleteMut              sync.Mutex
	logger                 *zap.Logger
	kc                     kubernetes.Interface
	informer               cache.SharedInformer
	namespaceInformer      cache.SharedInformer
	nodeInformer           cache.SharedInformer
	deploymentInformer     cache.SharedInformer
	statefulsetInformer    cache.SharedInformer
	daemonsetInformer      cache.SharedInformer
	jobInformer            cache.SharedInformer
	replicasetInformer     cache.SharedInformer
	cronJobInformer        cache.SharedInformer
	replicasetRegex        *regexp.Regexp
	cronJobRegex           *regexp.Regexp
	deleteQueue            []deleteRequest
	stopCh                 chan struct{}
	waitForMetadata        bool
	waitForMetadataTimeout time.Duration

	// A map containing Pod related data, used to associate them with resources.
	// Key can be either an IP address or Pod UID
	Pods         map[PodIdentifier]*Pod
	Rules        ExtractionRules
	Filters      Filters
	Associations []Association
	Exclude      Excludes

	// A map containing Namespace related data, used to associate them with resources.
	// Key is namespace name
	Namespaces map[string]*Namespace

	// A map containing Node related data, used to associate them with resources.
	// Key is node name
	Nodes map[string]*Node

	// A map containing Deployment related data, used to associate them with resources.
	// Key is deployment uid
	Deployments map[string]*Deployment

	// A map containing StatefulSet related data, used to associate them with resources.
	// Key is statefulset uid
	StatefulSets map[string]*StatefulSet

	// A map containing DaemonSet related data, used to associate them with resources.
	// Key is daemonset uid
	DaemonSets map[string]*DaemonSet

	// A map containing job related data, used to associate them with resources.
	// Key is job uid
	Jobs map[string]*Job

	// JobUID -> CronJobUID relation (computed from Job ownerReferences)
	jobToCronJobUID map[string]string

	// A map containing cron job related data, used to associate them with resources.
	// Key is cron job uid
	CronJobs map[string]*CronJob

	// A map containing ReplicaSets related data, used to associate them with resources.
	// Key is replicaset uid
	ReplicaSets map[string]*ReplicaSet

	telemetryBuilder *metadata.TelemetryBuilder
}

// Extract replicaset name from the pod name. Pod name is created using
// format: [deployment-name]-[Random-String-For-ReplicaSet]
var rRegex = regexp.MustCompile(`^(.*)-[0-9a-zA-Z]+$`)

// Extract CronJob name from the Job name. Job name is created using
// format: [cronjob-name]-[time-hash-int]
var cronJobRegex = regexp.MustCompile(`^(.*)-\d+$`)

var errCannotRetrieveImage = errors.New("cannot retrieve image name")

type InformersFactoryList struct {
	newInformer           InformerProvider
	newNamespaceInformer  InformerProviderNamespace
	newReplicaSetInformer InformerProviderWorkload
}

// New initializes a new k8s Client.
func New(
	set component.TelemetrySettings,
	apiCfg k8sconfig.APIConfig,
	rules ExtractionRules,
	filters Filters,
	associations []Association,
	exclude Excludes,
	newClientSet APIClientsetProvider,
	informersFactory InformersFactoryList,
	waitForMetadata bool,
	waitForMetadataTimeout time.Duration,
) (Client, error) {
	telemetryBuilder, err := metadata.NewTelemetryBuilder(set)
	if err != nil {
		return nil, err
	}
	c := &WatchClient{
		logger:                 set.Logger,
		Rules:                  rules,
		Filters:                filters,
		Associations:           associations,
		Exclude:                exclude,
		replicasetRegex:        rRegex,
		cronJobRegex:           cronJobRegex,
		stopCh:                 make(chan struct{}),
		telemetryBuilder:       telemetryBuilder,
		waitForMetadata:        waitForMetadata,
		waitForMetadataTimeout: waitForMetadataTimeout,
	}
	go c.deleteLoop(time.Second*30, defaultPodDeleteGracePeriod)

	c.Pods = map[PodIdentifier]*Pod{}
	c.Namespaces = map[string]*Namespace{}
	c.Nodes = map[string]*Node{}
	c.ReplicaSets = map[string]*ReplicaSet{}
	c.Deployments = map[string]*Deployment{}
	c.StatefulSets = map[string]*StatefulSet{}
	c.DaemonSets = map[string]*DaemonSet{}
	c.Jobs = map[string]*Job{}
	c.jobToCronJobUID = map[string]string{}
	c.CronJobs = map[string]*CronJob{}
	if newClientSet == nil {
		newClientSet = k8sconfig.MakeClient
	}

	kc, err := newClientSet(apiCfg)
	if err != nil {
		return nil, err
	}
	c.kc = kc

	labelSelector, fieldSelector, err := selectorsFromFilters(c.Filters)
	if err != nil {
		return nil, err
	}
	set.Logger.Info(
		"k8s filtering",
		zap.String("labelSelector", labelSelector.String()),
		zap.String("fieldSelector", fieldSelector.String()),
	)
	if informersFactory.newInformer == nil {
		informersFactory.newInformer = newSharedInformer
	}

	if informersFactory.newNamespaceInformer == nil {
		switch {
		case c.extractNamespaceLabelsAnnotations():
			// if rules to extract metadata from namespace is configured use namespace shared informer containing
			// all namespaces including kube-system which contains cluster uid information (kube-system-uid)
			informersFactory.newNamespaceInformer = newNamespaceSharedInformer
		case rules.ClusterUID:
			// use kube-system shared informer to only watch kube-system namespace
			// reducing overhead of watching all the namespaces
			informersFactory.newNamespaceInformer = newKubeSystemSharedInformer
		default:
			informersFactory.newNamespaceInformer = NewNoOpInformer
		}
	}

	c.informer = informersFactory.newInformer(c.kc, c.Filters.Namespace, labelSelector, fieldSelector)
	err = c.informer.SetTransform(
		func(object any) (any, error) {
			originalPod, success := object.(*api_v1.Pod)
			if !success { // means this is a cache.DeletedFinalStateUnknown, in which case we do nothing
				return object, nil
			}

			return removeUnnecessaryPodData(originalPod, c.Rules), nil
		},
	)
	if err != nil {
		return nil, err
	}

	c.namespaceInformer = informersFactory.newNamespaceInformer(c.kc)

	if rules.DeploymentName || rules.DeploymentUID {
		if informersFactory.newReplicaSetInformer == nil {
			informersFactory.newReplicaSetInformer = newReplicaSetSharedInformer
		}
		c.replicasetInformer = informersFactory.newReplicaSetInformer(c.kc, c.Filters.Namespace)
		err = c.replicasetInformer.SetTransform(
			func(object any) (any, error) {
				originalReplicaset, success := object.(*apps_v1.ReplicaSet)
				if !success { // means this is a cache.DeletedFinalStateUnknown, in which case we do nothing
					return object, nil
				}

				return removeUnnecessaryReplicaSetData(originalReplicaset), nil
			},
		)
		if err != nil {
			return nil, err
		}
	}

	if c.extractNodeLabelsAnnotations() || c.extractNodeUID() {
		c.nodeInformer = k8sconfig.NewNodeSharedInformer(c.kc, c.Filters.Node, 5*time.Minute)
	}

	if c.extractDeploymentLabelsAnnotations() {
		c.deploymentInformer = newDeploymentSharedInformer(c.kc, c.Filters.Namespace)
	}

	if c.extractStatefulSetLabelsAnnotations() {
		c.statefulsetInformer = newStatefulSetSharedInformer(c.kc, c.Filters.Namespace)
	}

	if c.extractDaemonSetLabelsAnnotations() {
		c.daemonsetInformer = newDaemonSetSharedInformer(c.kc, c.Filters.Namespace)
	}

	if c.extractJobLabelsAnnotations() || rules.CronJobUID {
		c.jobInformer = newJobSharedInformer(c.kc, c.Filters.Namespace)
	}

	if c.extractCronJobLabelsAnnotations() {
		c.cronJobInformer = newCronJobSharedInformer(c.kc, c.Filters.Namespace)
	}

	return c, err
}

// Start registers pod event handlers and starts watching the kubernetes cluster for pod changes.
func (c *WatchClient) Start() error {
	synced := make([]cache.InformerSynced, 0)
	// start the replicaSet informer first, as the replica sets need to be
	// present at the time the pods are handled, to correctly establish the connection between pods and deployments
	if c.Rules.DeploymentName || c.Rules.DeploymentUID {
		reg, err := c.replicasetInformer.AddEventHandler(cache.ResourceEventHandlerFuncs{
			AddFunc:    c.handleReplicaSetAdd,
			UpdateFunc: c.handleReplicaSetUpdate,
			DeleteFunc: c.handleReplicaSetDelete,
		})
		if err != nil {
			return err
		}
		synced = append(synced, reg.HasSynced)
		go c.replicasetInformer.Run(c.stopCh)
	}

	reg, err := c.namespaceInformer.AddEventHandler(cache.ResourceEventHandlerFuncs{
		AddFunc:    c.handleNamespaceAdd,
		UpdateFunc: c.handleNamespaceUpdate,
		DeleteFunc: c.handleNamespaceDelete,
	})
	if err != nil {
		return err
	}
	synced = append(synced, reg.HasSynced)
	go c.namespaceInformer.Run(c.stopCh)

	if c.nodeInformer != nil {
		reg, err = c.nodeInformer.AddEventHandler(cache.ResourceEventHandlerFuncs{
			AddFunc:    c.handleNodeAdd,
			UpdateFunc: c.handleNodeUpdate,
			DeleteFunc: c.handleNodeDelete,
		})
		if err != nil {
			return err
		}
		synced = append(synced, reg.HasSynced)
		go c.nodeInformer.Run(c.stopCh)
	}

	if c.deploymentInformer != nil {
		reg, err = c.deploymentInformer.AddEventHandler(cache.ResourceEventHandlerFuncs{
			AddFunc:    c.handleDeploymentAdd,
			UpdateFunc: c.handleDeploymentUpdate,
			DeleteFunc: c.handleDeploymentDelete,
		})
		if err != nil {
			return err
		}
		synced = append(synced, reg.HasSynced)
		go c.deploymentInformer.Run(c.stopCh)
	}

	if c.statefulsetInformer != nil {
		reg, err = c.statefulsetInformer.AddEventHandler(cache.ResourceEventHandlerFuncs{
			AddFunc:    c.handleStatefulSetAdd,
			UpdateFunc: c.handleStatefulSetUpdate,
			DeleteFunc: c.handleStatefulSetDelete,
		})
		if err != nil {
			return err
		}
		synced = append(synced, reg.HasSynced)
		go c.statefulsetInformer.Run(c.stopCh)
	}

	if c.daemonsetInformer != nil {
		reg, err = c.daemonsetInformer.AddEventHandler(cache.ResourceEventHandlerFuncs{
			AddFunc:    c.handleDaemonSetAdd,
			UpdateFunc: c.handleDaemonSetUpdate,
			DeleteFunc: c.handleDaemonSetDelete,
		})
		if err != nil {
			return err
		}
		synced = append(synced, reg.HasSynced)
		go c.daemonsetInformer.Run(c.stopCh)
	}

	if c.jobInformer != nil {
		reg, err = c.jobInformer.AddEventHandler(cache.ResourceEventHandlerFuncs{
			AddFunc:    c.handleJobAdd,
			UpdateFunc: c.handleJobUpdate,
			DeleteFunc: c.handleJobDelete,
		})
		if err != nil {
			return err
		}
		synced = append(synced, reg.HasSynced)
		go c.jobInformer.Run(c.stopCh)
	}

	if c.cronJobInformer != nil {
		reg, err = c.cronJobInformer.AddEventHandler(cache.ResourceEventHandlerFuncs{
			AddFunc:    c.handleCronJobAdd,
			UpdateFunc: c.handleCronJobUpdate,
			DeleteFunc: c.handleCronJobDelete,
		})
		if err != nil {
			return err
		}
		synced = append(synced, reg.HasSynced)
		go c.cronJobInformer.Run(c.stopCh)
	}

	reg, err = c.informer.AddEventHandler(cache.ResourceEventHandlerFuncs{
		AddFunc:    c.handlePodAdd,
		UpdateFunc: c.handlePodUpdate,
		DeleteFunc: c.handlePodDelete,
	})
	if err != nil {
		return err
	}

	// start the podInformer with the prerequisite of the other informers to be finished first
	go c.runInformerWithDependencies(c.informer, synced)

	if c.waitForMetadata {
		timeoutCh := make(chan struct{})
		t := time.AfterFunc(c.waitForMetadataTimeout, func() {
			close(timeoutCh)
		})
		defer t.Stop()
		// Wait for the Pod informer to be completed.
		// The other informers will already be finished at this point, as the pod informer
		// waits for them be finished before it can run
		if !cache.WaitForCacheSync(timeoutCh, reg.HasSynced) {
			return errors.New("failed to wait for caches to sync")
		}
	}
	return nil
}

// Stop signals the k8s watcher/informer to stop watching for new events.
func (c *WatchClient) Stop() {
	close(c.stopCh)
}

func (c *WatchClient) handlePodAdd(obj any) {
	c.telemetryBuilder.OtelsvcK8sPodAdded.Add(context.Background(), 1)
	if pod, ok := obj.(*api_v1.Pod); ok {
		c.addOrUpdatePod(pod)
	} else {
		c.logger.Error("object received was not of type api_v1.Pod", zap.Any("received", obj))
	}
	podTableSize := len(c.Pods)
	c.telemetryBuilder.OtelsvcK8sPodTableSize.Record(context.Background(), int64(podTableSize))
}

func (c *WatchClient) handlePodUpdate(_, newPod any) {
	c.telemetryBuilder.OtelsvcK8sPodUpdated.Add(context.Background(), 1)
	if pod, ok := newPod.(*api_v1.Pod); ok {
		// TODO: update or remove based on whether container is ready/unready?.
		c.addOrUpdatePod(pod)
	} else {
		c.logger.Error("object received was not of type api_v1.Pod", zap.Any("received", newPod))
	}
	podTableSize := len(c.Pods)
	c.telemetryBuilder.OtelsvcK8sPodTableSize.Record(context.Background(), int64(podTableSize))
}

func (c *WatchClient) handlePodDelete(obj any) {
	c.telemetryBuilder.OtelsvcK8sPodDeleted.Add(context.Background(), 1)
	if pod, ok := ignoreDeletedFinalStateUnknown(obj).(*api_v1.Pod); ok {
		c.forgetPod(pod)
	} else {
		c.logger.Error("object received was not of type api_v1.Pod", zap.Any("received", obj))
	}
	podTableSize := len(c.Pods)
	c.telemetryBuilder.OtelsvcK8sPodTableSize.Record(context.Background(), int64(podTableSize))
}

func (c *WatchClient) handleNamespaceAdd(obj any) {
	c.telemetryBuilder.OtelsvcK8sNamespaceAdded.Add(context.Background(), 1)
	if namespace, ok := obj.(*api_v1.Namespace); ok {
		c.addOrUpdateNamespace(namespace)
	} else {
		c.logger.Error("object received was not of type api_v1.Namespace", zap.Any("received", obj))
	}
}

func (c *WatchClient) handleNamespaceUpdate(_, newNamespace any) {
	c.telemetryBuilder.OtelsvcK8sNamespaceUpdated.Add(context.Background(), 1)
	if namespace, ok := newNamespace.(*api_v1.Namespace); ok {
		c.addOrUpdateNamespace(namespace)
	} else {
		c.logger.Error("object received was not of type api_v1.Namespace", zap.Any("received", newNamespace))
	}
}

func (c *WatchClient) handleNamespaceDelete(obj any) {
	c.telemetryBuilder.OtelsvcK8sNamespaceDeleted.Add(context.Background(), 1)
	if namespace, ok := ignoreDeletedFinalStateUnknown(obj).(*api_v1.Namespace); ok {
		c.m.Lock()
		if ns, ok := c.Namespaces[namespace.Name]; ok {
			// When a namespace is deleted all the pods(and other k8s objects in that namespace) in that namespace are deleted before it.
			// So we wont have any spans that might need namespace annotations and labels.
			// Thats why we dont need an implementation for deleteQueue and gracePeriod for namespaces.
			delete(c.Namespaces, ns.Name)
		}
		c.m.Unlock()
	} else {
		c.logger.Error("object received was not of type api_v1.Namespace", zap.Any("received", obj))
	}
}

func (c *WatchClient) handleNodeAdd(obj any) {
	c.telemetryBuilder.OtelsvcK8sNodeAdded.Add(context.Background(), 1)
	if node, ok := obj.(*api_v1.Node); ok {
		c.addOrUpdateNode(node)
	} else {
		c.logger.Error("object received was not of type api_v1.Node", zap.Any("received", obj))
	}
}

func (c *WatchClient) handleNodeUpdate(_, newNode any) {
	c.telemetryBuilder.OtelsvcK8sNodeUpdated.Add(context.Background(), 1)
	if node, ok := newNode.(*api_v1.Node); ok {
		c.addOrUpdateNode(node)
	} else {
		c.logger.Error("object received was not of type api_v1.Node", zap.Any("received", newNode))
	}
}

func (c *WatchClient) handleNodeDelete(obj any) {
	c.telemetryBuilder.OtelsvcK8sNodeDeleted.Add(context.Background(), 1)
	if node, ok := ignoreDeletedFinalStateUnknown(obj).(*api_v1.Node); ok {
		c.m.Lock()
		if n, ok := c.Nodes[node.Name]; ok {
			delete(c.Nodes, n.Name)
		}
		c.m.Unlock()
	} else {
		c.logger.Error("object received was not of type api_v1.Node", zap.Any("received", obj))
	}
}

func (c *WatchClient) handleDeploymentAdd(obj any) {
	c.telemetryBuilder.OtelsvcK8sDeploymentAdded.Add(context.Background(), 1)
	if deployment, ok := obj.(*apps_v1.Deployment); ok {
		c.addOrUpdateDeployment(deployment)
	} else {
		c.logger.Error("object received was not of type api_v1.Deployment", zap.Any("received", obj))
	}
}

func (c *WatchClient) handleDeploymentUpdate(_, newDeployment any) {
	c.telemetryBuilder.OtelsvcK8sDeploymentUpdated.Add(context.Background(), 1)
	if deployment, ok := newDeployment.(*apps_v1.Deployment); ok {
		c.addOrUpdateDeployment(deployment)
	} else {
		c.logger.Error("object received was not of type api_v1.Deployment", zap.Any("received", newDeployment))
	}
}

func (c *WatchClient) handleDeploymentDelete(obj any) {
	c.telemetryBuilder.OtelsvcK8sDeploymentDeleted.Add(context.Background(), 1)
	if deployment, ok := ignoreDeletedFinalStateUnknown(obj).(*apps_v1.Deployment); ok {
		c.m.Lock()
		if n, ok := c.Deployments[string(deployment.UID)]; ok {
			delete(c.Deployments, n.UID)
		}
		c.m.Unlock()
	} else {
		c.logger.Error("object received was not of type api_v1.Deployment", zap.Any("received", obj))
	}
}

func (c *WatchClient) handleStatefulSetAdd(obj any) {
	c.telemetryBuilder.OtelsvcK8sStatefulsetAdded.Add(context.Background(), 1)
	if statefulset, ok := obj.(*apps_v1.StatefulSet); ok {
		c.addOrUpdateStatefulSet(statefulset)
	} else {
		c.logger.Error("object received was not of type api_v1.StatefulSet", zap.Any("received", obj))
	}
}

func (c *WatchClient) handleStatefulSetUpdate(_, newStatefulSet any) {
	c.telemetryBuilder.OtelsvcK8sStatefulsetUpdated.Add(context.Background(), 1)
	if statefulset, ok := newStatefulSet.(*apps_v1.StatefulSet); ok {
		c.addOrUpdateStatefulSet(statefulset)
	} else {
		c.logger.Error("object received was not of type api_v1.StatefulSet", zap.Any("received", newStatefulSet))
	}
}

func (c *WatchClient) handleStatefulSetDelete(obj any) {
	c.telemetryBuilder.OtelsvcK8sStatefulsetDeleted.Add(context.Background(), 1)
	if statefulset, ok := ignoreDeletedFinalStateUnknown(obj).(*apps_v1.StatefulSet); ok {
		c.m.Lock()
		if n, ok := c.StatefulSets[string(statefulset.UID)]; ok {
			delete(c.StatefulSets, n.UID)
		}
		c.m.Unlock()
	} else {
		c.logger.Error("object received was not of type api_v1.StatefulSet", zap.Any("received", obj))
	}
}

func (c *WatchClient) handleDaemonSetAdd(obj any) {
	c.telemetryBuilder.OtelsvcK8sDaemonsetAdded.Add(context.Background(), 1)
	if daemonset, ok := obj.(*apps_v1.DaemonSet); ok {
		c.addOrUpdateDaemonSet(daemonset)
	} else {
		c.logger.Error("object received was not of type api_v1.DaemonSet", zap.Any("received", obj))
	}
}

func (c *WatchClient) handleDaemonSetUpdate(_, newDaemonSet any) {
	c.telemetryBuilder.OtelsvcK8sDaemonsetUpdated.Add(context.Background(), 1)
	if daemonset, ok := newDaemonSet.(*apps_v1.DaemonSet); ok {
		c.addOrUpdateDaemonSet(daemonset)
	} else {
		c.logger.Error("object received was not of type api_v1.DaemonSet", zap.Any("received", newDaemonSet))
	}
}

func (c *WatchClient) handleDaemonSetDelete(obj any) {
	c.telemetryBuilder.OtelsvcK8sDaemonsetDeleted.Add(context.Background(), 1)
	if daemonset, ok := ignoreDeletedFinalStateUnknown(obj).(*apps_v1.DaemonSet); ok {
		c.m.Lock()
		if n, ok := c.DaemonSets[string(daemonset.UID)]; ok {
			delete(c.DaemonSets, n.UID)
		}
		c.m.Unlock()
	} else {
		c.logger.Error("object received was not of type api_v1.DaemonSet", zap.Any("received", obj))
	}
}

func (c *WatchClient) handleJobAdd(obj any) {
	c.telemetryBuilder.OtelsvcK8sJobAdded.Add(context.Background(), 1)
	if job, ok := obj.(*batch_v1.Job); ok {
		c.addOrUpdateJob(job)
	} else {
		c.logger.Error("object received was not of type api_v1.Job", zap.Any("received", obj))
	}
}

func (c *WatchClient) handleJobUpdate(_, newJob any) {
	c.telemetryBuilder.OtelsvcK8sJobUpdated.Add(context.Background(), 1)
	if job, ok := newJob.(*batch_v1.Job); ok {
		c.addOrUpdateJob(job)
	} else {
		c.logger.Error("object received was not of type api_v1.Job", zap.Any("received", newJob))
	}
}

func (c *WatchClient) handleJobDelete(obj any) {
	c.telemetryBuilder.OtelsvcK8sJobDeleted.Add(context.Background(), 1)
	if job, ok := ignoreDeletedFinalStateUnknown(obj).(*batch_v1.Job); ok {
		c.m.Lock()
		if n, ok := c.Jobs[string(job.UID)]; ok {
			delete(c.Jobs, n.UID)
		}
		delete(c.jobToCronJobUID, string(job.UID))
		c.m.Unlock()
	} else {
		c.logger.Error("object received was not of type api_v1.Job", zap.Any("received", obj))
	}
}

func (c *WatchClient) handleCronJobAdd(obj any) {
	c.telemetryBuilder.OtelsvcK8sCronjobAdded.Add(context.Background(), 1)
	if cronJob, ok := obj.(*batch_v1.CronJob); ok {
		c.addOrUpdateCronJob(cronJob)
	} else {
		c.logger.Error("object received was not of type batch_v1.CronJob", zap.Any("received", obj))
	}
}

func (c *WatchClient) handleCronJobUpdate(_, newCJ any) {
	c.telemetryBuilder.OtelsvcK8sCronjobUpdated.Add(context.Background(), 1)
	if cronJob, ok := newCJ.(*batch_v1.CronJob); ok {
		c.addOrUpdateCronJob(cronJob)
	} else {
		c.logger.Error("object received was not of type batch_v1.CronJob", zap.Any("received", newCJ))
	}
}

func (c *WatchClient) handleCronJobDelete(obj any) {
	c.telemetryBuilder.OtelsvcK8sCronjobDeleted.Add(context.Background(), 1)
	if cronJob, ok := ignoreDeletedFinalStateUnknown(obj).(*batch_v1.CronJob); ok {
		c.m.Lock()
		if n, ok := c.CronJobs[string(cronJob.UID)]; ok {
			delete(c.CronJobs, n.UID)
		}
		c.m.Unlock()
	} else {
		c.logger.Error("object received was not of type batch_v1.CronJob", zap.Any("received", obj))
	}
}

func (c *WatchClient) deleteLoop(interval, gracePeriod time.Duration) {
	// This loop runs after N seconds and deletes pods from cache.
	// It iterates over the delete queue and deletes all that aren't
	// in the grace period anymore.
	for {
		select {
		case <-time.After(interval):
			var cutoff int
			now := time.Now()
			c.deleteMut.Lock()
			for i, d := range c.deleteQueue {
				if d.ts.Add(gracePeriod).After(now) {
					break
				}
				cutoff = i + 1
			}
			toDelete := c.deleteQueue[:cutoff]
			c.deleteQueue = c.deleteQueue[cutoff:]
			c.deleteMut.Unlock()

			c.m.Lock()
			for _, d := range toDelete {
				if p, ok := c.Pods[d.id]; ok {
					// Sanity check: make sure we are deleting the same pod
					// and the underlying state (ip<>pod mapping) has not changed.
					if p.Name == d.podName {
						delete(c.Pods, d.id)
					}
				}
			}
			podTableSize := len(c.Pods)
			c.telemetryBuilder.OtelsvcK8sPodTableSize.Record(context.Background(), int64(podTableSize))
			c.m.Unlock()

		case <-c.stopCh:
			return
		}
	}
}

// GetPod takes an IP address or Pod UID and returns the pod the identifier is associated with.
func (c *WatchClient) GetPod(identifier PodIdentifier) (*Pod, bool) {
	c.m.RLock()
	pod, ok := c.Pods[identifier]
	c.m.RUnlock()
	if ok {
		if pod.Ignore {
			return nil, false
		}
		return pod, ok
	}
	c.telemetryBuilder.OtelsvcK8sIPLookupMiss.Add(context.Background(), 1)
	return nil, false
}

// GetNamespace takes a namespace and returns the namespace object the namespace is associated with.
func (c *WatchClient) GetNamespace(namespace string) (*Namespace, bool) {
	c.m.RLock()
	ns, ok := c.Namespaces[namespace]
	c.m.RUnlock()
	if ok {
		return ns, ok
	}
	return nil, false
}

// GetNode takes a node name and returns the node object the node name is associated with.
func (c *WatchClient) GetNode(nodeName string) (*Node, bool) {
	c.m.RLock()
	node, ok := c.Nodes[nodeName]
	c.m.RUnlock()
	if ok {
		return node, ok
	}
	return nil, false
}

func (c *WatchClient) GetDeployment(deploymentUID string) (*Deployment, bool) {
	c.m.RLock()
	deployment, ok := c.Deployments[deploymentUID]
	c.m.RUnlock()
	if ok {
		return deployment, ok
	}
	return nil, false
}

func (c *WatchClient) GetReplicaSet(uid string) (*ReplicaSet, bool) {
	c.m.RLock()
	replicaset, ok := c.ReplicaSets[uid]
	c.m.RUnlock()
	if ok {
		return replicaset, ok
	}
	return nil, false
}

func (c *WatchClient) GetStatefulSet(statefulSetUID string) (*StatefulSet, bool) {
	c.m.RLock()
	statefulSet, ok := c.StatefulSets[statefulSetUID]
	c.m.RUnlock()
	if ok {
		return statefulSet, ok
	}
	return nil, false
}

func (c *WatchClient) GetDaemonSet(daemonSetUID string) (*DaemonSet, bool) {
	c.m.RLock()
	daemonSet, ok := c.DaemonSets[daemonSetUID]
	c.m.RUnlock()
	if ok {
		return daemonSet, ok
	}
	return nil, false
}

func (c *WatchClient) GetJob(jobUID string) (*Job, bool) {
	c.m.RLock()
	job, ok := c.Jobs[jobUID]
	c.m.RUnlock()
	if ok {
		return job, ok
	}
	return nil, false
}

func (c *WatchClient) GetCronJob(cronJobUID string) (*CronJob, bool) {
	c.m.RLock()
	cronJob, ok := c.CronJobs[cronJobUID]
	c.m.RUnlock()
	if ok {
		return cronJob, ok
	}
	return nil, false
}

func (c *WatchClient) extractPodAttributes(pod *api_v1.Pod) map[string]string {
	tags := map[string]string{}
	if c.Rules.PodName {
		tags[string(conventions.K8SPodNameKey)] = pod.Name
	}
	if c.Rules.ServiceName {
		tags[string(conventions.ServiceNameKey)] = pod.Name
	}

	if c.Rules.PodHostName {
		tags[tagHostName] = pod.Spec.Hostname
	}

	if c.Rules.PodIP {
		tags[K8sIPLabelName] = pod.Status.PodIP
	}

	if c.Rules.Namespace {
		tags[string(conventions.K8SNamespaceNameKey)] = pod.GetNamespace()
	}

	if c.Rules.ServiceNamespace {
		tags[string(conventions.ServiceNamespaceKey)] = pod.GetNamespace()
	}

	if c.Rules.StartTime {
		ts := pod.GetCreationTimestamp()
		if !ts.IsZero() {
			if rfc3339ts, err := ts.MarshalText(); err != nil {
				c.logger.Error("failed to unmarshal pod creation timestamp", zap.Error(err))
			} else {
				tags[tagStartTime] = string(rfc3339ts)
			}
		}
	}

	if c.Rules.PodUID {
		uid := pod.GetUID()
		tags[string(conventions.K8SPodUIDKey)] = string(uid)
	}

	if c.Rules.ReplicaSetID || c.Rules.ReplicaSetName ||
		c.Rules.DaemonSetUID || c.Rules.DaemonSetName ||
		c.Rules.JobUID || c.Rules.JobName ||
		c.Rules.StatefulSetUID || c.Rules.StatefulSetName ||
		c.Rules.DeploymentName || c.Rules.DeploymentUID ||
		c.Rules.CronJobUID || c.Rules.CronJobName ||
		c.Rules.ServiceName {
		for _, ref := range pod.OwnerReferences {
			switch ref.Kind {
			case "ReplicaSet":
				if c.Rules.ReplicaSetID {
					tags[string(conventions.K8SReplicaSetUIDKey)] = string(ref.UID)
				}
				if c.Rules.ReplicaSetName {
					tags[string(conventions.K8SReplicaSetNameKey)] = ref.Name
				}
				if c.Rules.ServiceName {
					tags[string(conventions.ServiceNameKey)] = ref.Name
				}
				if c.Rules.DeploymentName || c.Rules.ServiceName {
					if replicaset, ok := c.GetReplicaSet(string(ref.UID)); ok {
						name := replicaset.Deployment.Name
						if name != "" {
							if c.Rules.DeploymentName {
								tags[string(conventions.K8SDeploymentNameKey)] = name
							}
							if c.Rules.ServiceName {
								// deployment name wins over replicaset name
								tags[string(conventions.ServiceNameKey)] = name
							}
						}
					}
				}
				if c.Rules.DeploymentUID {
					if replicaset, ok := c.GetReplicaSet(string(ref.UID)); ok {
						if replicaset.Deployment.Name != "" {
							tags[string(conventions.K8SDeploymentUIDKey)] = replicaset.Deployment.UID
						}
					}
				}
			case "DaemonSet":
				if c.Rules.DaemonSetUID {
					tags[string(conventions.K8SDaemonSetUIDKey)] = string(ref.UID)
				}
				if c.Rules.DaemonSetName {
					tags[string(conventions.K8SDaemonSetNameKey)] = ref.Name
				}
				if c.Rules.ServiceName {
					tags[string(conventions.ServiceNameKey)] = ref.Name
				}
			case "StatefulSet":
				if c.Rules.StatefulSetUID {
					tags[string(conventions.K8SStatefulSetUIDKey)] = string(ref.UID)
				}
				if c.Rules.StatefulSetName {
					tags[string(conventions.K8SStatefulSetNameKey)] = ref.Name
				}
				if c.Rules.ServiceName {
					tags[string(conventions.ServiceNameKey)] = ref.Name
				}
			case "Job":
				if c.Rules.JobUID {
					tags[string(conventions.K8SJobUIDKey)] = string(ref.UID)
				}
				if c.Rules.JobName {
					tags[string(conventions.K8SJobNameKey)] = ref.Name
				}
				if c.Rules.ServiceName {
					tags[string(conventions.ServiceNameKey)] = ref.Name
				}
				if c.Rules.CronJobName || c.Rules.ServiceName {
					parts := c.cronJobRegex.FindStringSubmatch(ref.Name)
					if len(parts) == 2 {
						name := parts[1]
						if c.Rules.CronJobName {
							tags[string(conventions.K8SCronJobNameKey)] = name
						}
						if c.Rules.ServiceName {
							// cronjob name wins over job name
							tags[string(conventions.ServiceNameKey)] = name
						}
					}
				}
				if c.Rules.CronJobUID {
					// tags[string(conventions.K8SCronJobUIDKey)] = c.jobToCronJobUID[string(ref.UID)]
					tags[string(conventions.K8SCronJobUIDKey)] = string(ref.UID)
				}
			}
		}
	}

	if c.Rules.Node {
		tags[tagNodeName] = pod.Spec.NodeName
	}

	if c.Rules.ClusterUID {
		if val, ok := c.Namespaces["kube-system"]; ok {
			tags[tagClusterUID] = val.NamespaceUID
		} else {
			c.logger.Debug("unable to find kube-system namespace, cluster uid will not be available")
		}
	}

	formatterLabel := K8sPodLabelsKey
	if allowLabelsAnnotationsSingular.IsEnabled() {
		formatterLabel = K8sPodLabelKey
	}

	for _, r := range c.Rules.Labels {
		r.extractFromPodMetadata(pod.Labels, tags, formatterLabel)
	}

	formatterAnnotation := K8sPodAnnotationsKey
	if allowLabelsAnnotationsSingular.IsEnabled() {
		formatterAnnotation = K8sPodAnnotationKey
	}

	if c.Rules.ServiceName {
		copyLabel(pod, tags, "app.kubernetes.io/name", conventions.ServiceNameKey)
		// app.kubernetes.io/instance has a higher precedence than app.kubernetes.io/name
		copyLabel(pod, tags, "app.kubernetes.io/instance", conventions.ServiceNameKey)
	}

	if c.Rules.ServiceVersion {
		copyLabel(pod, tags, "app.kubernetes.io/version", conventions.ServiceVersionKey)
	}

	for _, r := range c.Rules.Annotations {
		r.extractFromPodMetadata(pod.Annotations, tags, formatterAnnotation)
	}
	return tags
}

func copyLabel(pod *api_v1.Pod, tags map[string]string, labelKey string, key attribute.Key) {
	if val, ok := pod.Labels[labelKey]; ok {
		tags[string(key)] = val
	}
}

// This function removes all data from the Pod except what is required by extraction rules and pod association
func removeUnnecessaryPodData(pod *api_v1.Pod, rules ExtractionRules) *api_v1.Pod {
	// name, namespace, uid, start time and ip are needed for identifying Pods
	// there's room to optimize this further, it's kept this way for simplicity
	transformedPod := api_v1.Pod{
		ObjectMeta: meta_v1.ObjectMeta{
			Name:      pod.GetName(),
			Namespace: pod.GetNamespace(),
			UID:       pod.GetUID(),
		},
		Status: api_v1.PodStatus{
			PodIP:     pod.Status.PodIP,
			StartTime: pod.Status.StartTime,
		},
		Spec: api_v1.PodSpec{
			HostNetwork: pod.Spec.HostNetwork,
		},
	}

	if rules.StartTime {
		transformedPod.SetCreationTimestamp(pod.GetCreationTimestamp())
	}

	if rules.PodUID {
		transformedPod.SetUID(pod.GetUID())
	}

	if rules.Node {
		transformedPod.Spec.NodeName = pod.Spec.NodeName
	}

	if rules.PodHostName {
		transformedPod.Spec.Hostname = pod.Spec.Hostname
	}

	if needContainerAttributes(rules) {
		removeUnnecessaryContainerStatus := func(c api_v1.ContainerStatus) api_v1.ContainerStatus {
			transformedContainerStatus := api_v1.ContainerStatus{
				Name:         c.Name,
				ContainerID:  c.ContainerID,
				RestartCount: c.RestartCount,
			}
			if rules.ContainerImageRepoDigests {
				transformedContainerStatus.ImageID = c.ImageID
			}
			return transformedContainerStatus
		}

		for _, containerStatus := range pod.Status.ContainerStatuses {
			transformedPod.Status.ContainerStatuses = append(
				transformedPod.Status.ContainerStatuses, removeUnnecessaryContainerStatus(containerStatus),
			)
		}
		for _, containerStatus := range pod.Status.InitContainerStatuses {
			transformedPod.Status.InitContainerStatuses = append(
				transformedPod.Status.InitContainerStatuses, removeUnnecessaryContainerStatus(containerStatus),
			)
		}

		removeUnnecessaryContainerData := func(c api_v1.Container) api_v1.Container {
			transformedContainer := api_v1.Container{}
			transformedContainer.Name = c.Name // we always need the name, it's used for identification
			if rules.ContainerImageName || rules.ContainerImageTag || rules.ServiceVersion {
				transformedContainer.Image = c.Image
			}
			return transformedContainer
		}

		for _, container := range pod.Spec.Containers {
			transformedPod.Spec.Containers = append(
				transformedPod.Spec.Containers, removeUnnecessaryContainerData(container),
			)
		}
		for _, container := range pod.Spec.InitContainers {
			transformedPod.Spec.InitContainers = append(
				transformedPod.Spec.InitContainers, removeUnnecessaryContainerData(container),
			)
		}
	}

	if len(rules.Labels) > 0 || rules.ServiceName || rules.ServiceVersion {
		transformedPod.Labels = pod.Labels
	}

	if len(rules.Annotations) > 0 {
		transformedPod.Annotations = pod.Annotations
	}

	if rules.IncludesOwnerMetadata() {
		transformedPod.SetOwnerReferences(pod.GetOwnerReferences())
	}

	return &transformedPod
}

// parseServiceVersionFromImage parses the service version for differently-formatted image names
// according to https://github.com/open-telemetry/semantic-conventions/blob/main/docs/non-normative/k8s-attributes.md#how-serviceversion-should-be-calculated
func parseServiceVersionFromImage(image string) (string, error) {
	ref, err := reference.Parse(image)
	if err != nil {
		return "", err
	}

	namedRef, ok := ref.(reference.Named)
	if !ok {
		return "", errCannotRetrieveImage
	}
	var tag, digest string
	if taggedRef, ok := namedRef.(reference.Tagged); ok {
		tag = taggedRef.Tag()
	}
	if digestedRef, ok := namedRef.(reference.Digested); ok {
		digest = digestedRef.Digest().String()
	}
	if digest != "" {
		if tag != "" {
			return fmt.Sprintf("%s@%s", tag, digest), nil
		}
		return digest, nil
	}
	if tag != "" {
		return tag, nil
	}

	return "", errCannotRetrieveImage
}

func (c *WatchClient) extractPodContainersAttributes(pod *api_v1.Pod) PodContainers {
	containers := PodContainers{
		ByID:   map[string]*Container{},
		ByName: map[string]*Container{},
	}
	if !needContainerAttributes(c.Rules) {
		return containers
	}
	if c.Rules.ContainerImageName || c.Rules.ContainerImageTag ||
		c.Rules.ServiceVersion || c.Rules.ServiceInstanceID {
		for _, spec := range append(pod.Spec.Containers, pod.Spec.InitContainers...) {
			container := &Container{}
			imageRef, err := dcommon.ParseImageName(spec.Image)
			if err == nil {
				if c.Rules.ContainerImageName {
					container.ImageName = imageRef.Repository
				}
				if c.Rules.ContainerImageTag {
					container.ImageTag = imageRef.Tag
				}
				if c.Rules.ServiceVersion {
					serviceVersion, err := parseServiceVersionFromImage(spec.Image)
					if err == nil {
						container.ServiceVersion = serviceVersion
					}
				}
			}
			containers.ByName[spec.Name] = container
		}
	}
	for _, apiStatus := range append(pod.Status.ContainerStatuses, pod.Status.InitContainerStatuses...) {
		containerName := apiStatus.Name
		container, ok := containers.ByName[containerName]
		if !ok {
			container = &Container{}
			containers.ByName[containerName] = container
		}
		if c.Rules.ContainerName {
			container.Name = containerName
		}
		if c.Rules.ServiceInstanceID {
			container.ServiceInstanceID = automaticServiceInstanceID(pod, containerName)
		}
		containerID := apiStatus.ContainerID
		// Remove container runtime prefix
		parts := strings.Split(containerID, "://")
		if len(parts) == 2 {
			containerID = parts[1]
		}
		containers.ByID[containerID] = container
		if c.Rules.ContainerID || c.Rules.ContainerImageRepoDigests {
			if container.Statuses == nil {
				container.Statuses = map[int]ContainerStatus{}
			}
			containerStatus := ContainerStatus{}
			if c.Rules.ContainerID {
				containerStatus.ContainerID = containerID
			}

			if c.Rules.ContainerImageRepoDigests {
				if canonicalRef, err := dcommon.CanonicalImageRef(apiStatus.ImageID); err == nil {
					containerStatus.ImageRepoDigest = canonicalRef
				}
			}

			container.Statuses[int(apiStatus.RestartCount)] = containerStatus
		}
	}
	return containers
}

func (c *WatchClient) extractNamespaceAttributes(namespace *api_v1.Namespace) map[string]string {
	tags := map[string]string{}

	formatterLabel := K8sNamespaceLabelsKey
	if allowLabelsAnnotationsSingular.IsEnabled() {
		formatterLabel = K8sNamespaceLabelKey
	}

	for _, r := range c.Rules.Labels {
		r.extractFromNamespaceMetadata(namespace.Labels, tags, formatterLabel)
	}

	formatterAnnotation := K8sNamespaceAnnotationsKey
	if allowLabelsAnnotationsSingular.IsEnabled() {
		formatterAnnotation = K8sNamespaceAnnotationKey
	}

	for _, r := range c.Rules.Annotations {
		r.extractFromNamespaceMetadata(namespace.Annotations, tags, formatterAnnotation)
	}

	return tags
}

func (c *WatchClient) extractNodeAttributes(node *api_v1.Node) map[string]string {
	tags := map[string]string{}

	formatterLabel := K8sNodeLabelsKey
	if allowLabelsAnnotationsSingular.IsEnabled() {
		formatterLabel = K8sNodeLabelKey
	}

	for _, r := range c.Rules.Labels {
		r.extractFromNodeMetadata(node.Labels, tags, formatterLabel)
	}

	formatterAnnotation := K8sNodeAnnotationsKey
	if allowLabelsAnnotationsSingular.IsEnabled() {
		formatterAnnotation = K8sNodeAnnotationKey
	}

	for _, r := range c.Rules.Annotations {
		r.extractFromNodeMetadata(node.Annotations, tags, formatterAnnotation)
	}
	return tags
}

func (c *WatchClient) extractDeploymentAttributes(d *apps_v1.Deployment) map[string]string {
	tags := map[string]string{}

	for _, r := range c.Rules.Labels {
		r.extractFromDeploymentMetadata(d.Labels, tags, K8sDeploymentLabel)
	}

	for _, r := range c.Rules.Annotations {
		r.extractFromDeploymentMetadata(d.Annotations, tags, K8sDeploymentAnnotation)
	}

	return tags
}

func (c *WatchClient) extractStatefulSetAttributes(d *apps_v1.StatefulSet) map[string]string {
	tags := map[string]string{}

	for _, r := range c.Rules.Labels {
		r.extractFromStatefulSetMetadata(d.Labels, tags, K8sStatefulSetLabel)
	}

	for _, r := range c.Rules.Annotations {
		r.extractFromStatefulSetMetadata(d.Annotations, tags, K8sStatefulSetAnnotation)
	}

	return tags
}

func (c *WatchClient) extractDaemonSetAttributes(d *apps_v1.DaemonSet) map[string]string {
	tags := map[string]string{}

	for _, r := range c.Rules.Labels {
		r.extractFromDaemonSetMetadata(d.Labels, tags, K8sDaemonSetLabel)
	}

	for _, r := range c.Rules.Annotations {
		r.extractFromDaemonSetMetadata(d.Annotations, tags, K8sDaemonSetAnnotation)
	}

	return tags
}

func (c *WatchClient) extractJobAttributes(d *batch_v1.Job) map[string]string {
	tags := map[string]string{}

	for _, r := range c.Rules.Labels {
		r.extractFromJobMetadata(d.Labels, tags, K8sJobLabel)
	}

	for _, r := range c.Rules.Annotations {
		r.extractFromJobMetadata(d.Annotations, tags, K8sJobAnnotation)
	}

	return tags
}

func (c *WatchClient) extractCronJobAttributes(d *batch_v1.CronJob) map[string]string {
	tags := map[string]string{}

	for _, r := range c.Rules.Labels {
		r.extractFromCronJobMetadata(d.Labels, tags, K8sCronJobLabel)
	}

	for _, r := range c.Rules.Annotations {
		r.extractFromCronJobMetadata(d.Annotations, tags, K8sCronJobAnnotation)
	}

	return tags
}

func (c *WatchClient) podFromAPI(pod *api_v1.Pod) *Pod {
	newPod := &Pod{
		Name:           pod.Name,
		Namespace:      pod.GetNamespace(),
		NodeName:       pod.Spec.NodeName,
		DeploymentUID:  "",
		StatefulSetUID: "",
		DaemonSetUID:   "",
		JobUID:         "",
		Address:        pod.Status.PodIP,
		HostNetwork:    pod.Spec.HostNetwork,
		PodUID:         string(pod.UID),
		StartTime:      pod.Status.StartTime,
	}

	if replicaset, ok := c.GetReplicaSet(getPodReplicaSetUID(pod)); ok {
		if replicaset.Deployment.UID != "" {
			newPod.DeploymentUID = replicaset.Deployment.UID
		}
	}

	if statefulset, ok := c.GetStatefulSet(getPodStatefulSetUID(pod)); ok {
		newPod.StatefulSetUID = statefulset.UID
	}

	if daemonset, ok := c.GetDaemonSet(getPodDaemonSetUID(pod)); ok {
		newPod.DaemonSetUID = daemonset.UID
	}

	if job, ok := c.GetJob(getPodJobUID(pod)); ok {
		newPod.JobUID = job.UID
	}

	if c.shouldIgnorePod(pod) {
		newPod.Ignore = true
	} else {
		newPod.Attributes = c.extractPodAttributes(pod)
		if needContainerAttributes(c.Rules) {
			newPod.Containers = c.extractPodContainersAttributes(pod)
		}
	}

	return newPod
}

func getPodReplicaSetUID(pod *api_v1.Pod) string {
	for _, ref := range pod.OwnerReferences {
		if ref.Kind == "ReplicaSet" {
			return string(ref.UID)
		}
	}
	return ""
}

func getPodStatefulSetUID(pod *api_v1.Pod) string {
	for _, ref := range pod.OwnerReferences {
		if ref.Kind == "StatefulSet" {
			return string(ref.UID)
		}
	}
	return ""
}

func getPodDaemonSetUID(pod *api_v1.Pod) string {
	for _, ref := range pod.OwnerReferences {
		if ref.Kind == "DaemonSet" {
			return string(ref.UID)
		}
	}
	return ""
}

func getPodJobUID(pod *api_v1.Pod) string {
	for _, ref := range pod.OwnerReferences {
		if ref.Kind == "Job" {
			return string(ref.UID)
		}
	}
	return ""
}

// getIdentifiersFromAssoc returns list of PodIdentifiers for given pod
func (c *WatchClient) getIdentifiersFromAssoc(pod *Pod) []PodIdentifier {
	var ids []PodIdentifier
	for _, assoc := range c.Associations {
		retID4containerID := -1
		ret := PodIdentifier{}
		skip := false
		for i, source := range assoc.Sources {
			// If association configured to take IP address from connection
			switch source.From {
			case ConnectionSource:
				if pod.Address == "" {
					skip = true
					break
				}
				// Host network mode is not supported right now with IP based
				// tagging as all pods in host network get same IP addresses.
				// Such pods are very rare and usually are used to monitor or control
				// host traffic (e.g, linkerd, flannel) instead of service business needs.
				if pod.HostNetwork {
					skip = true
					break
				}
				ret[i] = PodIdentifierAttributeFromSource(source, pod.Address)
			case ResourceSource:
				attr := ""
				switch source.Name {
				case string(conventions.K8SNamespaceNameKey):
					attr = pod.Namespace
				case string(conventions.K8SPodNameKey):
					attr = pod.Name
				case string(conventions.K8SPodUIDKey):
					attr = pod.PodUID
				case string(conventions.HostNameKey):
					attr = pod.Address
				// k8s.pod.ip is set by passthrough mode
				case K8sIPLabelName:
					attr = pod.Address
				case string(conventions.ContainerIDKey):
					// At this point just an empty attr is added and we remember the position.
					// Later this position in PodIdentifier will be filled with the actual
					// value for container.ID.
					retID4containerID = i
				default:
					if v, ok := pod.Attributes[source.Name]; ok {
						attr = v
					}
				}
				if attr == "" && retID4containerID == -1 {
					skip = true
					break
				}
				ret[i] = PodIdentifierAttributeFromSource(source, attr)
			}
		}

		if !skip {
			if retID4containerID != -1 {
				// As there can be multiple container.IDs per pod,
				// one PodIdentifier is added per container.ID.
				cIDs := maps.Keys(pod.Containers.ByID)
				for cID := range cIDs {
					retCpy := ret
					retCpy[retID4containerID] = PodIdentifierAttributeFromSource(AssociationSource{
						From: ResourceSource,
						Name: string(conventions.ContainerIDKey),
					}, cID)
					ids = append(ids, retCpy)
				}
			} else {
				ids = append(ids, ret)
			}
		}
	}

	// Ensure backward compatibility
	if pod.PodUID != "" {
		ids = append(ids, PodIdentifier{
			PodIdentifierAttributeFromResourceAttribute(string(conventions.K8SPodUIDKey), pod.PodUID),
		})
	}

	if pod.Address != "" && !pod.HostNetwork {
		ids = append(ids,
			PodIdentifier{
				PodIdentifierAttributeFromConnection(pod.Address),
			},
			// k8s.pod.ip is set by passthrough mode
			PodIdentifier{
				PodIdentifierAttributeFromResourceAttribute(K8sIPLabelName, pod.Address),
			})
	}

	return ids
}

func (c *WatchClient) addOrUpdatePod(pod *api_v1.Pod) {
	newPod := c.podFromAPI(pod)

	c.m.Lock()
	defer c.m.Unlock()

	for _, id := range c.getIdentifiersFromAssoc(newPod) {
		// compare initial scheduled timestamp for existing pod and new pod with same identifier
		// and only replace old pod if scheduled time of new pod is newer or equal.
		// This should fix the case where scheduler has assigned the same attributes (like IP address)
		// to a new pod but update event for the old pod came in later.
		if p, ok := c.Pods[id]; ok {
			if pod.Status.StartTime.Before(p.StartTime) {
				continue
			}
		}
		c.Pods[id] = newPod
	}
}

func (c *WatchClient) forgetPod(pod *api_v1.Pod) {
	podToRemove := c.podFromAPI(pod)
	for _, id := range c.getIdentifiersFromAssoc(podToRemove) {
		p, ok := c.GetPod(id)

		if ok && p.Name == pod.Name {
			c.appendDeleteQueue(id, pod.Name)
		}
	}
}

func (c *WatchClient) appendDeleteQueue(podID PodIdentifier, podName string) {
	c.deleteMut.Lock()
	c.deleteQueue = append(c.deleteQueue, deleteRequest{
		id:      podID,
		podName: podName,
		ts:      time.Now(),
	})
	c.deleteMut.Unlock()
}

func (c *WatchClient) shouldIgnorePod(pod *api_v1.Pod) bool {
	// Check if user requested the pod to be ignored through annotations
	if v, ok := pod.Annotations[ignoreAnnotation]; ok {
		if strings.ToLower(strings.TrimSpace(v)) == "true" {
			return true
		}
	}

	// Check if user requested the pod to be ignored through configuration
	for _, excludedPod := range c.Exclude.Pods {
		if excludedPod.Name.MatchString(pod.Name) {
			return true
		}
	}

	return false
}

var singleValueOperators = map[selection.Operator]int{
	selection.Equals:       1,
	selection.DoubleEquals: 1,
	selection.NotEquals:    1,
	selection.GreaterThan:  1,
	selection.LessThan:     1,
}

func selectorsFromFilters(filters Filters) (labels.Selector, fields.Selector, error) {
	labelSelector := labels.Everything()
	for _, f := range filters.Labels {
		if f.Op == selection.In || f.Op == selection.NotIn {
			return nil, nil, fmt.Errorf("label filters don't support operator: '%s'", f.Op)
		}

		var vals []string
		if _, ok := singleValueOperators[f.Op]; ok {
			vals = []string{f.Value}
		}

		r, err := labels.NewRequirement(f.Key, f.Op, vals)
		if err != nil {
			return nil, nil, err
		}
		labelSelector = labelSelector.Add(*r)
	}

	var selectors []fields.Selector
	for _, f := range filters.Fields {
		switch f.Op {
		case selection.Equals:
			selectors = append(selectors, fields.OneTermEqualSelector(f.Key, f.Value))
		case selection.NotEquals:
			selectors = append(selectors, fields.OneTermNotEqualSelector(f.Key, f.Value))
		default:
			return nil, nil, fmt.Errorf("field filters don't support operator: '%s'", f.Op)
		}
	}

	if filters.Node != "" {
		selectors = append(selectors, fields.OneTermEqualSelector(podNodeField, filters.Node))
	}
	return labelSelector, fields.AndSelectors(selectors...), nil
}

func (c *WatchClient) addOrUpdateNamespace(namespace *api_v1.Namespace) {
	newNamespace := &Namespace{
		Name:         namespace.Name,
		NamespaceUID: string(namespace.UID),
		StartTime:    namespace.GetCreationTimestamp(),
	}
	newNamespace.Attributes = c.extractNamespaceAttributes(namespace)

	c.m.Lock()
	if namespace.Name != "" {
		c.Namespaces[namespace.Name] = newNamespace
	}
	c.m.Unlock()
}

func (c *WatchClient) extractNamespaceLabelsAnnotations() bool {
	for _, r := range c.Rules.Labels {
		if r.From == MetadataFromNamespace {
			return true
		}
	}

	for _, r := range c.Rules.Annotations {
		if r.From == MetadataFromNamespace {
			return true
		}
	}

	return false
}

func (c *WatchClient) extractDeploymentLabelsAnnotations() bool {
	for _, r := range c.Rules.Labels {
		if r.From == MetadataFromDeployment {
			return true
		}
	}

	for _, r := range c.Rules.Annotations {
		if r.From == MetadataFromDeployment {
			return true
		}
	}

	return false
}

func (c *WatchClient) extractStatefulSetLabelsAnnotations() bool {
	for _, r := range c.Rules.Labels {
		if r.From == MetadataFromStatefulSet {
			return true
		}
	}

	for _, r := range c.Rules.Annotations {
		if r.From == MetadataFromStatefulSet {
			return true
		}
	}

	return false
}

func (c *WatchClient) extractDaemonSetLabelsAnnotations() bool {
	for _, r := range c.Rules.Labels {
		if r.From == MetadataFromDaemonSet {
			return true
		}
	}

	for _, r := range c.Rules.Annotations {
		if r.From == MetadataFromDaemonSet {
			return true
		}
	}

	return false
}

func (c *WatchClient) extractJobLabelsAnnotations() bool {
	for _, r := range c.Rules.Labels {
		if r.From == MetadataFromJob {
			return true
		}
	}

	for _, r := range c.Rules.Annotations {
		if r.From == MetadataFromJob {
			return true
		}
	}

	return false
}

func (c *WatchClient) extractCronJobLabelsAnnotations() bool {
	for _, r := range c.Rules.Labels {
		if r.From == MetadataFromCronJob {
			return true
		}
	}

	for _, r := range c.Rules.Annotations {
		if r.From == MetadataFromCronJob {
			return true
		}
	}

	return false
}

func (c *WatchClient) extractNodeLabelsAnnotations() bool {
	for _, r := range c.Rules.Labels {
		if r.From == MetadataFromNode {
			return true
		}
	}

	for _, r := range c.Rules.Annotations {
		if r.From == MetadataFromNode {
			return true
		}
	}

	return false
}

func (c *WatchClient) extractNodeUID() bool {
	return c.Rules.NodeUID
}

func (c *WatchClient) addOrUpdateNode(node *api_v1.Node) {
	newNode := &Node{
		Name:    node.Name,
		NodeUID: string(node.UID),
	}
	newNode.Attributes = c.extractNodeAttributes(node)

	c.m.Lock()
	if node.Name != "" {
		c.Nodes[node.Name] = newNode
	}
	c.m.Unlock()
}

func (c *WatchClient) addOrUpdateDeployment(deployment *apps_v1.Deployment) {
	newDeployment := &Deployment{
		Name: deployment.Name,
		UID:  string(deployment.UID),
	}
	newDeployment.Attributes = c.extractDeploymentAttributes(deployment)

	c.m.Lock()
	if deployment.UID != "" {
		c.Deployments[string(deployment.UID)] = newDeployment
	}
	c.m.Unlock()
}

func (c *WatchClient) addOrUpdateStatefulSet(statefulset *apps_v1.StatefulSet) {
	newStatefulSet := &StatefulSet{
		Name: statefulset.Name,
		UID:  string(statefulset.UID),
	}
	newStatefulSet.Attributes = c.extractStatefulSetAttributes(statefulset)

	c.m.Lock()
	if statefulset.UID != "" {
		c.StatefulSets[string(statefulset.UID)] = newStatefulSet
	}
	c.m.Unlock()
}

func (c *WatchClient) addOrUpdateDaemonSet(daemonset *apps_v1.DaemonSet) {
	newDaemonSet := &DaemonSet{
		Name: daemonset.Name,
		UID:  string(daemonset.UID),
	}
	newDaemonSet.Attributes = c.extractDaemonSetAttributes(daemonset)

	c.m.Lock()
	if daemonset.UID != "" {
		c.DaemonSets[string(daemonset.UID)] = newDaemonSet
	}
	c.m.Unlock()
}

func (c *WatchClient) addOrUpdateJob(job *batch_v1.Job) {
	newJob := &Job{
		Name: job.Name,
		UID:  string(job.UID),
	}
	newJob.Attributes = c.extractJobAttributes(job)

	// Find CronJob controller owner (if any) and cache its UID
	var cronJobUID string
	for _, owner := range job.OwnerReferences {
		if owner.Kind == "CronJob" {
			cronJobUID = string(owner.UID)
			break
		}
	}

	c.m.Lock()
	if job.UID != "" {
		jobUID := string(job.UID)
		c.Jobs[jobUID] = newJob
		if cronJobUID != "" {
			c.jobToCronJobUID[jobUID] = cronJobUID
		} else {
			delete(c.jobToCronJobUID, jobUID)
		}
	}
	c.m.Unlock()
}

func (c *WatchClient) addOrUpdateCronJob(cronJob *batch_v1.CronJob) {
	newCronJob := &CronJob{
		Name: cronJob.Name,
		UID:  string(cronJob.UID),
	}
	newCronJob.Attributes = c.extractCronJobAttributes(cronJob)

	c.m.Lock()
	if cronJob.UID != "" {
		c.CronJobs[string(cronJob.UID)] = newCronJob
	}
	c.m.Unlock()
}

func needContainerAttributes(rules ExtractionRules) bool {
	return rules.ContainerImageName ||
		rules.ContainerName ||
		rules.ContainerImageTag ||
		rules.ContainerImageRepoDigests ||
		rules.ContainerID ||
		rules.ServiceVersion ||
		rules.ServiceInstanceID
}

func (c *WatchClient) handleReplicaSetAdd(obj any) {
	c.telemetryBuilder.OtelsvcK8sReplicasetAdded.Add(context.Background(), 1)
	if replicaset, ok := obj.(*apps_v1.ReplicaSet); ok {
		c.addOrUpdateReplicaSet(replicaset)
	} else {
		c.logger.Error("object received was not of type apps_v1.ReplicaSet", zap.Any("received", obj))
	}
}

func (c *WatchClient) handleReplicaSetUpdate(_, newRS any) {
	c.telemetryBuilder.OtelsvcK8sReplicasetUpdated.Add(context.Background(), 1)
	if replicaset, ok := newRS.(*apps_v1.ReplicaSet); ok {
		c.addOrUpdateReplicaSet(replicaset)
	} else {
		c.logger.Error("object received was not of type apps_v1.ReplicaSet", zap.Any("received", newRS))
	}
}

func (c *WatchClient) handleReplicaSetDelete(obj any) {
	c.telemetryBuilder.OtelsvcK8sReplicasetDeleted.Add(context.Background(), 1)
	if replicaset, ok := ignoreDeletedFinalStateUnknown(obj).(*apps_v1.ReplicaSet); ok {
		c.m.Lock()
		key := string(replicaset.UID)
		delete(c.ReplicaSets, key)
		c.m.Unlock()
	} else {
		c.logger.Error("object received was not of type apps_v1.ReplicaSet", zap.Any("received", obj))
	}
}

func (c *WatchClient) addOrUpdateReplicaSet(replicaset *apps_v1.ReplicaSet) {
	newReplicaSet := &ReplicaSet{
		Name:      replicaset.Name,
		Namespace: replicaset.Namespace,
		UID:       string(replicaset.UID),
	}

	for _, ownerReference := range replicaset.OwnerReferences {
		if ownerReference.Kind == "Deployment" && ownerReference.Controller != nil && *ownerReference.Controller {
			newReplicaSet.Deployment = Deployment{
				Name: ownerReference.Name,
				UID:  string(ownerReference.UID),
			}
			break
		}
	}

	c.m.Lock()
	if replicaset.UID != "" {
		c.ReplicaSets[string(replicaset.UID)] = newReplicaSet
	}
	c.m.Unlock()
}

// This function removes all data from the ReplicaSet except what is required by extraction rules
func removeUnnecessaryReplicaSetData(replicaset *apps_v1.ReplicaSet) *apps_v1.ReplicaSet {
	transformedReplicaset := apps_v1.ReplicaSet{
		ObjectMeta: meta_v1.ObjectMeta{
			Name:      replicaset.GetName(),
			Namespace: replicaset.GetNamespace(),
			UID:       replicaset.GetUID(),
		},
	}
	transformedReplicaset.SetOwnerReferences(replicaset.GetOwnerReferences())
	return &transformedReplicaset
}

<<<<<<< HEAD
func (c *WatchClient) getReplicaSet(uid string) (*ReplicaSet, bool) {
	c.m.RLock()
	replicaset, ok := c.ReplicaSets[uid]
	c.m.RUnlock()
	if ok {
		return replicaset, ok
	}
	return nil, false
}

// func (c *WatchClient) getStatefulSet(uid string) (*StatefulSet, bool) {
// 	c.m.RLock()
// 	statefulset, ok := c.StatefulSets[uid]
// 	c.m.RUnlock()
// 	if ok {
// 		return statefulset, ok
// 	}
// 	return nil, false
// }

// func (c *WatchClient) getDaemonSet(uid string) (*DaemonSet, bool) {
// 	c.m.RLock()
// 	daemonset, ok := c.DaemonSets[uid]
// 	c.m.RUnlock()
// 	if ok {
// 		return daemonset, ok
// 	}
// 	return nil, false
// }

// func (c *WatchClient) getJob(uid string) (*Job, bool) {
// 	c.m.RLock()
// 	job, ok := c.Jobs[uid]
// 	c.m.RUnlock()
// 	if ok {
// 		return job, ok
// 	}
// 	return nil, false
// }

=======
>>>>>>> aa2e5355
// runInformerWithDependencies starts the given informer. The second argument is a list of other informers that should complete
// before the informer is started. This is necessary e.g. for the pod informer which requires the replica set informer
// to be finished to correctly establish the connection to the replicaset/deployment it belongs to.
func (c *WatchClient) runInformerWithDependencies(informer cache.SharedInformer, dependencies []cache.InformerSynced) {
	if len(dependencies) > 0 {
		timeoutCh := make(chan struct{})
		// TODO hard coding the timeout for now, check if we should make this configurable
		t := time.AfterFunc(5*time.Second, func() {
			close(timeoutCh)
		})
		defer t.Stop()
		cache.WaitForCacheSync(timeoutCh, dependencies...)
	}
	informer.Run(c.stopCh)
}

// ignoreDeletedFinalStateUnknown returns the object wrapped in
// DeletedFinalStateUnknown. Useful in OnDelete resource event handlers that do
// not need the additional context.
func ignoreDeletedFinalStateUnknown(obj any) any {
	if obj, ok := obj.(cache.DeletedFinalStateUnknown); ok {
		return obj.Obj
	}
	return obj
}

func automaticServiceInstanceID(pod *api_v1.Pod, containerName string) string {
	resNames := []string{pod.Namespace, pod.Name, containerName}
	return strings.Join(resNames, ".")
}<|MERGE_RESOLUTION|>--- conflicted
+++ resolved
@@ -1918,49 +1918,6 @@
 	return &transformedReplicaset
 }
 
-<<<<<<< HEAD
-func (c *WatchClient) getReplicaSet(uid string) (*ReplicaSet, bool) {
-	c.m.RLock()
-	replicaset, ok := c.ReplicaSets[uid]
-	c.m.RUnlock()
-	if ok {
-		return replicaset, ok
-	}
-	return nil, false
-}
-
-// func (c *WatchClient) getStatefulSet(uid string) (*StatefulSet, bool) {
-// 	c.m.RLock()
-// 	statefulset, ok := c.StatefulSets[uid]
-// 	c.m.RUnlock()
-// 	if ok {
-// 		return statefulset, ok
-// 	}
-// 	return nil, false
-// }
-
-// func (c *WatchClient) getDaemonSet(uid string) (*DaemonSet, bool) {
-// 	c.m.RLock()
-// 	daemonset, ok := c.DaemonSets[uid]
-// 	c.m.RUnlock()
-// 	if ok {
-// 		return daemonset, ok
-// 	}
-// 	return nil, false
-// }
-
-// func (c *WatchClient) getJob(uid string) (*Job, bool) {
-// 	c.m.RLock()
-// 	job, ok := c.Jobs[uid]
-// 	c.m.RUnlock()
-// 	if ok {
-// 		return job, ok
-// 	}
-// 	return nil, false
-// }
-
-=======
->>>>>>> aa2e5355
 // runInformerWithDependencies starts the given informer. The second argument is a list of other informers that should complete
 // before the informer is started. This is necessary e.g. for the pod informer which requires the replica set informer
 // to be finished to correctly establish the connection to the replicaset/deployment it belongs to.
