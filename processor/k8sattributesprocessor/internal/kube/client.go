// Copyright The OpenTelemetry Authors
// SPDX-License-Identifier: Apache-2.0

package kube // import "github.com/open-telemetry/opentelemetry-collector-contrib/processor/k8sattributesprocessor/internal/kube"

import (
	"context"
	"errors"
	"fmt"
	"regexp"
	"strings"
	"sync"
	"time"

	"go.opentelemetry.io/collector/component"
	conventions "go.opentelemetry.io/collector/semconv/v1.6.1"
	"go.uber.org/zap"
	apps_v1 "k8s.io/api/apps/v1"
	api_v1 "k8s.io/api/core/v1"
	meta_v1 "k8s.io/apimachinery/pkg/apis/meta/v1"
	"k8s.io/apimachinery/pkg/fields"
	"k8s.io/apimachinery/pkg/labels"
	"k8s.io/apimachinery/pkg/selection"
	"k8s.io/client-go/kubernetes"
	"k8s.io/client-go/tools/cache"

	dcommon "github.com/open-telemetry/opentelemetry-collector-contrib/internal/common/docker"
	"github.com/open-telemetry/opentelemetry-collector-contrib/internal/k8sconfig"
	"github.com/open-telemetry/opentelemetry-collector-contrib/processor/k8sattributesprocessor/internal/metadata"
)

// WatchClient is the main interface provided by this package to a kubernetes cluster.
type WatchClient struct {
	m                      sync.RWMutex
	deleteMut              sync.Mutex
	logger                 *zap.Logger
	kc                     kubernetes.Interface
	informer               cache.SharedInformer
	namespaceInformer      cache.SharedInformer
	nodeInformer           cache.SharedInformer
	replicasetInformer     cache.SharedInformer
	replicasetRegex        *regexp.Regexp
	cronJobRegex           *regexp.Regexp
	deleteQueue            []deleteRequest
	stopCh                 chan struct{}
	waitForMetadata        bool
	waitForMetadataTimeout time.Duration

	// A map containing Pod related data, used to associate them with resources.
	// Key can be either an IP address or Pod UID
	Pods         map[PodIdentifier]*Pod
	Rules        ExtractionRules
	Filters      Filters
	Associations []Association
	Exclude      Excludes

	// A map containing Namespace related data, used to associate them with resources.
	// Key is namespace name
	Namespaces map[string]*Namespace

	// A map containing Node related data, used to associate them with resources.
	// Key is node name
	Nodes map[string]*Node

	// A map containing ReplicaSets related data, used to associate them with resources.
	// Key is replicaset uid
	ReplicaSets map[string]*ReplicaSet

	telemetryBuilder *metadata.TelemetryBuilder
}

// Extract replicaset name from the pod name. Pod name is created using
// format: [deployment-name]-[Random-String-For-ReplicaSet]
var rRegex = regexp.MustCompile(`^(.*)-[0-9a-zA-Z]+$`)

// Extract CronJob name from the Job name. Job name is created using
// format: [cronjob-name]-[time-hash-int]
var cronJobRegex = regexp.MustCompile(`^(.*)-[0-9]+$`)

// New initializes a new k8s Client.
func New(
	set component.TelemetrySettings,
	apiCfg k8sconfig.APIConfig,
	rules ExtractionRules,
	filters Filters,
	associations []Association,
	exclude Excludes,
	newClientSet APIClientsetProvider,
	newInformer InformerProvider,
	newNamespaceInformer InformerProviderNamespace,
	newReplicaSetInformer InformerProviderReplicaSet,
	waitForMetadata bool,
	waitForMetadataTimeout time.Duration,
) (Client, error) {
	telemetryBuilder, err := metadata.NewTelemetryBuilder(set)
	if err != nil {
		return nil, err
	}
	c := &WatchClient{
		logger:                 set.Logger,
		Rules:                  rules,
		Filters:                filters,
		Associations:           associations,
		Exclude:                exclude,
		replicasetRegex:        rRegex,
		cronJobRegex:           cronJobRegex,
		stopCh:                 make(chan struct{}),
		telemetryBuilder:       telemetryBuilder,
		waitForMetadata:        waitForMetadata,
		waitForMetadataTimeout: waitForMetadataTimeout,
	}
	go c.deleteLoop(time.Second*30, defaultPodDeleteGracePeriod)

	c.Pods = map[PodIdentifier]*Pod{}
	c.Namespaces = map[string]*Namespace{}
	c.Nodes = map[string]*Node{}
	c.ReplicaSets = map[string]*ReplicaSet{}
	if newClientSet == nil {
		newClientSet = k8sconfig.MakeClient
	}

	kc, err := newClientSet(apiCfg)
	if err != nil {
		return nil, err
	}
	c.kc = kc

	labelSelector, fieldSelector, err := selectorsFromFilters(c.Filters)
	if err != nil {
		return nil, err
	}
	set.Logger.Info(
		"k8s filtering",
		zap.String("labelSelector", labelSelector.String()),
		zap.String("fieldSelector", fieldSelector.String()),
	)
	if newInformer == nil {
		newInformer = newSharedInformer
	}

	if newNamespaceInformer == nil {
		switch {
		case c.extractNamespaceLabelsAnnotations():
			// if rules to extract metadata from namespace is configured use namespace shared informer containing
			// all namespaces including kube-system which contains cluster uid information (kube-system-uid)
			newNamespaceInformer = newNamespaceSharedInformer
		case rules.ClusterUID:
			// use kube-system shared informer to only watch kube-system namespace
			// reducing overhead of watching all the namespaces
			newNamespaceInformer = newKubeSystemSharedInformer
		default:
			newNamespaceInformer = NewNoOpInformer
		}
	}

	c.informer = newInformer(c.kc, c.Filters.Namespace, labelSelector, fieldSelector)
	err = c.informer.SetTransform(
		func(object any) (any, error) {
			originalPod, success := object.(*api_v1.Pod)
			if !success { // means this is a cache.DeletedFinalStateUnknown, in which case we do nothing
				return object, nil
			}

			return removeUnnecessaryPodData(originalPod, c.Rules), nil
		},
	)
	if err != nil {
		return nil, err
	}

	c.namespaceInformer = newNamespaceInformer(c.kc)

	if rules.DeploymentName || rules.DeploymentUID {
		if newReplicaSetInformer == nil {
			newReplicaSetInformer = newReplicaSetSharedInformer
		}
		c.replicasetInformer = newReplicaSetInformer(c.kc, c.Filters.Namespace)
		err = c.replicasetInformer.SetTransform(
			func(object any) (any, error) {
				originalReplicaset, success := object.(*apps_v1.ReplicaSet)
				if !success { // means this is a cache.DeletedFinalStateUnknown, in which case we do nothing
					return object, nil
				}

				return removeUnnecessaryReplicaSetData(originalReplicaset), nil
			},
		)
		if err != nil {
			return nil, err
		}
	}

	if c.extractNodeLabelsAnnotations() || c.extractNodeUID() {
		c.nodeInformer = k8sconfig.NewNodeSharedInformer(c.kc, c.Filters.Node, 5*time.Minute)
	}

	return c, err
}

// Start registers pod event handlers and starts watching the kubernetes cluster for pod changes.
func (c *WatchClient) Start() error {
	synced := make([]cache.InformerSynced, 0)
	// start the replicaSet informer first, as the replica sets need to be
	// present at the time the pods are handled, to correctly establish the connection between pods and deployments
	if c.Rules.DeploymentName || c.Rules.DeploymentUID {
		reg, err := c.replicasetInformer.AddEventHandler(cache.ResourceEventHandlerFuncs{
			AddFunc:    c.handleReplicaSetAdd,
			UpdateFunc: c.handleReplicaSetUpdate,
			DeleteFunc: c.handleReplicaSetDelete,
		})
		if err != nil {
			return err
		}
		synced = append(synced, reg.HasSynced)
		go c.replicasetInformer.Run(c.stopCh)
	}

	reg, err := c.namespaceInformer.AddEventHandler(cache.ResourceEventHandlerFuncs{
		AddFunc:    c.handleNamespaceAdd,
		UpdateFunc: c.handleNamespaceUpdate,
		DeleteFunc: c.handleNamespaceDelete,
	})
	if err != nil {
		return err
	}
	synced = append(synced, reg.HasSynced)
	go c.namespaceInformer.Run(c.stopCh)

	if c.nodeInformer != nil {
		reg, err = c.nodeInformer.AddEventHandler(cache.ResourceEventHandlerFuncs{
			AddFunc:    c.handleNodeAdd,
			UpdateFunc: c.handleNodeUpdate,
			DeleteFunc: c.handleNodeDelete,
		})
		if err != nil {
			return err
		}
		synced = append(synced, reg.HasSynced)
		go c.nodeInformer.Run(c.stopCh)
	}

	reg, err = c.informer.AddEventHandler(cache.ResourceEventHandlerFuncs{
		AddFunc:    c.handlePodAdd,
		UpdateFunc: c.handlePodUpdate,
		DeleteFunc: c.handlePodDelete,
	})
	if err != nil {
		return err
	}

	// start the podInformer with the prerequisite of the other informers to be finished first
	go c.runInformerWithDependencies(c.informer, synced)

	if c.waitForMetadata {
		timeoutCh := make(chan struct{})
		t := time.AfterFunc(c.waitForMetadataTimeout, func() {
			close(timeoutCh)
		})
		defer t.Stop()
		// Wait for the Pod informer to be completed.
		// The other informers will already be finished at this point, as the pod informer
		// waits for them be finished before it can run
		if !cache.WaitForCacheSync(timeoutCh, reg.HasSynced) {
			return errors.New("failed to wait for caches to sync")
		}
	}
	return nil
}

// Stop signals the k8s watcher/informer to stop watching for new events.
func (c *WatchClient) Stop() {
	close(c.stopCh)
}

func (c *WatchClient) handlePodAdd(obj any) {
	c.telemetryBuilder.OtelsvcK8sPodAdded.Add(context.Background(), 1)
	if pod, ok := obj.(*api_v1.Pod); ok {
		c.addOrUpdatePod(pod)
	} else {
		c.logger.Error("object received was not of type api_v1.Pod", zap.Any("received", obj))
	}
	podTableSize := len(c.Pods)
	c.telemetryBuilder.OtelsvcK8sPodTableSize.Record(context.Background(), int64(podTableSize))
}

func (c *WatchClient) handlePodUpdate(_, newPod any) {
	c.telemetryBuilder.OtelsvcK8sPodUpdated.Add(context.Background(), 1)
	if pod, ok := newPod.(*api_v1.Pod); ok {
		// TODO: update or remove based on whether container is ready/unready?.
		c.addOrUpdatePod(pod)
	} else {
		c.logger.Error("object received was not of type api_v1.Pod", zap.Any("received", newPod))
	}
	podTableSize := len(c.Pods)
	c.telemetryBuilder.OtelsvcK8sPodTableSize.Record(context.Background(), int64(podTableSize))
}

func (c *WatchClient) handlePodDelete(obj any) {
	c.telemetryBuilder.OtelsvcK8sPodDeleted.Add(context.Background(), 1)
	if pod, ok := ignoreDeletedFinalStateUnknown(obj).(*api_v1.Pod); ok {
		c.forgetPod(pod)
	} else {
		c.logger.Error("object received was not of type api_v1.Pod", zap.Any("received", obj))
	}
	podTableSize := len(c.Pods)
	c.telemetryBuilder.OtelsvcK8sPodTableSize.Record(context.Background(), int64(podTableSize))
}

func (c *WatchClient) handleNamespaceAdd(obj any) {
	c.telemetryBuilder.OtelsvcK8sNamespaceAdded.Add(context.Background(), 1)
	if namespace, ok := obj.(*api_v1.Namespace); ok {
		c.addOrUpdateNamespace(namespace)
	} else {
		c.logger.Error("object received was not of type api_v1.Namespace", zap.Any("received", obj))
	}
}

func (c *WatchClient) handleNamespaceUpdate(_, newNamespace any) {
	c.telemetryBuilder.OtelsvcK8sNamespaceUpdated.Add(context.Background(), 1)
	if namespace, ok := newNamespace.(*api_v1.Namespace); ok {
		c.addOrUpdateNamespace(namespace)
	} else {
		c.logger.Error("object received was not of type api_v1.Namespace", zap.Any("received", newNamespace))
	}
}

func (c *WatchClient) handleNamespaceDelete(obj any) {
	c.telemetryBuilder.OtelsvcK8sNamespaceDeleted.Add(context.Background(), 1)
	if namespace, ok := ignoreDeletedFinalStateUnknown(obj).(*api_v1.Namespace); ok {
		c.m.Lock()
		if ns, ok := c.Namespaces[namespace.Name]; ok {
			// When a namespace is deleted all the pods(and other k8s objects in that namespace) in that namespace are deleted before it.
			// So we wont have any spans that might need namespace annotations and labels.
			// Thats why we dont need an implementation for deleteQueue and gracePeriod for namespaces.
			delete(c.Namespaces, ns.Name)
		}
		c.m.Unlock()
	} else {
		c.logger.Error("object received was not of type api_v1.Namespace", zap.Any("received", obj))
	}
}

func (c *WatchClient) handleNodeAdd(obj any) {
	c.telemetryBuilder.OtelsvcK8sNodeAdded.Add(context.Background(), 1)
	if node, ok := obj.(*api_v1.Node); ok {
		c.addOrUpdateNode(node)
	} else {
		c.logger.Error("object received was not of type api_v1.Node", zap.Any("received", obj))
	}
}

func (c *WatchClient) handleNodeUpdate(_, newNode any) {
	c.telemetryBuilder.OtelsvcK8sNodeUpdated.Add(context.Background(), 1)
	if node, ok := newNode.(*api_v1.Node); ok {
		c.addOrUpdateNode(node)
	} else {
		c.logger.Error("object received was not of type api_v1.Node", zap.Any("received", newNode))
	}
}

func (c *WatchClient) handleNodeDelete(obj any) {
	c.telemetryBuilder.OtelsvcK8sNodeDeleted.Add(context.Background(), 1)
	if node, ok := ignoreDeletedFinalStateUnknown(obj).(*api_v1.Node); ok {
		c.m.Lock()
		if n, ok := c.Nodes[node.Name]; ok {
			delete(c.Nodes, n.Name)
		}
		c.m.Unlock()
	} else {
		c.logger.Error("object received was not of type api_v1.Node", zap.Any("received", obj))
	}
}

func (c *WatchClient) deleteLoop(interval time.Duration, gracePeriod time.Duration) {
	// This loop runs after N seconds and deletes pods from cache.
	// It iterates over the delete queue and deletes all that aren't
	// in the grace period anymore.
	for {
		select {
		case <-time.After(interval):
			var cutoff int
			now := time.Now()
			c.deleteMut.Lock()
			for i, d := range c.deleteQueue {
				if d.ts.Add(gracePeriod).After(now) {
					break
				}
				cutoff = i + 1
			}
			toDelete := c.deleteQueue[:cutoff]
			c.deleteQueue = c.deleteQueue[cutoff:]
			c.deleteMut.Unlock()

			c.m.Lock()
			for _, d := range toDelete {
				if p, ok := c.Pods[d.id]; ok {
					// Sanity check: make sure we are deleting the same pod
					// and the underlying state (ip<>pod mapping) has not changed.
					if p.Name == d.podName {
						delete(c.Pods, d.id)
					}
				}
			}
			podTableSize := len(c.Pods)
			c.telemetryBuilder.OtelsvcK8sPodTableSize.Record(context.Background(), int64(podTableSize))
			c.m.Unlock()

		case <-c.stopCh:
			return
		}
	}
}

// GetPod takes an IP address or Pod UID and returns the pod the identifier is associated with.
func (c *WatchClient) GetPod(identifier PodIdentifier) (*Pod, bool) {
	c.m.RLock()
	pod, ok := c.Pods[identifier]
	c.m.RUnlock()
	if ok {
		if pod.Ignore {
			return nil, false
		}
		return pod, ok
	}
	c.telemetryBuilder.OtelsvcK8sIPLookupMiss.Add(context.Background(), 1)
	return nil, false
}

// GetNamespace takes a namespace and returns the namespace object the namespace is associated with.
func (c *WatchClient) GetNamespace(namespace string) (*Namespace, bool) {
	c.m.RLock()
	ns, ok := c.Namespaces[namespace]
	c.m.RUnlock()
	if ok {
		return ns, ok
	}
	return nil, false
}

// GetNode takes a node name and returns the node object the node name is associated with.
func (c *WatchClient) GetNode(nodeName string) (*Node, bool) {
	c.m.RLock()
	node, ok := c.Nodes[nodeName]
	c.m.RUnlock()
	if ok {
		return node, ok
	}
	return nil, false
}

func (c *WatchClient) extractPodAttributes(pod *api_v1.Pod) map[string]string {
	tags := map[string]string{}
	if c.Rules.PodName {
		tags[conventions.AttributeK8SPodName] = pod.Name
	}

	if c.Rules.PodHostName {
		tags[tagHostName] = pod.Spec.Hostname
	}

	if c.Rules.PodIP {
		tags[K8sIPLabelName] = pod.Status.PodIP
	}

	if c.Rules.Namespace {
		tags[conventions.AttributeK8SNamespaceName] = pod.GetNamespace()
	}

	if c.Rules.StartTime {
		ts := pod.GetCreationTimestamp()
		if !ts.IsZero() {
			if rfc3339ts, err := ts.MarshalText(); err != nil {
				c.logger.Error("failed to unmarshal pod creation timestamp", zap.Error(err))
			} else {
				tags[tagStartTime] = string(rfc3339ts)
			}
		}
	}

	if c.Rules.PodUID {
		uid := pod.GetUID()
		tags[conventions.AttributeK8SPodUID] = string(uid)
	}

	if c.Rules.ReplicaSetID || c.Rules.ReplicaSetName ||
		c.Rules.DaemonSetUID || c.Rules.DaemonSetName ||
		c.Rules.JobUID || c.Rules.JobName ||
		c.Rules.StatefulSetUID || c.Rules.StatefulSetName ||
		c.Rules.DeploymentName || c.Rules.DeploymentUID ||
		c.Rules.CronJobName {
		for _, ref := range pod.OwnerReferences {
			switch ref.Kind {
			case "ReplicaSet":
				if c.Rules.ReplicaSetID {
					tags[conventions.AttributeK8SReplicaSetUID] = string(ref.UID)
				}
				if c.Rules.ReplicaSetName {
					tags[conventions.AttributeK8SReplicaSetName] = ref.Name
				}
				if c.Rules.DeploymentName {
					if replicaset, ok := c.getReplicaSet(string(ref.UID)); ok {
						if replicaset.Deployment.Name != "" {
							tags[conventions.AttributeK8SDeploymentName] = replicaset.Deployment.Name
						}
					}
				}
				if c.Rules.DeploymentUID {
					if replicaset, ok := c.getReplicaSet(string(ref.UID)); ok {
						if replicaset.Deployment.Name != "" {
							tags[conventions.AttributeK8SDeploymentUID] = replicaset.Deployment.UID
						}
					}
				}
			case "DaemonSet":
				if c.Rules.DaemonSetUID {
					tags[conventions.AttributeK8SDaemonSetUID] = string(ref.UID)
				}
				if c.Rules.DaemonSetName {
					tags[conventions.AttributeK8SDaemonSetName] = ref.Name
				}
			case "StatefulSet":
				if c.Rules.StatefulSetUID {
					tags[conventions.AttributeK8SStatefulSetUID] = string(ref.UID)
				}
				if c.Rules.StatefulSetName {
					tags[conventions.AttributeK8SStatefulSetName] = ref.Name
				}
			case "Job":
				if c.Rules.CronJobName {
					parts := c.cronJobRegex.FindStringSubmatch(ref.Name)
					if len(parts) == 2 {
						tags[conventions.AttributeK8SCronJobName] = parts[1]
					}
				}
				if c.Rules.JobUID {
					tags[conventions.AttributeK8SJobUID] = string(ref.UID)
				}
				if c.Rules.JobName {
					tags[conventions.AttributeK8SJobName] = ref.Name
				}
			}
		}
	}

	if c.Rules.Node {
		tags[tagNodeName] = pod.Spec.NodeName
	}

	if c.Rules.ClusterUID {
		if val, ok := c.Namespaces["kube-system"]; ok {
			tags[tagClusterUID] = val.NamespaceUID
		} else {
			c.logger.Debug("unable to find kube-system namespace, cluster uid will not be available")
		}
	}

	for _, r := range c.Rules.Labels {
		r.extractFromPodMetadata(pod.Labels, tags, "k8s.pod.labels.%s")
	}

	for _, r := range c.Rules.Annotations {
		r.extractFromPodMetadata(pod.Annotations, tags, "k8s.pod.annotations.%s")
	}
	return tags
}

// This function removes all data from the Pod except what is required by extraction rules and pod association
func removeUnnecessaryPodData(pod *api_v1.Pod, rules ExtractionRules) *api_v1.Pod {
	// name, namespace, uid, start time and ip are needed for identifying Pods
	// there's room to optimize this further, it's kept this way for simplicity
	transformedPod := api_v1.Pod{
		ObjectMeta: meta_v1.ObjectMeta{
			Name:      pod.GetName(),
			Namespace: pod.GetNamespace(),
			UID:       pod.GetUID(),
		},
		Status: api_v1.PodStatus{
			PodIP:     pod.Status.PodIP,
			StartTime: pod.Status.StartTime,
		},
		Spec: api_v1.PodSpec{
			HostNetwork: pod.Spec.HostNetwork,
		},
	}

	if rules.StartTime {
		transformedPod.SetCreationTimestamp(pod.GetCreationTimestamp())
	}

	if rules.PodUID {
		transformedPod.SetUID(pod.GetUID())
	}

	if rules.Node {
		transformedPod.Spec.NodeName = pod.Spec.NodeName
	}

	if rules.PodHostName {
		transformedPod.Spec.Hostname = pod.Spec.Hostname
	}

	if needContainerAttributes(rules) {
		removeUnnecessaryContainerStatus := func(c api_v1.ContainerStatus) api_v1.ContainerStatus {
			transformedContainerStatus := api_v1.ContainerStatus{
				Name:         c.Name,
				ContainerID:  c.ContainerID,
				RestartCount: c.RestartCount,
			}
			if rules.ContainerImageRepoDigests {
				transformedContainerStatus.ImageID = c.ImageID
			}
			return transformedContainerStatus
		}

		for _, containerStatus := range pod.Status.ContainerStatuses {
			transformedPod.Status.ContainerStatuses = append(
				transformedPod.Status.ContainerStatuses, removeUnnecessaryContainerStatus(containerStatus),
			)
		}
		for _, containerStatus := range pod.Status.InitContainerStatuses {
			transformedPod.Status.InitContainerStatuses = append(
				transformedPod.Status.InitContainerStatuses, removeUnnecessaryContainerStatus(containerStatus),
			)
		}

		removeUnnecessaryContainerData := func(c api_v1.Container) api_v1.Container {
			transformedContainer := api_v1.Container{}
			transformedContainer.Name = c.Name // we always need the name, it's used for identification
			if rules.ContainerImageName || rules.ContainerImageTag {
				transformedContainer.Image = c.Image
			}
			if rules.ContainerPorts {
				transformedContainer.Ports = c.Ports
			}
			if rules.ContainerCPURequest {
				if _, ok := c.Resources.Requests["cpu"]; ok {
					if transformedContainer.Resources.Requests == nil {
						transformedContainer.Resources.Requests = api_v1.ResourceList{}
					}
					transformedContainer.Resources.Requests["cpu"] = c.Resources.Requests["cpu"]
				}
			}
			return transformedContainer
		}

		for _, container := range pod.Spec.Containers {
			transformedPod.Spec.Containers = append(
				transformedPod.Spec.Containers, removeUnnecessaryContainerData(container),
			)
		}
		for _, container := range pod.Spec.InitContainers {
			transformedPod.Spec.InitContainers = append(
				transformedPod.Spec.InitContainers, removeUnnecessaryContainerData(container),
			)
		}
	}

	if len(rules.Labels) > 0 {
		transformedPod.Labels = pod.Labels
	}

	if len(rules.Annotations) > 0 {
		transformedPod.Annotations = pod.Annotations
	}

	if rules.IncludesOwnerMetadata() {
		transformedPod.SetOwnerReferences(pod.GetOwnerReferences())
	}

	return &transformedPod
}

func (c *WatchClient) extractPodContainersAttributes(pod *api_v1.Pod) PodContainers {
	containers := PodContainers{
		ByID:   map[string]*Container{},
		ByName: map[string]*Container{},
	}
	if !needContainerAttributes(c.Rules) {
		return containers
	}
	if c.Rules.ContainerImageName || c.Rules.ContainerImageTag || c.Rules.ContainerPorts || c.Rules.ContainerCPURequest {
		for _, spec := range append(pod.Spec.Containers, pod.Spec.InitContainers...) {
			container := &Container{}
<<<<<<< HEAD
			if c.Rules.ContainerPorts {
				for _, port := range spec.Ports {
					container.Ports = append(container.Ports, port.ContainerPort)
				}
			}
			if c.Rules.ContainerCPURequest {
				container.CPURequest = spec.Resources.Requests.Cpu().String()
			}
			name, tag, err := parseNameAndTagFromImage(spec.Image)
=======
			imageRef, err := dcommon.ParseImageName(spec.Image)
>>>>>>> 65bb39e8
			if err == nil {
				if c.Rules.ContainerImageName {
					container.ImageName = imageRef.Repository
				}
				if c.Rules.ContainerImageTag {
					container.ImageTag = imageRef.Tag
				}
			}
			containers.ByName[spec.Name] = container
		}
	}
	for _, apiStatus := range append(pod.Status.ContainerStatuses, pod.Status.InitContainerStatuses...) {
		container, ok := containers.ByName[apiStatus.Name]
		if !ok {
			container = &Container{}
			containers.ByName[apiStatus.Name] = container
		}
		if c.Rules.ContainerName {
			container.Name = apiStatus.Name
		}
		containerID := apiStatus.ContainerID
		// Remove container runtime prefix
		parts := strings.Split(containerID, "://")
		if len(parts) == 2 {
			containerID = parts[1]
		}
		containers.ByID[containerID] = container
		if c.Rules.ContainerID || c.Rules.ContainerImageRepoDigests {
			if container.Statuses == nil {
				container.Statuses = map[int]ContainerStatus{}
			}
			containerStatus := ContainerStatus{}
			if c.Rules.ContainerID {
				containerStatus.ContainerID = containerID
			}

			if c.Rules.ContainerImageRepoDigests {
				if canonicalRef, err := dcommon.CanonicalImageRef(apiStatus.ImageID); err == nil {
					containerStatus.ImageRepoDigest = canonicalRef
				}
			}

			container.Statuses[int(apiStatus.RestartCount)] = containerStatus
		}
	}
	return containers
}

func (c *WatchClient) extractNamespaceAttributes(namespace *api_v1.Namespace) map[string]string {
	tags := map[string]string{}

	for _, r := range c.Rules.Labels {
		r.extractFromNamespaceMetadata(namespace.Labels, tags, "k8s.namespace.labels.%s")
	}

	for _, r := range c.Rules.Annotations {
		r.extractFromNamespaceMetadata(namespace.Annotations, tags, "k8s.namespace.annotations.%s")
	}

	return tags
}

func (c *WatchClient) extractNodeAttributes(node *api_v1.Node) map[string]string {
	tags := map[string]string{}

	for _, r := range c.Rules.Labels {
		r.extractFromNodeMetadata(node.Labels, tags, "k8s.node.labels.%s")
	}

	for _, r := range c.Rules.Annotations {
		r.extractFromNodeMetadata(node.Annotations, tags, "k8s.node.annotations.%s")
	}

	return tags
}

func (c *WatchClient) podFromAPI(pod *api_v1.Pod) *Pod {
	newPod := &Pod{
		Name:        pod.Name,
		Namespace:   pod.GetNamespace(),
		NodeName:    pod.Spec.NodeName,
		Address:     pod.Status.PodIP,
		HostNetwork: pod.Spec.HostNetwork,
		PodUID:      string(pod.UID),
		StartTime:   pod.Status.StartTime,
	}

	if c.shouldIgnorePod(pod) {
		newPod.Ignore = true
	} else {
		newPod.Attributes = c.extractPodAttributes(pod)
		if needContainerAttributes(c.Rules) {
			newPod.Containers = c.extractPodContainersAttributes(pod)
		}
	}

	return newPod
}

// getIdentifiersFromAssoc returns list of PodIdentifiers for given pod
func (c *WatchClient) getIdentifiersFromAssoc(pod *Pod) []PodIdentifier {
	var ids []PodIdentifier
	for _, assoc := range c.Associations {
		ret := PodIdentifier{}
		skip := false
		for i, source := range assoc.Sources {
			// If association configured to take IP address from connection
			switch source.From {
			case ConnectionSource:
				if pod.Address == "" {
					skip = true
					break
				}
				// Host network mode is not supported right now with IP based
				// tagging as all pods in host network get same IP addresses.
				// Such pods are very rare and usually are used to monitor or control
				// host traffic (e.g, linkerd, flannel) instead of service business needs.
				if pod.HostNetwork {
					skip = true
					break
				}
				ret[i] = PodIdentifierAttributeFromSource(source, pod.Address)
			case ResourceSource:
				attr := ""
				switch source.Name {
				case conventions.AttributeK8SNamespaceName:
					attr = pod.Namespace
				case conventions.AttributeK8SPodName:
					attr = pod.Name
				case conventions.AttributeK8SPodUID:
					attr = pod.PodUID
				case conventions.AttributeHostName:
					attr = pod.Address
				// k8s.pod.ip is set by passthrough mode
				case K8sIPLabelName:
					attr = pod.Address
				default:
					if v, ok := pod.Attributes[source.Name]; ok {
						attr = v
					}
				}

				if attr == "" {
					skip = true
					break
				}
				ret[i] = PodIdentifierAttributeFromSource(source, attr)
			}
		}

		if !skip {
			ids = append(ids, ret)
		}
	}

	// Ensure backward compatibility
	if pod.PodUID != "" {
		ids = append(ids, PodIdentifier{
			PodIdentifierAttributeFromResourceAttribute(conventions.AttributeK8SPodUID, pod.PodUID),
		})
	}

	if pod.Address != "" && !pod.HostNetwork {
		ids = append(ids, PodIdentifier{
			PodIdentifierAttributeFromConnection(pod.Address),
		})
		// k8s.pod.ip is set by passthrough mode
		ids = append(ids, PodIdentifier{
			PodIdentifierAttributeFromResourceAttribute(K8sIPLabelName, pod.Address),
		})
	}

	return ids
}

func (c *WatchClient) addOrUpdatePod(pod *api_v1.Pod) {
	newPod := c.podFromAPI(pod)

	c.m.Lock()
	defer c.m.Unlock()

	for _, id := range c.getIdentifiersFromAssoc(newPod) {
		// compare initial scheduled timestamp for existing pod and new pod with same identifier
		// and only replace old pod if scheduled time of new pod is newer or equal.
		// This should fix the case where scheduler has assigned the same attributes (like IP address)
		// to a new pod but update event for the old pod came in later.
		if p, ok := c.Pods[id]; ok {
			if pod.Status.StartTime.Before(p.StartTime) {
				continue
			}
		}
		c.Pods[id] = newPod
	}
}

func (c *WatchClient) forgetPod(pod *api_v1.Pod) {
	podToRemove := c.podFromAPI(pod)
	for _, id := range c.getIdentifiersFromAssoc(podToRemove) {
		p, ok := c.GetPod(id)

		if ok && p.Name == pod.Name {
			c.appendDeleteQueue(id, pod.Name)
		}
	}
}

func (c *WatchClient) appendDeleteQueue(podID PodIdentifier, podName string) {
	c.deleteMut.Lock()
	c.deleteQueue = append(c.deleteQueue, deleteRequest{
		id:      podID,
		podName: podName,
		ts:      time.Now(),
	})
	c.deleteMut.Unlock()
}

func (c *WatchClient) shouldIgnorePod(pod *api_v1.Pod) bool {
	// Check if user requested the pod to be ignored through annotations
	if v, ok := pod.Annotations[ignoreAnnotation]; ok {
		if strings.ToLower(strings.TrimSpace(v)) == "true" {
			return true
		}
	}

	// Check if user requested the pod to be ignored through configuration
	for _, excludedPod := range c.Exclude.Pods {
		if excludedPod.Name.MatchString(pod.Name) {
			return true
		}
	}

	return false
}

var singleValueOperators = map[selection.Operator]int{
	selection.Equals:       1,
	selection.DoubleEquals: 1,
	selection.NotEquals:    1,
	selection.GreaterThan:  1,
	selection.LessThan:     1,
}

func selectorsFromFilters(filters Filters) (labels.Selector, fields.Selector, error) {
	labelSelector := labels.Everything()
	for _, f := range filters.Labels {
		if f.Op == selection.In || f.Op == selection.NotIn {
			return nil, nil, fmt.Errorf("label filters don't support operator: '%s'", f.Op)
		}

		var vals []string
		if _, ok := singleValueOperators[f.Op]; ok {
			vals = []string{f.Value}
		}

		r, err := labels.NewRequirement(f.Key, f.Op, vals)
		if err != nil {
			return nil, nil, err
		}
		labelSelector = labelSelector.Add(*r)
	}

	var selectors []fields.Selector
	for _, f := range filters.Fields {
		switch f.Op {
		case selection.Equals:
			selectors = append(selectors, fields.OneTermEqualSelector(f.Key, f.Value))
		case selection.NotEquals:
			selectors = append(selectors, fields.OneTermNotEqualSelector(f.Key, f.Value))
		case selection.DoesNotExist, selection.DoubleEquals, selection.In, selection.NotIn, selection.Exists, selection.GreaterThan, selection.LessThan:
			fallthrough
		default:
			return nil, nil, fmt.Errorf("field filters don't support operator: '%s'", f.Op)
		}
	}

	if filters.Node != "" {
		selectors = append(selectors, fields.OneTermEqualSelector(podNodeField, filters.Node))
	}
	return labelSelector, fields.AndSelectors(selectors...), nil
}

func (c *WatchClient) addOrUpdateNamespace(namespace *api_v1.Namespace) {
	newNamespace := &Namespace{
		Name:         namespace.Name,
		NamespaceUID: string(namespace.UID),
		StartTime:    namespace.GetCreationTimestamp(),
	}
	newNamespace.Attributes = c.extractNamespaceAttributes(namespace)

	c.m.Lock()
	if namespace.Name != "" {
		c.Namespaces[namespace.Name] = newNamespace
	}
	c.m.Unlock()
}

func (c *WatchClient) extractNamespaceLabelsAnnotations() bool {
	for _, r := range c.Rules.Labels {
		if r.From == MetadataFromNamespace {
			return true
		}
	}

	for _, r := range c.Rules.Annotations {
		if r.From == MetadataFromNamespace {
			return true
		}
	}

	return false
}

func (c *WatchClient) extractNodeLabelsAnnotations() bool {
	for _, r := range c.Rules.Labels {
		if r.From == MetadataFromNode {
			return true
		}
	}

	for _, r := range c.Rules.Annotations {
		if r.From == MetadataFromNode {
			return true
		}
	}

	return false
}

func (c *WatchClient) extractNodeUID() bool {
	return c.Rules.NodeUID
}

func (c *WatchClient) addOrUpdateNode(node *api_v1.Node) {
	newNode := &Node{
		Name:    node.Name,
		NodeUID: string(node.UID),
	}
	newNode.Attributes = c.extractNodeAttributes(node)

	c.m.Lock()
	if node.Name != "" {
		c.Nodes[node.Name] = newNode
	}
	c.m.Unlock()
}

func needContainerAttributes(rules ExtractionRules) bool {
	return rules.ContainerImageName ||
		rules.ContainerName ||
		rules.ContainerImageTag ||
		rules.ContainerImageRepoDigests ||
		rules.ContainerID ||
		rules.ContainerPorts ||
		rules.ContainerCPURequest
}

func (c *WatchClient) handleReplicaSetAdd(obj any) {
	c.telemetryBuilder.OtelsvcK8sReplicasetAdded.Add(context.Background(), 1)
	if replicaset, ok := obj.(*apps_v1.ReplicaSet); ok {
		c.addOrUpdateReplicaSet(replicaset)
	} else {
		c.logger.Error("object received was not of type apps_v1.ReplicaSet", zap.Any("received", obj))
	}
}

func (c *WatchClient) handleReplicaSetUpdate(_, newRS any) {
	c.telemetryBuilder.OtelsvcK8sReplicasetUpdated.Add(context.Background(), 1)
	if replicaset, ok := newRS.(*apps_v1.ReplicaSet); ok {
		c.addOrUpdateReplicaSet(replicaset)
	} else {
		c.logger.Error("object received was not of type apps_v1.ReplicaSet", zap.Any("received", newRS))
	}
}

func (c *WatchClient) handleReplicaSetDelete(obj any) {
	c.telemetryBuilder.OtelsvcK8sReplicasetDeleted.Add(context.Background(), 1)
	if replicaset, ok := ignoreDeletedFinalStateUnknown(obj).(*apps_v1.ReplicaSet); ok {
		c.m.Lock()
		key := string(replicaset.UID)
		delete(c.ReplicaSets, key)
		c.m.Unlock()
	} else {
		c.logger.Error("object received was not of type apps_v1.ReplicaSet", zap.Any("received", obj))
	}
}

func (c *WatchClient) addOrUpdateReplicaSet(replicaset *apps_v1.ReplicaSet) {
	newReplicaSet := &ReplicaSet{
		Name:      replicaset.Name,
		Namespace: replicaset.Namespace,
		UID:       string(replicaset.UID),
	}

	for _, ownerReference := range replicaset.OwnerReferences {
		if ownerReference.Kind == "Deployment" && ownerReference.Controller != nil && *ownerReference.Controller {
			newReplicaSet.Deployment = Deployment{
				Name: ownerReference.Name,
				UID:  string(ownerReference.UID),
			}
			break
		}
	}

	c.m.Lock()
	if replicaset.UID != "" {
		c.ReplicaSets[string(replicaset.UID)] = newReplicaSet
	}
	c.m.Unlock()
}

// This function removes all data from the ReplicaSet except what is required by extraction rules
func removeUnnecessaryReplicaSetData(replicaset *apps_v1.ReplicaSet) *apps_v1.ReplicaSet {
	transformedReplicaset := apps_v1.ReplicaSet{
		ObjectMeta: meta_v1.ObjectMeta{
			Name:      replicaset.GetName(),
			Namespace: replicaset.GetNamespace(),
			UID:       replicaset.GetUID(),
		},
	}
	transformedReplicaset.SetOwnerReferences(replicaset.GetOwnerReferences())
	return &transformedReplicaset
}

func (c *WatchClient) getReplicaSet(uid string) (*ReplicaSet, bool) {
	c.m.RLock()
	replicaset, ok := c.ReplicaSets[uid]
	c.m.RUnlock()
	if ok {
		return replicaset, ok
	}
	return nil, false
}

// runInformerWithDependencies starts the given informer. The second argument is a list of other informers that should complete
// before the informer is started. This is necessary e.g. for the pod informer which requires the replica set informer
// to be finished to correctly establish the connection to the replicaset/deployment it belongs to.
func (c *WatchClient) runInformerWithDependencies(informer cache.SharedInformer, dependencies []cache.InformerSynced) {
	if len(dependencies) > 0 {
		timeoutCh := make(chan struct{})
		// TODO hard coding the timeout for now, check if we should make this configurable
		t := time.AfterFunc(5*time.Second, func() {
			close(timeoutCh)
		})
		defer t.Stop()
		cache.WaitForCacheSync(timeoutCh, dependencies...)
	}
	informer.Run(c.stopCh)
}

// ignoreDeletedFinalStateUnknown returns the object wrapped in
// DeletedFinalStateUnknown. Useful in OnDelete resource event handlers that do
// not need the additional context.
func ignoreDeletedFinalStateUnknown(obj any) any {
	if obj, ok := obj.(cache.DeletedFinalStateUnknown); ok {
		return obj.Obj
	}
	return obj
}<|MERGE_RESOLUTION|>--- conflicted
+++ resolved
@@ -681,7 +681,6 @@
 	if c.Rules.ContainerImageName || c.Rules.ContainerImageTag || c.Rules.ContainerPorts || c.Rules.ContainerCPURequest {
 		for _, spec := range append(pod.Spec.Containers, pod.Spec.InitContainers...) {
 			container := &Container{}
-<<<<<<< HEAD
 			if c.Rules.ContainerPorts {
 				for _, port := range spec.Ports {
 					container.Ports = append(container.Ports, port.ContainerPort)
@@ -691,9 +690,7 @@
 				container.CPURequest = spec.Resources.Requests.Cpu().String()
 			}
 			name, tag, err := parseNameAndTagFromImage(spec.Image)
-=======
 			imageRef, err := dcommon.ParseImageName(spec.Image)
->>>>>>> 65bb39e8
 			if err == nil {
 				if c.Rules.ContainerImageName {
 					container.ImageName = imageRef.Repository
