type: k8sattributes

status:
  class: processor
  stability:
    beta: [logs, metrics, traces]
    development: [profiles]
  distributions: [contrib, k8s]
  codeowners:
    active: [dmitryax, fatsheep9146, TylerHelmuth, ChrsMark]
    emeritus: [rmfitzpatrick]
# resource attributes are exposed through a different configuration interface (extract::metadata).
resource_attributes:
  k8s.cluster.uid:
    description: Gives cluster uid identified with kube-system namespace
    type: string
    enabled: false
  k8s.namespace.name:
    description: The name of the namespace that the pod is running in.
    type: string
    enabled: true
  k8s.pod.name:
    description: The name of the Pod.
    type: string
    enabled: true
  k8s.pod.uid:
    description: The UID of the Pod.
    type: string
    enabled: true
  k8s.pod.hostname:
    description: The hostname of the Pod.
    type: string
    enabled: false
  k8s.pod.start_time:
    description: The start time of the Pod.
    type: string
    enabled: true
  k8s.pod.ip:
    description: The IP address of the Pod.
    type: string
    enabled: false
  k8s.deployment.name:
    description: The name of the Deployment.
    type: string
    enabled: true
  k8s.deployment.uid:
    description: The UID of the Deployment.
    type: string
    enabled: false
  k8s.replicaset.name:
    description: The name of the ReplicaSet.
    type: string
    enabled: false
  k8s.replicaset.uid:
    description: The UID of the ReplicaSet.
    type: string
    enabled: false
  k8s.daemonset.name:
    description: The name of the DaemonSet.
    type: string
    enabled: false
  k8s.daemonset.uid:
    description: The UID of the DaemonSet.
    type: string
    enabled: false
  k8s.statefulset.name:
    description: The name of the StatefulSet.
    type: string
    enabled: false
  k8s.statefulset.uid:
    description: The UID of the StatefulSet.
    type: string
    enabled: false
  k8s.container.name:
    description: The name of the Container in a Pod template. Requires container.id.
    type: string
    enabled: false
  k8s.job.name:
    description: The name of the Job.
    type: string
    enabled: false
  k8s.job.uid:
    description: The UID of the Job.
    type: string
    enabled: false
  k8s.cronjob.name:
    description: The name of the CronJob.
    type: string
    enabled: false
  k8s.node.name:
    description: The name of the Node.
    type: string
    enabled: true
  k8s.node.uid:
    description: The UID of the Node.
    type: string
    enabled: false
  container.id:
    description: Container ID. Usually a UUID, as for example used to identify Docker containers. The UUID might be abbreviated. Requires k8s.container.restart_count.
    type: string
    enabled: false
  container.image.name:
    description: Name of the image the container was built on. Requires container.id or k8s.container.name.
    type: string
    enabled: true
  container.image.repo_digests:
    description: Repo digests of the container image as provided by the container runtime.
    type: slice
    enabled: false
  container.image.tag:
    description: Container image tag. Defaults to "latest" if not provided (unless digest also in image path) Requires container.id or k8s.container.name.
    type: string
    enabled: true
<<<<<<< HEAD
  container.ports:
    description: List of ports to be exposed from the container.
    type: slice
    enabled: false
  k8s.container.cpu.request:
    description: CPU Request describes the minimum amount of CPU compute resources required.
    type: string
    enabled: false    
=======
  service.namespace:
    description: The namespace of the service.
    type: string
    enabled: false
  service.name:
    description: The name of the service.
    type: string
    enabled: false
  service.version:
    description: The version of the service.
    type: string
    enabled: false
  service.instance.id:
    description: The instance ID of the service.
    type: string
    enabled: false
>>>>>>> 2023a5ba

tests:
  config:
  skip_lifecycle: true
  goleak:
    skip: true

telemetry:
  metrics:
    otelsvc_k8s_pod_updated:
      enabled: true
      description: Number of pod update events received
      unit: "1"
      sum:
        value_type: int
        monotonic: true
    otelsvc_k8s_pod_added:
      enabled: true
      description: Number of pod add events received
      unit: "1"
      sum:
        value_type: int
        monotonic: true
    otelsvc_k8s_pod_deleted:
      enabled: true
      description: Number of pod delete events received
      unit: "1"
      sum:
        value_type: int
        monotonic: true
    otelsvc_k8s_pod_table_size:
      enabled: true
      description: Size of table containing pod info
      unit: "1"
      gauge:
        value_type: int
    otelsvc_k8s_ip_lookup_miss:
      enabled: true
      description: Number of times pod by IP lookup failed.
      unit: "1"
      sum:
        value_type: int
        monotonic: true
    otelsvc_k8s_namespace_updated:
      enabled: true
      description: Number of namespace update events received
      unit: "1"
      sum:
        value_type: int
        monotonic: true
    otelsvc_k8s_namespace_added:
      enabled: true
      description: Number of namespace add events received
      unit: "1"
      sum:
        value_type: int
        monotonic: true
    otelsvc_k8s_namespace_deleted:
      enabled: true
      description: Number of namespace delete events received
      unit: "1"
      sum:
        value_type: int
        monotonic: true
    otelsvc_k8s_node_updated:
      enabled: true
      description: Number of node update events received
      unit: "1"
      sum:
        value_type: int
        monotonic: true
    otelsvc_k8s_node_added:
      enabled: true
      description: Number of node add events received
      unit: "1"
      sum:
        value_type: int
        monotonic: true
    otelsvc_k8s_node_deleted:
      enabled: true
      description: Number of node delete events received
      unit: "1"
      sum:
        value_type: int
        monotonic: true
    otelsvc_k8s_replicaset_updated:
      enabled: true
      description: Number of ReplicaSet update events received
      unit: "1"
      sum:
        value_type: int
        monotonic: true
    otelsvc_k8s_replicaset_added:
      enabled: true
      description: Number of ReplicaSet add events received
      unit: "1"
      sum:
        value_type: int
        monotonic: true
    otelsvc_k8s_replicaset_deleted:
      enabled: true
      description: Number of ReplicaSet delete events received
      unit: "1"
      sum:
        value_type: int
        monotonic: true<|MERGE_RESOLUTION|>--- conflicted
+++ resolved
@@ -111,7 +111,6 @@
     description: Container image tag. Defaults to "latest" if not provided (unless digest also in image path) Requires container.id or k8s.container.name.
     type: string
     enabled: true
-<<<<<<< HEAD
   container.ports:
     description: List of ports to be exposed from the container.
     type: slice
@@ -120,7 +119,6 @@
     description: CPU Request describes the minimum amount of CPU compute resources required.
     type: string
     enabled: false    
-=======
   service.namespace:
     description: The namespace of the service.
     type: string
@@ -137,7 +135,6 @@
     description: The instance ID of the service.
     type: string
     enabled: false
->>>>>>> 2023a5ba
 
 tests:
   config:
