--- conflicted
+++ resolved
@@ -212,12 +212,10 @@
 				p.rules.ContainerImageTag = true
 			case clusterUID:
 				p.rules.ClusterUID = true
-<<<<<<< HEAD
 			case containerPorts:
 				p.rules.ContainerPorts = true
 			case containerCPURequest:
 				p.rules.ContainerCPURequest = true
-=======
 			case string(conventions.ServiceNamespaceKey):
 				p.rules.ServiceNamespace = true
 			case string(conventions.ServiceNameKey):
@@ -226,7 +224,6 @@
 				p.rules.ServiceVersion = true
 			case string(conventions.ServiceInstanceIDKey):
 				p.rules.ServiceInstanceID = true
->>>>>>> 2023a5ba
 			}
 		}
 		return nil
