--- conflicted
+++ resolved
@@ -19,7 +19,6 @@
 	// The value of "type" key in configuration.
 	typeStr = "servicegraph"
 	// The stability level of the processor.
-	stability                             = component.StabilityLevelAlpha
 	connectorStability                    = component.StabilityLevelDevelopment
 	virtualNodeFeatureGateID              = "processor.servicegraph.virtualNode"
 	legacyLatencyMetricNamesFeatureGateID = "processor.servicegraph.legacyLatencyMetricNames"
@@ -51,7 +50,7 @@
 	return processor.NewFactory(
 		typeStr,
 		createDefaultConfig,
-		processor.WithTraces(createTracesProcessor, stability),
+		processor.WithTraces(createTracesProcessor, connectorStability),
 	)
 }
 
@@ -60,21 +59,12 @@
 	return func() connector.Factory {
 		// TODO: Handle this err
 		_ = view.Register(serviceGraphProcessorViews()...)
-
-<<<<<<< HEAD
-	return connector.NewFactory(
-		typeStr,
-		createDefaultConfig,
-		connector.WithTracesToMetrics(createTracesToMetricsConnector, connectorStability),
-	)
-=======
 		return connector.NewFactory(
 			cfgType,
 			createDefaultConfig,
 			connector.WithTracesToMetrics(createTracesToMetricsConnector, tracesToMetricsStability),
 		)
 	}
->>>>>>> d0fe5f31
 }
 
 func createDefaultConfig() component.Config {
