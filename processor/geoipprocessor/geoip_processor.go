--- conflicted
+++ resolved
@@ -13,23 +13,6 @@
 	"go.opentelemetry.io/collector/pdata/plog"
 	"go.opentelemetry.io/collector/pdata/pmetric"
 	"go.opentelemetry.io/collector/pdata/ptrace"
-<<<<<<< HEAD
-
-	"github.com/open-telemetry/opentelemetry-collector-contrib/processor/geoipprocessor/internal/provider"
-)
-
-// GeoProviders will be used by the Processor retrieve geographical metadata given an IP address.
-type GeoProviders = []provider.GeoIPProvider
-
-type geoIPProcessor struct {
-	providers GeoProviders
-}
-
-func newGeoIPProcessor(providers GeoProviders) *geoIPProcessor {
-	return &geoIPProcessor{
-		providers,
-	}
-=======
 	"go.opentelemetry.io/otel/attribute"
 
 	"github.com/open-telemetry/opentelemetry-collector-contrib/processor/geoipprocessor/internal/provider"
@@ -47,9 +30,10 @@
 	resourceAttributes []attribute.Key
 }
 
-func newGeoIPProcessor(resourceAttributes []attribute.Key) *geoIPProcessor {
+func newGeoIPProcessor(resourceAttributes []attribute.Key, providers []provider.GeoIPProvider) *geoIPProcessor {
 	return &geoIPProcessor{
 		resourceAttributes: resourceAttributes,
+		providers:          providers,
 	}
 }
 
@@ -117,7 +101,6 @@
 	}
 
 	return nil
->>>>>>> 2c945193
 }
 
 func (g *geoIPProcessor) processMetrics(ctx context.Context, ms pmetric.Metrics) (pmetric.Metrics, error) {
