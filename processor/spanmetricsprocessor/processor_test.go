// Copyright The OpenTelemetry Authors
//
// Licensed under the Apache License, Version 2.0 (the "License");
// you may not use this file except in compliance with the License.
// You may obtain a copy of the License at
//
//       http://www.apache.org/licenses/LICENSE-2.0
//
// Unless required by applicable law or agreed to in writing, software
// distributed under the License is distributed on an "AS IS" BASIS,
// WITHOUT WARRANTIES OR CONDITIONS OF ANY KIND, either express or implied.
// See the License for the specific language governing permissions and
// limitations under the License.

package spanmetricsprocessor

import (
	"context"
	"fmt"
	"testing"
	"time"

	"github.com/stretchr/testify/assert"
	"github.com/stretchr/testify/mock"
	"github.com/stretchr/testify/require"
	"go.opentelemetry.io/collector/component"
	"go.opentelemetry.io/collector/component/componenttest"
	"go.opentelemetry.io/collector/config"
	"go.opentelemetry.io/collector/config/configgrpc"
	"go.opentelemetry.io/collector/consumer/consumertest"
	"go.opentelemetry.io/collector/exporter/otlpexporter"
	"go.opentelemetry.io/collector/model/pdata"
	conventions "go.opentelemetry.io/collector/model/semconv/v1.5.0"
	"go.uber.org/zap"
	"google.golang.org/grpc/metadata"

	"github.com/open-telemetry/opentelemetry-collector-contrib/processor/spanmetricsprocessor/mocks"
)

const (
	stringAttrName         = "stringAttrName"
	intAttrName            = "intAttrName"
	doubleAttrName         = "doubleAttrName"
	boolAttrName           = "boolAttrName"
	nullAttrName           = "nullAttrName"
	mapAttrName            = "mapAttrName"
	arrayAttrName          = "arrayAttrName"
	notInSpanAttrName0     = "shouldBeInMetric"
	notInSpanAttrName1     = "shouldNotBeInMetric"
	regionResourceAttrName = "region"

	sampleRegion          = "us-east-1"
	sampleLatency         = float64(11)
	sampleLatencyDuration = time.Duration(sampleLatency) * time.Millisecond
)

// metricID represents the minimum attributes that uniquely identifies a metric in our tests.
type metricID struct {
	service    string
	operation  string
	kind       string
	statusCode string
}

type metricDataPoint interface {
	Attributes() pdata.AttributeMap
}

type serviceSpans struct {
	serviceName string
	spans       []span
}

type span struct {
	operation  string
	kind       pdata.SpanKind
	statusCode pdata.StatusCode
}

func TestProcessorStart(t *testing.T) {
	// Create otlp exporters.
	otlpConfig, mexp, texp := newOTLPExporters(t)

	for _, tc := range []struct {
		name            string
		exporter        component.Exporter
		metricsExporter string
		wantErrorMsg    string
	}{
		{"export to active otlp metrics exporter", mexp, "otlp", ""},
		{"unable to find configured exporter in active exporter list", mexp, "prometheus", "failed to find metrics exporter: 'prometheus'; please configure metrics_exporter from one of: [otlp]"},
		{"export to active otlp traces exporter should error", texp, "otlp", "the exporter \"otlp\" isn't a metrics exporter"},
	} {
		t.Run(tc.name, func(t *testing.T) {
			// Prepare
			exporters := map[config.DataType]map[config.ComponentID]component.Exporter{
				config.MetricsDataType: {
					otlpConfig.ID(): tc.exporter,
				},
			}
			mhost := &mocks.Host{}
			mhost.On("GetExporters").Return(exporters)

			// Create spanmetrics processor
			factory := NewFactory()
			cfg := factory.CreateDefaultConfig().(*Config)
			cfg.MetricsExporter = tc.metricsExporter

			procCreationParams := componenttest.NewNopProcessorCreateSettings()
			traceProcessor, err := factory.CreateTracesProcessor(context.Background(), procCreationParams, cfg, consumertest.NewNop())
			require.NoError(t, err)

			// Test
			smp := traceProcessor.(*processorImp)
			err = smp.Start(context.Background(), mhost)

			// Verify
			if tc.wantErrorMsg != "" {
				assert.EqualError(t, err, tc.wantErrorMsg)
			} else {
				assert.NoError(t, err)
			}
		})
	}
}

func TestProcessorShutdown(t *testing.T) {
	// Prepare
	factory := NewFactory()
	cfg := factory.CreateDefaultConfig().(*Config)

	// Test
	next := new(consumertest.TracesSink)
	p, err := newProcessor(zap.NewNop(), cfg, next)
	assert.NoError(t, err)
	err = p.Shutdown(context.Background())

	// Verify
	assert.NoError(t, err)
}

func TestConfigureLatencyBounds(t *testing.T) {
	// Prepare
	factory := NewFactory()
	cfg := factory.CreateDefaultConfig().(*Config)
	cfg.LatencyHistogramBuckets = []time.Duration{
		3 * time.Nanosecond,
		3 * time.Microsecond,
		3 * time.Millisecond,
		3 * time.Second,
	}

	// Test
	next := new(consumertest.TracesSink)
	p, err := newProcessor(zap.NewNop(), cfg, next)

	// Verify
	assert.NoError(t, err)
	assert.NotNil(t, p)
	assert.Equal(t, []float64{0.000003, 0.003, 3, 3000, maxDurationMs}, p.latencyBounds)
}

func TestProcessorCapabilities(t *testing.T) {
	// Prepare
	factory := NewFactory()
	cfg := factory.CreateDefaultConfig().(*Config)

	// Test
	next := new(consumertest.TracesSink)
	p, err := newProcessor(zap.NewNop(), cfg, next)
	assert.NoError(t, err)
	caps := p.Capabilities()

	// Verify
	assert.NotNil(t, p)
	assert.Equal(t, false, caps.MutatesData)
}

func TestProcessorConsumeTracesErrors(t *testing.T) {
	for _, tc := range []struct {
		name              string
		consumeMetricsErr error
		consumeTracesErr  error
		wantErrMsg        string
	}{
		{
			name:              "metricsExporter error",
			consumeMetricsErr: fmt.Errorf("metricsExporter error"),
			wantErrMsg:        "metricsExporter error",
		},
		{
			name:             "nextConsumer error",
			consumeTracesErr: fmt.Errorf("nextConsumer error"),
			wantErrMsg:       "nextConsumer error",
		},
	} {
		t.Run(tc.name, func(t *testing.T) {
			// Prepare
			mexp := &mocks.MetricsExporter{}
			mexp.On("ConsumeMetrics", mock.Anything, mock.Anything).Return(tc.consumeMetricsErr)

			tcon := &mocks.TracesConsumer{}
			tcon.On("ConsumeTraces", mock.Anything, mock.Anything).Return(tc.consumeTracesErr)

			p := newProcessorImp(mexp, tcon, nil)

			traces := buildSampleTrace()

			// Test
			ctx := metadata.NewIncomingContext(context.Background(), nil)
			err := p.ConsumeTraces(ctx, traces)

			// Verify
			assert.EqualError(t, err, tc.wantErrMsg)
		})
	}
}

func TestProcessorConsumeTraces(t *testing.T) {
	// Prepare
	mexp := &mocks.MetricsExporter{}
	tcon := &mocks.TracesConsumer{}

	mexp.On("ConsumeMetrics", mock.Anything, mock.MatchedBy(func(input pdata.Metrics) bool {
		return verifyConsumeMetricsInput(input, t)
	})).Return(nil)
	tcon.On("ConsumeTraces", mock.Anything, mock.Anything).Return(nil)

	defaultNullValue := "defaultNullValue"
	p := newProcessorImp(mexp, tcon, &defaultNullValue)

	traces := buildSampleTrace()

	// Test
	ctx := metadata.NewIncomingContext(context.Background(), nil)
	err := p.ConsumeTraces(ctx, traces)

	// Verify
	assert.NoError(t, err)
}

func TestMetricKeyCache(t *testing.T) {
	// Prepare
	mexp := &mocks.MetricsExporter{}
	tcon := &mocks.TracesConsumer{}

	mexp.On("ConsumeMetrics", mock.Anything, mock.Anything).Return(nil)
	tcon.On("ConsumeTraces", mock.Anything, mock.Anything).Return(nil)

	defaultNullValue := "defaultNullValue"
	p := newProcessorImp(mexp, tcon, &defaultNullValue)

	traces := buildSampleTrace()

	// Test
	ctx := metadata.NewIncomingContext(context.Background(), nil)
	err := p.ConsumeTraces(ctx, traces)

	// Validate
	require.NoError(t, err)

	origKeyCache := make(map[metricKey]pdata.AttributeMap)
	for k, v := range p.metricKeyToDimensions {
		origKeyCache[k] = v
	}
	err = p.ConsumeTraces(ctx, traces)
	require.NoError(t, err)
	assert.Equal(t, origKeyCache, p.metricKeyToDimensions)
}

func BenchmarkProcessorConsumeTraces(b *testing.B) {
	// Prepare
	mexp := &mocks.MetricsExporter{}
	tcon := &mocks.TracesConsumer{}

	mexp.On("ConsumeMetrics", mock.Anything, mock.Anything).Return(nil)
	tcon.On("ConsumeTraces", mock.Anything, mock.Anything).Return(nil)

	defaultNullValue := "defaultNullValue"
	p := newProcessorImp(mexp, tcon, &defaultNullValue)

	traces := buildSampleTrace()

	// Test
	ctx := metadata.NewIncomingContext(context.Background(), nil)
	for n := 0; n < b.N; n++ {
		p.ConsumeTraces(ctx, traces)
	}
}

func newProcessorImp(mexp *mocks.MetricsExporter, tcon *mocks.TracesConsumer, defaultNullValue *string) *processorImp {
	defaultNotInSpanAttrVal := "defaultNotInSpanAttrVal"
	return &processorImp{
		logger:          zap.NewNop(),
		metricsExporter: mexp,
		nextConsumer:    tcon,

		startTime:           time.Now(),
		callSum:             make(map[metricKey]int64),
		latencySum:          make(map[metricKey]float64),
		latencyCount:        make(map[metricKey]uint64),
		latencyBucketCounts: make(map[metricKey][]uint64),
		latencyBounds:       defaultLatencyHistogramBucketsMs,
		dimensions: []Dimension{
			// Set nil defaults to force a lookup for the attribute in the span.
			{stringAttrName, nil},
			{intAttrName, nil},
			{doubleAttrName, nil},
			{boolAttrName, nil},
			{mapAttrName, nil},
			{arrayAttrName, nil},
			{nullAttrName, defaultNullValue},
			// Add a default value for an attribute that doesn't exist in a span
			{notInSpanAttrName0, &defaultNotInSpanAttrVal},
			// Leave the default value unset to test that this dimension should not be added to the metric.
			{notInSpanAttrName1, nil},
			// Add a resource attribute to test "process" attributes like IP, host, region, cluster, etc.
			{regionResourceAttrName, nil},
		},
		metricKeyToDimensions: make(map[metricKey]pdata.AttributeMap),
	}
}

// verifyConsumeMetricsInput verifies the input of the ConsumeMetrics call from this processor.
// This is the best point to verify the computed metrics from spans are as expected.
func verifyConsumeMetricsInput(input pdata.Metrics, t *testing.T) bool {
	require.Equal(t, 6, input.MetricCount(),
		"Should be 3 for each of call count and latency. Each group of 3 metrics is made of: "+
			"service-a (server kind) -> service-a (client kind) -> service-b (service kind)",
	)

	rm := input.ResourceMetrics()
	require.Equal(t, 1, rm.Len())

	ilm := rm.At(0).InstrumentationLibraryMetrics()
	require.Equal(t, 1, ilm.Len())
	assert.Equal(t, "spanmetricsprocessor", ilm.At(0).InstrumentationLibrary().Name())

	m := ilm.At(0).Metrics()
	require.Equal(t, 6, m.Len())

	seenMetricIDs := make(map[metricID]bool)
	mi := 0
	// The first 3 metrics are for call counts.
	for ; mi < 3; mi++ {
		assert.Equal(t, "calls_total", m.At(mi).Name())

		data := m.At(mi).Sum()
		assert.Equal(t, pdata.AggregationTemporalityCumulative, data.AggregationTemporality())
		assert.True(t, data.IsMonotonic())

		dps := data.DataPoints()
		require.Equal(t, 1, dps.Len())

		dp := dps.At(0)
		assert.Equal(t, int64(1), dp.IntVal(), "There should only be one metric per Service/operation/kind combination")
		assert.NotZero(t, dp.StartTimestamp(), "StartTimestamp should be set")
		assert.NotZero(t, dp.Timestamp(), "Timestamp should be set")

		verifyMetricLabels(dp, t, seenMetricIDs)
	}

	seenMetricIDs = make(map[metricID]bool)
	// The remaining metrics are for latency.
	for ; mi < m.Len(); mi++ {
		assert.Equal(t, "latency", m.At(mi).Name())

		data := m.At(mi).Histogram()
		assert.Equal(t, pdata.AggregationTemporalityCumulative, data.AggregationTemporality())

		dps := data.DataPoints()
		require.Equal(t, 1, dps.Len())

		dp := dps.At(0)
		assert.Equal(t, sampleLatency, dp.Sum(), "Should be a single 11ms latency measurement")
		assert.NotZero(t, dp.Timestamp(), "Timestamp should be set")

		// Verify bucket counts. Firstly, find the bucket index where the 11ms latency should belong in.
		var foundLatencyIndex int
		for foundLatencyIndex = 0; foundLatencyIndex < len(dp.ExplicitBounds()); foundLatencyIndex++ {
			if dp.ExplicitBounds()[foundLatencyIndex] > sampleLatency {
				break
			}
		}

		// Then verify that all histogram buckets are empty except for the bucket with the 11ms latency.
		var wantBucketCount uint64
		for bi := 0; bi < len(dp.BucketCounts()); bi++ {
			wantBucketCount = 0
			if bi == foundLatencyIndex {
				wantBucketCount = 1
			}
			assert.Equal(t, wantBucketCount, dp.BucketCounts()[bi])
		}
		verifyMetricLabels(dp, t, seenMetricIDs)
	}
	return true
}

func verifyMetricLabels(dp metricDataPoint, t *testing.T, seenMetricIDs map[metricID]bool) {
	mID := metricID{}
	wantDimensions := map[string]pdata.AttributeValue{
<<<<<<< HEAD
		stringAttrName:         pdata.NewAttributeValueString("stringAttrValue"),
		intAttrName:            pdata.NewAttributeValueInt(99),
		doubleAttrName:         pdata.NewAttributeValueDouble(99.99),
		boolAttrName:           pdata.NewAttributeValueBool(true),
		nullAttrName:           pdata.NewAttributeValueNull(),
		arrayAttrName:          pdata.NewAttributeValueArray(),
		mapAttrName:            pdata.NewAttributeValueMap(),
		notInSpanAttrName0:     pdata.NewAttributeValueString("defaultNotInSpanAttrVal"),
		regionResourceAttrName: pdata.NewAttributeValueString(sampleRegion),
=======
		stringAttrName:     pdata.NewAttributeValueString("stringAttrValue"),
		intAttrName:        pdata.NewAttributeValueInt(99),
		doubleAttrName:     pdata.NewAttributeValueDouble(99.99),
		boolAttrName:       pdata.NewAttributeValueBool(true),
		nullAttrName:       pdata.NewAttributeValueEmpty(),
		arrayAttrName:      pdata.NewAttributeValueArray(),
		mapAttrName:        pdata.NewAttributeValueMap(),
		notInSpanAttrName0: pdata.NewAttributeValueString("defaultNotInSpanAttrVal"),
>>>>>>> f77bacd1
	}
	dp.Attributes().Range(func(k string, v pdata.AttributeValue) bool {
		switch k {
		case serviceNameKey:
			mID.service = v.StringVal()
		case operationKey:
			mID.operation = v.StringVal()
		case spanKindKey:
			mID.kind = v.StringVal()
		case statusCodeKey:
			mID.statusCode = v.StringVal()
		case notInSpanAttrName1:
			assert.Fail(t, notInSpanAttrName1+" should not be in this metric")
		default:
			assert.Equal(t, wantDimensions[k], v)
			delete(wantDimensions, k)
		}
		return true
	})
	assert.Empty(t, wantDimensions, "Did not see all expected dimensions in metric. Missing: ", wantDimensions)

	// Service/operation/kind should be a unique metric.
	assert.False(t, seenMetricIDs[mID])
	seenMetricIDs[mID] = true
}

// buildSampleTrace builds the following trace:
//   service-a/ping (server) ->
//     service-a/ping (client) ->
//       service-b/ping (server)
func buildSampleTrace() pdata.Traces {
	traces := pdata.NewTraces()

	initServiceSpans(
		serviceSpans{
			serviceName: "service-a",
			spans: []span{
				{
					operation:  "/ping",
					kind:       pdata.SpanKindServer,
					statusCode: pdata.StatusCodeOk,
				},
				{
					operation:  "/ping",
					kind:       pdata.SpanKindClient,
					statusCode: pdata.StatusCodeOk,
				},
			},
		}, traces.ResourceSpans().AppendEmpty())
	initServiceSpans(
		serviceSpans{
			serviceName: "service-b",
			spans: []span{
				{
					operation:  "/ping",
					kind:       pdata.SpanKindServer,
					statusCode: pdata.StatusCodeError,
				},
			},
		}, traces.ResourceSpans().AppendEmpty())
	initServiceSpans(serviceSpans{}, traces.ResourceSpans().AppendEmpty())
	return traces
}

func initServiceSpans(serviceSpans serviceSpans, spans pdata.ResourceSpans) {
	if serviceSpans.serviceName != "" {
		spans.Resource().Attributes().
			InsertString(conventions.AttributeServiceName, serviceSpans.serviceName)
	}

	spans.Resource().Attributes().InsertString(regionResourceAttrName, sampleRegion)

	ils := spans.InstrumentationLibrarySpans().AppendEmpty()
	for _, span := range serviceSpans.spans {
		initSpan(span, ils.Spans().AppendEmpty())
	}
}

func initSpan(span span, s pdata.Span) {
	s.SetName(span.operation)
	s.SetKind(span.kind)
	s.Status().SetCode(span.statusCode)
	now := time.Now()
	s.SetStartTimestamp(pdata.NewTimestampFromTime(now))
	s.SetEndTimestamp(pdata.NewTimestampFromTime(now.Add(sampleLatencyDuration)))
	s.Attributes().InsertString(stringAttrName, "stringAttrValue")
	s.Attributes().InsertInt(intAttrName, 99)
	s.Attributes().InsertDouble(doubleAttrName, 99.99)
	s.Attributes().InsertBool(boolAttrName, true)
	s.Attributes().InsertNull(nullAttrName)
	s.Attributes().Insert(mapAttrName, pdata.NewAttributeValueMap())
	s.Attributes().Insert(arrayAttrName, pdata.NewAttributeValueArray())
}

func newOTLPExporters(t *testing.T) (*otlpexporter.Config, component.MetricsExporter, component.TracesExporter) {
	otlpExpFactory := otlpexporter.NewFactory()
	otlpConfig := &otlpexporter.Config{
		ExporterSettings: config.NewExporterSettings(config.NewID("otlp")),
		GRPCClientSettings: configgrpc.GRPCClientSettings{
			Endpoint: "example.com:1234",
		},
	}
	expCreationParams := componenttest.NewNopExporterCreateSettings()
	mexp, err := otlpExpFactory.CreateMetricsExporter(context.Background(), expCreationParams, otlpConfig)
	require.NoError(t, err)
	texp, err := otlpExpFactory.CreateTracesExporter(context.Background(), expCreationParams, otlpConfig)
	require.NoError(t, err)
	return otlpConfig, mexp, texp
}

func TestBuildKeySameServiceOperationCharSequence(t *testing.T) {
	span0 := pdata.NewSpan()
	span0.SetName("c")
	k0 := buildKey("ab", span0, nil, pdata.NewAttributeMap())

	span1 := pdata.NewSpan()
	span1.SetName("bc")
	k1 := buildKey("a", span1, nil, pdata.NewAttributeMap())

	assert.NotEqual(t, k0, k1)
	assert.Equal(t, metricKey("ab\u0000c\u0000SPAN_KIND_UNSPECIFIED\u0000STATUS_CODE_UNSET"), k0)
	assert.Equal(t, metricKey("a\u0000bc\u0000SPAN_KIND_UNSPECIFIED\u0000STATUS_CODE_UNSET"), k1)
}

func TestBuildKeyWithDimensions(t *testing.T) {
	defaultFoo := "bar"
	for _, tc := range []struct {
		name            string
		optionalDims    []Dimension
		resourceAttrMap map[string]pdata.AttributeValue
		spanAttrMap     map[string]pdata.AttributeValue
		wantKey         string
	}{
		{
			name:    "nil optionalDims",
			wantKey: "ab\u0000c\u0000SPAN_KIND_UNSPECIFIED\u0000STATUS_CODE_UNSET",
		},
		{
			name: "neither span nor resource contains key, dim provides default",
			optionalDims: []Dimension{
				{Name: "foo", Default: &defaultFoo},
			},
			wantKey: "ab\u0000c\u0000SPAN_KIND_UNSPECIFIED\u0000STATUS_CODE_UNSET\u0000bar",
		},
		{
			name: "neither span nor resource contains key, dim provides no default",
			optionalDims: []Dimension{
				{Name: "foo"},
			},
			wantKey: "ab\u0000c\u0000SPAN_KIND_UNSPECIFIED\u0000STATUS_CODE_UNSET",
		},
		{
			name: "span attribute contains dimension",
			optionalDims: []Dimension{
				{Name: "foo"},
			},
			spanAttrMap: map[string]pdata.AttributeValue{
				"foo": pdata.NewAttributeValueInt(99),
			},
			wantKey: "ab\u0000c\u0000SPAN_KIND_UNSPECIFIED\u0000STATUS_CODE_UNSET\u000099",
		},
		{
			name: "resource attribute contains dimension",
			optionalDims: []Dimension{
				{Name: "foo"},
			},
			resourceAttrMap: map[string]pdata.AttributeValue{
				"foo": pdata.NewAttributeValueInt(99),
			},
			wantKey: "ab\u0000c\u0000SPAN_KIND_UNSPECIFIED\u0000STATUS_CODE_UNSET\u000099",
		},
		{
			name: "both span and resource attribute contains dimension, should prefer span attribute",
			optionalDims: []Dimension{
				{Name: "foo"},
			},
			spanAttrMap: map[string]pdata.AttributeValue{
				"foo": pdata.NewAttributeValueInt(100),
			},
			resourceAttrMap: map[string]pdata.AttributeValue{
				"foo": pdata.NewAttributeValueInt(99),
			},
			wantKey: "ab\u0000c\u0000SPAN_KIND_UNSPECIFIED\u0000STATUS_CODE_UNSET\u0000100",
		},
	} {
		t.Run(tc.name, func(t *testing.T) {
			resAttr := pdata.NewAttributeMap()
			resAttr.InitFromMap(tc.resourceAttrMap)
			span0 := pdata.NewSpan()
			span0.Attributes().InitFromMap(tc.spanAttrMap)
			span0.SetName("c")
			k := buildKey("ab", span0, tc.optionalDims, resAttr)

			assert.Equal(t, metricKey(tc.wantKey), k)
		})
	}
}

func TestProcessorDuplicateDimensions(t *testing.T) {
	// Prepare
	factory := NewFactory()
	cfg := factory.CreateDefaultConfig().(*Config)
	// Duplicate dimension with reserved label after sanitization.
	cfg.Dimensions = []Dimension{
		{Name: "status_code"},
	}

	// Test
	next := new(consumertest.TracesSink)
	p, err := newProcessor(zap.NewNop(), cfg, next)
	assert.Error(t, err)
	assert.Nil(t, p)
}

func TestValidateDimensions(t *testing.T) {
	for _, tc := range []struct {
		name        string
		dimensions  []Dimension
		expectedErr string
	}{
		{
			name:       "no additional dimensions",
			dimensions: []Dimension{},
		},
		{
			name: "no duplicate dimensions",
			dimensions: []Dimension{
				{Name: "http.service_name"},
				{Name: "http.status_code"},
			},
		},
		{
			name: "duplicate dimension with reserved labels",
			dimensions: []Dimension{
				{Name: "service.name"},
			},
			expectedErr: "duplicate dimension name service.name",
		},
		{
			name: "duplicate dimension with reserved labels after sanitization",
			dimensions: []Dimension{
				{Name: "service_name"},
			},
			expectedErr: "duplicate dimension name service_name",
		},
		{
			name: "duplicate additional dimensions",
			dimensions: []Dimension{
				{Name: "service_name"},
				{Name: "service_name"},
			},
			expectedErr: "duplicate dimension name service_name",
		},
		{
			name: "duplicate additional dimensions after sanitization",
			dimensions: []Dimension{
				{Name: "http.status_code"},
				{Name: "http!status_code"},
			},
			expectedErr: "duplicate dimension name http_status_code after sanitization",
		},
		{
			name: "we skip the case if the dimension name is the same after sanitization",
			dimensions: []Dimension{
				{Name: "http_status_code"},
			},
		},
	} {
		t.Run(tc.name, func(t *testing.T) {
			err := validateDimensions(tc.dimensions)
			if tc.expectedErr != "" {
				assert.EqualError(t, err, tc.expectedErr)
			} else {
				assert.NoError(t, err)
			}
		})
	}
}

func TestSanitize(t *testing.T) {
	require.Equal(t, "", sanitize(""), "")
	require.Equal(t, "key_test", sanitize("_test"))
	require.Equal(t, "key_0test", sanitize("0test"))
	require.Equal(t, "test", sanitize("test"))
	require.Equal(t, "test__", sanitize("test_/"))
}<|MERGE_RESOLUTION|>--- conflicted
+++ resolved
@@ -400,26 +400,15 @@
 func verifyMetricLabels(dp metricDataPoint, t *testing.T, seenMetricIDs map[metricID]bool) {
 	mID := metricID{}
 	wantDimensions := map[string]pdata.AttributeValue{
-<<<<<<< HEAD
 		stringAttrName:         pdata.NewAttributeValueString("stringAttrValue"),
 		intAttrName:            pdata.NewAttributeValueInt(99),
 		doubleAttrName:         pdata.NewAttributeValueDouble(99.99),
 		boolAttrName:           pdata.NewAttributeValueBool(true),
-		nullAttrName:           pdata.NewAttributeValueNull(),
+		nullAttrName:           pdata.NewAttributeValueEmpty(),
 		arrayAttrName:          pdata.NewAttributeValueArray(),
 		mapAttrName:            pdata.NewAttributeValueMap(),
 		notInSpanAttrName0:     pdata.NewAttributeValueString("defaultNotInSpanAttrVal"),
 		regionResourceAttrName: pdata.NewAttributeValueString(sampleRegion),
-=======
-		stringAttrName:     pdata.NewAttributeValueString("stringAttrValue"),
-		intAttrName:        pdata.NewAttributeValueInt(99),
-		doubleAttrName:     pdata.NewAttributeValueDouble(99.99),
-		boolAttrName:       pdata.NewAttributeValueBool(true),
-		nullAttrName:       pdata.NewAttributeValueEmpty(),
-		arrayAttrName:      pdata.NewAttributeValueArray(),
-		mapAttrName:        pdata.NewAttributeValueMap(),
-		notInSpanAttrName0: pdata.NewAttributeValueString("defaultNotInSpanAttrVal"),
->>>>>>> f77bacd1
 	}
 	dp.Attributes().Range(func(k string, v pdata.AttributeValue) bool {
 		switch k {
@@ -606,10 +595,9 @@
 		},
 	} {
 		t.Run(tc.name, func(t *testing.T) {
-			resAttr := pdata.NewAttributeMap()
-			resAttr.InitFromMap(tc.resourceAttrMap)
+			resAttr := pdata.NewAttributeMapFromMap(tc.resourceAttrMap)
 			span0 := pdata.NewSpan()
-			span0.Attributes().InitFromMap(tc.spanAttrMap)
+			pdata.NewAttributeMapFromMap(tc.spanAttrMap).CopyTo(span0.Attributes())
 			span0.SetName("c")
 			k := buildKey("ab", span0, tc.optionalDims, resAttr)
 
