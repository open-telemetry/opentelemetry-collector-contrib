--- conflicted
+++ resolved
@@ -242,10 +242,6 @@
 		if err != nil {
 			p.logger.Error(err.Error())
 		} else if err = p.metricsExporter.ConsumeMetrics(ctx, *m); err != nil {
-<<<<<<< HEAD
-			// Export metrics first before forwarding trace to avoid being impacted by downstream trace processor errors/latency.
-=======
->>>>>>> 4eb24cff
 			p.logger.Error(err.Error())
 		}
 
