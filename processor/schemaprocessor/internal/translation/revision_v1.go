--- conflicted
+++ resolved
@@ -30,10 +30,6 @@
 // Since VersionDef uses custom types for various definitions, it isn't possible
 // to cast those values into the primitives so each has to be processed together.
 // Generics would be handy here.
-<<<<<<< HEAD
-// todo(ankit) investigate using generics
-=======
->>>>>>> 9958e0d3
 func NewRevision(ver *Version, def ast11.VersionDef) *RevisionV1 {
 	return &RevisionV1{
 		ver:        ver,
