// Copyright  The OpenTelemetry Authors
//
// Licensed under the Apache License, Version 2.0 (the "License");
// you may not use this file except in compliance with the License.
// You may obtain a copy of the License at
//
//      http://www.apache.org/licenses/LICENSE-2.0
//
// Unless required by applicable law or agreed to in writing, software
// distributed under the License is distributed on an "AS IS" BASIS,
// WITHOUT WARRANTIES OR CONDITIONS OF ANY KIND, either express or implied.
// See the License for the specific language governing permissions and
// limitations under the License.

package traces

import (
	"context"
	"testing"
	"time"

	"github.com/stretchr/testify/assert"
	"go.opentelemetry.io/collector/component"
	"go.opentelemetry.io/collector/pdata/pcommon"
	"go.opentelemetry.io/collector/pdata/ptrace"
)

var (
	TestSpanStartTime      = time.Date(2020, 2, 11, 20, 26, 12, 321, time.UTC)
	TestSpanStartTimestamp = pcommon.NewTimestampFromTime(TestSpanStartTime)

	TestSpanEndTime      = time.Date(2020, 2, 11, 20, 26, 13, 789, time.UTC)
	TestSpanEndTimestamp = pcommon.NewTimestampFromTime(TestSpanEndTime)
)

func TestProcess(t *testing.T) {
	tests := []struct {
		query string
		want  func(td ptrace.Traces)
	}{
		{
			query: `set(attributes["test"], "pass") where name == "operationA"`,
			want: func(td ptrace.Traces) {
				td.ResourceSpans().At(0).ScopeSpans().At(0).Spans().At(0).Attributes().InsertString("test", "pass")
			},
		},
		{
			query: `set(attributes["test"], "pass") where resource.attributes["host.name"] == "localhost"`,
			want: func(td ptrace.Traces) {
				td.ResourceSpans().At(0).ScopeSpans().At(0).Spans().At(0).Attributes().InsertString("test", "pass")
				td.ResourceSpans().At(0).ScopeSpans().At(0).Spans().At(1).Attributes().InsertString("test", "pass")
			},
		},
		{
			query: `keep_keys(attributes, "http.method") where name == "operationA"`,
			want: func(td ptrace.Traces) {
				td.ResourceSpans().At(0).ScopeSpans().At(0).Spans().At(0).Attributes().Clear()
				td.ResourceSpans().At(0).ScopeSpans().At(0).Spans().At(0).Attributes().InsertString("http.method", "get")
			},
		},
		{
			query: `set(status.code, 1) where attributes["http.path"] == "/health"`,
			want: func(td ptrace.Traces) {
				td.ResourceSpans().At(0).ScopeSpans().At(0).Spans().At(0).Status().SetCode(ptrace.StatusCodeOk)
				td.ResourceSpans().At(0).ScopeSpans().At(0).Spans().At(1).Status().SetCode(ptrace.StatusCodeOk)
			},
		},
		{
			query: `set(attributes["test"], "pass") where dropped_attributes_count == 1`,
			want: func(td ptrace.Traces) {
				td.ResourceSpans().At(0).ScopeSpans().At(0).Spans().At(0).Attributes().InsertString("test", "pass")
			},
		},
		{
			query: `set(attributes["test"], "pass") where dropped_events_count == 1`,
			want: func(td ptrace.Traces) {
				td.ResourceSpans().At(0).ScopeSpans().At(0).Spans().At(0).Attributes().InsertString("test", "pass")
			},
		},
		{
			query: `set(attributes["test"], "pass") where dropped_links_count == 1`,
			want: func(td ptrace.Traces) {
				td.ResourceSpans().At(0).ScopeSpans().At(0).Spans().At(0).Attributes().InsertString("test", "pass")
			},
		},
		{
			query: `set(attributes["test"], "pass") where span_id == SpanID(0x0102030405060708)`,
			want: func(td ptrace.Traces) {
				td.ResourceSpans().At(0).ScopeSpans().At(0).Spans().At(0).Attributes().InsertString("test", "pass")
			},
		},
		{
			query: `set(attributes["test"], "pass") where parent_span_id == SpanID(0x0807060504030201)`,
			want: func(td ptrace.Traces) {
				td.ResourceSpans().At(0).ScopeSpans().At(0).Spans().At(0).Attributes().InsertString("test", "pass")
			},
		},
		{
			query: `set(attributes["test"], "pass") where trace_id == TraceID(0x0102030405060708090a0b0c0d0e0f10)`,
			want: func(td ptrace.Traces) {
				td.ResourceSpans().At(0).ScopeSpans().At(0).Spans().At(0).Attributes().InsertString("test", "pass")
			},
		},
		{
			query: `set(attributes["test"], "pass") where trace_state == "new"`,
			want: func(td ptrace.Traces) {
				td.ResourceSpans().At(0).ScopeSpans().At(0).Spans().At(0).Attributes().InsertString("test", "pass")
			},
		},
		{
<<<<<<< HEAD
			query: `set(attributes["test"], "pass") where IsMatch(name, "operation[AC]") == true`,
			want: func(td ptrace.Traces) {
				td.ResourceSpans().At(0).ScopeSpans().At(0).Spans().At(0).Attributes().InsertString("test", "pass")
=======
			query: `replace_pattern(attributes["http.method"], "get", "post")`,
			want: func(td ptrace.Traces) {
				td.ResourceSpans().At(0).ScopeSpans().At(0).Spans().At(0).Attributes().UpdateString("http.method", "post")
				td.ResourceSpans().At(0).ScopeSpans().At(0).Spans().At(1).Attributes().UpdateString("http.method", "post")
			},
		},
		{
			query: `replace_all_patterns(attributes, "get", "post")`,
			want: func(td ptrace.Traces) {
				td.ResourceSpans().At(0).ScopeSpans().At(0).Spans().At(0).Attributes().UpdateString("http.method", "post")
				td.ResourceSpans().At(0).ScopeSpans().At(0).Spans().At(1).Attributes().UpdateString("http.method", "post")
>>>>>>> 6d605588
			},
		},
		{
			query: `set(attributes["test"], "pass") where attributes["doesnt exist"] == nil`,
			want: func(td ptrace.Traces) {
				td.ResourceSpans().At(0).ScopeSpans().At(0).Spans().At(0).Attributes().InsertString("test", "pass")
				td.ResourceSpans().At(0).ScopeSpans().At(0).Spans().At(1).Attributes().InsertString("test", "pass")
			},
		},
	}

	for _, tt := range tests {
		t.Run(tt.query, func(t *testing.T) {
			td := constructTraces()
			processor, err := NewProcessor([]string{tt.query}, DefaultFunctions(), component.ProcessorCreateSettings{})
			assert.NoError(t, err)

			_, err = processor.ProcessTraces(context.Background(), td)
			assert.NoError(t, err)

			exTd := constructTraces()
			tt.want(exTd)

			assert.Equal(t, exTd, td)
		})
	}
}

func BenchmarkTwoSpans(b *testing.B) {
	tests := []struct {
		name    string
		queries []string
	}{
		{
			name:    "no processing",
			queries: []string{},
		},
		{
			name:    "set attribute",
			queries: []string{`set(attributes["test"], "pass") where name == "operationA"`},
		},
		{
			name:    "keep_keys attribute",
			queries: []string{`keep_keys(attributes, "http.method") where name == "operationA"`},
		},
		{
			name:    "no match",
			queries: []string{`keep_keys(attributes, "http.method") where name == "unknownOperation"`},
		},
		{
			name:    "inner field",
			queries: []string{`set(status.code, 1) where attributes["http.path"] == "/health"`},
		},
		{
			name: "inner field both spans",
			queries: []string{
				`set(status.code, 1) where name == "operationA"`,
				`set(status.code, 2) where name == "operationB"`,
			},
		},
	}

	for _, tt := range tests {
		b.Run(tt.name, func(b *testing.B) {
			processor, err := NewProcessor(tt.queries, DefaultFunctions(), component.ProcessorCreateSettings{})
			assert.NoError(b, err)
			b.ResetTimer()
			for n := 0; n < b.N; n++ {
				td := constructTraces()
				_, err = processor.ProcessTraces(context.Background(), td)
				assert.NoError(b, err)
			}
		})
	}
}

func BenchmarkHundredSpans(b *testing.B) {
	tests := []struct {
		name    string
		queries []string
	}{
		{
			name:    "no processing",
			queries: []string{},
		},
		{
			name: "set status code",
			queries: []string{
				`set(status.code, 1) where name == "operationA"`,
				`set(status.code, 2) where name == "operationB"`,
			},
		},
		{
			name: "hundred queries",
			queries: func() []string {
				queries := make([]string, 0)
				queries = append(queries, `set(status.code, 1) where name == "operationA"`)
				for i := 0; i < 99; i++ {
					queries = append(queries, `keep_keys(attributes, "http.method") where name == "unknownOperation"`)
				}
				return queries
			}(),
		},
	}
	for _, tt := range tests {
		b.Run(tt.name, func(b *testing.B) {
			processor, err := NewProcessor(tt.queries, DefaultFunctions(), component.ProcessorCreateSettings{})
			assert.NoError(b, err)
			b.ResetTimer()
			for n := 0; n < b.N; n++ {
				td := constructTracesNum(100)
				_, err = processor.ProcessTraces(context.Background(), td)
				assert.NoError(b, err)
			}
		})
	}
}

func constructTraces() ptrace.Traces {
	td := ptrace.NewTraces()
	rs0 := td.ResourceSpans().AppendEmpty()
	rs0.Resource().Attributes().InsertString("host.name", "localhost")
	rs0ils0 := rs0.ScopeSpans().AppendEmpty()
	fillSpanOne(rs0ils0.Spans().AppendEmpty())
	fillSpanTwo(rs0ils0.Spans().AppendEmpty())
	return td
}

func constructTracesNum(num int) ptrace.Traces {
	td := ptrace.NewTraces()
	rs0 := td.ResourceSpans().AppendEmpty()
	rs0ils0 := rs0.ScopeSpans().AppendEmpty()
	for i := 0; i < num; i++ {
		fillSpanOne(rs0ils0.Spans().AppendEmpty())
	}
	return td
}

func fillSpanOne(span ptrace.Span) {
	span.SetName("operationA")
	span.SetSpanID(pcommon.NewSpanID(spanID))
	span.SetParentSpanID(pcommon.NewSpanID(spanID2))
	span.SetTraceID(pcommon.NewTraceID(traceID))
	span.SetStartTimestamp(TestSpanStartTimestamp)
	span.SetEndTimestamp(TestSpanEndTimestamp)
	span.SetDroppedAttributesCount(1)
	span.SetDroppedLinksCount(1)
	span.SetDroppedEventsCount(1)
	span.SetTraceState("new")
	span.Attributes().InsertString("http.method", "get")
	span.Attributes().InsertString("http.path", "/health")
	span.Attributes().InsertString("http.url", "http://localhost/health")
	status := span.Status()
	status.SetCode(ptrace.StatusCodeError)
	status.SetMessage("status-cancelled")
}

func fillSpanTwo(span ptrace.Span) {
	span.SetName("operationB")
	span.SetStartTimestamp(TestSpanStartTimestamp)
	span.SetEndTimestamp(TestSpanEndTimestamp)
	span.Attributes().InsertString("http.method", "get")
	span.Attributes().InsertString("http.path", "/health")
	span.Attributes().InsertString("http.url", "http://localhost/health")
	link0 := span.Links().AppendEmpty()
	link0.SetDroppedAttributesCount(4)
	link1 := span.Links().AppendEmpty()
	link1.SetDroppedAttributesCount(4)
	span.SetDroppedLinksCount(3)
	status := span.Status()
	status.SetCode(ptrace.StatusCodeError)
	status.SetMessage("status-cancelled")
}<|MERGE_RESOLUTION|>--- conflicted
+++ resolved
@@ -108,11 +108,6 @@
 			},
 		},
 		{
-<<<<<<< HEAD
-			query: `set(attributes["test"], "pass") where IsMatch(name, "operation[AC]") == true`,
-			want: func(td ptrace.Traces) {
-				td.ResourceSpans().At(0).ScopeSpans().At(0).Spans().At(0).Attributes().InsertString("test", "pass")
-=======
 			query: `replace_pattern(attributes["http.method"], "get", "post")`,
 			want: func(td ptrace.Traces) {
 				td.ResourceSpans().At(0).ScopeSpans().At(0).Spans().At(0).Attributes().UpdateString("http.method", "post")
@@ -124,7 +119,12 @@
 			want: func(td ptrace.Traces) {
 				td.ResourceSpans().At(0).ScopeSpans().At(0).Spans().At(0).Attributes().UpdateString("http.method", "post")
 				td.ResourceSpans().At(0).ScopeSpans().At(0).Spans().At(1).Attributes().UpdateString("http.method", "post")
->>>>>>> 6d605588
+			},
+		},
+		{
+			query: `set(attributes["test"], "pass") where IsMatch(name, "operation[AC]") == true`,
+			want: func(td ptrace.Traces) {
+				td.ResourceSpans().At(0).ScopeSpans().At(0).Spans().At(0).Attributes().InsertString("test", "pass")
 			},
 		},
 		{
