--- conflicted
+++ resolved
@@ -22,31 +22,19 @@
 	"go.opentelemetry.io/collector/pdata/ptrace"
 
 	"github.com/open-telemetry/opentelemetry-collector-contrib/pkg/ottl"
-<<<<<<< HEAD
+	"github.com/open-telemetry/opentelemetry-collector-contrib/processor/transformprocessor/internal/common"
 	"github.com/open-telemetry/opentelemetry-collector-contrib/pkg/ottl/contexts/ottlspan"
-)
-
-type Processor struct {
-	statements []*ottl.Statement[ottlspan.TransformContext]
-}
-
-func NewProcessor(statements []string, settings component.TelemetrySettings) (*Processor, error) {
-	ottlp := ottlspan.NewParser(Functions(), settings)
-	parsedStatements, err := ottlp.ParseStatements(statements)
-=======
-	"github.com/open-telemetry/opentelemetry-collector-contrib/pkg/ottl/contexts/ottltraces"
-	"github.com/open-telemetry/opentelemetry-collector-contrib/processor/transformprocessor/internal/common"
 )
 
 type Processor struct {
 	contexts []consumer.Traces
 	// Deprecated.  Use contexts instead
-	statements []*ottl.Statement[ottltraces.TransformContext]
+	statements []*ottl.Statement[ottlspan.TransformContext]
 }
 
 func NewProcessor(statements []string, contextStatements []common.ContextStatements, settings component.TelemetrySettings) (*Processor, error) {
 	if len(statements) > 0 {
-		ottlp := ottltraces.NewParser(Functions(), settings)
+		ottlp := ottlspan.NewParser(Functions(), settings)
 		parsedStatements, err := ottlp.ParseStatements(statements)
 		if err != nil {
 			return nil, err
@@ -57,7 +45,6 @@
 	}
 
 	pc, err := common.NewTraceParserCollection(Functions(), settings)
->>>>>>> ee5bc503
 	if err != nil {
 		return nil, err
 	}
@@ -77,19 +64,6 @@
 }
 
 func (p *Processor) ProcessTraces(ctx context.Context, td ptrace.Traces) (ptrace.Traces, error) {
-<<<<<<< HEAD
-	for i := 0; i < td.ResourceSpans().Len(); i++ {
-		rspans := td.ResourceSpans().At(i)
-		for j := 0; j < rspans.ScopeSpans().Len(); j++ {
-			sspan := rspans.ScopeSpans().At(j)
-			spans := sspan.Spans()
-			for k := 0; k < spans.Len(); k++ {
-				tCtx := ottlspan.NewTransformContext(spans.At(k), sspan.Scope(), rspans.Resource())
-				for _, statement := range p.statements {
-					_, _, err := statement.Execute(ctx, tCtx)
-					if err != nil {
-						return td, err
-=======
 	if len(p.statements) > 0 {
 		for i := 0; i < td.ResourceSpans().Len(); i++ {
 			rspans := td.ResourceSpans().At(i)
@@ -97,13 +71,12 @@
 				sspan := rspans.ScopeSpans().At(j)
 				spans := sspan.Spans()
 				for k := 0; k < spans.Len(); k++ {
-					tCtx := ottltraces.NewTransformContext(spans.At(k), sspan.Scope(), rspans.Resource())
+					tCtx := ottlspan.NewTransformContext(spans.At(k), sspan.Scope(), rspans.Resource())
 					for _, statement := range p.statements {
 						_, _, err := statement.Execute(ctx, tCtx)
 						if err != nil {
 							return td, err
 						}
->>>>>>> ee5bc503
 					}
 				}
 			}
