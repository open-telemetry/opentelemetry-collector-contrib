--- conflicted
+++ resolved
@@ -19,10 +19,7 @@
 	input        pmetric.Metric
 	temporality  string
 	monotonicity bool
-<<<<<<< HEAD
 	key          ottl.Optional[string]
-=======
->>>>>>> 8c425b0d
 	suffix       ottl.Optional[string]
 	want         func(pmetric.MetricSlice)
 }
