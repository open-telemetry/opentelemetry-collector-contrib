// Copyright The OpenTelemetry Authors
//
// Licensed under the Apache License, Version 2.0 (the "License");
// you may not use this file except in compliance with the License.
// You may obtain a copy of the License at
//
//      http://www.apache.org/licenses/LICENSE-2.0
//
// Unless required by applicable law or agreed to in writing, software
// distributed under the License is distributed on an "AS IS" BASIS,
// WITHOUT WARRANTIES OR CONDITIONS OF ANY KIND, either express or implied.
// See the License for the specific language governing permissions and
// limitations under the License.

package metrics // import "github.com/open-telemetry/opentelemetry-collector-contrib/processor/transformprocessor/internal/metrics"

import (
	"context"

	"go.opentelemetry.io/collector/component"
	"go.opentelemetry.io/collector/consumer"
	"go.opentelemetry.io/collector/pdata/pcommon"
	"go.opentelemetry.io/collector/pdata/pmetric"

	"github.com/open-telemetry/opentelemetry-collector-contrib/pkg/ottl"
	"github.com/open-telemetry/opentelemetry-collector-contrib/pkg/ottl/contexts/ottldatapoint"
	"github.com/open-telemetry/opentelemetry-collector-contrib/processor/transformprocessor/internal/common"
)

type Processor struct {
	contexts []consumer.Metrics
	// Deprecated.  Use contexts instead
	statements []*ottl.Statement[ottldatapoint.TransformContext]
}

func NewProcessor(statements []string, contextStatements []common.ContextStatements, settings component.TelemetrySettings) (*Processor, error) {
	if len(statements) > 0 {
<<<<<<< HEAD
		ottlp := ottldatapoints.NewParser(DataPointFunctions(), settings)
=======
		ottlp := ottldatapoint.NewParser(Functions(), settings)
>>>>>>> cdaed749
		parsedStatements, err := ottlp.ParseStatements(statements)
		if err != nil {
			return nil, err
		}
		return &Processor{
			statements: parsedStatements,
		}, nil
	}

	pc, err := common.NewMetricParserCollection(settings, common.WithMetricParser(MetricFunctions()), common.WithDataPointParser(DataPointFunctions()))
	if err != nil {
		return nil, err
	}

	contexts := make([]consumer.Metrics, len(contextStatements))
	for i, cs := range contextStatements {
		context, err := pc.ParseContextStatements(cs)
		if err != nil {
			return nil, err
		}
		contexts[i] = context
	}

	return &Processor{
		contexts: contexts,
	}, nil
}

func (p *Processor) ProcessMetrics(ctx context.Context, md pmetric.Metrics) (pmetric.Metrics, error) {
	if len(p.statements) > 0 {
		for i := 0; i < md.ResourceMetrics().Len(); i++ {
			rmetrics := md.ResourceMetrics().At(i)
			for j := 0; j < rmetrics.ScopeMetrics().Len(); j++ {
				smetrics := rmetrics.ScopeMetrics().At(j)
				metrics := smetrics.Metrics()
				for k := 0; k < metrics.Len(); k++ {
					metric := metrics.At(k)
					var err error
					switch metric.Type() {
					case pmetric.MetricTypeSum:
						err = p.handleNumberDataPoints(ctx, metric.Sum().DataPoints(), metrics.At(k), metrics, smetrics.Scope(), rmetrics.Resource())
					case pmetric.MetricTypeGauge:
						err = p.handleNumberDataPoints(ctx, metric.Gauge().DataPoints(), metrics.At(k), metrics, smetrics.Scope(), rmetrics.Resource())
					case pmetric.MetricTypeHistogram:
						err = p.handleHistogramDataPoints(ctx, metric.Histogram().DataPoints(), metrics.At(k), metrics, smetrics.Scope(), rmetrics.Resource())
					case pmetric.MetricTypeExponentialHistogram:
						err = p.handleExponetialHistogramDataPoints(ctx, metric.ExponentialHistogram().DataPoints(), metrics.At(k), metrics, smetrics.Scope(), rmetrics.Resource())
					case pmetric.MetricTypeSummary:
						err = p.handleSummaryDataPoints(ctx, metric.Summary().DataPoints(), metrics.At(k), metrics, smetrics.Scope(), rmetrics.Resource())
					}
					if err != nil {
						return md, err
					}
				}
			}
		}
	} else {
		for _, c := range p.contexts {
			err := c.ConsumeMetrics(ctx, md)
			if err != nil {
				return md, err
			}
		}
	}
	return md, nil
}

func (p *Processor) handleNumberDataPoints(ctx context.Context, dps pmetric.NumberDataPointSlice, metric pmetric.Metric, metrics pmetric.MetricSlice, is pcommon.InstrumentationScope, resource pcommon.Resource) error {
	for i := 0; i < dps.Len(); i++ {
		tCtx := ottldatapoint.NewTransformContext(dps.At(i), metric, metrics, is, resource)
		err := p.callFunctions(ctx, tCtx)
		if err != nil {
			return err
		}
	}
	return nil
}

func (p *Processor) handleHistogramDataPoints(ctx context.Context, dps pmetric.HistogramDataPointSlice, metric pmetric.Metric, metrics pmetric.MetricSlice, is pcommon.InstrumentationScope, resource pcommon.Resource) error {
	for i := 0; i < dps.Len(); i++ {
		tCtx := ottldatapoint.NewTransformContext(dps.At(i), metric, metrics, is, resource)
		err := p.callFunctions(ctx, tCtx)
		if err != nil {
			return err
		}
	}
	return nil
}

func (p *Processor) handleExponetialHistogramDataPoints(ctx context.Context, dps pmetric.ExponentialHistogramDataPointSlice, metric pmetric.Metric, metrics pmetric.MetricSlice, is pcommon.InstrumentationScope, resource pcommon.Resource) error {
	for i := 0; i < dps.Len(); i++ {
		tCtx := ottldatapoint.NewTransformContext(dps.At(i), metric, metrics, is, resource)
		err := p.callFunctions(ctx, tCtx)
		if err != nil {
			return err
		}
	}
	return nil
}

func (p *Processor) handleSummaryDataPoints(ctx context.Context, dps pmetric.SummaryDataPointSlice, metric pmetric.Metric, metrics pmetric.MetricSlice, is pcommon.InstrumentationScope, resource pcommon.Resource) error {
	for i := 0; i < dps.Len(); i++ {
		tCtx := ottldatapoint.NewTransformContext(dps.At(i), metric, metrics, is, resource)
		err := p.callFunctions(ctx, tCtx)
		if err != nil {
			return err
		}
	}
	return nil
}

func (p *Processor) callFunctions(ctx context.Context, tCtx ottldatapoint.TransformContext) error {
	for _, statement := range p.statements {
		_, _, err := statement.Execute(ctx, tCtx)
		if err != nil {
			return err
		}
	}
	return nil
}<|MERGE_RESOLUTION|>--- conflicted
+++ resolved
@@ -35,11 +35,7 @@
 
 func NewProcessor(statements []string, contextStatements []common.ContextStatements, settings component.TelemetrySettings) (*Processor, error) {
 	if len(statements) > 0 {
-<<<<<<< HEAD
-		ottlp := ottldatapoints.NewParser(DataPointFunctions(), settings)
-=======
-		ottlp := ottldatapoint.NewParser(Functions(), settings)
->>>>>>> cdaed749
+		ottlp := ottldatapoint.NewParser(DataPointFunctions(), settings)
 		parsedStatements, err := ottlp.ParseStatements(statements)
 		if err != nil {
 			return nil, err
