// Copyright The OpenTelemetry Authors
//
// Licensed under the Apache License, Version 2.0 (the "License");
// you may not use this file except in compliance with the License.
// You may obtain a copy of the License at
//
//      http://www.apache.org/licenses/LICENSE-2.0
//
// Unless required by applicable law or agreed to in writing, software
// distributed under the License is distributed on an "AS IS" BASIS,
// WITHOUT WARRANTIES OR CONDITIONS OF ANY KIND, either express or implied.
// See the License for the specific language governing permissions and
// limitations under the License.

package metrics // import "github.com/open-telemetry/opentelemetry-collector-contrib/processor/transformprocessor/internal/metrics"

import (
	"context"

	"go.opentelemetry.io/collector/component"
	"go.opentelemetry.io/collector/pdata/pcommon"
	"go.opentelemetry.io/collector/pdata/pmetric"

	"github.com/open-telemetry/opentelemetry-collector-contrib/pkg/ottl"
	"github.com/open-telemetry/opentelemetry-collector-contrib/pkg/ottl/contexts/ottldatapoints"
	"github.com/open-telemetry/opentelemetry-collector-contrib/processor/transformprocessor/internal/common"
)

type Processor struct {
	contexts   []common.Context
	statements []*ottl.Statement[ottldatapoints.TransformContext]
}

<<<<<<< HEAD
func NewProcessor(statements []string, contextStatements []common.ContextStatements, settings component.TelemetrySettings) (*Processor, error) {
	if len(statements) > 0 {
		ottlp := ottldatapoints.NewParser(Functions(), settings)
		parsedStatements, err := ottlp.ParseStatements(statements)
		if err != nil {
			return nil, err
		}
		return &Processor{
			statements: parsedStatements,
		}, nil
	}
	pc := common.NewMetricsParserCollection(Functions(), settings)
	contexts, err := pc.ParseContextStatements(contextStatements)
=======
func NewProcessor(statements []string, settings component.TelemetrySettings) (*Processor, error) {
	ottlp := ottldatapoints.NewParser(Functions(), settings)
	parsedStatements, err := ottlp.ParseStatements(statements)
>>>>>>> 438ce15a
	if err != nil {
		return nil, err
	}
	return &Processor{
		contexts: contexts,
	}, nil
}

func (p *Processor) ProcessMetrics(_ context.Context, td pmetric.Metrics) (pmetric.Metrics, error) {
<<<<<<< HEAD
	if len(p.statements) > 0 {
		for i := 0; i < td.ResourceMetrics().Len(); i++ {
			rmetrics := td.ResourceMetrics().At(i)
			for j := 0; j < rmetrics.ScopeMetrics().Len(); j++ {
				smetrics := rmetrics.ScopeMetrics().At(j)
				metrics := smetrics.Metrics()
				for k := 0; k < metrics.Len(); k++ {
					metric := metrics.At(k)
					switch metric.Type() {
					case pmetric.MetricTypeSum:
						p.handleNumberDataPoints(metric.Sum().DataPoints(), metrics.At(k), metrics, smetrics.Scope(), rmetrics.Resource())
					case pmetric.MetricTypeGauge:
						p.handleNumberDataPoints(metric.Gauge().DataPoints(), metrics.At(k), metrics, smetrics.Scope(), rmetrics.Resource())
					case pmetric.MetricTypeHistogram:
						p.handleHistogramDataPoints(metric.Histogram().DataPoints(), metrics.At(k), metrics, smetrics.Scope(), rmetrics.Resource())
					case pmetric.MetricTypeExponentialHistogram:
						p.handleExponetialHistogramDataPoints(metric.ExponentialHistogram().DataPoints(), metrics.At(k), metrics, smetrics.Scope(), rmetrics.Resource())
					case pmetric.MetricTypeSummary:
						p.handleSummaryDataPoints(metric.Summary().DataPoints(), metrics.At(k), metrics, smetrics.Scope(), rmetrics.Resource())
					}
=======
	for i := 0; i < td.ResourceMetrics().Len(); i++ {
		rmetrics := td.ResourceMetrics().At(i)
		for j := 0; j < rmetrics.ScopeMetrics().Len(); j++ {
			smetrics := rmetrics.ScopeMetrics().At(j)
			metrics := smetrics.Metrics()
			for k := 0; k < metrics.Len(); k++ {
				metric := metrics.At(k)
				var err error
				switch metric.Type() {
				case pmetric.MetricTypeSum:
					err = p.handleNumberDataPoints(metric.Sum().DataPoints(), metrics.At(k), metrics, smetrics.Scope(), rmetrics.Resource())
				case pmetric.MetricTypeGauge:
					err = p.handleNumberDataPoints(metric.Gauge().DataPoints(), metrics.At(k), metrics, smetrics.Scope(), rmetrics.Resource())
				case pmetric.MetricTypeHistogram:
					err = p.handleHistogramDataPoints(metric.Histogram().DataPoints(), metrics.At(k), metrics, smetrics.Scope(), rmetrics.Resource())
				case pmetric.MetricTypeExponentialHistogram:
					err = p.handleExponetialHistogramDataPoints(metric.ExponentialHistogram().DataPoints(), metrics.At(k), metrics, smetrics.Scope(), rmetrics.Resource())
				case pmetric.MetricTypeSummary:
					err = p.handleSummaryDataPoints(metric.Summary().DataPoints(), metrics.At(k), metrics, smetrics.Scope(), rmetrics.Resource())
				}
				if err != nil {
					return td, err
>>>>>>> 438ce15a
				}
			}
		}
	} else {
		for _, contexts := range p.contexts {
			contexts.(common.MetricsContext).ProcessMetrics(td)
		}
	}
	return td, nil
}

func (p *Processor) handleNumberDataPoints(dps pmetric.NumberDataPointSlice, metric pmetric.Metric, metrics pmetric.MetricSlice, is pcommon.InstrumentationScope, resource pcommon.Resource) error {
	for i := 0; i < dps.Len(); i++ {
		ctx := ottldatapoints.NewTransformContext(dps.At(i), metric, metrics, is, resource)
		err := p.callFunctions(ctx)
		if err != nil {
			return err
		}
	}
	return nil
}

func (p *Processor) handleHistogramDataPoints(dps pmetric.HistogramDataPointSlice, metric pmetric.Metric, metrics pmetric.MetricSlice, is pcommon.InstrumentationScope, resource pcommon.Resource) error {
	for i := 0; i < dps.Len(); i++ {
		ctx := ottldatapoints.NewTransformContext(dps.At(i), metric, metrics, is, resource)
		err := p.callFunctions(ctx)
		if err != nil {
			return err
		}
	}
	return nil
}

func (p *Processor) handleExponetialHistogramDataPoints(dps pmetric.ExponentialHistogramDataPointSlice, metric pmetric.Metric, metrics pmetric.MetricSlice, is pcommon.InstrumentationScope, resource pcommon.Resource) error {
	for i := 0; i < dps.Len(); i++ {
		ctx := ottldatapoints.NewTransformContext(dps.At(i), metric, metrics, is, resource)
		err := p.callFunctions(ctx)
		if err != nil {
			return err
		}
	}
	return nil
}

func (p *Processor) handleSummaryDataPoints(dps pmetric.SummaryDataPointSlice, metric pmetric.Metric, metrics pmetric.MetricSlice, is pcommon.InstrumentationScope, resource pcommon.Resource) error {
	for i := 0; i < dps.Len(); i++ {
		ctx := ottldatapoints.NewTransformContext(dps.At(i), metric, metrics, is, resource)
		err := p.callFunctions(ctx)
		if err != nil {
			return err
		}
	}
	return nil
}

func (p *Processor) callFunctions(ctx ottldatapoints.TransformContext) error {
	for _, statement := range p.statements {
		_, _, err := statement.Execute(ctx)
		if err != nil {
			return err
		}
	}
	return nil
}<|MERGE_RESOLUTION|>--- conflicted
+++ resolved
@@ -27,11 +27,11 @@
 )
 
 type Processor struct {
-	contexts   []common.Context
+	contexts []common.Context
+	// Deprecated.  Use contexts instead
 	statements []*ottl.Statement[ottldatapoints.TransformContext]
 }
 
-<<<<<<< HEAD
 func NewProcessor(statements []string, contextStatements []common.ContextStatements, settings component.TelemetrySettings) (*Processor, error) {
 	if len(statements) > 0 {
 		ottlp := ottldatapoints.NewParser(Functions(), settings)
@@ -43,13 +43,8 @@
 			statements: parsedStatements,
 		}, nil
 	}
-	pc := common.NewMetricsParserCollection(Functions(), settings)
+	pc := common.NewParserCollection(settings, common.WithMetricParser(Functions()), common.WithDataPointParser(Functions()))
 	contexts, err := pc.ParseContextStatements(contextStatements)
-=======
-func NewProcessor(statements []string, settings component.TelemetrySettings) (*Processor, error) {
-	ottlp := ottldatapoints.NewParser(Functions(), settings)
-	parsedStatements, err := ottlp.ParseStatements(statements)
->>>>>>> 438ce15a
 	if err != nil {
 		return nil, err
 	}
@@ -59,7 +54,6 @@
 }
 
 func (p *Processor) ProcessMetrics(_ context.Context, td pmetric.Metrics) (pmetric.Metrics, error) {
-<<<<<<< HEAD
 	if len(p.statements) > 0 {
 		for i := 0; i < td.ResourceMetrics().Len(); i++ {
 			rmetrics := td.ResourceMetrics().At(i)
@@ -80,30 +74,6 @@
 					case pmetric.MetricTypeSummary:
 						p.handleSummaryDataPoints(metric.Summary().DataPoints(), metrics.At(k), metrics, smetrics.Scope(), rmetrics.Resource())
 					}
-=======
-	for i := 0; i < td.ResourceMetrics().Len(); i++ {
-		rmetrics := td.ResourceMetrics().At(i)
-		for j := 0; j < rmetrics.ScopeMetrics().Len(); j++ {
-			smetrics := rmetrics.ScopeMetrics().At(j)
-			metrics := smetrics.Metrics()
-			for k := 0; k < metrics.Len(); k++ {
-				metric := metrics.At(k)
-				var err error
-				switch metric.Type() {
-				case pmetric.MetricTypeSum:
-					err = p.handleNumberDataPoints(metric.Sum().DataPoints(), metrics.At(k), metrics, smetrics.Scope(), rmetrics.Resource())
-				case pmetric.MetricTypeGauge:
-					err = p.handleNumberDataPoints(metric.Gauge().DataPoints(), metrics.At(k), metrics, smetrics.Scope(), rmetrics.Resource())
-				case pmetric.MetricTypeHistogram:
-					err = p.handleHistogramDataPoints(metric.Histogram().DataPoints(), metrics.At(k), metrics, smetrics.Scope(), rmetrics.Resource())
-				case pmetric.MetricTypeExponentialHistogram:
-					err = p.handleExponetialHistogramDataPoints(metric.ExponentialHistogram().DataPoints(), metrics.At(k), metrics, smetrics.Scope(), rmetrics.Resource())
-				case pmetric.MetricTypeSummary:
-					err = p.handleSummaryDataPoints(metric.Summary().DataPoints(), metrics.At(k), metrics, smetrics.Scope(), rmetrics.Resource())
-				}
-				if err != nil {
-					return td, err
->>>>>>> 438ce15a
 				}
 			}
 		}
@@ -115,56 +85,36 @@
 	return td, nil
 }
 
-func (p *Processor) handleNumberDataPoints(dps pmetric.NumberDataPointSlice, metric pmetric.Metric, metrics pmetric.MetricSlice, is pcommon.InstrumentationScope, resource pcommon.Resource) error {
+func (p *Processor) handleNumberDataPoints(dps pmetric.NumberDataPointSlice, metric pmetric.Metric, metrics pmetric.MetricSlice, is pcommon.InstrumentationScope, resource pcommon.Resource) {
 	for i := 0; i < dps.Len(); i++ {
 		ctx := ottldatapoints.NewTransformContext(dps.At(i), metric, metrics, is, resource)
-		err := p.callFunctions(ctx)
-		if err != nil {
-			return err
-		}
+		p.callFunctions(ctx)
 	}
-	return nil
 }
 
-func (p *Processor) handleHistogramDataPoints(dps pmetric.HistogramDataPointSlice, metric pmetric.Metric, metrics pmetric.MetricSlice, is pcommon.InstrumentationScope, resource pcommon.Resource) error {
+func (p *Processor) handleHistogramDataPoints(dps pmetric.HistogramDataPointSlice, metric pmetric.Metric, metrics pmetric.MetricSlice, is pcommon.InstrumentationScope, resource pcommon.Resource) {
 	for i := 0; i < dps.Len(); i++ {
 		ctx := ottldatapoints.NewTransformContext(dps.At(i), metric, metrics, is, resource)
-		err := p.callFunctions(ctx)
-		if err != nil {
-			return err
-		}
+		p.callFunctions(ctx)
 	}
-	return nil
 }
 
-func (p *Processor) handleExponetialHistogramDataPoints(dps pmetric.ExponentialHistogramDataPointSlice, metric pmetric.Metric, metrics pmetric.MetricSlice, is pcommon.InstrumentationScope, resource pcommon.Resource) error {
+func (p *Processor) handleExponetialHistogramDataPoints(dps pmetric.ExponentialHistogramDataPointSlice, metric pmetric.Metric, metrics pmetric.MetricSlice, is pcommon.InstrumentationScope, resource pcommon.Resource) {
 	for i := 0; i < dps.Len(); i++ {
 		ctx := ottldatapoints.NewTransformContext(dps.At(i), metric, metrics, is, resource)
-		err := p.callFunctions(ctx)
-		if err != nil {
-			return err
-		}
+		p.callFunctions(ctx)
 	}
-	return nil
 }
 
-func (p *Processor) handleSummaryDataPoints(dps pmetric.SummaryDataPointSlice, metric pmetric.Metric, metrics pmetric.MetricSlice, is pcommon.InstrumentationScope, resource pcommon.Resource) error {
+func (p *Processor) handleSummaryDataPoints(dps pmetric.SummaryDataPointSlice, metric pmetric.Metric, metrics pmetric.MetricSlice, is pcommon.InstrumentationScope, resource pcommon.Resource) {
 	for i := 0; i < dps.Len(); i++ {
 		ctx := ottldatapoints.NewTransformContext(dps.At(i), metric, metrics, is, resource)
-		err := p.callFunctions(ctx)
-		if err != nil {
-			return err
-		}
+		p.callFunctions(ctx)
 	}
-	return nil
 }
 
-func (p *Processor) callFunctions(ctx ottldatapoints.TransformContext) error {
+func (p *Processor) callFunctions(ctx ottldatapoints.TransformContext) {
 	for _, statement := range p.statements {
-		_, _, err := statement.Execute(ctx)
-		if err != nil {
-			return err
-		}
+		statement.Execute(ctx)
 	}
-	return nil
 }