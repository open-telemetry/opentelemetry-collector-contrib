--- conflicted
+++ resolved
@@ -25,7 +25,7 @@
 )
 
 // Test for valid functions are in internal/traces/functions_test.go as there are many different data model cases.
-func Test_newFunctionCall_invalid(t *testing.T) {
+func Test_NewFunctionCall_invalid(t *testing.T) {
 	functions := DefaultFunctions()
 	functions["testing_error"] = functionThatHasAnError
 	functions["testing_getsetter"] = functionWithGetSetter
@@ -201,7 +201,10 @@
 	}
 }
 
-func Test_newFunctionCall(t *testing.T) {
+func Test_NewFunctionCall(t *testing.T) {
+	spanID := pcommon.NewSpanID([8]byte{1, 2, 3, 4, 5, 6, 7, 8})
+	traceID := pcommon.NewTraceID([16]byte{1, 2, 3, 4, 5, 6, 7, 8, 9, 10, 11, 12, 13, 14, 15, 16})
+
 	functions := make(map[string]interface{})
 	functions["testing_string_slice"] = functionWithStringSlice
 	functions["testing_float_slice"] = functionWithFloatSlice
@@ -213,6 +216,8 @@
 	functions["testing_float"] = functionWithFloat
 	functions["testing_int"] = functionWithInt
 	functions["testing_bool"] = functionWithBool
+	functions["testing_span_id"] = functionThatTakesASpanID
+	functions["testing_trace_id"] = functionThatTakesATraceID
 	functions["testing_multiple_args"] = functionWithMultipleArgs
 
 	tests := []struct {
@@ -366,141 +371,6 @@
 			},
 		},
 		{
-			name: "multiple args",
-			inv: Invocation{
-				Function: "testing_multiple_args",
-				Arguments: []Value{
-					{
-						Path: &Path{
-							Fields: []Field{
-								{
-									Name: "name",
-								},
-							},
-						},
-					},
-					{
-						String: testhelper.Strp("test"),
-					},
-					{
-						Float: testhelper.Floatp(1.1),
-					},
-					{
-						Int: testhelper.Intp(1),
-					},
-					{
-						String: testhelper.Strp("test"),
-					},
-					{
-						String: testhelper.Strp("test"),
-					},
-				},
-			},
-		},
-	}
-	for _, tt := range tests {
-		t.Run(tt.name, func(t *testing.T) {
-<<<<<<< HEAD
-
-			functions := DefaultFunctions()
-			functions["testing_error"] = functionThatHasAnError
-			functions["testing_span_id"] = functionThatTakesASpanID
-			functions["testing_trace_id"] = functionThatTakesATraceID
-
-=======
->>>>>>> add6d54d
-			_, err := NewFunctionCall(tt.inv, functions, testParsePath)
-			assert.NoError(t, err)
-		})
-	}
-}
-
-func functionWithStringSlice(_ []string) (ExprFunc, error) {
-	return func(ctx TransformContext) interface{} {
-		return "anything"
-	}, nil
-}
-
-func functionWithFloatSlice(_ []float64) (ExprFunc, error) {
-	return func(ctx TransformContext) interface{} {
-		return "anything"
-	}, nil
-}
-
-func functionWithIntSlice(_ []int64) (ExprFunc, error) {
-	return func(ctx TransformContext) interface{} {
-		return "anything"
-	}, nil
-}
-
-func functionWithSetter(_ Setter) (ExprFunc, error) {
-	return func(ctx TransformContext) interface{} {
-		return "anything"
-	}, nil
-}
-
-func functionWithGetSetter(_ GetSetter) (ExprFunc, error) {
-	return func(ctx TransformContext) interface{} {
-		return "anything"
-	}, nil
-}
-
-func functionWithGetter(_ Getter) (ExprFunc, error) {
-	return func(ctx TransformContext) interface{} {
-		return "anything"
-	}, nil
-}
-
-func functionWithString(_ string) (ExprFunc, error) {
-	return func(ctx TransformContext) interface{} {
-		return "anything"
-	}, nil
-}
-
-func functionWithFloat(_ float64) (ExprFunc, error) {
-	return func(ctx TransformContext) interface{} {
-		return "anything"
-	}, nil
-}
-
-func functionWithInt(_ int64) (ExprFunc, error) {
-	return func(ctx TransformContext) interface{} {
-		return "anything"
-	}, nil
-}
-
-func functionWithBool(_ bool) (ExprFunc, error) {
-	return func(ctx TransformContext) interface{} {
-		return "anything"
-	}, nil
-}
-
-func functionWithMultipleArgs(_ GetSetter, _ string, _ float64, _ int64, _ []string) (ExprFunc, error) {
-	return func(ctx TransformContext) interface{} {
-		return "anything"
-	}, nil
-}
-
-func functionThatHasAnError() (ExprFunc, error) {
-	err := errors.New("testing")
-	return func(ctx TransformContext) interface{} {
-		return "anything"
-	}, err
-}
-
-func Test_NewFunctionCall(t *testing.T) {
-	spanID := pcommon.NewSpanID([8]byte{1, 2, 3, 4, 5, 6, 7, 8})
-	traceID := pcommon.NewTraceID([16]byte{1, 2, 3, 4, 5, 6, 7, 8, 9, 10, 11, 12, 13, 14, 15, 16})
-
-	functions := make(map[string]interface{})
-	functions["testing_span_id"] = functionThatTakesASpanID
-	functions["testing_trace_id"] = functionThatTakesATraceID
-
-	tests := []struct {
-		name string
-		inv  Invocation
-	}{
-		{
 			name: "span id argument",
 			inv: Invocation{
 				Function: "testing_span_id",
@@ -522,6 +392,38 @@
 						TraceIDWrapper: &TraceIDWrapper{
 							TraceID: &traceID,
 						},
+					},
+				},
+			},
+		},
+		{
+			name: "multiple args",
+			inv: Invocation{
+				Function: "testing_multiple_args",
+				Arguments: []Value{
+					{
+						Path: &Path{
+							Fields: []Field{
+								{
+									Name: "name",
+								},
+							},
+						},
+					},
+					{
+						String: testhelper.Strp("test"),
+					},
+					{
+						Float: testhelper.Floatp(1.1),
+					},
+					{
+						Int: testhelper.Intp(1),
+					},
+					{
+						String: testhelper.Strp("test"),
+					},
+					{
+						String: testhelper.Strp("test"),
 					},
 				},
 			},
@@ -535,6 +437,66 @@
 	}
 }
 
+func functionWithStringSlice(_ []string) (ExprFunc, error) {
+	return func(ctx TransformContext) interface{} {
+		return "anything"
+	}, nil
+}
+
+func functionWithFloatSlice(_ []float64) (ExprFunc, error) {
+	return func(ctx TransformContext) interface{} {
+		return "anything"
+	}, nil
+}
+
+func functionWithIntSlice(_ []int64) (ExprFunc, error) {
+	return func(ctx TransformContext) interface{} {
+		return "anything"
+	}, nil
+}
+
+func functionWithSetter(_ Setter) (ExprFunc, error) {
+	return func(ctx TransformContext) interface{} {
+		return "anything"
+	}, nil
+}
+
+func functionWithGetSetter(_ GetSetter) (ExprFunc, error) {
+	return func(ctx TransformContext) interface{} {
+		return "anything"
+	}, nil
+}
+
+func functionWithGetter(_ Getter) (ExprFunc, error) {
+	return func(ctx TransformContext) interface{} {
+		return "anything"
+	}, nil
+}
+
+func functionWithString(_ string) (ExprFunc, error) {
+	return func(ctx TransformContext) interface{} {
+		return "anything"
+	}, nil
+}
+
+func functionWithFloat(_ float64) (ExprFunc, error) {
+	return func(ctx TransformContext) interface{} {
+		return "anything"
+	}, nil
+}
+
+func functionWithInt(_ int64) (ExprFunc, error) {
+	return func(ctx TransformContext) interface{} {
+		return "anything"
+	}, nil
+}
+
+func functionWithBool(_ bool) (ExprFunc, error) {
+	return func(ctx TransformContext) interface{} {
+		return "anything"
+	}, nil
+}
+
 func functionThatTakesASpanID(_ pcommon.SpanID) (ExprFunc, error) {
 	return func(ctx TransformContext) interface{} {
 		return "anything"
@@ -545,4 +507,17 @@
 	return func(ctx TransformContext) interface{} {
 		return "anything"
 	}, nil
+}
+
+func functionWithMultipleArgs(_ GetSetter, _ string, _ float64, _ int64, _ []string) (ExprFunc, error) {
+	return func(ctx TransformContext) interface{} {
+		return "anything"
+	}, nil
+}
+
+func functionThatHasAnError() (ExprFunc, error) {
+	err := errors.New("testing")
+	return func(ctx TransformContext) interface{} {
+		return "anything"
+	}, err
 }