--- conflicted
+++ resolved
@@ -114,11 +114,6 @@
 			},
 		},
 		{
-<<<<<<< HEAD
-			name: "function call returns error",
-			inv: Invocation{
-				Function: "testing_error",
-=======
 			name: "not int",
 			inv: Invocation{
 				Function: "truncate_all",
@@ -136,7 +131,12 @@
 						String: strp("not an int"),
 					},
 				},
->>>>>>> 9f53a5d8
+			},
+		},
+		{
+			name: "function call returns error",
+			inv: Invocation{
+				Function: "testing_error",
 			},
 		},
 	}
