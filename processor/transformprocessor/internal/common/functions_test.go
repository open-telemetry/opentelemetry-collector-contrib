// Copyright  The OpenTelemetry Authors
//
// Licensed under the Apache License, Version 2.0 (the "License");
// you may not use this file except in compliance with the License.
// You may obtain a copy of the License at
//
//      http://www.apache.org/licenses/LICENSE-2.0
//
// Unless required by applicable law or agreed to in writing, software
// distributed under the License is distributed on an "AS IS" BASIS,
// WITHOUT WARRANTIES OR CONDITIONS OF ANY KIND, either express or implied.
// See the License for the specific language governing permissions and
// limitations under the License.

package common

import (
	"errors"
	"testing"

	"github.com/stretchr/testify/assert"

	"github.com/open-telemetry/opentelemetry-collector-contrib/processor/transformprocessor/internal/common/testhelper"
)

// Test for valid functions are in internal/traces/functions_test.go as there are many different data model cases.
func Test_newFunctionCall_invalid(t *testing.T) {
	functions := DefaultFunctions()
	functions["testing_error"] = functionThatHasAnError
	functions["testing_getsetter"] = functionWithGetSetter
	functions["testing_getter"] = functionWithGetter
	functions["testing_multiple_args"] = functionWithMultipleArgs

	tests := []struct {
		name string
		inv  Invocation
	}{
		{
			name: "unknown function",
			inv: Invocation{
				Function:  "unknownfunc",
				Arguments: []Value{},
			},
		},
		{
			name: "not accessor",
			inv: Invocation{
				Function: "testing_getsetter",
				Arguments: []Value{
					{
						String: testhelper.Strp("not path"),
					},
<<<<<<< HEAD
					{
						String: testhelper.Strp("cat"),
					},
=======
>>>>>>> 59836637
				},
			},
		},
		{
			name: "not reader (invalid function)",
			inv: Invocation{
				Function: "testing_getter",
				Arguments: []Value{
					{
						Invocation: &Invocation{
							Function: "unknownfunc",
						},
					},
				},
			},
		},
		{
			name: "not enough args",
			inv: Invocation{
				Function: "testing_multiple_args",
				Arguments: []Value{
					{
						Path: &Path{
							Fields: []Field{
								{
									Name: "name",
								},
							},
						},
					},
					{
						String: strp("test"),
					},
				},
			},
		},
		{
			name: "keep_keys not matching slice type",
			inv: Invocation{
				Function: "keep_keys",
				Arguments: []Value{
					{
						Path: &Path{
							Fields: []Field{
								{
									Name: "attributes",
								},
							},
						},
					},
					{
						Int: testhelper.Intp(10),
					},
				},
			},
		},
		{
			name: "truncate_all not int",
			inv: Invocation{
				Function: "truncate_all",
				Arguments: []Value{
					{
						Path: &Path{
							Fields: []Field{
								{
									Name: "name",
								},
							},
						},
					},
					{
						String: testhelper.Strp("not an int"),
					},
				},
			},
		},
		{
			name: "truncate_all negative limit",
			inv: Invocation{
				Function: "truncate_all",
				Arguments: []Value{
					{
						Path: &Path{
							Fields: []Field{
								{
									Name: "name",
								},
							},
						},
					},
					{
						Int: testhelper.Intp(-1),
					},
				},
			},
		},
		{
			name: "limit not int",
			inv: Invocation{
				Function: "limit",
				Arguments: []Value{
					{
						Path: &Path{
							Fields: []Field{
								{
									Name: "name",
								},
							},
						},
					},
					{
						String: testhelper.Strp("not an int"),
					},
				},
			},
		},
		{
			name: "limit negative limit",
			inv: Invocation{
				Function: "limit",
				Arguments: []Value{
					{
						Path: &Path{
							Fields: []Field{
								{
									Name: "name",
								},
							},
						},
					},
					{
						Int: testhelper.Intp(-1),
					},
				},
			},
		},
		{
			name: "function call returns error",
			inv: Invocation{
				Function: "testing_error",
			},
		},
		{
			name: "replace_match invalid pattern",
			inv: Invocation{
				Function: "replace_match",
				Arguments: []Value{
					{
						Path: &Path{
							Fields: []Field{
								{
									Name:   "attributes",
									MapKey: testhelper.Strp("test"),
								},
							},
						},
					},
					{
						String: testhelper.Strp("\\*"),
					},
					{
						String: testhelper.Strp("test"),
					},
				},
			},
		},
		{
			name: "replace_all_matches invalid pattern",
			inv: Invocation{
				Function: "replace_all_matches",
				Arguments: []Value{
					{
						Path: &Path{
							Fields: []Field{
								{
									Name: "attributes",
								},
							},
						},
					},
					{
						String: testhelper.Strp("\\*"),
					},
					{
						String: testhelper.Strp("test"),
					},
				},
			},
		},
	}
	for _, tt := range tests {
		t.Run(tt.name, func(t *testing.T) {
			_, err := NewFunctionCall(tt.inv, functions, testParsePath)
			assert.Error(t, err)
		})
	}
}

func Test_newFunctionCall(t *testing.T) {
	functions := make(map[string]interface{})
	functions["testing_string_slice"] = functionWithStringSlice
	functions["testing_float_slice"] = functionWithFloatSlice
	functions["testing_int_slice"] = functionWithIntSlice
	functions["testing_setter"] = functionWithSetter
	functions["testing_getsetter"] = functionWithGetSetter
	functions["testing_getter"] = functionWithGetter
	functions["testing_string"] = functionWithString
	functions["testing_float"] = functionWithFloat
	functions["testing_int"] = functionWithInt
	functions["testing_multiple_args"] = functionWithMultipleArgs

	tests := []struct {
		name string
		inv  Invocation
	}{
		{
			name: "string slice arg",
			inv: Invocation{
				Function: "testing_string_slice",
				Arguments: []Value{
					{
						String: strp("test"),
					},
					{
						String: strp("test"),
					},
					{
						String: strp("test"),
					},
				},
			},
		},
		{
			name: "float slice arg",
			inv: Invocation{
				Function: "testing_float_slice",
				Arguments: []Value{
					{
						Float: floatp(1.1),
					},
					{
						Float: floatp(1.2),
					},
					{
						Float: floatp(1.3),
					},
				},
			},
		},
		{
			name: "int slice arg",
			inv: Invocation{
				Function: "testing_int_slice",
				Arguments: []Value{
					{
						Int: intp(1),
					},
					{
						Int: intp(1),
					},
					{
						Int: intp(1),
					},
				},
			},
		},
		{
			name: "setter arg",
			inv: Invocation{
				Function: "testing_setter",
				Arguments: []Value{
					{
						Path: &Path{
							Fields: []Field{
								{
									Name: "name",
								},
							},
						},
					},
				},
			},
		},
		{
			name: "getsetter arg",
			inv: Invocation{
				Function: "testing_getsetter",
				Arguments: []Value{
					{
						Path: &Path{
							Fields: []Field{
								{
									Name: "name",
								},
							},
						},
					},
				},
			},
		},
		{
			name: "getter arg",
			inv: Invocation{
				Function: "testing_getter",
				Arguments: []Value{
					{
						Path: &Path{
							Fields: []Field{
								{
									Name: "name",
								},
							},
						},
					},
				},
			},
		},
		{
			name: "string arg",
			inv: Invocation{
				Function: "testing_string",
				Arguments: []Value{
					{
						String: strp("test"),
					},
				},
			},
		},
		{
			name: "float arg",
			inv: Invocation{
				Function: "testing_float",
				Arguments: []Value{
					{
						Float: floatp(1.1),
					},
				},
			},
		},
		{
			name: "int arg",
			inv: Invocation{
				Function: "testing_int",
				Arguments: []Value{
					{
						Int: intp(1),
					},
				},
			},
		},
		{
			name: "multiple args",
			inv: Invocation{
				Function: "testing_multiple_args",
				Arguments: []Value{
					{
						Path: &Path{
							Fields: []Field{
								{
									Name: "name",
								},
							},
						},
					},
					{
						String: strp("test"),
					},
					{
						Float: floatp(1.1),
					},
					{
						Int: intp(1),
					},
					{
						String: strp("test"),
					},
					{
						String: strp("test"),
					},
				},
			},
		},
	}
	for _, tt := range tests {
		t.Run(tt.name, func(t *testing.T) {
			_, err := NewFunctionCall(tt.inv, functions, testParsePath)
			assert.NoError(t, err)
		})
	}
}

func functionWithStringSlice(_ []string) (ExprFunc, error) {
	return func(ctx TransformContext) interface{} {
		return "anything"
	}, nil
}

func functionWithFloatSlice(_ []float64) (ExprFunc, error) {
	return func(ctx TransformContext) interface{} {
		return "anything"
	}, nil
}

func functionWithIntSlice(_ []int64) (ExprFunc, error) {
	return func(ctx TransformContext) interface{} {
		return "anything"
	}, nil
}

func functionWithSetter(_ Setter) (ExprFunc, error) {
	return func(ctx TransformContext) interface{} {
		return "anything"
	}, nil
}

func functionWithGetSetter(_ GetSetter) (ExprFunc, error) {
	return func(ctx TransformContext) interface{} {
		return "anything"
	}, nil
}

func functionWithGetter(_ Getter) (ExprFunc, error) {
	return func(ctx TransformContext) interface{} {
		return "anything"
	}, nil
}

func functionWithString(_ string) (ExprFunc, error) {
	return func(ctx TransformContext) interface{} {
		return "anything"
	}, nil
}

func functionWithFloat(_ float64) (ExprFunc, error) {
	return func(ctx TransformContext) interface{} {
		return "anything"
	}, nil
}

func functionWithInt(_ int64) (ExprFunc, error) {
	return func(ctx TransformContext) interface{} {
		return "anything"
	}, nil
}

func functionWithMultipleArgs(_ GetSetter, _ string, _ float64, _ int64, _ []string) (ExprFunc, error) {
	return func(ctx TransformContext) interface{} {
		return "anything"
	}, nil
}

func functionThatHasAnError() (ExprFunc, error) {
	err := errors.New("testing")
	return func(ctx TransformContext) interface{} {
		return "anything"
	}, err
}<|MERGE_RESOLUTION|>--- conflicted
+++ resolved
@@ -50,12 +50,6 @@
 					{
 						String: testhelper.Strp("not path"),
 					},
-<<<<<<< HEAD
-					{
-						String: testhelper.Strp("cat"),
-					},
-=======
->>>>>>> 59836637
 				},
 			},
 		},
@@ -87,7 +81,7 @@
 						},
 					},
 					{
-						String: strp("test"),
+						String: testhelper.Strp("test"),
 					},
 				},
 			},
@@ -277,13 +271,13 @@
 				Function: "testing_string_slice",
 				Arguments: []Value{
 					{
-						String: strp("test"),
-					},
-					{
-						String: strp("test"),
-					},
-					{
-						String: strp("test"),
+						String: testhelper.Strp("test"),
+					},
+					{
+						String: testhelper.Strp("test"),
+					},
+					{
+						String: testhelper.Strp("test"),
 					},
 				},
 			},
@@ -294,13 +288,13 @@
 				Function: "testing_float_slice",
 				Arguments: []Value{
 					{
-						Float: floatp(1.1),
-					},
-					{
-						Float: floatp(1.2),
-					},
-					{
-						Float: floatp(1.3),
+						Float: testhelper.Floatp(1.1),
+					},
+					{
+						Float: testhelper.Floatp(1.2),
+					},
+					{
+						Float: testhelper.Floatp(1.3),
 					},
 				},
 			},
@@ -311,13 +305,13 @@
 				Function: "testing_int_slice",
 				Arguments: []Value{
 					{
-						Int: intp(1),
-					},
-					{
-						Int: intp(1),
-					},
-					{
-						Int: intp(1),
+						Int: testhelper.Intp(1),
+					},
+					{
+						Int: testhelper.Intp(1),
+					},
+					{
+						Int: testhelper.Intp(1),
 					},
 				},
 			},
@@ -379,7 +373,7 @@
 				Function: "testing_string",
 				Arguments: []Value{
 					{
-						String: strp("test"),
+						String: testhelper.Strp("test"),
 					},
 				},
 			},
@@ -390,7 +384,7 @@
 				Function: "testing_float",
 				Arguments: []Value{
 					{
-						Float: floatp(1.1),
+						Float: testhelper.Floatp(1.1),
 					},
 				},
 			},
@@ -401,7 +395,7 @@
 				Function: "testing_int",
 				Arguments: []Value{
 					{
-						Int: intp(1),
+						Int: testhelper.Intp(1),
 					},
 				},
 			},
@@ -421,19 +415,19 @@
 						},
 					},
 					{
-						String: strp("test"),
-					},
-					{
-						Float: floatp(1.1),
-					},
-					{
-						Int: intp(1),
-					},
-					{
-						String: strp("test"),
-					},
-					{
-						String: strp("test"),
+						String: testhelper.Strp("test"),
+					},
+					{
+						Float: testhelper.Floatp(1.1),
+					},
+					{
+						Int: testhelper.Intp(1),
+					},
+					{
+						String: testhelper.Strp("test"),
+					},
+					{
+						String: testhelper.Strp("test"),
 					},
 				},
 			},
