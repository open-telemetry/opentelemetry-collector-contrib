// Copyright  The OpenTelemetry Authors
//
// Licensed under the Apache License, Version 2.0 (the "License");
// you may not use this file except in compliance with the License.
// You may obtain a copy of the License at
//
//      http://www.apache.org/licenses/LICENSE-2.0
//
// Unless required by applicable law or agreed to in writing, software
// distributed under the License is distributed on an "AS IS" BASIS,
// WITHOUT WARRANTIES OR CONDITIONS OF ANY KIND, either express or implied.
// See the License for the specific language governing permissions and
// limitations under the License.

package common

import (
	"testing"

	"github.com/stretchr/testify/assert"
)

// Test for valid functions are in internal/traces/functions_test.go as there are many different data model cases.

func Test_newFunctionCall_invalid(t *testing.T) {
	tests := []struct {
		name string
		inv  Invocation
	}{
		{
			name: "unknown function",
			inv: Invocation{
				Function:  "unknownfunc",
				Arguments: []Value{},
			},
		},
		{
			name: "not accessor",
			inv: Invocation{
				Function: "set",
				Arguments: []Value{
					{
						String: strp("not path"),
					},
					{
						String: strp("cat"),
					},
				},
			},
		},
		{
			name: "not reader (invalid function)",
			inv: Invocation{
				Function: "set",
				Arguments: []Value{
					{
						Path: &Path{
							Fields: []Field{
								{
									Name: "name",
								},
							},
						},
					},
					{
						Invocation: &Invocation{
							Function: "unknownfunc",
						},
					},
				},
			},
		},
		{
			name: "not enough args",
			inv: Invocation{
				Function: "set",
				Arguments: []Value{
					{
						Path: &Path{
							Fields: []Field{
								{
									Name: "name",
								},
							},
						},
					},
					{
						Invocation: &Invocation{
							Function: "unknownfunc",
						},
					},
				},
			},
		},
		{
			name: "not matching slice type",
			inv: Invocation{
				Function: "keep_keys",
				Arguments: []Value{
					{
						Path: &Path{
							Fields: []Field{
								{
									Name: "attributes",
								},
							},
						},
					},
					{
						Int: intp(10),
					},
				},
			},
		},
		{
			name: "not int",
			inv: Invocation{
<<<<<<< HEAD
				Function: "limit",
=======
				Function: "truncateAll",
>>>>>>> 1948160a
				Arguments: []Value{
					{
						Path: &Path{
							Fields: []Field{
								{
									Name: "name",
								},
							},
						},
					},
					{
						String: strp("not an int"),
					},
				},
			},
		},
	}
	for _, tt := range tests {
		t.Run(tt.name, func(t *testing.T) {
			_, err := NewFunctionCall(tt.inv, DefaultFunctions(), testParsePath)
			assert.Error(t, err)
		})
	}
}<|MERGE_RESOLUTION|>--- conflicted
+++ resolved
@@ -115,11 +115,27 @@
 		{
 			name: "not int",
 			inv: Invocation{
-<<<<<<< HEAD
 				Function: "limit",
-=======
+				Arguments: []Value{
+					{
+						Path: &Path{
+							Fields: []Field{
+								{
+									Name: "name",
+								},
+							},
+						},
+					},
+					{
+						String: strp("not an int"),
+					},
+				},
+			},
+		},
+		{
+			name: "not int",
+			inv: Invocation{
 				Function: "truncateAll",
->>>>>>> 1948160a
 				Arguments: []Value{
 					{
 						Path: &Path{
