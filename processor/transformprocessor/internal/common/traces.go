// Copyright The OpenTelemetry Authors
//
// Licensed under the Apache License, Version 2.0 (the "License");
// you may not use this file except in compliance with the License.
// You may obtain a copy of the License at
//
//      http://www.apache.org/licenses/LICENSE-2.0
//
// Unless required by applicable law or agreed to in writing, software
// distributed under the License is distributed on an "AS IS" BASIS,
// WITHOUT WARRANTIES OR CONDITIONS OF ANY KIND, either express or implied.
// See the License for the specific language governing permissions and
// limitations under the License.

package common // import "github.com/open-telemetry/opentelemetry-collector-contrib/processor/transformprocessor/internal/common"

import (
	"context"

	"go.opentelemetry.io/collector/component"
	"go.opentelemetry.io/collector/consumer"
	"go.opentelemetry.io/collector/pdata/ptrace"

	"github.com/open-telemetry/opentelemetry-collector-contrib/pkg/ottl"
	"github.com/open-telemetry/opentelemetry-collector-contrib/pkg/ottl/contexts/ottlresource"
	"github.com/open-telemetry/opentelemetry-collector-contrib/pkg/ottl/contexts/ottlscope"
	"github.com/open-telemetry/opentelemetry-collector-contrib/pkg/ottl/contexts/ottlspan"
	"github.com/open-telemetry/opentelemetry-collector-contrib/pkg/ottl/contexts/ottlspanevent"
)

var _ consumer.Traces = &traceStatements{}

type traceStatements []*ottl.Statement[ottlspan.TransformContext]

func (t traceStatements) Capabilities() consumer.Capabilities {
	return consumer.Capabilities{
		MutatesData: true,
	}
}

func (t traceStatements) ConsumeTraces(ctx context.Context, td ptrace.Traces) error {
	for i := 0; i < td.ResourceSpans().Len(); i++ {
		rspans := td.ResourceSpans().At(i)
		for j := 0; j < rspans.ScopeSpans().Len(); j++ {
			sspans := rspans.ScopeSpans().At(j)
			spans := sspans.Spans()
			for k := 0; k < spans.Len(); k++ {
				tCtx := ottlspan.NewTransformContext(spans.At(k), sspans.Scope(), rspans.Resource())
				for _, statement := range t {
					_, _, err := statement.Execute(ctx, tCtx)
					if err != nil {
						return err
					}
				}
			}
		}
	}
	return nil
}

var _ consumer.Traces = &spanEventStatements{}

type spanEventStatements []*ottl.Statement[ottlspanevent.TransformContext]

func (s spanEventStatements) Capabilities() consumer.Capabilities {
	return consumer.Capabilities{
		MutatesData: true,
	}
}

func (s spanEventStatements) ConsumeTraces(ctx context.Context, td ptrace.Traces) error {
	for i := 0; i < td.ResourceSpans().Len(); i++ {
		rspans := td.ResourceSpans().At(i)
		for j := 0; j < rspans.ScopeSpans().Len(); j++ {
			sspans := rspans.ScopeSpans().At(j)
			spans := sspans.Spans()
			for k := 0; k < spans.Len(); k++ {
				span := spans.At(k)
				spanEvents := span.Events()
				for n := 0; n < spanEvents.Len(); n++ {
					tCtx := ottlspanevent.NewTransformContext(spanEvents.At(k), span, sspans.Scope(), rspans.Resource())
					for _, statement := range s {
						_, _, err := statement.Execute(ctx, tCtx)
						if err != nil {
							return err
						}
					}
				}
			}
		}
	}
	return nil
}

type TraceParserCollection struct {
	parserCollection
<<<<<<< HEAD
	spanParser      ottl.Parser[ottltraces.TransformContext]
=======
	spanParser      ottl.Parser[ottlspan.TransformContext]
>>>>>>> 59b487bb
	spanEventParser ottl.Parser[ottlspanevent.TransformContext]
}

type TraceParserCollectionOption func(*TraceParserCollection) error

func WithSpanParser(functions map[string]interface{}) TraceParserCollectionOption {
	return func(tp *TraceParserCollection) error {
		tp.spanParser = ottltraces.NewParser(functions, tp.settings)
		return nil
	}
}

func WithSpanEventParser(functions map[string]interface{}) TraceParserCollectionOption {
	return func(tp *TraceParserCollection) error {
		tp.spanEventParser = ottlspanevent.NewParser(functions, tp.settings)
		return nil
	}
}

func NewTraceParserCollection(settings component.TelemetrySettings, options ...TraceParserCollectionOption) (*TraceParserCollection, error) {
	tpc := &TraceParserCollection{
		parserCollection: parserCollection{
			settings:       settings,
			resourceParser: ottlresource.NewParser(ResourceFunctions(), settings),
			scopeParser:    ottlscope.NewParser(ScopeFunctions(), settings),
		},
<<<<<<< HEAD
=======
		spanParser: ottlspan.NewParser(functions, settings),
>>>>>>> 59b487bb
	}

	for _, op := range options {
		err := op(tpc)
		if err != nil {
			return nil, err
		}
	}

	return tpc, nil
}

func (pc TraceParserCollection) ParseContextStatements(contextStatements ContextStatements) (consumer.Traces, error) {
	switch contextStatements.Context {
<<<<<<< HEAD
	case Trace:
=======
	case Span:
>>>>>>> 59b487bb
		tStatements, err := pc.spanParser.ParseStatements(contextStatements.Statements)
		if err != nil {
			return nil, err
		}
		return traceStatements(tStatements), nil
	case SpanEvent:
		seStatements, err := pc.spanEventParser.ParseStatements(contextStatements.Statements)
		if err != nil {
			return nil, err
		}
		return spanEventStatements(seStatements), nil
	default:
		return pc.parseCommonContextStatements(contextStatements)
	}
}<|MERGE_RESOLUTION|>--- conflicted
+++ resolved
@@ -94,11 +94,7 @@
 
 type TraceParserCollection struct {
 	parserCollection
-<<<<<<< HEAD
-	spanParser      ottl.Parser[ottltraces.TransformContext]
-=======
 	spanParser      ottl.Parser[ottlspan.TransformContext]
->>>>>>> 59b487bb
 	spanEventParser ottl.Parser[ottlspanevent.TransformContext]
 }
 
@@ -106,7 +102,7 @@
 
 func WithSpanParser(functions map[string]interface{}) TraceParserCollectionOption {
 	return func(tp *TraceParserCollection) error {
-		tp.spanParser = ottltraces.NewParser(functions, tp.settings)
+		tp.spanParser = ottlspan.NewParser(functions, tp.settings)
 		return nil
 	}
 }
@@ -125,10 +121,6 @@
 			resourceParser: ottlresource.NewParser(ResourceFunctions(), settings),
 			scopeParser:    ottlscope.NewParser(ScopeFunctions(), settings),
 		},
-<<<<<<< HEAD
-=======
-		spanParser: ottlspan.NewParser(functions, settings),
->>>>>>> 59b487bb
 	}
 
 	for _, op := range options {
@@ -143,11 +135,7 @@
 
 func (pc TraceParserCollection) ParseContextStatements(contextStatements ContextStatements) (consumer.Traces, error) {
 	switch contextStatements.Context {
-<<<<<<< HEAD
-	case Trace:
-=======
 	case Span:
->>>>>>> 59b487bb
 		tStatements, err := pc.spanParser.ParseStatements(contextStatements.Statements)
 		if err != nil {
 			return nil, err
