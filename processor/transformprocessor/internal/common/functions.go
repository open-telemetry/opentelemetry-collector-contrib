// Copyright  The OpenTelemetry Authors
//
// Licensed under the Apache License, Version 2.0 (the "License");
// you may not use this file except in compliance with the License.
// You may obtain a copy of the License at
//
//      http://www.apache.org/licenses/LICENSE-2.0
//
// Unless required by applicable law or agreed to in writing, software
// distributed under the License is distributed on an "AS IS" BASIS,
// WITHOUT WARRANTIES OR CONDITIONS OF ANY KIND, either express or implied.
// See the License for the specific language governing permissions and
// limitations under the License.

package common // import "github.com/open-telemetry/opentelemetry-collector-contrib/processor/transformprocessor/internal/common"

import (
	"fmt"
	"reflect"
)

var registry = map[string]interface{}{
	"keep_keys":           keepKeys,
	"set":                 set,
	"truncate_all":        truncateAll,
	"limit":               limit,
	"replace_match":       replaceMatch,
	"replace_all_matches": replaceAllMatches,
}

type PathExpressionParser func(*Path) (GetSetter, error)

func DefaultFunctions() map[string]interface{} {
	return registry
}

<<<<<<< HEAD
// TODO(anuraaga): See if reflection can be avoided without complicating definition of transform functions.
// Visible for testing
=======
func set(target Setter, value Getter) (ExprFunc, error) {
	return func(ctx TransformContext) interface{} {
		val := value.Get(ctx)
		if val != nil {
			target.Set(ctx, val)
		}
		return nil
	}, nil
}

func keepKeys(target GetSetter, keys []string) (ExprFunc, error) {
	keySet := make(map[string]struct{}, len(keys))
	for _, key := range keys {
		keySet[key] = struct{}{}
	}

	return func(ctx TransformContext) interface{} {
		val := target.Get(ctx)
		if val == nil {
			return nil
		}

		if attrs, ok := val.(pcommon.Map); ok {
			// TODO(anuraaga): Avoid copying when filtering keys https://github.com/open-telemetry/opentelemetry-collector/issues/4756
			filtered := pcommon.NewMap()
			filtered.EnsureCapacity(attrs.Len())
			attrs.Range(func(key string, val pcommon.Value) bool {
				if _, ok := keySet[key]; ok {
					filtered.Insert(key, val)
				}
				return true
			})
			target.Set(ctx, filtered)
		}
		return nil
	}, nil
}

func truncateAll(target GetSetter, limit int64) (ExprFunc, error) {
	if limit < 0 {
		return nil, fmt.Errorf("invalid limit for truncate_all function, %d cannot be negative", limit)
	}
	return func(ctx TransformContext) interface{} {
		if limit < 0 {
			return nil
		}

		val := target.Get(ctx)
		if val == nil {
			return nil
		}

		if attrs, ok := val.(pcommon.Map); ok {
			updated := pcommon.NewMap()
			updated.EnsureCapacity(attrs.Len())
			attrs.Range(func(key string, val pcommon.Value) bool {
				stringVal := val.StringVal()
				if int64(len(stringVal)) > limit {
					updated.InsertString(key, stringVal[:limit])
				} else {
					updated.Insert(key, val)
				}
				return true
			})
			target.Set(ctx, updated)
			// TODO: Write log when truncation is performed
			// https://github.com/open-telemetry/opentelemetry-collector-contrib/issues/9730
		}
		return nil
	}, nil
}

func limit(target GetSetter, limit int64) (ExprFunc, error) {
	if limit < 0 {
		return nil, fmt.Errorf("invalid limit for limit function, %d cannot be negative", limit)
	}
	return func(ctx TransformContext) interface{} {
		val := target.Get(ctx)
		if val == nil {
			return nil
		}

		if attrs, ok := val.(pcommon.Map); ok {
			if int64(attrs.Len()) <= limit {
				return nil
			}

			updated := pcommon.NewMap()
			updated.EnsureCapacity(attrs.Len())
			count := int64(0)
			attrs.Range(func(key string, val pcommon.Value) bool {
				if count < limit {
					updated.Insert(key, val)
					count++
					return true
				}
				return false
			})
			target.Set(ctx, updated)
			// TODO: Write log when limiting is performed
			// https://github.com/open-telemetry/opentelemetry-collector-contrib/issues/9730
		}
		return nil
	}, nil
}

func replaceMatch(target GetSetter, pattern string, replacement string) (ExprFunc, error) {
	glob, err := glob.Compile(pattern)
	if err != nil {
		return nil, fmt.Errorf("the pattern supplied to replace_match is not a valid pattern, %v", err)
	}
	return func(ctx TransformContext) interface{} {
		val := target.Get(ctx)
		if val == nil {
			return nil
		}
		if valStr, ok := val.(string); ok {
			if glob.Match(valStr) {
				target.Set(ctx, replacement)
			}
		}
		return nil
	}, nil
}

func replaceAllMatches(target GetSetter, pattern string, replacement string) (ExprFunc, error) {
	glob, err := glob.Compile(pattern)
	if err != nil {
		return nil, fmt.Errorf("the pattern supplied to replace_match is not a valid pattern, %v", err)
	}
	return func(ctx TransformContext) interface{} {
		val := target.Get(ctx)
		if val == nil {
			return nil
		}
		if attrs, ok := val.(pcommon.Map); ok {
			updated := pcommon.NewMap()
			updated.EnsureCapacity(attrs.Len())
			attrs.Range(func(key string, value pcommon.Value) bool {
				if glob.Match(value.StringVal()) {
					updated.InsertString(key, replacement)
				} else {
					updated.Insert(key, value)
				}
				return true
			})
			target.Set(ctx, updated)
		}
		return nil
	}, nil
}

// NewFunctionCall Visible for testing
>>>>>>> 59836637
func NewFunctionCall(inv Invocation, functions map[string]interface{}, pathParser PathExpressionParser) (ExprFunc, error) {
	if f, ok := functions[inv.Function]; ok {
		args, err := buildArgs(inv, reflect.TypeOf(f), functions, pathParser)
		if err != nil {
			return nil, err
		}

		returnVals := reflect.ValueOf(f).Call(args)

		if returnVals[1].IsNil() {
			err = nil
		} else {
			err = returnVals[1].Interface().(error)
		}

		return returnVals[0].Interface().(ExprFunc), err
	}
	return nil, fmt.Errorf("undefined function %v", inv.Function)
}

func buildArgs(inv Invocation, fType reflect.Type, functions map[string]interface{}, pathParser PathExpressionParser) ([]reflect.Value, error) {
	args := make([]reflect.Value, 0)
	for i := 0; i < fType.NumIn(); i++ {
		argType := fType.In(i)

		if argType.Kind() == reflect.Slice {
			err := buildSliceArg(inv, argType, i, &args)
			if err != nil {
				return nil, err
			}
		} else {
			if i >= len(inv.Arguments) {
				return nil, fmt.Errorf("not enough arguments for function %v", inv.Function)
			}

			argDef := inv.Arguments[i]
			err := buildArg(argDef, argType, i, &args, functions, pathParser)
			if err != nil {
				return nil, err
			}
		}
	}
	return args, nil
}

func buildSliceArg(inv Invocation, argType reflect.Type, startingIndex int, args *[]reflect.Value) error {
	switch argType.Elem().Kind() {
	case reflect.String:
		arg := make([]string, 0)
		for j := startingIndex; j < len(inv.Arguments); j++ {
			if inv.Arguments[j].String == nil {
				return fmt.Errorf("invalid argument for slice parameter at position %v, must be a string", j)
			}
			arg = append(arg, *inv.Arguments[j].String)
		}
		*args = append(*args, reflect.ValueOf(arg))
	case reflect.Float64:
		arg := make([]float64, 0)
		for j := startingIndex; j < len(inv.Arguments); j++ {
			if inv.Arguments[j].Float == nil {
				return fmt.Errorf("invalid argument for slice parameter at position %v, must be a float", j)
			}
			arg = append(arg, *inv.Arguments[j].Float)
		}
		*args = append(*args, reflect.ValueOf(arg))
	case reflect.Int64:
		arg := make([]int64, 0)
		for j := startingIndex; j < len(inv.Arguments); j++ {
			if inv.Arguments[j].Int == nil {
				return fmt.Errorf("invalid argument for slice parameter at position %v, must be an int", j)
			}
			arg = append(arg, *inv.Arguments[j].Int)
		}
		*args = append(*args, reflect.ValueOf(arg))
	default:
		return fmt.Errorf("unsupported slice type for function %v", inv.Function)
	}
	return nil
}

func buildArg(argDef Value, argType reflect.Type, index int, args *[]reflect.Value,
	functions map[string]interface{}, pathParser PathExpressionParser) error {
	switch argType.Name() {
	case "Setter":
		fallthrough
	case "GetSetter":
		arg, err := pathParser(argDef.Path)
		if err != nil {
			return fmt.Errorf("invalid argument at position %v %w", index, err)
		}
		*args = append(*args, reflect.ValueOf(arg))
	case "Getter":
		arg, err := NewGetter(argDef, functions, pathParser)
		if err != nil {
			return fmt.Errorf("invalid argument at position %v %w", index, err)
		}
		*args = append(*args, reflect.ValueOf(arg))
	case "string":
		if argDef.String == nil {
			return fmt.Errorf("invalid argument at position %v, must be an string", index)
		}
		*args = append(*args, reflect.ValueOf(*argDef.String))
	case "float64":
		if argDef.Float == nil {
			return fmt.Errorf("invalid argument at position %v, must be an float", index)
		}
		*args = append(*args, reflect.ValueOf(*argDef.Float))
	case "int64":
		if argDef.Int == nil {
			return fmt.Errorf("invalid argument at position %v, must be an int", index)
		}
		*args = append(*args, reflect.ValueOf(*argDef.Int))
	}
	return nil
}<|MERGE_RESOLUTION|>--- conflicted
+++ resolved
@@ -34,164 +34,8 @@
 	return registry
 }
 
-<<<<<<< HEAD
 // TODO(anuraaga): See if reflection can be avoided without complicating definition of transform functions.
 // Visible for testing
-=======
-func set(target Setter, value Getter) (ExprFunc, error) {
-	return func(ctx TransformContext) interface{} {
-		val := value.Get(ctx)
-		if val != nil {
-			target.Set(ctx, val)
-		}
-		return nil
-	}, nil
-}
-
-func keepKeys(target GetSetter, keys []string) (ExprFunc, error) {
-	keySet := make(map[string]struct{}, len(keys))
-	for _, key := range keys {
-		keySet[key] = struct{}{}
-	}
-
-	return func(ctx TransformContext) interface{} {
-		val := target.Get(ctx)
-		if val == nil {
-			return nil
-		}
-
-		if attrs, ok := val.(pcommon.Map); ok {
-			// TODO(anuraaga): Avoid copying when filtering keys https://github.com/open-telemetry/opentelemetry-collector/issues/4756
-			filtered := pcommon.NewMap()
-			filtered.EnsureCapacity(attrs.Len())
-			attrs.Range(func(key string, val pcommon.Value) bool {
-				if _, ok := keySet[key]; ok {
-					filtered.Insert(key, val)
-				}
-				return true
-			})
-			target.Set(ctx, filtered)
-		}
-		return nil
-	}, nil
-}
-
-func truncateAll(target GetSetter, limit int64) (ExprFunc, error) {
-	if limit < 0 {
-		return nil, fmt.Errorf("invalid limit for truncate_all function, %d cannot be negative", limit)
-	}
-	return func(ctx TransformContext) interface{} {
-		if limit < 0 {
-			return nil
-		}
-
-		val := target.Get(ctx)
-		if val == nil {
-			return nil
-		}
-
-		if attrs, ok := val.(pcommon.Map); ok {
-			updated := pcommon.NewMap()
-			updated.EnsureCapacity(attrs.Len())
-			attrs.Range(func(key string, val pcommon.Value) bool {
-				stringVal := val.StringVal()
-				if int64(len(stringVal)) > limit {
-					updated.InsertString(key, stringVal[:limit])
-				} else {
-					updated.Insert(key, val)
-				}
-				return true
-			})
-			target.Set(ctx, updated)
-			// TODO: Write log when truncation is performed
-			// https://github.com/open-telemetry/opentelemetry-collector-contrib/issues/9730
-		}
-		return nil
-	}, nil
-}
-
-func limit(target GetSetter, limit int64) (ExprFunc, error) {
-	if limit < 0 {
-		return nil, fmt.Errorf("invalid limit for limit function, %d cannot be negative", limit)
-	}
-	return func(ctx TransformContext) interface{} {
-		val := target.Get(ctx)
-		if val == nil {
-			return nil
-		}
-
-		if attrs, ok := val.(pcommon.Map); ok {
-			if int64(attrs.Len()) <= limit {
-				return nil
-			}
-
-			updated := pcommon.NewMap()
-			updated.EnsureCapacity(attrs.Len())
-			count := int64(0)
-			attrs.Range(func(key string, val pcommon.Value) bool {
-				if count < limit {
-					updated.Insert(key, val)
-					count++
-					return true
-				}
-				return false
-			})
-			target.Set(ctx, updated)
-			// TODO: Write log when limiting is performed
-			// https://github.com/open-telemetry/opentelemetry-collector-contrib/issues/9730
-		}
-		return nil
-	}, nil
-}
-
-func replaceMatch(target GetSetter, pattern string, replacement string) (ExprFunc, error) {
-	glob, err := glob.Compile(pattern)
-	if err != nil {
-		return nil, fmt.Errorf("the pattern supplied to replace_match is not a valid pattern, %v", err)
-	}
-	return func(ctx TransformContext) interface{} {
-		val := target.Get(ctx)
-		if val == nil {
-			return nil
-		}
-		if valStr, ok := val.(string); ok {
-			if glob.Match(valStr) {
-				target.Set(ctx, replacement)
-			}
-		}
-		return nil
-	}, nil
-}
-
-func replaceAllMatches(target GetSetter, pattern string, replacement string) (ExprFunc, error) {
-	glob, err := glob.Compile(pattern)
-	if err != nil {
-		return nil, fmt.Errorf("the pattern supplied to replace_match is not a valid pattern, %v", err)
-	}
-	return func(ctx TransformContext) interface{} {
-		val := target.Get(ctx)
-		if val == nil {
-			return nil
-		}
-		if attrs, ok := val.(pcommon.Map); ok {
-			updated := pcommon.NewMap()
-			updated.EnsureCapacity(attrs.Len())
-			attrs.Range(func(key string, value pcommon.Value) bool {
-				if glob.Match(value.StringVal()) {
-					updated.InsertString(key, replacement)
-				} else {
-					updated.Insert(key, value)
-				}
-				return true
-			})
-			target.Set(ctx, updated)
-		}
-		return nil
-	}, nil
-}
-
-// NewFunctionCall Visible for testing
->>>>>>> 59836637
 func NewFunctionCall(inv Invocation, functions map[string]interface{}, pathParser PathExpressionParser) (ExprFunc, error) {
 	if f, ok := functions[inv.Function]; ok {
 		args, err := buildArgs(inv, reflect.TypeOf(f), functions, pathParser)
