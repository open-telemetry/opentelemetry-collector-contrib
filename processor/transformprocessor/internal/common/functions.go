--- conflicted
+++ resolved
@@ -227,44 +227,9 @@
 			}
 
 			argDef := inv.Arguments[i]
-<<<<<<< HEAD
 			err := buildArg(argDef, argType, i, &args, functions, pathParser)
 			if err != nil {
 				return nil, err
-=======
-			switch argType.Name() {
-			case "Setter":
-				fallthrough
-			case "GetSetter":
-				arg, err := pathParser(argDef.Path)
-				if err != nil {
-					return nil, fmt.Errorf("invalid argument at position %v %w", i, err)
-				}
-				args = append(args, reflect.ValueOf(arg))
-				continue
-			case "Getter":
-				arg, err := NewGetter(argDef, functions, pathParser)
-				if err != nil {
-					return nil, fmt.Errorf("invalid argument at position %v %w", i, err)
-				}
-				args = append(args, reflect.ValueOf(arg))
-				continue
-			case "int64":
-				if argDef.Int == nil {
-					return nil, fmt.Errorf("invalid argument at position %v, must be an int", i)
-				}
-				args = append(args, reflect.ValueOf(*argDef.Int))
-			case "string":
-				if argDef.String == nil {
-					return nil, fmt.Errorf("invalid argument at position %v, must be a string", i)
-				}
-				args = append(args, reflect.ValueOf(*argDef.String))
-			case "bool":
-				if argDef.Bool == nil {
-					return nil, fmt.Errorf("invalid argument at position %v, must be a bool", i)
-				}
-				args = append(args, reflect.ValueOf(bool(*argDef.Bool)))
->>>>>>> bb685fa4
 			}
 		}
 	}
@@ -338,6 +303,11 @@
 			return fmt.Errorf("invalid argument at position %v, must be an int", index)
 		}
 		*args = append(*args, reflect.ValueOf(*argDef.Int))
+	case "bool":
+		if argDef.Bool == nil {
+			return fmt.Errorf("invalid argument at position %v, must be a bool", index)
+		}
+		*args = append(*args, reflect.ValueOf(bool(*argDef.Bool)))
 	}
 	return nil
 }