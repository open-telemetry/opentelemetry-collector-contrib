// Copyright The OpenTelemetry Authors
//
// Licensed under the Apache License, Version 2.0 (the "License");
// you may not use this file except in compliance with the License.
// You may obtain a copy of the License at
//
//      http://www.apache.org/licenses/LICENSE-2.0
//
// Unless required by applicable law or agreed to in writing, software
// distributed under the License is distributed on an "AS IS" BASIS,
// WITHOUT WARRANTIES OR CONDITIONS OF ANY KIND, either express or implied.
// See the License for the specific language governing permissions and
// limitations under the License.

package common // import "github.com/open-telemetry/opentelemetry-collector-contrib/processor/transformprocessor/internal/common"

import (
	"context"

	"go.opentelemetry.io/collector/component"
	"go.opentelemetry.io/collector/consumer"
	"go.opentelemetry.io/collector/pdata/plog"

	"github.com/open-telemetry/opentelemetry-collector-contrib/pkg/ottl"
	"github.com/open-telemetry/opentelemetry-collector-contrib/pkg/ottl/contexts/ottllog"
	"github.com/open-telemetry/opentelemetry-collector-contrib/pkg/ottl/contexts/ottlresource"
	"github.com/open-telemetry/opentelemetry-collector-contrib/pkg/ottl/contexts/ottlscope"
)

var _ consumer.Logs = &logStatements{}

type logStatements []*ottl.Statement[ottllog.TransformContext]

func (l logStatements) Capabilities() consumer.Capabilities {
	return consumer.Capabilities{
		MutatesData: true,
	}
}

func (l logStatements) ConsumeLogs(ctx context.Context, ld plog.Logs) error {
	for i := 0; i < ld.ResourceLogs().Len(); i++ {
		rlogs := ld.ResourceLogs().At(i)
		for j := 0; j < rlogs.ScopeLogs().Len(); j++ {
			slogs := rlogs.ScopeLogs().At(j)
			logs := slogs.LogRecords()
			for k := 0; k < logs.Len(); k++ {
				tCtx := ottllog.NewTransformContext(logs.At(k), slogs.Scope(), rlogs.Resource())
				for _, statement := range l {
					_, _, err := statement.Execute(ctx, tCtx)
					if err != nil {
						return err
					}
				}
			}
		}
	}
	return nil
}

type LogParserCollection struct {
	parserCollection
	logParser ottl.Parser[ottllog.TransformContext]
}

type LogParserCollectionOption func(*LogParserCollection) error

func WithLogParser(functions map[string]interface{}) LogParserCollectionOption {
	return func(lp *LogParserCollection) error {
		lp.logParser = ottllogs.NewParser(functions, lp.settings)
		return nil
	}
}

func NewLogParserCollection(settings component.TelemetrySettings, options ...LogParserCollectionOption) (*LogParserCollection, error) {
	lpc := &LogParserCollection{
		parserCollection: parserCollection{
			settings:       settings,
			resourceParser: ottlresource.NewParser(ResourceFunctions(), settings),
			scopeParser:    ottlscope.NewParser(ScopeFunctions(), settings),
		},
<<<<<<< HEAD
=======
		logParser: ottllog.NewParser(functions, settings),
>>>>>>> c10532dc
	}

	for _, op := range options {
		err := op(lpc)
		if err != nil {
			return nil, err
		}
	}

	return lpc, nil
}

func (pc LogParserCollection) ParseContextStatements(contextStatements ContextStatements) (consumer.Logs, error) {
	switch contextStatements.Context {
	case Log:
		lStatements, err := pc.logParser.ParseStatements(contextStatements.Statements)
		if err != nil {
			return nil, err
		}
		return logStatements(lStatements), nil
	default:
		statements, err := pc.parseCommonContextStatements(contextStatements)
		if err != nil {
			return nil, err
		}
		return statements, nil
	}
}<|MERGE_RESOLUTION|>--- conflicted
+++ resolved
@@ -66,7 +66,7 @@
 
 func WithLogParser(functions map[string]interface{}) LogParserCollectionOption {
 	return func(lp *LogParserCollection) error {
-		lp.logParser = ottllogs.NewParser(functions, lp.settings)
+		lp.logParser = ottllog.NewParser(functions, lp.settings)
 		return nil
 	}
 }
@@ -78,10 +78,6 @@
 			resourceParser: ottlresource.NewParser(ResourceFunctions(), settings),
 			scopeParser:    ottlscope.NewParser(ScopeFunctions(), settings),
 		},
-<<<<<<< HEAD
-=======
-		logParser: ottllog.NewParser(functions, settings),
->>>>>>> c10532dc
 	}
 
 	for _, op := range options {
