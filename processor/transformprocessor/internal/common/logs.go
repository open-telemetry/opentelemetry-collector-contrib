// Copyright The OpenTelemetry Authors
// SPDX-License-Identifier: Apache-2.0

package common // import "github.com/open-telemetry/opentelemetry-collector-contrib/processor/transformprocessor/internal/common"

import (
	"context"

	"go.opentelemetry.io/collector/component"
	"go.opentelemetry.io/collector/consumer"
	"go.opentelemetry.io/collector/pdata/plog"

	"github.com/open-telemetry/opentelemetry-collector-contrib/internal/filter/expr"
	"github.com/open-telemetry/opentelemetry-collector-contrib/internal/filter/filterottl"
	"github.com/open-telemetry/opentelemetry-collector-contrib/pkg/ottl"
	"github.com/open-telemetry/opentelemetry-collector-contrib/pkg/ottl/contexts/ottllog"
	"github.com/open-telemetry/opentelemetry-collector-contrib/pkg/ottl/contexts/ottlresource"
	"github.com/open-telemetry/opentelemetry-collector-contrib/pkg/ottl/contexts/ottlscope"
)

var _ consumer.Logs = &logStatements{}

type logStatements struct {
	ottl.StatementSequence[ottllog.TransformContext]
	expr.BoolExpr[ottllog.TransformContext]
}

func (l logStatements) Capabilities() consumer.Capabilities {
	return consumer.Capabilities{
		MutatesData: true,
	}
}

func (l logStatements) ConsumeLogs(ctx context.Context, ld plog.Logs) error {
	for i := 0; i < ld.ResourceLogs().Len(); i++ {
		rlogs := ld.ResourceLogs().At(i)
		for j := 0; j < rlogs.ScopeLogs().Len(); j++ {
			slogs := rlogs.ScopeLogs().At(j)
			logs := slogs.LogRecords()
			for k := 0; k < logs.Len(); k++ {
<<<<<<< HEAD
				tCtx := ottllog.NewTransformContext(logs.At(k), slogs.Scope(), rlogs.Resource(), slogs, rlogs)
				err := l.Execute(ctx, tCtx)
=======
				tCtx := ottllog.NewTransformContext(logs.At(k), slogs.Scope(), rlogs.Resource())
				condition, err := l.BoolExpr.Eval(ctx, tCtx)
>>>>>>> 1863a59f
				if err != nil {
					return err
				}
				if condition {
					err := l.Execute(ctx, tCtx)
					if err != nil {
						return err
					}
				}
			}
		}
	}
	return nil
}

type LogParserCollection struct {
	parserCollection
	logParser ottl.Parser[ottllog.TransformContext]
}

type LogParserCollectionOption func(*LogParserCollection) error

func WithLogParser(functions map[string]ottl.Factory[ottllog.TransformContext]) LogParserCollectionOption {
	return func(lp *LogParserCollection) error {
		logParser, err := ottllog.NewParser(functions, lp.settings)
		if err != nil {
			return err
		}
		lp.logParser = logParser
		return nil
	}
}

func WithLogErrorMode(errorMode ottl.ErrorMode) LogParserCollectionOption {
	return func(lp *LogParserCollection) error {
		lp.errorMode = errorMode
		return nil
	}
}

func NewLogParserCollection(settings component.TelemetrySettings, options ...LogParserCollectionOption) (*LogParserCollection, error) {
	rp, err := ottlresource.NewParser(ResourceFunctions(), settings)
	if err != nil {
		return nil, err
	}
	sp, err := ottlscope.NewParser(ScopeFunctions(), settings)
	if err != nil {
		return nil, err
	}
	lpc := &LogParserCollection{
		parserCollection: parserCollection{
			settings:       settings,
			resourceParser: rp,
			scopeParser:    sp,
		},
	}

	for _, op := range options {
		err := op(lpc)
		if err != nil {
			return nil, err
		}
	}

	return lpc, nil
}

func (pc LogParserCollection) ParseContextStatements(contextStatements ContextStatements) (consumer.Logs, error) {
	switch contextStatements.Context {
	case Log:
		parsedStatements, err := pc.logParser.ParseStatements(contextStatements.Statements)
		if err != nil {
			return nil, err
		}
		globalExpr, errGlobalBoolExpr := parseGlobalExpr(filterottl.NewBoolExprForLog, contextStatements.Conditions, pc.parserCollection, filterottl.StandardLogFuncs())
		if errGlobalBoolExpr != nil {
			return nil, errGlobalBoolExpr
		}
		lStatements := ottllog.NewStatementSequence(parsedStatements, pc.settings, ottllog.WithStatementSequenceErrorMode(pc.errorMode))
		return logStatements{lStatements, globalExpr}, nil
	default:
		statements, err := pc.parseCommonContextStatements(contextStatements)
		if err != nil {
			return nil, err
		}
		return statements, nil
	}
}<|MERGE_RESOLUTION|>--- conflicted
+++ resolved
@@ -38,13 +38,8 @@
 			slogs := rlogs.ScopeLogs().At(j)
 			logs := slogs.LogRecords()
 			for k := 0; k < logs.Len(); k++ {
-<<<<<<< HEAD
-				tCtx := ottllog.NewTransformContext(logs.At(k), slogs.Scope(), rlogs.Resource(), slogs, rlogs)
-				err := l.Execute(ctx, tCtx)
-=======
-				tCtx := ottllog.NewTransformContext(logs.At(k), slogs.Scope(), rlogs.Resource())
+        tCtx := ottllog.NewTransformContext(logs.At(k), slogs.Scope(), rlogs.Resource(), slogs, rlogs)
 				condition, err := l.BoolExpr.Eval(ctx, tCtx)
->>>>>>> 1863a59f
 				if err != nil {
 					return err
 				}
