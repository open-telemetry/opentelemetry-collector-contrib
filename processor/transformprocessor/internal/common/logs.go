// Copyright The OpenTelemetry Authors
// SPDX-License-Identifier: Apache-2.0

package common // import "github.com/open-telemetry/opentelemetry-collector-contrib/processor/transformprocessor/internal/common"

import (
	"context"

	"go.opentelemetry.io/collector/component"
	"go.opentelemetry.io/collector/pdata/plog"

	"github.com/open-telemetry/opentelemetry-collector-contrib/internal/filter/expr"
	"github.com/open-telemetry/opentelemetry-collector-contrib/internal/filter/filterottl"
	"github.com/open-telemetry/opentelemetry-collector-contrib/pkg/ottl"
	"github.com/open-telemetry/opentelemetry-collector-contrib/pkg/ottl/contexts/ottllog"
)

type LogsConsumer interface {
	Context() ContextID
	ConsumeLogs(ctx context.Context, ld plog.Logs) error
}

type logStatements struct {
	ottl.StatementSequence[ottllog.TransformContext]
	expr.BoolExpr[ottllog.TransformContext]
}

func (l logStatements) Context() ContextID {
	return Log
}

func (l logStatements) ConsumeLogs(ctx context.Context, ld plog.Logs) error {
	for i := 0; i < ld.ResourceLogs().Len(); i++ {
		rlogs := ld.ResourceLogs().At(i)
		for j := 0; j < rlogs.ScopeLogs().Len(); j++ {
			slogs := rlogs.ScopeLogs().At(j)
			logs := slogs.LogRecords()
			for k := 0; k < logs.Len(); k++ {
<<<<<<< HEAD
				tCtx := ottllog.NewTransformContext(logs.At(k), slogs.Scope(), rlogs.Resource(), slogs, rlogs)
				condition, err := l.BoolExpr.Eval(ctx, tCtx)
=======
				tCtx := ottllog.NewTransformContext(logs.At(k), slogs.Scope(), rlogs.Resource(), slogs, rlogs, ottllog.WithCache(cache))
				condition, err := l.Eval(ctx, tCtx)
>>>>>>> a26f839c
				if err != nil {
					return err
				}
				if condition {
					err := l.Execute(ctx, tCtx)
					if err != nil {
						return err
					}
				}
			}
		}
	}
	return nil
}

type LogParserCollection ottl.ParserCollection[LogsConsumer]

type LogParserCollectionOption ottl.ParserCollectionOption[LogsConsumer]

func WithLogParser(functions map[string]ottl.Factory[ottllog.TransformContext]) LogParserCollectionOption {
	return func(pc *ottl.ParserCollection[LogsConsumer]) error {
		logParser, err := ottllog.NewParser(functions, pc.Settings, ottllog.EnablePathContextNames())
		if err != nil {
			return err
		}
		return ottl.WithParserCollectionContext(ottllog.ContextName, &logParser, ottl.WithStatementConverter(convertLogStatements))(pc)
	}
}

func WithLogErrorMode(errorMode ottl.ErrorMode) LogParserCollectionOption {
	return LogParserCollectionOption(ottl.WithParserCollectionErrorMode[LogsConsumer](errorMode))
}

func NewLogParserCollection(settings component.TelemetrySettings, options ...LogParserCollectionOption) (*LogParserCollection, error) {
	pcOptions := []ottl.ParserCollectionOption[LogsConsumer]{
		withCommonContextParsers[LogsConsumer](),
		ottl.EnableParserCollectionModifiedPathsLogging[LogsConsumer](true),
	}

	for _, option := range options {
		pcOptions = append(pcOptions, ottl.ParserCollectionOption[LogsConsumer](option))
	}

	pc, err := ottl.NewParserCollection(settings, pcOptions...)
	if err != nil {
		return nil, err
	}

	lpc := LogParserCollection(*pc)
	return &lpc, nil
}

func convertLogStatements(pc *ottl.ParserCollection[LogsConsumer], statements ottl.StatementsGetter, parsedStatements []*ottl.Statement[ottllog.TransformContext]) (LogsConsumer, error) {
	contextStatements, err := toContextStatements(statements)
	if err != nil {
		return nil, err
	}
	errorMode := pc.ErrorMode
	if contextStatements.ErrorMode != "" {
		errorMode = contextStatements.ErrorMode
	}
	var parserOptions []ottl.Option[ottllog.TransformContext]
	if contextStatements.Context == "" {
		parserOptions = append(parserOptions, ottllog.EnablePathContextNames())
	}
	globalExpr, errGlobalBoolExpr := parseGlobalExpr(filterottl.NewBoolExprForLogWithOptions, contextStatements.Conditions, errorMode, pc.Settings, filterottl.StandardLogFuncs(), parserOptions)
	if errGlobalBoolExpr != nil {
		return nil, errGlobalBoolExpr
	}
	lStatements := ottllog.NewStatementSequence(parsedStatements, pc.Settings, ottllog.WithStatementSequenceErrorMode(errorMode))
	return logStatements{lStatements, globalExpr}, nil
}

func (lpc *LogParserCollection) ParseContextStatements(contextStatements ContextStatements) (LogsConsumer, error) {
	pc := ottl.ParserCollection[LogsConsumer](*lpc)
	if contextStatements.Context != "" {
		return pc.ParseStatementsWithContext(string(contextStatements.Context), contextStatements, true)
	}
	return pc.ParseStatements(contextStatements)
}<|MERGE_RESOLUTION|>--- conflicted
+++ resolved
@@ -36,13 +36,8 @@
 			slogs := rlogs.ScopeLogs().At(j)
 			logs := slogs.LogRecords()
 			for k := 0; k < logs.Len(); k++ {
-<<<<<<< HEAD
 				tCtx := ottllog.NewTransformContext(logs.At(k), slogs.Scope(), rlogs.Resource(), slogs, rlogs)
-				condition, err := l.BoolExpr.Eval(ctx, tCtx)
-=======
-				tCtx := ottllog.NewTransformContext(logs.At(k), slogs.Scope(), rlogs.Resource(), slogs, rlogs, ottllog.WithCache(cache))
 				condition, err := l.Eval(ctx, tCtx)
->>>>>>> a26f839c
 				if err != nil {
 					return err
 				}
