--- conflicted
+++ resolved
@@ -39,13 +39,8 @@
 func (r resourceStatements) ConsumeTraces(ctx context.Context, td ptrace.Traces) error {
 	for i := 0; i < td.ResourceSpans().Len(); i++ {
 		rspans := td.ResourceSpans().At(i)
-<<<<<<< HEAD
-		tCtx := ottlresource.NewTransformContext(rspans.Resource(), rspans)
-		err := r.Execute(ctx, tCtx)
-=======
-		tCtx := ottlresource.NewTransformContext(rspans.Resource())
+    tCtx := ottlresource.NewTransformContext(rspans.Resource(), rspans)
 		condition, err := r.BoolExpr.Eval(ctx, tCtx)
->>>>>>> 1863a59f
 		if err != nil {
 			return err
 		}
@@ -62,13 +57,8 @@
 func (r resourceStatements) ConsumeMetrics(ctx context.Context, md pmetric.Metrics) error {
 	for i := 0; i < md.ResourceMetrics().Len(); i++ {
 		rmetrics := md.ResourceMetrics().At(i)
-<<<<<<< HEAD
-		tCtx := ottlresource.NewTransformContext(rmetrics.Resource(), rmetrics)
-		err := r.Execute(ctx, tCtx)
-=======
-		tCtx := ottlresource.NewTransformContext(rmetrics.Resource())
+    tCtx := ottlresource.NewTransformContext(rmetrics.Resource(), rmetrics)
 		condition, err := r.BoolExpr.Eval(ctx, tCtx)
->>>>>>> 1863a59f
 		if err != nil {
 			return err
 		}
@@ -85,13 +75,8 @@
 func (r resourceStatements) ConsumeLogs(ctx context.Context, ld plog.Logs) error {
 	for i := 0; i < ld.ResourceLogs().Len(); i++ {
 		rlogs := ld.ResourceLogs().At(i)
-<<<<<<< HEAD
-		tCtx := ottlresource.NewTransformContext(rlogs.Resource(), rlogs)
-		err := r.Execute(ctx, tCtx)
-=======
-		tCtx := ottlresource.NewTransformContext(rlogs.Resource())
+    tCtx := ottlresource.NewTransformContext(rlogs.Resource(), rlogs)
 		condition, err := r.BoolExpr.Eval(ctx, tCtx)
->>>>>>> 1863a59f
 		if err != nil {
 			return err
 		}
