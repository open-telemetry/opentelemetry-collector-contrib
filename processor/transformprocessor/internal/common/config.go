// Copyright The OpenTelemetry Authors
// SPDX-License-Identifier: Apache-2.0

package common // import "github.com/open-telemetry/opentelemetry-collector-contrib/processor/transformprocessor/internal/common"

import (
	"fmt"
	"strings"

	"github.com/open-telemetry/opentelemetry-collector-contrib/pkg/ottl"
)

var _ ottl.StatementsGetter = (*ContextStatements)(nil)

type ContextID string

const (
	Resource  ContextID = "resource"
	Scope     ContextID = "scope"
	Span      ContextID = "span"
	SpanEvent ContextID = "spanevent"
	Metric    ContextID = "metric"
	DataPoint ContextID = "datapoint"
	Log       ContextID = "log"
)

func (c *ContextID) UnmarshalText(text []byte) error {
	str := ContextID(strings.ToLower(string(text)))
	switch str {
	case Resource, Scope, Span, SpanEvent, Metric, DataPoint, Log:
		*c = str
		return nil
	default:
		return fmt.Errorf("unknown context %v", str)
	}
}

type ContextStatements struct {
	Context    ContextID `mapstructure:"context"`
	Conditions []string  `mapstructure:"conditions"`
	Statements []string  `mapstructure:"statements"`
<<<<<<< HEAD
	// ErrorMode determines how the processor reacts to errors that occur while processing
	// this group of statements. When set, it overrides the default Config ErrorMode.
	ErrorMode ottl.ErrorMode `mapstructure:"error_mode"`
	// SharedCache is experimental and subject to change or removal in the future.
	// Although it's configurable via `mapstructure`, users won't be able to set it on their
	// configurations, as it's currently meant for internal use only, and it's validated by
	// the transformprocessor Config unmarshaller function.
	SharedCache bool `mapstructure:"shared_cache"`
=======
>>>>>>> 4ebb7af8
}

func (c ContextStatements) GetStatements() []string {
	return c.Statements
}

func toContextStatements(statements any) (*ContextStatements, error) {
	contextStatements, ok := statements.(ContextStatements)
	if !ok {
		return nil, fmt.Errorf("invalid context statements type, expected: common.ContextStatements, got: %T", statements)
	}
	return &contextStatements, nil
}<|MERGE_RESOLUTION|>--- conflicted
+++ resolved
@@ -39,7 +39,6 @@
 	Context    ContextID `mapstructure:"context"`
 	Conditions []string  `mapstructure:"conditions"`
 	Statements []string  `mapstructure:"statements"`
-<<<<<<< HEAD
 	// ErrorMode determines how the processor reacts to errors that occur while processing
 	// this group of statements. When set, it overrides the default Config ErrorMode.
 	ErrorMode ottl.ErrorMode `mapstructure:"error_mode"`
@@ -48,8 +47,18 @@
 	// configurations, as it's currently meant for internal use only, and it's validated by
 	// the transformprocessor Config unmarshaller function.
 	SharedCache bool `mapstructure:"shared_cache"`
-=======
->>>>>>> 4ebb7af8
+}
+
+func (c ContextStatements) GetStatements() []string {
+	return c.Statements
+}
+
+func toContextStatements(statements any) (*ContextStatements, error) {
+	contextStatements, ok := statements.(ContextStatements)
+	if !ok {
+		return nil, fmt.Errorf("invalid context statements type, expected: common.ContextStatements, got: %T", statements)
+	}
+	return &contextStatements, nil
 }
 
 func (c ContextStatements) GetStatements() []string {
