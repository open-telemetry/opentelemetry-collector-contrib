# Transform Processor

| Status                   |                       |
| ------------------------ | --------------------- |
| Stability                | [In development]      |
| Supported pipeline types | traces, metrics, logs |
| Distributions            | none                  |

The transform processor modifies telemetry based on configuration using the [Telemetry Query Language](https://github.com/open-telemetry/opentelemetry-collector/blob/main/docs/processing.md#telemetry-query-language).
It takes a list of queries which are performed in the order specified in the config.

Queries are composed of the following parts
- Path expressions: Fields within the incoming data can be referenced using expressions composed of the names as defined
in the OTLP protobuf definition. e.g., `status.code`, `attributes["http.method"]`. If the path expression begins with
`resource.` or `instrumentation_library.`, it will reference those values.  For metrics, `name`, `description`, `unit`, `type`, `is_monotonic`, and `aggregation_temporality` are accessed via `metric.`
  - The name `instrumentation_library` within OpenTelemetry is currently under discussion and may be changed in the future.
  - Metric data types are `None`, `Gauge`, `Sum`, `Histogram`, `ExponentialHistogram`, and `Summary`
- Literals: Strings, ints, and floats can be referenced as literal values
- Function invocations: Functions can be invoked with arguments matching the function's expected arguments
- Where clause: Telemetry to modify can be filtered by appending `where a <op> b`, with `a` and `b` being any of the above.

Supported functions:
- `set(target, value)` - `target` is a path expression to a telemetry field to set `value` into. `value` is any value type.
e.g., `set(attributes["http.path"], "/foo")`, `set(name, attributes["http.route"])`. If `value` resolves to `nil`, e.g.
it references an unset map value, there will be no action.

- `keep_keys(target, string...)` - `target` is a path expression to a map type field. The map will be mutated to only contain
the fields specified by the list of strings. e.g., `keep_keys(attributes, "http.method")`, `keep_keys(attributes, "http.method", "http.route")`

- `truncate_all(target, limit)` - `target` is a path expression to a map type field. `limit` is a non-negative integer.  The map will be mutated such that all string values are truncated to the limit. e.g., `truncate_all(attributes, 100)` will truncate all string values in `attributes` such that all string values have less than or equal to 100 characters.  Non-string values are ignored.

- `limit(target, limit)` - `target` is a path expression to a map type field. `limit` is a non-negative integer.  The map will be mutated such that the number of items does not exceed the limit. e.g., `limit(attributes, 100)` will limit `attributes` to no more than 100 items. Which items are dropped is random.

Supported where operations:
- `==` - matches telemetry where the values are equal to each other
- `!=` - matches telemetry where the values are not equal to each other

Example configuration:
```yaml
receivers:
  otlp:
    protocols:
      grpc:

exporters:
  nop

processors:
  transform:
    traces:
      queries:
        - set(status.code, 1) where attributes["http.path"] == "/health"
        - keep_keys(resource.attributes, "service.name", "service.namespace", "cloud.region")
        - set(name, attributes["http.route"])
        - limit(attributes, 100)
        - limit(resource.attributes, 100)
        - truncate_all(attributes, 4096)
        - truncate_all(resource.attributes, 4096)
    metrics:
      queries:
        - set(metric.description, "Sum") where metric.type == "Sum"
        - keep_keys(resource.attributes, "host.name")
        - limit(attributes, 100)
        - truncate_all(attributes, 4096)
        - truncate_all(resource.attributes, 4096)
    logs:
      queries:
        - set(severity_text, "FAIL") where body == "request failed"
        - keep_keys(resource.attributes, "service.name", "service.namespace", "cloud.region")
        - set(body, attributes["http.route"])
service:
  pipelines:
    logs:
      receivers: [otlp]
      processors: [transform]
      exporters: [nop]
    traces:
      receivers: [otlp]
      processors: [transform]
      exporters: [nop]
```

This processor will perform the operations in order for 


All spans

1) Set status code to OK for all spans with a path `/health`
2) Keep only `service.name`, `service.namespace`, `cloud.region` resource attributes
3) Set `name` to the `http.route` attribute if it is set
4) Limit all span attributes such that each span has no more than 100 attributes.
5) Limit all resource attributes such that each resource no more than 100 attributes.
6) Truncate all span attributes such that no string value has more than 4096 characters.
7) Truncate all resource attributes such that no string value has more than 4096 characters.

<<<<<<< HEAD
All metrics and their data points

1) Set metric description to "Sum" if the metric type is "Sum"
2) Keep only the `host.name` resource attributes
4) Limit all data point attributes such that each data point has no more than 100 attributes.
6) Truncate all data point attributes such that no string value has more than 4096 characters.
7) Truncate all resource attributes such that no string value has more than 4096 characters.

All logs

1) Set severity text to FAIL if the body contains a string text "request failed"
2) Keep only `service.name`, `service.namespace`, `cloud.region` resource attributes
3) Set `body` to the `http.route` attribute if it is set

[In development]: https://github.com/open-telemetry/opentelemetry-collector-contrib#in-development
=======
[In development]: https://github.com/open-telemetry/opentelemetry-collector#in-development
>>>>>>> 88a3a780
<|MERGE_RESOLUTION|>--- conflicted
+++ resolved
@@ -93,7 +93,6 @@
 6) Truncate all span attributes such that no string value has more than 4096 characters.
 7) Truncate all resource attributes such that no string value has more than 4096 characters.
 
-<<<<<<< HEAD
 All metrics and their data points
 
 1) Set metric description to "Sum" if the metric type is "Sum"
@@ -106,9 +105,4 @@
 
 1) Set severity text to FAIL if the body contains a string text "request failed"
 2) Keep only `service.name`, `service.namespace`, `cloud.region` resource attributes
-3) Set `body` to the `http.route` attribute if it is set
-
-[In development]: https://github.com/open-telemetry/opentelemetry-collector-contrib#in-development
-=======
-[In development]: https://github.com/open-telemetry/opentelemetry-collector#in-development
->>>>>>> 88a3a780
+3) Set `body` to the `http.route` attribute if it is set