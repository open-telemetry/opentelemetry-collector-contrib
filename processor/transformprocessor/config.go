// Copyright The OpenTelemetry Authors
//
// Licensed under the Apache License, Version 2.0 (the "License");
// you may not use this file except in compliance with the License.
// You may obtain a copy of the License at
//
//      http://www.apache.org/licenses/LICENSE-2.0
//
// Unless required by applicable law or agreed to in writing, software
// distributed under the License is distributed on an "AS IS" BASIS,
// WITHOUT WARRANTIES OR CONDITIONS OF ANY KIND, either express or implied.
// See the License for the specific language governing permissions and
// limitations under the License.

package transformprocessor // import "github.com/open-telemetry/opentelemetry-collector-contrib/processor/transformprocessor"

import (
	"fmt"

	"go.opentelemetry.io/collector/component"
	"go.opentelemetry.io/collector/config"
	"go.uber.org/zap"

	"github.com/open-telemetry/opentelemetry-collector-contrib/pkg/ottl/contexts/ottldatapoint"
	"github.com/open-telemetry/opentelemetry-collector-contrib/pkg/ottl/contexts/ottllogs"
	"github.com/open-telemetry/opentelemetry-collector-contrib/pkg/ottl/contexts/ottlspan"
	"github.com/open-telemetry/opentelemetry-collector-contrib/processor/transformprocessor/internal/common"
	"github.com/open-telemetry/opentelemetry-collector-contrib/processor/transformprocessor/internal/logs"
	"github.com/open-telemetry/opentelemetry-collector-contrib/processor/transformprocessor/internal/metrics"
	"github.com/open-telemetry/opentelemetry-collector-contrib/processor/transformprocessor/internal/traces"
)

type Config struct {
	config.ProcessorSettings `mapstructure:",squash"`

	TraceStatements  []common.ContextStatements `mapstructure:"trace_statements"`
	MetricStatements []common.ContextStatements `mapstructure:"metric_statements"`
	LogStatements    []common.ContextStatements `mapstructure:"log_statements"`

	// Deprecated.  Use TraceStatements, MetricStatements, and LogStatements instead
	OTTLConfig `mapstructure:",squash"`
}

type OTTLConfig struct {
	Traces  SignalConfig `mapstructure:"traces"`
	Metrics SignalConfig `mapstructure:"metrics"`
	Logs    SignalConfig `mapstructure:"logs"`
}

type SignalConfig struct {
	Statements []string `mapstructure:"statements"`
}

var _ component.ProcessorConfig = (*Config)(nil)

func (c *Config) Validate() error {
	if (len(c.Traces.Statements) > 0 || len(c.Metrics.Statements) > 0 || len(c.Logs.Statements) > 0) &&
		(len(c.TraceStatements) > 0 || len(c.MetricStatements) > 0 || len(c.LogStatements) > 0) {
		return fmt.Errorf("cannot use Traces, Metrics and/or Logs with TraceStatements, MetricStatements and/or LogStatements")
	}

	if len(c.Traces.Statements) > 0 {
<<<<<<< HEAD
		ottltracesp := ottltraces.NewParser(traces.SpanFunctions(), component.TelemetrySettings{Logger: zap.NewNop()})
		_, err := ottltracesp.ParseStatements(c.Traces.Statements)
=======
		ottlspanp := ottlspan.NewParser(traces.Functions(), component.TelemetrySettings{Logger: zap.NewNop()})
		_, err := ottlspanp.ParseStatements(c.Traces.Statements)
>>>>>>> 59b487bb
		if err != nil {
			return err
		}
	}

	if len(c.TraceStatements) > 0 {
		pc, err := common.NewTraceParserCollection(component.TelemetrySettings{Logger: zap.NewNop()}, common.WithSpanParser(traces.SpanFunctions()), common.WithSpanEventParser(traces.SpanEventFunctions()))
		if err != nil {
			return err
		}
		for _, cs := range c.TraceStatements {
			_, err = pc.ParseContextStatements(cs)
			if err != nil {
				return err
			}
		}
	}

	if len(c.Metrics.Statements) > 0 {
		ottlmetricsp := ottldatapoint.NewParser(metrics.DataPointFunctions(), component.TelemetrySettings{Logger: zap.NewNop()})
		_, err := ottlmetricsp.ParseStatements(c.Metrics.Statements)
		if err != nil {
			return err
		}
	}

	if len(c.MetricStatements) > 0 {
		pc, err := common.NewMetricParserCollection(component.TelemetrySettings{Logger: zap.NewNop()}, common.WithMetricParser(metrics.MetricFunctions()), common.WithDataPointParser(metrics.DataPointFunctions()))
		if err != nil {
			return err
		}
		for _, cs := range c.MetricStatements {
			_, err = pc.ParseContextStatements(cs)
			if err != nil {
				return err
			}
		}
	}

	if len(c.Logs.Statements) > 0 {
		ottllogsp := ottllogs.NewParser(logs.LogFunctions(), component.TelemetrySettings{Logger: zap.NewNop()})
		_, err := ottllogsp.ParseStatements(c.Logs.Statements)
		if err != nil {
			return err
		}
	}

	if len(c.LogStatements) > 0 {
		pc, err := common.NewLogParserCollection(component.TelemetrySettings{Logger: zap.NewNop()}, common.WithLogParser(logs.LogFunctions()))
		if err != nil {
			return err
		}
		for _, cs := range c.LogStatements {
			_, err = pc.ParseContextStatements(cs)
			if err != nil {
				return err
			}
		}
	}

	return nil
}<|MERGE_RESOLUTION|>--- conflicted
+++ resolved
@@ -60,13 +60,8 @@
 	}
 
 	if len(c.Traces.Statements) > 0 {
-<<<<<<< HEAD
-		ottltracesp := ottltraces.NewParser(traces.SpanFunctions(), component.TelemetrySettings{Logger: zap.NewNop()})
-		_, err := ottltracesp.ParseStatements(c.Traces.Statements)
-=======
-		ottlspanp := ottlspan.NewParser(traces.Functions(), component.TelemetrySettings{Logger: zap.NewNop()})
+		ottlspanp := ottlspan.NewParser(traces.SpanFunctions(), component.TelemetrySettings{Logger: zap.NewNop()})
 		_, err := ottlspanp.ParseStatements(c.Traces.Statements)
->>>>>>> 59b487bb
 		if err != nil {
 			return err
 		}
