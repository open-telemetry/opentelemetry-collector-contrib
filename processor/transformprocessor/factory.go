--- conflicted
+++ resolved
@@ -48,27 +48,9 @@
 
 func createDefaultConfig() component.Config {
 	return &Config{
-<<<<<<< HEAD
-		ProcessorSettings: config.NewProcessorSettings(component.NewID(typeStr)),
 		TraceStatements:   []common.ContextStatements{},
 		MetricStatements:  []common.ContextStatements{},
 		LogStatements:     []common.ContextStatements{},
-=======
-		OTTLConfig: OTTLConfig{
-			Logs: SignalConfig{
-				Statements: []string{},
-			},
-			Traces: SignalConfig{
-				Statements: []string{},
-			},
-			Metrics: SignalConfig{
-				Statements: []string{},
-			},
-		},
-		TraceStatements:  []common.ContextStatements{},
-		MetricStatements: []common.ContextStatements{},
-		LogStatements:    []common.ContextStatements{},
->>>>>>> fe8cc1aa
 	}
 }
 
