--- conflicted
+++ resolved
@@ -148,45 +148,6 @@
 			errorLen: 3,
 		},
 		{
-<<<<<<< HEAD
-			id: component.NewIDWithName(metadata.Type, "flat_configuration"),
-			expected: &Config{
-				ErrorMode: ottl.PropagateError,
-				TraceStatements: []common.ContextStatements{
-					{
-						SharedCache: true,
-						Statements:  []string{`set(span.name, "bear") where span.attributes["http.path"] == "/animal"`},
-					},
-					{
-						SharedCache: true,
-						Statements:  []string{`set(resource.attributes["name"], "bear")`},
-					},
-				},
-				MetricStatements: []common.ContextStatements{
-					{
-						SharedCache: true,
-						Statements:  []string{`set(metric.name, "bear") where resource.attributes["http.path"] == "/animal"`},
-					},
-					{
-						SharedCache: true,
-						Statements:  []string{`set(resource.attributes["name"], "bear")`},
-					},
-				},
-				LogStatements: []common.ContextStatements{
-					{
-						SharedCache: true,
-						Statements:  []string{`set(log.body, "bear") where log.attributes["http.path"] == "/animal"`},
-					},
-					{
-						SharedCache: true,
-						Statements:  []string{`set(resource.attributes["name"], "bear")`},
-					},
-				},
-			},
-		},
-		{
-=======
->>>>>>> 4ebb7af8
 			id: component.NewIDWithName(metadata.Type, "structured_configuration_with_path_context"),
 			expected: &Config{
 				ErrorMode: ottl.PropagateError,
@@ -216,10 +177,6 @@
 				ErrorMode: ottl.PropagateError,
 				TraceStatements: []common.ContextStatements{
 					{
-<<<<<<< HEAD
-						SharedCache: false,
-=======
->>>>>>> 4ebb7af8
 						Statements: []string{
 							`set(span.name, "bear") where span.attributes["http.path"] == "/animal"`,
 							`set(resource.attributes["name"], "bear")`,
@@ -228,10 +185,6 @@
 				},
 				MetricStatements: []common.ContextStatements{
 					{
-<<<<<<< HEAD
-						SharedCache: false,
-=======
->>>>>>> 4ebb7af8
 						Statements: []string{
 							`set(metric.name, "bear") where resource.attributes["http.path"] == "/animal"`,
 							`set(resource.attributes["name"], "bear")`,
@@ -240,10 +193,6 @@
 				},
 				LogStatements: []common.ContextStatements{
 					{
-<<<<<<< HEAD
-						SharedCache: false,
-=======
->>>>>>> 4ebb7af8
 						Statements: []string{
 							`set(log.body, "bear") where log.attributes["http.path"] == "/animal"`,
 							`set(resource.attributes["name"], "bear")`,
@@ -252,7 +201,42 @@
 				},
 			},
 		},
-<<<<<<< HEAD
+		{
+			id: component.NewIDWithName(metadata.Type, "flat_configuration"),
+			expected: &Config{
+				ErrorMode: ottl.PropagateError,
+				TraceStatements: []common.ContextStatements{
+					{
+						SharedCache: true,
+						Statements:  []string{`set(span.name, "bear") where span.attributes["http.path"] == "/animal"`},
+					},
+					{
+						SharedCache: true,
+						Statements:  []string{`set(resource.attributes["name"], "bear")`},
+					},
+				},
+				MetricStatements: []common.ContextStatements{
+					{
+						SharedCache: true,
+						Statements:  []string{`set(metric.name, "bear") where resource.attributes["http.path"] == "/animal"`},
+					},
+					{
+						SharedCache: true,
+						Statements:  []string{`set(resource.attributes["name"], "bear")`},
+					},
+				},
+				LogStatements: []common.ContextStatements{
+					{
+						SharedCache: true,
+						Statements:  []string{`set(log.body, "bear") where log.attributes["http.path"] == "/animal"`},
+					},
+					{
+						SharedCache: true,
+						Statements:  []string{`set(resource.attributes["name"], "bear")`},
+					},
+				},
+			},
+		},
 		{
 			id: component.NewIDWithName(metadata.Type, "mixed_configuration_styles"),
 			expected: &Config{
@@ -355,8 +339,6 @@
 				},
 			},
 		},
-=======
->>>>>>> 4ebb7af8
 	}
 	for _, tt := range tests {
 		t.Run(tt.id.Name(), func(t *testing.T) {
