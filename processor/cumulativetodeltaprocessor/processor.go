// Copyright The OpenTelemetry Authors
//
// Licensed under the Apache License, Version 2.0 (the "License");
// you may not use this file except in compliance with the License.
// You may obtain a copy of the License at
//
//      http://www.apache.org/licenses/LICENSE-2.0
//
// Unless required by applicable law or agreed to in writing, software
// distributed under the License is distributed on an "AS IS" BASIS,
// WITHOUT WARRANTIES OR CONDITIONS OF ANY KIND, either express or implied.
// See the License for the specific language governing permissions and
// limitations under the License.

package cumulativetodeltaprocessor // import "github.com/open-telemetry/opentelemetry-collector-contrib/processor/cumulativetodeltaprocessor"

import (
	"context"
	"math"

	"go.opentelemetry.io/collector/pdata/pmetric"
	"go.opentelemetry.io/collector/service/featuregate"
	"go.uber.org/zap"

	"github.com/open-telemetry/opentelemetry-collector-contrib/internal/coreinternal/processor/filterset"
	"github.com/open-telemetry/opentelemetry-collector-contrib/processor/cumulativetodeltaprocessor/internal/tracking"
)

const enableHistogramSupportGateID = "processor.cumulativetodeltaprocessor.EnableHistogramSupport"

var enableHistogramSupportGate = featuregate.Gate{
	ID:          enableHistogramSupportGateID,
	Enabled:     false,
	Description: "wip",
}

func init() {
	featuregate.GetRegistry().MustRegister(enableHistogramSupportGate)
}

type cumulativeToDeltaProcessor struct {
	includeFS               filterset.FilterSet
	excludeFS               filterset.FilterSet
	logger                  *zap.Logger
	deltaCalculator         *tracking.MetricTracker
	cancelFunc              context.CancelFunc
	histogramSupportEnabled bool
}

func newCumulativeToDeltaProcessor(config *Config, logger *zap.Logger) *cumulativeToDeltaProcessor {
	ctx, cancel := context.WithCancel(context.Background())
	p := &cumulativeToDeltaProcessor{
		logger:                  logger,
		deltaCalculator:         tracking.NewMetricTracker(ctx, logger, config.MaxStaleness),
		cancelFunc:              cancel,
		histogramSupportEnabled: featuregate.GetRegistry().IsEnabled(enableHistogramSupportGateID),
	}
	if len(config.Include.Metrics) > 0 {
		p.includeFS, _ = filterset.CreateFilterSet(config.Include.Metrics, &config.Include.Config)
	}
	if len(config.Exclude.Metrics) > 0 {
		p.excludeFS, _ = filterset.CreateFilterSet(config.Exclude.Metrics, &config.Exclude.Config)
	}
	return p
}

// processMetrics implements the ProcessMetricsFunc type.
func (ctdp *cumulativeToDeltaProcessor) processMetrics(_ context.Context, md pmetric.Metrics) (pmetric.Metrics, error) {
	resourceMetricsSlice := md.ResourceMetrics()
	resourceMetricsSlice.RemoveIf(func(rm pmetric.ResourceMetrics) bool {
		ilms := rm.ScopeMetrics()
		ilms.RemoveIf(func(ilm pmetric.ScopeMetrics) bool {
			ms := ilm.Metrics()
			ms.RemoveIf(func(m pmetric.Metric) bool {
				if !ctdp.shouldConvertMetric(m.Name()) {
					return false
				}
				switch m.DataType() {
				case pmetric.MetricDataTypeSum:
					ms := m.Sum()
					if ms.AggregationTemporality() != pmetric.MetricAggregationTemporalityCumulative {
						return false
					}

					// Ignore any metrics that aren't monotonic
					if !ms.IsMonotonic() {
						return false
					}

					baseIdentity := tracking.MetricIdentity{
						Resource:               rm.Resource(),
						InstrumentationLibrary: ilm.Scope(),
						MetricDataType:         m.DataType(),
						MetricName:             m.Name(),
						MetricUnit:             m.Unit(),
						MetricIsMonotonic:      ms.IsMonotonic(),
					}
					ctdp.convertDataPoints(ms.DataPoints(), baseIdentity)
					ms.SetAggregationTemporality(pmetric.MetricAggregationTemporalityDelta)
					return ms.DataPoints().Len() == 0
				case pmetric.MetricDataTypeHistogram:
					if !ctdp.histogramSupportEnabled {
						return false
					}

					ms := m.Histogram()
					if ms.AggregationTemporality() != pmetric.MetricAggregationTemporalityCumulative {
						return false
					}

					if ms.DataPoints().Len() == 0 {
						return false
					}

					baseIdentity := tracking.MetricIdentity{
						Resource:               rm.Resource(),
						InstrumentationLibrary: ilm.Scope(),
						MetricDataType:         m.DataType(),
						MetricName:             m.Name(),
						MetricUnit:             m.Unit(),
						MetricIsMonotonic:      true,
						MetricValueType:        pmetric.NumberDataPointValueTypeInt,
					}

					ctdp.convertHistogramDataPoints(ms.DataPoints(), baseIdentity)

					ms.SetAggregationTemporality(pmetric.MetricAggregationTemporalityDelta)
					return ms.DataPoints().Len() == 0
				default:
					return false
				}
			})
			return ilm.Metrics().Len() == 0
		})
		return rm.ScopeMetrics().Len() == 0
	})
	return md, nil
}

func (ctdp *cumulativeToDeltaProcessor) shutdown(context.Context) error {
	ctdp.cancelFunc()
	return nil
}

func (ctdp *cumulativeToDeltaProcessor) shouldConvertMetric(metricName string) bool {
	return (ctdp.includeFS == nil || ctdp.includeFS.Matches(metricName)) &&
		(ctdp.excludeFS == nil || !ctdp.excludeFS.Matches(metricName))
}

func (ctdp *cumulativeToDeltaProcessor) convertDataPoints(in interface{}, baseIdentity tracking.MetricIdentity) {

	if dps, ok := in.(pmetric.NumberDataPointSlice); ok {
		dps.RemoveIf(func(dp pmetric.NumberDataPoint) bool {
			id := baseIdentity
			id.StartTimestamp = dp.StartTimestamp()
			id.Attributes = dp.Attributes()
			id.MetricValueType = dp.ValueType()
			point := tracking.ValuePoint{
				ObservedTimestamp: dp.Timestamp(),
			}
			if id.IsFloatVal() {
				// Do not attempt to transform NaN values
				if math.IsNaN(dp.DoubleVal()) {
					return false
				}
				point.FloatValue = dp.DoubleVal()
			} else {
				point.IntValue = dp.IntVal()
			}
			trackingPoint := tracking.MetricPoint{
				Identity: id,
				Value:    point,
			}
			delta, valid := ctdp.deltaCalculator.Convert(trackingPoint)

			// When converting non-monotonic cumulative counters,
			// the first data point is omitted since the initial
			// reference is not assumed to be zero
			if !valid {
				return true
			}
			dp.SetStartTimestamp(delta.StartTimestamp)
			if id.IsFloatVal() {
				dp.SetDoubleVal(delta.FloatValue)
			} else {
				dp.SetIntVal(delta.IntValue)
			}
			return false
		})
	}
}

func (ctdp *cumulativeToDeltaProcessor) convertHistogramDataPoints(in interface{}, baseIdentity tracking.MetricIdentity) {

	if dps, ok := in.(pmetric.HistogramDataPointSlice); ok {
		dps.RemoveIf(func(dp pmetric.HistogramDataPoint) bool {
			id := baseIdentity
			id.StartTimestamp = dp.StartTimestamp()
			id.Attributes = dp.Attributes()

			point := tracking.ValuePoint{
				ObservedTimestamp: dp.Timestamp(),
				HistogramValue: &tracking.HistogramPoint{
					Count:   dp.Count(),
					Sum:     dp.Sum(),
					Buckets: dp.BucketCounts().AsRaw(),
				},
			}

			trackingPoint := tracking.MetricPoint{
				Identity: id,
				Value:    point,
			}
			delta, valid := ctdp.deltaCalculator.Convert(trackingPoint)

			if valid {
				dp.SetStartTimestamp(delta.StartTimestamp)
				dp.SetCount(delta.HistogramValue.Count)
				if dp.HasSum() && !math.IsNaN(dp.Sum()) {
					dp.SetSum(delta.HistogramValue.Sum)
				}
<<<<<<< HEAD
				dp.SetBucketCounts(pcommon.NewImmutableUInt64Slice(delta.HistogramValue.Buckets))
=======
				dp.BucketCounts().FromRaw(rawBucketCounts)
				return false
>>>>>>> 48ee3288
			}

			return !valid
		})
	}
}<|MERGE_RESOLUTION|>--- conflicted
+++ resolved
@@ -219,12 +219,8 @@
 				if dp.HasSum() && !math.IsNaN(dp.Sum()) {
 					dp.SetSum(delta.HistogramValue.Sum)
 				}
-<<<<<<< HEAD
-				dp.SetBucketCounts(pcommon.NewImmutableUInt64Slice(delta.HistogramValue.Buckets))
-=======
-				dp.BucketCounts().FromRaw(rawBucketCounts)
+				dp.BucketCounts().FromRaw(delta.HistogramValue.Buckets)
 				return false
->>>>>>> 48ee3288
 			}
 
 			return !valid
