--- conflicted
+++ resolved
@@ -4,11 +4,7 @@
 package logdedupprocessor // import "github.com/open-telemetry/opentelemetry-collector-contrib/processor/logdedupprocessor"
 
 import (
-<<<<<<< HEAD
 	"context"
-	"hash/fnv"
-=======
->>>>>>> 98810b3c
 	"time"
 
 	"go.opentelemetry.io/collector/pdata/pcommon"
@@ -36,11 +32,7 @@
 }
 
 // newLogAggregator creates a new LogCounter.
-<<<<<<< HEAD
 func newLogAggregator(logCountAttribute string, timezone *time.Location, telemetryBuilder *metadata.TelemetryBuilder) *logAggregator {
-=======
-func newLogAggregator(logCountAttribute string, timezone *time.Location) *logAggregator {
->>>>>>> 98810b3c
 	return &logAggregator{
 		resources:         make(map[uint64]*resourceAggregator),
 		logCountAttribute: logCountAttribute,
@@ -53,42 +45,6 @@
 func (l *logAggregator) Export() plog.Logs {
 	logs := plog.NewLogs()
 
-<<<<<<< HEAD
-	for _, resource := range l.resources {
-		resourceLogs := logs.ResourceLogs().AppendEmpty()
-		resourceAttrs := resourceLogs.Resource().Attributes()
-		resourceAttrs.EnsureCapacity(resourceAttrs.Len())
-		resource.attributes.CopyTo(resourceAttrs)
-
-		scopeLogs := resourceLogs.ScopeLogs().AppendEmpty()
-		for _, lc := range resource.logCounters {
-			// Count aggregated logs records
-			l.telemetryBuilder.DedupProcessorAggregatedLogs.Record(context.Background(), int64(lc.count))
-
-			lr := scopeLogs.LogRecords().AppendEmpty()
-
-			baseRecord := lc.logRecord
-
-			// Copy contents of base record
-			baseRecord.SetObservedTimestamp(pcommon.NewTimestampFromTime(lc.firstObservedTimestamp))
-			baseRecord.Body().CopyTo(lr.Body())
-
-			lr.Attributes().EnsureCapacity(baseRecord.Attributes().Len())
-			baseRecord.Attributes().CopyTo(lr.Attributes())
-
-			lr.SetSeverityNumber(baseRecord.SeverityNumber())
-			lr.SetSeverityText(baseRecord.SeverityText())
-
-			// Add attributes for log count and timestamps
-			lr.SetObservedTimestamp(pcommon.NewTimestampFromTime(lc.firstObservedTimestamp))
-			lr.SetTimestamp(pcommon.NewTimestampFromTime(timeNow()))
-			lr.Attributes().PutInt(l.logCountAttribute, lc.count)
-
-			firstTimestampStr := lc.firstObservedTimestamp.In(l.timezone).Format(time.RFC3339)
-			lastTimestampStr := lc.lastObservedTimestamp.In(l.timezone).Format(time.RFC3339)
-			lr.Attributes().PutStr(firstObservedTSAttr, firstTimestampStr)
-			lr.Attributes().PutStr(lastObservedTSAttr, lastTimestampStr)
-=======
 	for _, resourceAggregator := range l.resources {
 		rl := logs.ResourceLogs().AppendEmpty()
 		resourceAggregator.resource.CopyTo(rl.Resource())
@@ -98,6 +54,9 @@
 			scopeAggregator.scope.CopyTo(sl.Scope())
 
 			for _, logAggregator := range scopeAggregator.logCounters {
+				// Count aggregated logs records
+				l.telemetryBuilder.DedupProcessorAggregatedLogs.Record(context.Background(), logAggregator.count)
+
 				lr := sl.LogRecords().AppendEmpty()
 				logAggregator.logRecord.CopyTo(lr)
 
@@ -113,7 +72,6 @@
 				lastTimestampStr := logAggregator.lastObservedTimestamp.In(l.timezone).Format(time.RFC3339)
 				lr.Attributes().PutStr(lastObservedTSAttr, lastTimestampStr)
 			}
->>>>>>> 98810b3c
 		}
 	}
 
