// Copyright The OpenTelemetry Authors
// SPDX-License-Identifier: Apache-2.0

package datadogsemanticsprocessor // import "github.com/open-telemetry/opentelemetry-collector-contrib/processor/datadogsemanticsprocessor"

import (
	"context"
	"errors"
	"fmt"
	"strings"

	"github.com/DataDog/datadog-agent/pkg/trace/traceutil"
	"github.com/DataDog/datadog-agent/pkg/trace/transform"
	"github.com/DataDog/opentelemetry-mapping-go/pkg/otlp/attributes/source"
	"go.opentelemetry.io/collector/pdata/pcommon"
	"go.opentelemetry.io/collector/pdata/ptrace"
	semconv "go.opentelemetry.io/otel/semconv/v1.27.0"
)

func (tp *tracesProcessor) insertAttrIfMissingOrShouldOverride(sattr pcommon.Map, key string, value any) (err error) {
	if _, ok := sattr.Get(key); tp.overrideIncomingDatadogFields || !ok {
		switch v := value.(type) {
		case string:
			sattr.PutStr(key, v)
		case int64:
			sattr.PutInt(key, v)
		default:
			err = errors.New("unsupported value type")
		}
	}
	return
}

func (tp *tracesProcessor) processTraces(ctx context.Context, td ptrace.Traces) (output ptrace.Traces, err error) {
	rspans := td.ResourceSpans()
	for i := 0; i < rspans.Len(); i++ {
		rspan := rspans.At(i)
		otelres := rspan.Resource()
		rattr := otelres.Attributes()
		for j := 0; j < rspan.ScopeSpans().Len(); j++ {
<<<<<<< HEAD
=======
			// Note: default value from GetOTelService is "otlpresourcenoservicename"
			err = tp.insertAttrIfMissingOrShouldOverride(rattr, "datadog.service", traceutil.GetOTelService(otelres, true))
			if err != nil {
				return ptrace.Traces{}, err
			}

>>>>>>> 6982c9f8
			serviceVersion := ""
			if serviceVersionAttr, ok := otelres.Attributes().Get(string(semconv.ServiceVersionKey)); ok {
				serviceVersion = serviceVersionAttr.AsString()
			}
			err = tp.insertAttrIfMissingOrShouldOverride(rattr, "datadog.version", serviceVersion)
			if err != nil {
				return ptrace.Traces{}, err
			}

<<<<<<< HEAD
=======
			env := "default"
			if envFromAttr := traceutil.GetOTelEnv(otelres); envFromAttr != "" {
				env = envFromAttr
			}
			err = tp.insertAttrIfMissingOrShouldOverride(rattr, "datadog.env", env)
			if err != nil {
				return ptrace.Traces{}, err
			}

>>>>>>> 6982c9f8
			if tp.overrideIncomingDatadogFields {
				rattr.Remove("datadog.host.name")
			}

			datadogHostName := ""
			if src, ok := tp.attrsTranslator.ResourceToSource(ctx, otelres, traceutil.SignalTypeSet, nil); ok && src.Kind == source.HostnameKind {
				datadogHostName = src.Identifier
			}
			err = tp.insertAttrIfMissingOrShouldOverride(rattr, "datadog.host.name", datadogHostName)
			if err != nil {
				return ptrace.Traces{}, err
			}

			libspans := rspan.ScopeSpans().At(j)
			for k := 0; k < libspans.Spans().Len(); k++ {
				otelspan := libspans.Spans().At(k)
				sattr := otelspan.Attributes()

<<<<<<< HEAD
				// Note: default value from GetOTelService is "otlpresourcenoservicename"
				if err = tp.insertAttrIfMissingOrShouldOverride(rattr, "datadog.service", traceutil.GetOTelService(otelspan, otelres, true)); err != nil {
					return ptrace.Traces{}, err
				}

				env := "default"
				if envFromAttr := transform.GetOTelEnv(otelspan, otelres, tp.overrideIncomingDatadogFields); envFromAttr != "" {
					env = envFromAttr
				}
				if err = tp.insertAttrIfMissingOrShouldOverride(rattr, "datadog.env", env); err != nil {
					return ptrace.Traces{}, err
				}

				if err = tp.insertAttrIfMissingOrShouldOverride(sattr, "datadog.name", traceutil.GetOTelOperationNameV2(otelspan, otelres)); err != nil {
=======
				err = tp.insertAttrIfMissingOrShouldOverride(sattr, "datadog.name", traceutil.GetOTelOperationNameV2(otelspan))
				if err != nil {
>>>>>>> 6982c9f8
					return ptrace.Traces{}, err
				}
				err = tp.insertAttrIfMissingOrShouldOverride(sattr, "datadog.resource", traceutil.GetOTelResourceV2(otelspan, otelres))
				if err != nil {
					return ptrace.Traces{}, err
				}
				err = tp.insertAttrIfMissingOrShouldOverride(sattr, "datadog.type", traceutil.GetOTelSpanType(otelspan, otelres))
				if err != nil {
					return ptrace.Traces{}, err
				}
				spanKind := otelspan.Kind()
				err = tp.insertAttrIfMissingOrShouldOverride(sattr, "datadog.span.kind", traceutil.OTelSpanKindName(spanKind))
				if err != nil {
					return ptrace.Traces{}, err
				}
				metaMap := make(map[string]string)
				code := transform.GetOTelStatusCode(otelspan, otelres, tp.overrideIncomingDatadogFields)
				if code != 0 {
					err = tp.insertAttrIfMissingOrShouldOverride(sattr, "datadog.http_status_code", fmt.Sprintf("%d", code))
					if err != nil {
						return ptrace.Traces{}, err
					}
				}
				ddError := int64(status2Error(otelspan.Status(), otelspan.Events(), metaMap))
				err = tp.insertAttrIfMissingOrShouldOverride(sattr, "datadog.error", ddError)
				if err != nil {
					return ptrace.Traces{}, err
				}
				if ddError == 1 {
					err = tp.insertAttrIfMissingOrShouldOverride(sattr, "datadog.error.msg", metaMap["error.msg"])
					if err != nil {
						return ptrace.Traces{}, err
					}
					err = tp.insertAttrIfMissingOrShouldOverride(sattr, "datadog.error.type", metaMap["error.type"])
					if err != nil {
						return ptrace.Traces{}, err
					}
					err = tp.insertAttrIfMissingOrShouldOverride(sattr, "datadog.error.stack", metaMap["error.stack"])
					if err != nil {
						return ptrace.Traces{}, err
					}
				}
			}
		}
	}

	return td, err
}

// TODO import this from datadog-agent pending https://github.com/DataDog/datadog-agent/pull/33753
// Status2Error...
func status2Error(status ptrace.Status, events ptrace.SpanEventSlice, metaMap map[string]string) int32 {
	if status.Code() != ptrace.StatusCodeError {
		return 0
	}
	for i := 0; i < events.Len(); i++ {
		e := events.At(i)
		if strings.ToLower(e.Name()) != "exception" {
			continue
		}
		attrs := e.Attributes()
		if v, ok := attrs.Get(string(semconv.ExceptionMessageKey)); ok {
			metaMap["error.msg"] = v.AsString()
		}
		if v, ok := attrs.Get(string(semconv.ExceptionTypeKey)); ok {
			metaMap["error.type"] = v.AsString()
		}
		if v, ok := attrs.Get(string(semconv.ExceptionStacktraceKey)); ok {
			metaMap["error.stack"] = v.AsString()
		}
	}
	if _, ok := metaMap["error.msg"]; !ok {
		// no error message was extracted, find alternatives
		if status.Message() != "" {
			// use the status message
			metaMap["error.msg"] = status.Message()
		} else if _, httpcode := getFirstFromMap(metaMap, "http.response.status_code", "http.status_code"); httpcode != "" {
			// `http.status_code` was renamed to `http.response.status_code` in the HTTP stabilization from v1.23.
			// See https://opentelemetry.io/docs/specs/semconv/http/migration-guide/#summary-of-changes

			// http.status_text was removed in spec v0.7.0 (https://github.com/open-telemetry/opentelemetry-specification/pull/972)
			// TODO (OTEL-1791) Remove this and use a map from status code to status text.
			if httptext, ok := metaMap["http.status_text"]; ok {
				metaMap["error.msg"] = fmt.Sprintf("%s %s", httpcode, httptext)
			} else {
				metaMap["error.msg"] = httpcode
			}
		}
	}
	return 1
}

// TODO remove once Status2Error is imported from datadog-agent
func getFirstFromMap(m map[string]string, keys ...string) (string, string) {
	for _, key := range keys {
		if val := m[key]; val != "" {
			return key, val
		}
	}
	return "", ""
}<|MERGE_RESOLUTION|>--- conflicted
+++ resolved
@@ -38,15 +38,6 @@
 		otelres := rspan.Resource()
 		rattr := otelres.Attributes()
 		for j := 0; j < rspan.ScopeSpans().Len(); j++ {
-<<<<<<< HEAD
-=======
-			// Note: default value from GetOTelService is "otlpresourcenoservicename"
-			err = tp.insertAttrIfMissingOrShouldOverride(rattr, "datadog.service", traceutil.GetOTelService(otelres, true))
-			if err != nil {
-				return ptrace.Traces{}, err
-			}
-
->>>>>>> 6982c9f8
 			serviceVersion := ""
 			if serviceVersionAttr, ok := otelres.Attributes().Get(string(semconv.ServiceVersionKey)); ok {
 				serviceVersion = serviceVersionAttr.AsString()
@@ -56,18 +47,6 @@
 				return ptrace.Traces{}, err
 			}
 
-<<<<<<< HEAD
-=======
-			env := "default"
-			if envFromAttr := traceutil.GetOTelEnv(otelres); envFromAttr != "" {
-				env = envFromAttr
-			}
-			err = tp.insertAttrIfMissingOrShouldOverride(rattr, "datadog.env", env)
-			if err != nil {
-				return ptrace.Traces{}, err
-			}
-
->>>>>>> 6982c9f8
 			if tp.overrideIncomingDatadogFields {
 				rattr.Remove("datadog.host.name")
 			}
@@ -86,7 +65,6 @@
 				otelspan := libspans.Spans().At(k)
 				sattr := otelspan.Attributes()
 
-<<<<<<< HEAD
 				// Note: default value from GetOTelService is "otlpresourcenoservicename"
 				if err = tp.insertAttrIfMissingOrShouldOverride(rattr, "datadog.service", traceutil.GetOTelService(otelspan, otelres, true)); err != nil {
 					return ptrace.Traces{}, err
@@ -101,10 +79,6 @@
 				}
 
 				if err = tp.insertAttrIfMissingOrShouldOverride(sattr, "datadog.name", traceutil.GetOTelOperationNameV2(otelspan, otelres)); err != nil {
-=======
-				err = tp.insertAttrIfMissingOrShouldOverride(sattr, "datadog.name", traceutil.GetOTelOperationNameV2(otelspan))
-				if err != nil {
->>>>>>> 6982c9f8
 					return ptrace.Traces{}, err
 				}
 				err = tp.insertAttrIfMissingOrShouldOverride(sattr, "datadog.resource", traceutil.GetOTelResourceV2(otelspan, otelres))
