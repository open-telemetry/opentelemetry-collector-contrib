--- conflicted
+++ resolved
@@ -71,25 +71,15 @@
 func TestFilterProfileProcessorWithOTTL(t *testing.T) {
 	tests := []struct {
 		name             string
-<<<<<<< HEAD
-		action           Action
-		conditions       []string
-=======
 		conditions       ProfileFilters
->>>>>>> a1bbdc15
 		filterEverything bool
 		want             func(pprofile.Profiles)
 		errorMode        ottl.ErrorMode
 	}{
 		{
-<<<<<<< HEAD
-			name:   "drop profiles",
-			action: dropAction,
-			conditions: []string{
-				`original_payload_format == "legacy"`,
-=======
 			name: "drop resource",
 			conditions: ProfileFilters{
+				Action: dropAction,
 				ResourceConditions: []string{
 					`attributes["host.name"] == "localhost"`,
 				},
@@ -100,10 +90,10 @@
 		{
 			name: "drop profiles",
 			conditions: ProfileFilters{
+				Action: dropAction,
 				ProfileConditions: []string{
 					`original_payload_format == "legacy"`,
 				},
->>>>>>> a1bbdc15
 			},
 			want: func(ld pprofile.Profiles) {
 				ld.ResourceProfiles().At(0).ScopeProfiles().At(0).Profiles().RemoveIf(func(profile pprofile.Profile) bool {
@@ -116,11 +106,12 @@
 			errorMode: ottl.IgnoreError,
 		},
 		{
-<<<<<<< HEAD
-			name:   "keep profiles",
-			action: keepAction,
-			conditions: []string{
-				`original_payload_format == "legacy"`,
+			name: "keep profiles",
+			conditions: ProfileFilters{
+				Action: keepAction,
+				ProfileConditions: []string{
+					`original_payload_format == "legacy"`,
+				},
 			},
 			want: func(ld pprofile.Profiles) {
 				ld.ResourceProfiles().At(0).ScopeProfiles().At(0).Profiles().RemoveIf(func(profile pprofile.Profile) bool {
@@ -133,81 +124,69 @@
 			errorMode: ottl.IgnoreError,
 		},
 		{
-			name:   "drop everything by dropping all profiles",
-			action: dropAction,
-			conditions: []string{
-				`IsMatch(original_payload_format, ".*legacy")`,
-=======
 			name: "drop everything by dropping all profiles",
 			conditions: ProfileFilters{
-				ProfileConditions: []string{
-					`IsMatch(original_payload_format, ".*legacy")`,
-				},
->>>>>>> a1bbdc15
-			},
-			filterEverything: true,
-			errorMode:        ottl.IgnoreError,
-		},
-		{
-<<<<<<< HEAD
+				Action: dropAction,
+				ProfileConditions: []string{
+					`IsMatch(original_payload_format, ".*legacy")`,
+				},
+			},
+			filterEverything: true,
+			errorMode:        ottl.IgnoreError,
+		},
+		{
 			name:   "keep everything",
-			action: keepAction,
-			conditions: []string{
-				`IsMatch(original_payload_format, ".*legacy")`,
+			conditions: ProfileFilters{
+				Action: keepAction,
+				ProfileConditions: []string{
+					`IsMatch(original_payload_format, ".*legacy")`,
+				},
 			},
 			want:      func(_ pprofile.Profiles) {},
 			errorMode: ottl.IgnoreError,
 		},
 		{
-			name:   "multiple conditions",
-			action: dropAction,
-			conditions: []string{
-				`IsMatch(original_payload_format, "wrong name")`,
-				`IsMatch(original_payload_format, ".*legacy")`,
-=======
 			name: "multiple conditions",
 			conditions: ProfileFilters{
+				Action: dropAction,
 				ProfileConditions: []string{
 					`IsMatch(original_payload_format, "wrong name")`,
 					`IsMatch(original_payload_format, ".*legacy")`,
 				},
->>>>>>> a1bbdc15
-			},
-			filterEverything: true,
-			errorMode:        ottl.IgnoreError,
-		},
-		{
-<<<<<<< HEAD
+			},
+			filterEverything: true,
+			errorMode:        ottl.IgnoreError,
+		},
+		{
 			name:   "multiple conditions keep everything",
-			action: keepAction,
-			conditions: []string{
-				`IsMatch(original_payload_format, "wrong name")`,
-				`IsMatch(original_payload_format, ".*legacy")`,
+			conditions: ProfileFilters{
+				Action: keepAction,
+				ProfileConditions: []string{
+					`IsMatch(original_payload_format, "wrong name")`,
+					`IsMatch(original_payload_format, ".*legacy")`,
+				},
 			},
 			want:      func(_ pprofile.Profiles) {},
 			errorMode: ottl.IgnoreError,
 		},
 		{
-			name:   "with error conditions",
-			action: dropAction,
-			conditions: []string{
-				`Substring("", 0, 100) == "test"`,
-=======
 			name: "with error conditions",
 			conditions: ProfileFilters{
+				Action: dropAction,
 				ProfileConditions: []string{
 					`Substring("", 0, 100) == "test"`,
 				},
->>>>>>> a1bbdc15
 			},
 			want:      func(_ pprofile.Profiles) {},
 			errorMode: ottl.IgnoreError,
 		},
 		{
 			name:   "keep action with error conditions should not keep anything",
-			action: keepAction,
-			conditions: []string{
-				`Substring("", 0, 100) == "test"`,
+			conditions: ProfileFilters{
+				Action: keepAction,
+				ProfileConditions: []string{
+					`Substring("", 0, 100) == "test"`,
+				},
 			},
 			filterEverything: true,
 			errorMode:        ottl.IgnoreError,
@@ -215,11 +194,7 @@
 	}
 	for _, tt := range tests {
 		t.Run(tt.name, func(t *testing.T) {
-<<<<<<< HEAD
-			cfg := &Config{Profiles: ProfileFilters{Action: tt.action, ProfileConditions: tt.conditions}, profileFunctions: defaultProfileFunctionsMap()}
-=======
 			cfg := &Config{Profiles: tt.conditions, profileFunctions: defaultProfileFunctionsMap()}
->>>>>>> a1bbdc15
 			processor, err := newFilterProfilesProcessor(processortest.NewNopSettings(metadata.Type), cfg)
 			assert.NoError(t, err)
 
