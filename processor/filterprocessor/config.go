// Copyright The OpenTelemetry Authors
// SPDX-License-Identifier: Apache-2.0

package filterprocessor // import "github.com/open-telemetry/opentelemetry-collector-contrib/processor/filterprocessor"

import (
	"errors"
	"fmt"
	"strings"

	"go.opentelemetry.io/collector/component"
	"go.opentelemetry.io/collector/pdata/plog"
	"go.uber.org/multierr"
	"go.uber.org/zap"

	"github.com/open-telemetry/opentelemetry-collector-contrib/internal/filter/filterconfig"
	"github.com/open-telemetry/opentelemetry-collector-contrib/internal/filter/filterottl"
	"github.com/open-telemetry/opentelemetry-collector-contrib/internal/filter/filterset"
	"github.com/open-telemetry/opentelemetry-collector-contrib/internal/filter/filterset/regexp"
	"github.com/open-telemetry/opentelemetry-collector-contrib/pkg/ottl"
	"github.com/open-telemetry/opentelemetry-collector-contrib/pkg/ottl/contexts/ottldatapoint"
	"github.com/open-telemetry/opentelemetry-collector-contrib/pkg/ottl/contexts/ottllog"
	"github.com/open-telemetry/opentelemetry-collector-contrib/pkg/ottl/contexts/ottlmetric"
	"github.com/open-telemetry/opentelemetry-collector-contrib/pkg/ottl/contexts/ottlprofile"
	"github.com/open-telemetry/opentelemetry-collector-contrib/pkg/ottl/contexts/ottlresource"
	"github.com/open-telemetry/opentelemetry-collector-contrib/pkg/ottl/contexts/ottlspan"
	"github.com/open-telemetry/opentelemetry-collector-contrib/pkg/ottl/contexts/ottlspanevent"
)

// Config defines configuration for Resource processor.
type Config struct {
	// ErrorMode determines how the processor reacts to errors that occur while processing an OTTL condition.
	// Valid values are `ignore` and `propagate`.
	// `ignore` means the processor ignores errors returned by conditions and continues on to the next condition. This is the recommended mode.
	// `propagate` means the processor returns the error up the pipeline.  This will result in the payload being dropped from the collector.
	// The default value is `propagate`.
	ErrorMode ottl.ErrorMode `mapstructure:"error_mode"`

	Metrics MetricFilters `mapstructure:"metrics"`

	Logs LogFilters `mapstructure:"logs"`

	Spans filterconfig.MatchConfig `mapstructure:"spans"`

	Traces TraceFilters `mapstructure:"traces"`

	Profiles ProfileFilters `mapstructure:"profiles"`

	resourceFunctions  map[string]ottl.Factory[ottlresource.TransformContext]
	dataPointFunctions map[string]ottl.Factory[ottldatapoint.TransformContext]
	logFunctions       map[string]ottl.Factory[ottllog.TransformContext]
	metricFunctions    map[string]ottl.Factory[ottlmetric.TransformContext]
	spanEventFunctions map[string]ottl.Factory[ottlspanevent.TransformContext]
	spanFunctions      map[string]ottl.Factory[ottlspan.TransformContext]
	profileFunctions   map[string]ottl.Factory[ottlprofile.TransformContext]
}

// MetricFilters filters by Metric properties.
type MetricFilters struct {
	// Include match properties describe metrics that should be included in the Collector Service pipeline,
	// all other metrics should be dropped from further processing.
	// If both Include and Exclude are specified, Include filtering occurs first.
	Include *filterconfig.MetricMatchProperties `mapstructure:"include"`

	// Exclude match properties describe metrics that should be excluded from the Collector Service pipeline,
	// all other metrics should be included.
	// If both Include and Exclude are specified, Include filtering occurs first.
	Exclude *filterconfig.MetricMatchProperties `mapstructure:"exclude"`

	// Action specifies the behavior when conditions match. The default is drop.
	Action Action `mapstructure:"action"`

	// RegexpConfig specifies options for the regexp match type
	RegexpConfig *regexp.Config `mapstructure:"regexp"`

	// ResourceConditions is a list of OTTL conditions for an ottlresource context.
	// If any condition resolves to true, the whole resource will be dropped.
	// Supports `and`, `or`, and `()`
	ResourceConditions []string `mapstructure:"resource"`

	// MetricConditions is a list of OTTL conditions for an ottlmetric context.
	// If any condition resolves to true, the metric will be dropped.
	// Supports `and`, `or`, and `()`
	MetricConditions []string `mapstructure:"metric"`

	// DataPointConditions is a list of OTTL conditions for an ottldatapoint context.
	// If any condition resolves to true, the datapoint will be dropped.
	// Supports `and`, `or`, and `()`
	DataPointConditions []string `mapstructure:"datapoint"`
}

// TraceFilters filters by OTTL conditions
type TraceFilters struct {
<<<<<<< HEAD
	// Action specifies the behavior when conditions match. The default is drop.
	Action Action `mapstructure:"action"`
=======
	// ResourceConditions is a list of OTTL conditions for an ottlresource context.
	// If any condition resolves to true, the whole resource will be dropped.
	// Supports `and`, `or`, and `()`
	ResourceConditions []string `mapstructure:"resource"`
>>>>>>> a1bbdc15

	// SpanConditions is a list of OTTL conditions for an ottlspan context.
	// If any condition resolves to true, the span will be dropped.
	// Supports `and`, `or`, and `()`
	SpanConditions []string `mapstructure:"span"`

	// SpanEventConditions is a list of OTTL conditions for an ottlspanevent context.
	// If any condition resolves to true, the span event will be dropped.
	// Supports `and`, `or`, and `()`
	SpanEventConditions []string `mapstructure:"spanevent"`
}

// LogFilters filters by Log properties.
type LogFilters struct {
	// Include match properties describe logs that should be included in the Collector Service pipeline,
	// all other logs should be dropped from further processing.
	// If both Include and Exclude are specified, Include filtering occurs first.
	Include *LogMatchProperties `mapstructure:"include"`
	// Exclude match properties describe logs that should be excluded from the Collector Service pipeline,
	// all other logs should be included.
	// If both Include and Exclude are specified, Include filtering occurs first.
	Exclude *LogMatchProperties `mapstructure:"exclude"`

<<<<<<< HEAD
	// Action specifies the behavior when conditions match. The default is drop.
	Action Action `mapstructure:"action"`
=======
	// ResourceConditions is a list of OTTL conditions for an ottlresource context.
	// If any condition resolves to true, the whole resource will be dropped.
	// Supports `and`, `or`, and `()`
	ResourceConditions []string `mapstructure:"resource"`
>>>>>>> a1bbdc15

	// LogConditions is a list of OTTL conditions for an ottllog context.
	// If any condition resolves to true, the log event will be dropped.
	// Supports `and`, `or`, and `()`
	LogConditions []string `mapstructure:"log_record"`
}

// LogMatchType specifies the strategy for matching against `plog.Log`s.
type LogMatchType string

// These are the MatchTypes that users can specify for filtering
// `plog.Log`s.
const (
	strictType = LogMatchType(filterset.Strict)
	regexpType = LogMatchType(filterset.Regexp)
)

var severityToNumber = map[string]plog.SeverityNumber{
	"1":      plog.SeverityNumberTrace,
	"2":      plog.SeverityNumberTrace2,
	"3":      plog.SeverityNumberTrace3,
	"4":      plog.SeverityNumberTrace4,
	"5":      plog.SeverityNumberDebug,
	"6":      plog.SeverityNumberDebug2,
	"7":      plog.SeverityNumberDebug3,
	"8":      plog.SeverityNumberDebug4,
	"9":      plog.SeverityNumberInfo,
	"10":     plog.SeverityNumberInfo2,
	"11":     plog.SeverityNumberInfo3,
	"12":     plog.SeverityNumberInfo4,
	"13":     plog.SeverityNumberWarn,
	"14":     plog.SeverityNumberWarn2,
	"15":     plog.SeverityNumberWarn3,
	"16":     plog.SeverityNumberWarn4,
	"17":     plog.SeverityNumberError,
	"18":     plog.SeverityNumberError2,
	"19":     plog.SeverityNumberError3,
	"20":     plog.SeverityNumberError4,
	"21":     plog.SeverityNumberFatal,
	"22":     plog.SeverityNumberFatal2,
	"23":     plog.SeverityNumberFatal3,
	"24":     plog.SeverityNumberFatal4,
	"TRACE":  plog.SeverityNumberTrace,
	"TRACE2": plog.SeverityNumberTrace2,
	"TRACE3": plog.SeverityNumberTrace3,
	"TRACE4": plog.SeverityNumberTrace4,
	"DEBUG":  plog.SeverityNumberDebug,
	"DEBUG2": plog.SeverityNumberDebug2,
	"DEBUG3": plog.SeverityNumberDebug3,
	"DEBUG4": plog.SeverityNumberDebug4,
	"INFO":   plog.SeverityNumberInfo,
	"INFO2":  plog.SeverityNumberInfo2,
	"INFO3":  plog.SeverityNumberInfo3,
	"INFO4":  plog.SeverityNumberInfo4,
	"WARN":   plog.SeverityNumberWarn,
	"WARN2":  plog.SeverityNumberWarn2,
	"WARN3":  plog.SeverityNumberWarn3,
	"WARN4":  plog.SeverityNumberWarn4,
	"ERROR":  plog.SeverityNumberError,
	"ERROR2": plog.SeverityNumberError2,
	"ERROR3": plog.SeverityNumberError3,
	"ERROR4": plog.SeverityNumberError4,
	"FATAL":  plog.SeverityNumberFatal,
	"FATAL2": plog.SeverityNumberFatal2,
	"FATAL3": plog.SeverityNumberFatal3,
	"FATAL4": plog.SeverityNumberFatal4,
}

var errInvalidSeverity = errors.New("not a valid severity")

// logSeverity is a type that represents a SeverityNumber as a string
type logSeverity string

// validate checks that the logSeverity is valid
func (l logSeverity) validate() error {
	if l == "" {
		// No severity specified, which means to ignore this field.
		return nil
	}

	capsSeverity := strings.ToUpper(string(l))
	if _, ok := severityToNumber[capsSeverity]; !ok {
		return fmt.Errorf("'%s' is not a valid severity: %w", string(l), errInvalidSeverity)
	}
	return nil
}

// severityNumber returns the severity number that the logSeverity represents
func (l logSeverity) severityNumber() plog.SeverityNumber {
	capsSeverity := strings.ToUpper(string(l))
	return severityToNumber[capsSeverity]
}

// LogMatchProperties specifies the set of properties in a log to match against and the
// type of string pattern matching to use.
type LogMatchProperties struct {
	// LogMatchType specifies the type of matching desired
	LogMatchType LogMatchType `mapstructure:"match_type"`

	// ResourceAttributes defines a list of possible resource attributes to match logs against.
	// A match occurs if any resource attribute matches all expressions in this given list.
	ResourceAttributes []filterconfig.Attribute `mapstructure:"resource_attributes"`

	// RecordAttributes defines a list of possible record attributes to match logs against.
	// A match occurs if any record attribute matches at least one expression in this given list.
	RecordAttributes []filterconfig.Attribute `mapstructure:"record_attributes"`

	// SeverityTexts is a list of strings that the LogRecord's severity text field must match
	// against.
	SeverityTexts []string `mapstructure:"severity_texts"`

	// SeverityNumberProperties defines how to match against a log record's SeverityNumber, if defined.
	SeverityNumberProperties *LogSeverityNumberMatchProperties `mapstructure:"severity_number"`

	// LogBodies is a list of strings that the LogRecord's body field must match
	// against.
	LogBodies []string `mapstructure:"bodies"`
}

// validate checks that the LogMatchProperties is valid
func (lmp LogMatchProperties) validate() error {
	if lmp.SeverityNumberProperties != nil {
		return lmp.SeverityNumberProperties.validate()
	}
	return nil
}

// isEmpty returns true if the properties is "empty" (meaning, there are no filters specified)
// if this is the case, the filter should be ignored.
func (lmp LogMatchProperties) isEmpty() bool {
	return len(lmp.ResourceAttributes) == 0 && len(lmp.RecordAttributes) == 0 &&
		len(lmp.SeverityTexts) == 0 && len(lmp.LogBodies) == 0 &&
		lmp.SeverityNumberProperties == nil
}

// matchProperties converts the LogMatchProperties to a corresponding filterconfig.MatchProperties
func (lmp LogMatchProperties) matchProperties() *filterconfig.MatchProperties {
	mp := &filterconfig.MatchProperties{
		Config: filterset.Config{
			MatchType: filterset.MatchType(lmp.LogMatchType),
		},
		Resources:        lmp.ResourceAttributes,
		Attributes:       lmp.RecordAttributes,
		LogSeverityTexts: lmp.SeverityTexts,
		LogBodies:        lmp.LogBodies,
	}

	// Include SeverityNumberProperties if defined
	if lmp.SeverityNumberProperties != nil {
		mp.LogSeverityNumber = &filterconfig.LogSeverityNumberMatchProperties{
			Min:            lmp.SeverityNumberProperties.Min.severityNumber(),
			MatchUndefined: lmp.SeverityNumberProperties.MatchUndefined,
		}
	}

	return mp
}

type LogSeverityNumberMatchProperties struct {
	// Min is the minimum severity needed for the log record to match.
	// This corresponds to the short names specified here:
	// https://github.com/open-telemetry/opentelemetry-specification/blob/main/specification/logs/data-model.md#displaying-severity
	// this field is case-insensitive ("INFO" == "info")
	Min logSeverity `mapstructure:"min"`

	// MatchUndefined lets logs records with "unknown" severity match.
	// If MinSeverity is not set, this field is ignored, as fields are not matched based on severity.
	MatchUndefined bool `mapstructure:"match_undefined"`
}

// validate checks that the LogMatchProperties is valid
func (lmp LogSeverityNumberMatchProperties) validate() error {
	return lmp.Min.validate()
}

// ProfileFilters filters by OTTL conditions
type ProfileFilters struct {
	_ struct{} // prevent unkeyed literals

<<<<<<< HEAD
	// Action specifies the behavior when conditions match. The default is drop.
	Action Action `mapstructure:"action"`
=======
	// ResourceConditions is a list of OTTL conditions for an ottlresource context.
	// If any condition resolves to true, the whole resource will be dropped.
	// Supports `and`, `or`, and `()`
	ResourceConditions []string `mapstructure:"resource"`
>>>>>>> a1bbdc15

	// ProfileConditions is a list of OTTL conditions for an ottlprofile context.
	// If any condition resolves to true, the profile will be dropped.
	// Supports `and`, `or`, and `()`
	ProfileConditions []string `mapstructure:"profile"`
}

// Action specifies the behavior when conditions match. The default is drop.
type Action string

const (
	// dropAction drops signals that match the conditions and retains all others.
	dropAction = Action("drop")
	// keepAction retains signals that match the conditions and drops all others.
	keepAction = Action("keep")
)

func (a *Action) UnmarshalText(text []byte) error {
	str := Action(strings.ToLower(string(text)))
	switch str {
	case dropAction, keepAction:
		*a = str
		return nil
	default:
		return fmt.Errorf("unknown action \"%s\": must be \"%s\" or \"%s\"", str, dropAction, keepAction)
	}
}

var _ component.Config = (*Config)(nil)

// Validate checks if the processor configuration is valid
func (cfg *Config) Validate() error {
	if (cfg.Traces.ResourceConditions != nil || cfg.Traces.SpanConditions != nil || cfg.Traces.SpanEventConditions != nil) && (cfg.Spans.Include != nil || cfg.Spans.Exclude != nil) {
		return errors.New("cannot use ottl conditions and include/exclude for spans at the same time")
	}
	if (cfg.Metrics.ResourceConditions != nil || cfg.Metrics.MetricConditions != nil || cfg.Metrics.DataPointConditions != nil) && (cfg.Metrics.Include != nil || cfg.Metrics.Exclude != nil) {
		return errors.New("cannot use ottl conditions and include/exclude for metrics at the same time")
	}
	if (cfg.Logs.ResourceConditions != nil || cfg.Logs.LogConditions != nil) && (cfg.Logs.Include != nil || cfg.Logs.Exclude != nil) {
		return errors.New("cannot use ottl conditions and include/exclude for logs at the same time")
	}

	var errors error

	if cfg.Traces.ResourceConditions != nil {
		_, err := filterottl.NewBoolExprForResource(cfg.Metrics.ResourceConditions, cfg.resourceFunctions, ottl.PropagateError, component.TelemetrySettings{Logger: zap.NewNop()})
		errors = multierr.Append(errors, err)
	}

	if cfg.Traces.SpanConditions != nil {
		_, err := filterottl.NewBoolExprForSpan(cfg.Traces.SpanConditions, cfg.spanFunctions, ottl.PropagateError, component.TelemetrySettings{Logger: zap.NewNop()})
		errors = multierr.Append(errors, err)
	}

	if cfg.Traces.SpanEventConditions != nil {
		_, err := filterottl.NewBoolExprForSpanEvent(cfg.Traces.SpanEventConditions, cfg.spanEventFunctions, ottl.PropagateError, component.TelemetrySettings{Logger: zap.NewNop()})
		errors = multierr.Append(errors, err)
	}

	if cfg.Metrics.ResourceConditions != nil {
		_, err := filterottl.NewBoolExprForResource(cfg.Metrics.ResourceConditions, cfg.resourceFunctions, ottl.PropagateError, component.TelemetrySettings{Logger: zap.NewNop()})
		errors = multierr.Append(errors, err)
	}

	if cfg.Metrics.MetricConditions != nil {
		_, err := filterottl.NewBoolExprForMetric(cfg.Metrics.MetricConditions, cfg.metricFunctions, ottl.PropagateError, component.TelemetrySettings{Logger: zap.NewNop()})
		errors = multierr.Append(errors, err)
	}

	if cfg.Metrics.DataPointConditions != nil {
		_, err := filterottl.NewBoolExprForDataPoint(cfg.Metrics.DataPointConditions, cfg.dataPointFunctions, ottl.PropagateError, component.TelemetrySettings{Logger: zap.NewNop()})
		errors = multierr.Append(errors, err)
	}

	if cfg.Logs.ResourceConditions != nil {
		_, err := filterottl.NewBoolExprForResource(cfg.Metrics.ResourceConditions, cfg.resourceFunctions, ottl.PropagateError, component.TelemetrySettings{Logger: zap.NewNop()})
		errors = multierr.Append(errors, err)
	}

	if cfg.Logs.LogConditions != nil {
		_, err := filterottl.NewBoolExprForLog(cfg.Logs.LogConditions, cfg.logFunctions, ottl.PropagateError, component.TelemetrySettings{Logger: zap.NewNop()})
		errors = multierr.Append(errors, err)
	}

	if cfg.Profiles.ResourceConditions != nil {
		_, err := filterottl.NewBoolExprForResource(cfg.Metrics.ResourceConditions, cfg.resourceFunctions, ottl.PropagateError, component.TelemetrySettings{Logger: zap.NewNop()})
		errors = multierr.Append(errors, err)
	}

	if cfg.Profiles.ProfileConditions != nil {
		_, err := filterottl.NewBoolExprForProfile(cfg.Profiles.ProfileConditions, cfg.profileFunctions, ottl.PropagateError, component.TelemetrySettings{Logger: zap.NewNop()})
		errors = multierr.Append(errors, err)
	}

	if cfg.Logs.LogConditions != nil && cfg.Logs.Include != nil {
		errors = multierr.Append(errors, cfg.Logs.Include.validate())
	}

	if cfg.Logs.LogConditions != nil && cfg.Logs.Exclude != nil {
		errors = multierr.Append(errors, cfg.Logs.Exclude.validate())
	}

	return errors
}<|MERGE_RESOLUTION|>--- conflicted
+++ resolved
@@ -91,15 +91,13 @@
 
 // TraceFilters filters by OTTL conditions
 type TraceFilters struct {
-<<<<<<< HEAD
 	// Action specifies the behavior when conditions match. The default is drop.
 	Action Action `mapstructure:"action"`
-=======
+
 	// ResourceConditions is a list of OTTL conditions for an ottlresource context.
 	// If any condition resolves to true, the whole resource will be dropped.
 	// Supports `and`, `or`, and `()`
 	ResourceConditions []string `mapstructure:"resource"`
->>>>>>> a1bbdc15
 
 	// SpanConditions is a list of OTTL conditions for an ottlspan context.
 	// If any condition resolves to true, the span will be dropped.
@@ -123,15 +121,13 @@
 	// If both Include and Exclude are specified, Include filtering occurs first.
 	Exclude *LogMatchProperties `mapstructure:"exclude"`
 
-<<<<<<< HEAD
 	// Action specifies the behavior when conditions match. The default is drop.
 	Action Action `mapstructure:"action"`
-=======
+
 	// ResourceConditions is a list of OTTL conditions for an ottlresource context.
 	// If any condition resolves to true, the whole resource will be dropped.
 	// Supports `and`, `or`, and `()`
 	ResourceConditions []string `mapstructure:"resource"`
->>>>>>> a1bbdc15
 
 	// LogConditions is a list of OTTL conditions for an ottllog context.
 	// If any condition resolves to true, the log event will be dropped.
@@ -311,15 +307,13 @@
 type ProfileFilters struct {
 	_ struct{} // prevent unkeyed literals
 
-<<<<<<< HEAD
 	// Action specifies the behavior when conditions match. The default is drop.
 	Action Action `mapstructure:"action"`
-=======
+
 	// ResourceConditions is a list of OTTL conditions for an ottlresource context.
 	// If any condition resolves to true, the whole resource will be dropped.
 	// Supports `and`, `or`, and `()`
 	ResourceConditions []string `mapstructure:"resource"`
->>>>>>> a1bbdc15
 
 	// ProfileConditions is a list of OTTL conditions for an ottlprofile context.
 	// If any condition resolves to true, the profile will be dropped.
