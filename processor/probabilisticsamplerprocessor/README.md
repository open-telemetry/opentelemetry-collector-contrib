# Probabilistic Sampling Processor

<!-- status autogenerated section -->
| Status        |           |
| ------------- |-----------|
| Stability     | [alpha]: logs   |
|               | [beta]: traces   |
| Distributions | [core], [contrib] |
| Issues        | [![Open issues](https://img.shields.io/github/issues-search/open-telemetry/opentelemetry-collector-contrib?query=is%3Aissue%20is%3Aopen%20label%3Aprocessor%2Fprobabilisticsampler%20&label=open&color=orange&logo=opentelemetry)](https://github.com/open-telemetry/opentelemetry-collector-contrib/issues?q=is%3Aopen+is%3Aissue+label%3Aprocessor%2Fprobabilisticsampler) [![Closed issues](https://img.shields.io/github/issues-search/open-telemetry/opentelemetry-collector-contrib?query=is%3Aissue%20is%3Aclosed%20label%3Aprocessor%2Fprobabilisticsampler%20&label=closed&color=blue&logo=opentelemetry)](https://github.com/open-telemetry/opentelemetry-collector-contrib/issues?q=is%3Aclosed+is%3Aissue+label%3Aprocessor%2Fprobabilisticsampler) |
| [Code Owners](https://github.com/open-telemetry/opentelemetry-collector-contrib/blob/main/CONTRIBUTING.md#becoming-a-code-owner)    | [@jpkrohling](https://www.github.com/jpkrohling), [@jmacd](https://www.github.com/jmacd) |

[alpha]: https://github.com/open-telemetry/opentelemetry-collector#alpha
[beta]: https://github.com/open-telemetry/opentelemetry-collector#beta
[core]: https://github.com/open-telemetry/opentelemetry-collector-releases/tree/main/distributions/otelcol
[contrib]: https://github.com/open-telemetry/opentelemetry-collector-releases/tree/main/distributions/otelcol-contrib
<!-- end autogenerated section -->

The probabilistic sampler processor supports several modes of sampling
for spans and log records.  Sampling is performed on a per-request
basis, considering individual items statelessly.  For whole trace
sampling, see
<<<<<<< HEAD
[tailsamplingprocessor](../tailsamplingprocessor/README.md/).
=======
[tailsamplingprocessor](../tailsamplingprocessor/README.md).
>>>>>>> 6b5c2313

For trace spans, this sampler supports probabilistic sampling based on
a configured sampling percentage applied to the TraceID.  In addition,
the sampler recognizes a `sampling.priority` annotation, which can
force the sampler to apply 0% or 100% sampling.

For log records, this sampler can be configured to use the embedded
TraceID and follow the same logic as applied to spans.  When the
TraceID is not defined, the sampler can be configured to apply hashing
to a selected log record attribute.  This sampler also supports
sampling priority.
<<<<<<< HEAD

## Consistency guarantee

A consistent probability sampler is a Sampler that supports
independent sampling decisions for each span or log record in a group
(e.g. by TraceID), maintaining that traces will be complete with a
certain minimum probability.

Consistent probability sampling requires that for any span in a given
trace, if a Sampler with lesser sampling probability selects the span
for sampling, then the span would also be selected by a Sampler
configured with greater sampling probability.

## Sampling randomness

To achieve consistency, sampling randomness is taken from a
deterministic aspsect of the input data.  For traces pipelines, the
source of randomness is always the TraceID.  For logs pipelines, the
source of randomness can be the TraceID or another log record
attribute, if configured.

For log records, the `attribute_source` and `from_attribute` fields determine the
source of randomness used for log records.  When `attribute_source` is
set to `traceID`, the TraceID will be used.  When `attribute_source`
is set to `record` or the TraceID field is absent, the value of
`from_attribute` is taken as the source of randomness (if configured).

## Sampling priority

The `sampling.priority` semantic convention takes precedence over the
probabilistic decision for all modes.

🛑 Compatibility note: Logs and Traces have different behavior.

In traces pipelines, when the priority attribute has value 0, the
configured probability will by modified to 0% and the item will not
pass the sampler.  When the priority attribute is non-zero the
configured probability will modified to 100%.  The sampling priority
attribute is fixed, `sampling.priority`.

In logs pipelines, when the priority attribute has value 0, the
configured probability will by modified to 0%, and the item will not
pass the sampler.  Otherwise, the sampling priority attribute is
interpreted as a percentage, with values >= 100 equal to 100%
sampling.  The sampling priority is configurable, via
`from_attribute`.

## Mode Selection

There are three sampling modes available.  All modes are consistent.

### Hash seed

The hash seed method uses the FNV hash function applied to either a
Trace ID (spans, log records), or to the value of a specified
attribute (only logs).  The hashed value, presumed to be random, is
compared against a threshold value that corresponds with the sampling
percentage.

This mode requires configuring the `hash_seed` field.  This mode is
enabled when the `hash_seed` field is not zero, or when log records
are sampled with `attribute_source` is set to `record`.

In order for hashing to work, all collectors for a given tier
(e.g. behind the same load balancer) must have the same
`hash_seed`. It is also possible to leverage a different `hash_seed`
at different collector tiers to support additional sampling
requirements.

This mode uses 14 bits of sampling precision.

### Proportional

OpenTelemetry specifies a consistent sampling mechanism using 56 bits
of randomness, which may be obtained from the Trace ID according to
the W3C Trace Context Level 2 specification.  Randomness can also be
explicly encoding in the OpenTelemetry `tracestate` field, where it is
known as the R-value.

This mode is named because it reduces the number of items transmitted
proportionally, according to the sampling probability.  In this mode,
items are selected for sampling without considering how much they were
already sampled by preceding samplers.

This mode is selected when `mode` field is unset and the `hash_seed`
field is not set and for logs records when the `attribute_source` is
`traceID`.

This mode uses 56 bits of sampling precision.

### Equalizing

This mode uses the same randomness mechanism as the propotional
sampling mode, in this case considering how much each item was already
sampled by preceding samplers.  This mode can be used to lower
sampling probability to a minimum value across a whole pipeline, which
has the effect of increasing trace completeness.

This mode uses 56 bits of sampling precision.

## Sampling threshold information

In all modes, information about the effective sampling probability is
added into the item of telemetry along with (optionally) the random
variable that was used.

For traces, threshold and randomness information are encoded in the
W3C Trace Context `tracestate` field, in the OpenTelemetry section.
For example, 25% sampling is encoded as:

```
tracestate: ot=th:c
```

For log records, threshold and randomness information are encoded in
the W3C Trace Context `tracestate` field, in the OpenTelemetry
section, for example, 25% sampling with an explicit randomness value
is encoded as:

```
sampling.threshold: c
sampling.randomness: fe72cd9a44c2be
```

## Configuration

The following configuration options can be modified:

- `sampling_percentage` (required): Percentage at which items are sampled; >= 100 samples all items, 0 rejects all items.
- `mode` (default = "", optional): The optional sampling mode.  One of "hash_seed", "equalizing", and "propotional".
- `hash_seed` (no default, optional): An integer used to compute the hash algorithm. Note that all collectors for a given tier (e.g. behind the same load balancer) should have the same hash_seed.
- `sampling_precision` (default = 4, optional): The number of digits of precision used to encode the sampling probability.
- `fail_closed` (default = false, optional): Whether to reject items with sampling-related errors.

### Logs-specific configuration

- `attribute_source` (default = traceID, optional): defines where to look for the attribute in from_attribute. The allowed values are `traceID` or `record`.
- `from_attribute` (default = null, optional): The optional name of a log record attribute used for sampling purposes, such as a unique log record ID. The value of the attribute is only used if the trace ID is absent or if `attribute_source` is set to `record`.
- `sampling_priority` (default = null, optional): The optional name of a log record attribute used to set a different sampling priority from the `sampling_percentage` setting. 0 means to never sample the log record, and >= 100 means to always sample the log record.
=======

## Consistency guarantee

A consistent probability sampler is a Sampler that supports
independent sampling decisions for each span or log record in a group
(e.g. by TraceID), while maximizing the potential for completeness as
follows.

Consistent probability sampling requires that for any span in a given
trace, if a Sampler with lesser sampling probability selects the span
for sampling, then the span would also be selected by a Sampler
configured with greater sampling probability.

## Completeness property

A trace is complete when all of its members are sampled.  A
"sub-trace" is complete when all of its descendents are sampled.

Ordinarily, Trace and Logging SDKs configure parent-based samplers
which decide to sample based on the Context, because it leads to
completeness.

When non-root spans or logs make independent sampling decisions
instead of using the parent-based approach (e.g., using the
`TraceIDRatioBased` sampler for a non-root span), incompleteness may
result, and when spans and log records are independently sampled in a
processor, as by this component, the same potential for completeness
arises.  The consistency guarantee helps minimimize this issue.

Consistent probability samplers can be safely used with a mixture of
probabilities and preserve sub-trace completeness, provided that child
spans and log records are sampled with probability greater than or
equal to the parent context.

Using 1%, 10% and 50% probabilities for example, in a consistent
probability scheme the 50% sampler must sample when the 10% sampler
does, and the 10% sampler must sample when the 1% sampler does.  A
three-tier system could be configured with 1% sampling in the first
tier, 10% sampling in the second tier, and 50% sampling in the bottom
tier.  In this configuration, 1% of traces will be complete, 10% of
traces will be sub-trace complete at the second tier, and 50% of
traces will be sub-trace complete at the third tier thanks to the
consistency property.

These guidelines should be considered when deploying multiple
collectors with different sampling probabilities in a system.  For
example, a collector serving frontend servers can be configured with
smaller sampling probability than a collector serving backend servers,
without breaking sub-trace completeness.

## Sampling randomness

To achieve consistency, sampling randomness is taken from a
deterministic aspect of the input data.  For traces pipelines, the
source of randomness is always the TraceID.  For logs pipelines, the
source of randomness can be the TraceID or another log record
attribute, if configured.

For log records, the `attribute_source` and `from_attribute` fields determine the
source of randomness used for log records.  When `attribute_source` is
set to `traceID`, the TraceID will be used.  When `attribute_source`
is set to `record` or the TraceID field is absent, the value of
`from_attribute` is taken as the source of randomness (if configured).

## Sampling priority

The sampling priority mechanism is an override, which takes precedence
over the probabilistic decision in all modes.

🛑 Compatibility note: Logs and Traces have different behavior.

In traces pipelines, when the priority attribute has value 0, the
configured probability will by modified to 0% and the item will not
pass the sampler.  When the priority attribute is non-zero the
configured probability will be set to 100%.  The sampling priority
attribute is not configurable, and is called `sampling.priority`.

In logs pipelines, when the priority attribute has value 0, the
configured probability will by modified to 0%, and the item will not
pass the sampler.  Otherwise, the logs sampling priority attribute is
interpreted as a percentage, with values >= 100 equal to 100%
sampling.  The logs sampling priority attribute is configured via
`sampling_priority`.

## Sampling algorithm

### Hash seed

The hash seed method uses the FNV hash function applied to either a
Trace ID (spans, log records), or to the value of a specified
attribute (only logs).  The hashed value, presumed to be random, is
compared against a threshold value that corresponds with the sampling
percentage.

This mode requires configuring the `hash_seed` field.  This mode is
enabled when the `hash_seed` field is not zero, or when log records
are sampled with `attribute_source` is set to `record`.

In order for hashing to be consistent, all collectors for a given tier
(e.g. behind the same load balancer) must have the same
`hash_seed`. It is also possible to leverage a different `hash_seed`
at different collector tiers to support additional sampling
requirements.

This mode uses 14 bits of sampling precision.

### Error handling

This processor considers it an error when the arriving data has no
randomess.  This includes conditions where the TraceID field is
invalid (16 zero bytes) and where the log record attribute source has
zero bytes of information.

By default, when there are errors determining sampling-related
information from an item of telemetry, the data will be refused.  This
behavior can be changed by setting the `fail_closed` property to
false, in which case erroneous data will pass through the processor.

## Configuration

The following configuration options can be modified:

- `sampling_percentage` (32-bit floating point, required): Percentage at which items are sampled; >= 100 samples all items, 0 rejects all items.
- `hash_seed` (32-bit unsigned integer, optional, default = 0): An integer used to compute the hash algorithm. Note that all collectors for a given tier (e.g. behind the same load balancer) should have the same hash_seed.
- `fail_closed` (boolean, optional, default = true): Whether to reject items with sampling-related errors.

### Logs-specific configuration

- `attribute_source` (string, optional, default = "traceID"): defines where to look for the attribute in from_attribute. The allowed values are `traceID` or `record`.
- `from_attribute` (string, optional, default = ""): The name of a log record attribute used for sampling purposes, such as a unique log record ID. The value of the attribute is only used if the trace ID is absent or if `attribute_source` is set to `record`.
- `sampling_priority` (string, optional, default = ""): The name of a log record attribute used to set a different sampling priority from the `sampling_percentage` setting. 0 means to never sample the log record, and >= 100 means to always sample the log record.
>>>>>>> 6b5c2313

Examples:

Sample 15% of log records according to trace ID using the OpenTelemetry
specification.

```yaml
processors:
  probabilistic_sampler:
    sampling_percentage: 15
```

Sample logs according to their logID attribute:

```yaml
processors:
  probabilistic_sampler:
    sampling_percentage: 15
    attribute_source: record # possible values: one of record or traceID
    from_attribute: logID # value is required if the source is not traceID
```

Give sampling priority to log records according to the attribute named
`priority`:

```yaml
processors:
  probabilistic_sampler:
    sampling_percentage: 15
    sampling_priority: priority
```

<<<<<<< HEAD
To configure an equalizing sampler, set the mode explicitly:

```
processors:
  probabilistic_sampler:
	mode: equalizing
    sampling_percentage: 10
```

The optional `sampling_precision` field determines how many
hexadecimal digits are used to express the sampling rejection
threshold.  By default, 4 hex digits are used.  For example, 60%
sampling is approximated as "6666" with precision 4, because the
rejection threshold of 40% is approximated by `0x6666` out of
`0x10000`, indicating a sampling probability of precisely
60.000038147%.

=======
>>>>>>> 6b5c2313
## Detailed examples

Refer to [config.yaml](./testdata/config.yaml) for detailed examples
on using the processor.<|MERGE_RESOLUTION|>--- conflicted
+++ resolved
@@ -19,11 +19,7 @@
 for spans and log records.  Sampling is performed on a per-request
 basis, considering individual items statelessly.  For whole trace
 sampling, see
-<<<<<<< HEAD
-[tailsamplingprocessor](../tailsamplingprocessor/README.md/).
-=======
 [tailsamplingprocessor](../tailsamplingprocessor/README.md).
->>>>>>> 6b5c2313
 
 For trace spans, this sampler supports probabilistic sampling based on
 a configured sampling percentage applied to the TraceID.  In addition,
@@ -35,147 +31,6 @@
 TraceID is not defined, the sampler can be configured to apply hashing
 to a selected log record attribute.  This sampler also supports
 sampling priority.
-<<<<<<< HEAD
-
-## Consistency guarantee
-
-A consistent probability sampler is a Sampler that supports
-independent sampling decisions for each span or log record in a group
-(e.g. by TraceID), maintaining that traces will be complete with a
-certain minimum probability.
-
-Consistent probability sampling requires that for any span in a given
-trace, if a Sampler with lesser sampling probability selects the span
-for sampling, then the span would also be selected by a Sampler
-configured with greater sampling probability.
-
-## Sampling randomness
-
-To achieve consistency, sampling randomness is taken from a
-deterministic aspsect of the input data.  For traces pipelines, the
-source of randomness is always the TraceID.  For logs pipelines, the
-source of randomness can be the TraceID or another log record
-attribute, if configured.
-
-For log records, the `attribute_source` and `from_attribute` fields determine the
-source of randomness used for log records.  When `attribute_source` is
-set to `traceID`, the TraceID will be used.  When `attribute_source`
-is set to `record` or the TraceID field is absent, the value of
-`from_attribute` is taken as the source of randomness (if configured).
-
-## Sampling priority
-
-The `sampling.priority` semantic convention takes precedence over the
-probabilistic decision for all modes.
-
-🛑 Compatibility note: Logs and Traces have different behavior.
-
-In traces pipelines, when the priority attribute has value 0, the
-configured probability will by modified to 0% and the item will not
-pass the sampler.  When the priority attribute is non-zero the
-configured probability will modified to 100%.  The sampling priority
-attribute is fixed, `sampling.priority`.
-
-In logs pipelines, when the priority attribute has value 0, the
-configured probability will by modified to 0%, and the item will not
-pass the sampler.  Otherwise, the sampling priority attribute is
-interpreted as a percentage, with values >= 100 equal to 100%
-sampling.  The sampling priority is configurable, via
-`from_attribute`.
-
-## Mode Selection
-
-There are three sampling modes available.  All modes are consistent.
-
-### Hash seed
-
-The hash seed method uses the FNV hash function applied to either a
-Trace ID (spans, log records), or to the value of a specified
-attribute (only logs).  The hashed value, presumed to be random, is
-compared against a threshold value that corresponds with the sampling
-percentage.
-
-This mode requires configuring the `hash_seed` field.  This mode is
-enabled when the `hash_seed` field is not zero, or when log records
-are sampled with `attribute_source` is set to `record`.
-
-In order for hashing to work, all collectors for a given tier
-(e.g. behind the same load balancer) must have the same
-`hash_seed`. It is also possible to leverage a different `hash_seed`
-at different collector tiers to support additional sampling
-requirements.
-
-This mode uses 14 bits of sampling precision.
-
-### Proportional
-
-OpenTelemetry specifies a consistent sampling mechanism using 56 bits
-of randomness, which may be obtained from the Trace ID according to
-the W3C Trace Context Level 2 specification.  Randomness can also be
-explicly encoding in the OpenTelemetry `tracestate` field, where it is
-known as the R-value.
-
-This mode is named because it reduces the number of items transmitted
-proportionally, according to the sampling probability.  In this mode,
-items are selected for sampling without considering how much they were
-already sampled by preceding samplers.
-
-This mode is selected when `mode` field is unset and the `hash_seed`
-field is not set and for logs records when the `attribute_source` is
-`traceID`.
-
-This mode uses 56 bits of sampling precision.
-
-### Equalizing
-
-This mode uses the same randomness mechanism as the propotional
-sampling mode, in this case considering how much each item was already
-sampled by preceding samplers.  This mode can be used to lower
-sampling probability to a minimum value across a whole pipeline, which
-has the effect of increasing trace completeness.
-
-This mode uses 56 bits of sampling precision.
-
-## Sampling threshold information
-
-In all modes, information about the effective sampling probability is
-added into the item of telemetry along with (optionally) the random
-variable that was used.
-
-For traces, threshold and randomness information are encoded in the
-W3C Trace Context `tracestate` field, in the OpenTelemetry section.
-For example, 25% sampling is encoded as:
-
-```
-tracestate: ot=th:c
-```
-
-For log records, threshold and randomness information are encoded in
-the W3C Trace Context `tracestate` field, in the OpenTelemetry
-section, for example, 25% sampling with an explicit randomness value
-is encoded as:
-
-```
-sampling.threshold: c
-sampling.randomness: fe72cd9a44c2be
-```
-
-## Configuration
-
-The following configuration options can be modified:
-
-- `sampling_percentage` (required): Percentage at which items are sampled; >= 100 samples all items, 0 rejects all items.
-- `mode` (default = "", optional): The optional sampling mode.  One of "hash_seed", "equalizing", and "propotional".
-- `hash_seed` (no default, optional): An integer used to compute the hash algorithm. Note that all collectors for a given tier (e.g. behind the same load balancer) should have the same hash_seed.
-- `sampling_precision` (default = 4, optional): The number of digits of precision used to encode the sampling probability.
-- `fail_closed` (default = false, optional): Whether to reject items with sampling-related errors.
-
-### Logs-specific configuration
-
-- `attribute_source` (default = traceID, optional): defines where to look for the attribute in from_attribute. The allowed values are `traceID` or `record`.
-- `from_attribute` (default = null, optional): The optional name of a log record attribute used for sampling purposes, such as a unique log record ID. The value of the attribute is only used if the trace ID is absent or if `attribute_source` is set to `record`.
-- `sampling_priority` (default = null, optional): The optional name of a log record attribute used to set a different sampling priority from the `sampling_percentage` setting. 0 means to never sample the log record, and >= 100 means to always sample the log record.
-=======
 
 ## Consistency guarantee
 
@@ -307,7 +162,6 @@
 - `attribute_source` (string, optional, default = "traceID"): defines where to look for the attribute in from_attribute. The allowed values are `traceID` or `record`.
 - `from_attribute` (string, optional, default = ""): The name of a log record attribute used for sampling purposes, such as a unique log record ID. The value of the attribute is only used if the trace ID is absent or if `attribute_source` is set to `record`.
 - `sampling_priority` (string, optional, default = ""): The name of a log record attribute used to set a different sampling priority from the `sampling_percentage` setting. 0 means to never sample the log record, and >= 100 means to always sample the log record.
->>>>>>> 6b5c2313
 
 Examples:
 
@@ -340,26 +194,6 @@
     sampling_priority: priority
 ```
 
-<<<<<<< HEAD
-To configure an equalizing sampler, set the mode explicitly:
-
-```
-processors:
-  probabilistic_sampler:
-	mode: equalizing
-    sampling_percentage: 10
-```
-
-The optional `sampling_precision` field determines how many
-hexadecimal digits are used to express the sampling rejection
-threshold.  By default, 4 hex digits are used.  For example, 60%
-sampling is approximated as "6666" with precision 4, because the
-rejection threshold of 40% is approximated by `0x6666` out of
-`0x10000`, indicating a sampling probability of precisely
-60.000038147%.
-
-=======
->>>>>>> 6b5c2313
 ## Detailed examples
 
 Refer to [config.yaml](./testdata/config.yaml) for detailed examples
