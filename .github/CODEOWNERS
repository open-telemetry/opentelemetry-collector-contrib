--- conflicted
+++ resolved
@@ -32,56 +32,13 @@
 connector/servicegraphconnector/                         @open-telemetry/collector-contrib-approvers @jpkrohling @mapno
 connector/spanmetricsconnector/                          @open-telemetry/collector-contrib-approvers @albertteoh
 
-<<<<<<< HEAD
-exporter/alibabacloudlogserviceexporter/             @open-telemetry/collector-contrib-approvers @shabicheng @kongluoxing @qiansheng91
-exporter/awscloudwatchlogsexporter                   @open-telemetry/collector-contrib-approvers @boostchicken
-exporter/awsemfexporter/                             @open-telemetry/collector-contrib-approvers @Aneurysm9 @shaochengwang @mxiamxia
-exporter/awskinesisexporter/                         @open-telemetry/collector-contrib-approvers @Aneurysm9 @MovieStoreGuy
-exporter/awsprometheusremotewriteexporter/           @open-telemetry/collector-contrib-approvers @Aneurysm9 @alolita
-exporter/awss3exporter/                              @open-telemetry/collector-contrib-approvers @pmm-sumo
-exporter/awsxrayexporter/                            @open-telemetry/collector-contrib-approvers @willarmiros
-exporter/azuremonitorexporter/                       @open-telemetry/collector-contrib-approvers @pcwiese
-exporter/carbonexporter/                             @open-telemetry/collector-contrib-approvers @pjanotti
-exporter/clickhouseexporter/                         @open-telemetry/collector-contrib-approvers @hanjm @dmitryax
-exporter/coralogixexporter/                          @open-telemetry/collector-contrib-approvers @oded-dd @ofirshmuel
-exporter/datadogexporter/                            @open-telemetry/collector-contrib-approvers @KSerrania @mx-psi @gbbr @knusbaum
-exporter/dynatraceexporter/                          @open-telemetry/collector-contrib-approvers @dyladan @arminru
-exporter/elasticexporter/                            @open-telemetry/collector-contrib-approvers @axw @simitt @jalvz
-exporter/elasticsearchexporter/                      @open-telemetry/collector-contrib-approvers @urso @faec @blakerouse
-exporter/f5cloudexporter/                            @open-telemetry/collector-contrib-approvers @gramidt
-exporter/fileexporter/                               @open-telemetry/collector-contrib-approvers @pmm-sumo
-exporter/googlecloudexporter/                        @open-telemetry/collector-contrib-approvers @aabmass @dashpole @jsuereth @punya @tbarker25
-exporter/googlecloudpubsubexporter/                  @open-telemetry/collector-contrib-approvers @alexvanboxel
-exporter/honeycombexporter/                          @open-telemetry/collector-contrib-approvers @paulosman @lizthegrey @MikeGoldsmith
-exporter/humioexporter/                              @open-telemetry/collector-contrib-approvers @xitric
-exporter/influxdbexporter/                           @open-telemetry/collector-contrib-approvers @jacobmarble
-exporter/jaegerexporter/                             @open-telemetry/collector-contrib-approvers @jpkrohling
-exporter/jaegerthrifthttpexporter/                   @open-telemetry/collector-contrib-approvers @jpkrohling @pavolloffay
-exporter/kafkaexporter/                              @open-telemetry/collector-contrib-approvers @pavolloffay @MovieStoreGuy
-exporter/loadbalancingexporter/                      @open-telemetry/collector-contrib-approvers @jpkrohling
-exporter/logzioexporter/                             @open-telemetry/collector-contrib-approvers @jkowall @Doron-Bargo @yotamloe
-exporter/lokiexporter/                               @open-telemetry/collector-contrib-approvers @gramidt @jpkrohling
-exporter/mezmoexporter/                              @open-telemetry/collector-contrib-approvers @dashpole @billmeyer @gjanco
-exporter/observiqexporter/                           @open-telemetry/collector-contrib-approvers @binaryfissiongames
-exporter/prometheusexporter/                         @open-telemetry/collector-contrib-approvers @Aneurysm9
-exporter/prometheusremotewriteexporter/              @open-telemetry/collector-contrib-approvers @Aneurysm9
-exporter/sapmexporter/                               @open-telemetry/collector-contrib-approvers @owais @dmitryax
-exporter/sentryexporter/                             @open-telemetry/collector-contrib-approvers @AbhiPrasad
-exporter/signalfxexporter/                           @open-telemetry/collector-contrib-approvers @pmcollins @dmitryax
-exporter/skywalkingexporter/                         @open-telemetry/collector-contrib-approvers @liqiangz
-exporter/splunkhecexporter/                          @open-telemetry/collector-contrib-approvers @atoulme @dmitryax
-exporter/sumologicexporter/                          @open-telemetry/collector-contrib-approvers @pmm-sumo @sumo-drosiek
-exporter/tanzuobservabilityexporter/                 @open-telemetry/collector-contrib-approvers @oppegard @thepeterstone @keep94
-exporter/tencentcloudlogserviceexporter/             @open-telemetry/collector-contrib-approvers @wgliang @yiyang5055
-exporter/zipkinexporter/                             @open-telemetry/collector-contrib-approvers @pmm-sumo
-=======
 examples/demo/                                           @open-telemetry/collector-contrib-approvers @open-telemetry/collector-approvers
->>>>>>> 17ee7703
 
 exporter/alibabacloudlogserviceexporter/                 @open-telemetry/collector-contrib-approvers @shabicheng @kongluoxing @qiansheng91
 exporter/awscloudwatchlogsexporter/                      @open-telemetry/collector-contrib-approvers @boostchicken
 exporter/awsemfexporter/                                 @open-telemetry/collector-contrib-approvers @Aneurysm9 @shaochengwang @mxiamxia
 exporter/awskinesisexporter/                             @open-telemetry/collector-contrib-approvers @Aneurysm9 @MovieStoreGuy
+exporter/awss3exporter/                                  @open-telemetry/collector-contrib-approvers @atoulme
 exporter/awsxrayexporter/                                @open-telemetry/collector-contrib-approvers @willarmiros
 exporter/azuremonitorexporter/                           @open-telemetry/collector-contrib-approvers @pcwiese
 exporter/azuredataexplorerexporter/                      @open-telemetry/collector-contrib-approvers @asaharan @ag-ramachandran
