#####################################################
#
# List of approvers for OpenTelemetry Collector Contrib
#
#####################################################
#
# Learn about membership in OpenTelemetry community:
#  https://github.com/open-telemetry/community/blob/main/community-membership.md
#
#
# Learn about CODEOWNERS file format:
#  https://help.github.com/en/articles/about-code-owners
#

* @open-telemetry/collector-contrib-approvers

cmd/mdatagen                                         @open-telemetry/collector-contrib-approvers @dmitryax

exporter/alibabacloudlogserviceexporter/             @open-telemetry/collector-contrib-approvers @shabicheng @kongluoxing @qiansheng91
exporter/awscloudwatchlogsexporter                   @open-telemetry/collector-contrib-approvers @boostchicken
exporter/awsemfexporter/                             @open-telemetry/collector-contrib-approvers @Aneurysm9 @shaochengwang @mxiamxia
exporter/awskinesisexporter/                         @open-telemetry/collector-contrib-approvers @Aneurysm9 @MovieStoreGuy
exporter/awsprometheusremotewriteexporter/           @open-telemetry/collector-contrib-approvers @Aneurysm9 @alolita
exporter/awsxrayexporter/                            @open-telemetry/collector-contrib-approvers @willarmiros
exporter/azuremonitorexporter/                       @open-telemetry/collector-contrib-approvers @pcwiese
exporter/carbonexporter/                             @open-telemetry/collector-contrib-approvers @pjanotti
exporter/clickhouseexporter/                         @open-telemetry/collector-contrib-approvers @hanjm @dmitryax
exporter/coralogixexporter/                          @open-telemetry/collector-contrib-approvers @oded-dd @ofirshmuel
exporter/datadogexporter/                            @open-telemetry/collector-contrib-approvers @KSerrania @mx-psi @gbbr @knusbaum
exporter/dynatraceexporter/                          @open-telemetry/collector-contrib-approvers @dyladan @arminru
exporter/elasticexporter/                            @open-telemetry/collector-contrib-approvers @axw @simitt @jalvz
exporter/elasticsearchexporter/                      @open-telemetry/collector-contrib-approvers @urso @faec @blakerouse
exporter/f5cloudexporter/                            @open-telemetry/collector-contrib-approvers @gramidt
exporter/fileexporter/                               @open-telemetry/collector-contrib-approvers @pmm-sumo
exporter/googlecloudexporter/                        @open-telemetry/collector-contrib-approvers @aabmass @dashpole @jsuereth @punya @tbarker25
exporter/googlecloudpubsubexporter/                  @open-telemetry/collector-contrib-approvers @alexvanboxel
exporter/honeycombexporter/                          @open-telemetry/collector-contrib-approvers @paulosman @lizthegrey @MikeGoldsmith
exporter/humioexporter/                              @open-telemetry/collector-contrib-approvers @xitric
exporter/influxdbexporter/                           @open-telemetry/collector-contrib-approvers @jacobmarble
exporter/jaegerexporter/                             @open-telemetry/collector-contrib-approvers @jpkrohling
exporter/jaegerthrifthttpexporter/                   @open-telemetry/collector-contrib-approvers @jpkrohling @pavolloffay
exporter/kafkaexporter/                              @open-telemetry/collector-contrib-approvers @pavolloffay @MovieStoreGuy
exporter/loadbalancingexporter/                      @open-telemetry/collector-contrib-approvers @jpkrohling
exporter/logzioexporter/                             @open-telemetry/collector-contrib-approvers @jkowall @Doron-Bargo @yotamloe
exporter/lokiexporter/                               @open-telemetry/collector-contrib-approvers @gramidt @jpkrohling
<<<<<<< HEAD
exporter/mezmoexporter/                              @open-telemetry/collector-contrib-approvers @dashpole @billmeyer @gjanco
exporter/newrelicexporter/                           @open-telemetry/collector-contrib-approvers @alanwest @jack-berg @nrcventura
=======
>>>>>>> 68061656
exporter/observiqexporter/                           @open-telemetry/collector-contrib-approvers @binaryfissiongames
exporter/prometheusexporter/                         @open-telemetry/collector-contrib-approvers @Aneurysm9
exporter/prometheusremotewriteexporter/              @open-telemetry/collector-contrib-approvers @Aneurysm9
exporter/sapmexporter/                               @open-telemetry/collector-contrib-approvers @owais @dmitryax
exporter/sentryexporter/                             @open-telemetry/collector-contrib-approvers @AbhiPrasad
exporter/signalfxexporter/                           @open-telemetry/collector-contrib-approvers @pmcollins @dmitryax
exporter/skywalkingexporter/                         @open-telemetry/collector-contrib-approvers @liqiangz
exporter/splunkhecexporter/                          @open-telemetry/collector-contrib-approvers @atoulme @dmitryax
exporter/sumologicexporter/                          @open-telemetry/collector-contrib-approvers @pmm-sumo @sumo-drosiek
exporter/tanzuobservabilityexporter/                 @open-telemetry/collector-contrib-approvers @oppegard @thepeterstone @keep94
exporter/tencentcloudlogserviceexporter/             @open-telemetry/collector-contrib-approvers @wgliang @yiyang5055
exporter/zipkinexporter/                             @open-telemetry/collector-contrib-approvers @pmm-sumo

extension/asapauthextension/                         @open-telemetry/collector-contrib-approvers @jamesmoessis @MovieStoreGuy
extension/awsproxy/                                  @open-telemetry/collector-contrib-approvers @Aneurysm9 @mxiamxia
extension/basicauthextension/                        @open-telemetry/collector-contrib-approvers @jpkrohling @svrakitin
extension/bearertokenauthextension/                  @open-telemetry/collector-contrib-approvers @jpkrohling @pavankrish123
extension/healthcheckextension/                      @open-telemetry/collector-contrib-approvers @jpkrohling
extension/jaegerremotesampling/                      @open-telemetry/collector-contrib-approvers @jpkrohling
extension/oauth2clientauthextension/                 @open-telemetry/collector-contrib-approvers @pavankrish123 @jpkrohling
extension/observer/                                  @open-telemetry/collector-contrib-approvers @dmitryax @rmfitzpatrick
extension/observer/dockerobserver/                   @open-telemetry/collector-contrib-approvers @MovieStoreGuy
extension/observer/ecstaskobserver/                  @open-telemetry/collector-contrib-approvers @rmfitzpatrick
extension/observer/hostobserver/                     @open-telemetry/collector-contrib-approvers @MovieStoreGuy
extension/observer/k8sobserver/                      @open-telemetry/collector-contrib-approvers @rmfitzpatrick @dmitryax
extension/oidcauthextension/                         @open-telemetry/collector-contrib-approvers @jpkrohling
extension/sigv4authextention/                        @open-telemetry/collector-contrib-approvers @Aneurysm9 @erichsueh3
extension/pprofextension/                            @open-telemetry/collector-contrib-approvers @MovieStoreGuy
extension/storage/dbstorage/                         @open-telemetry/collector-contrib-approvers @dmitryax @atoulme
extension/storage/filestorage/                       @open-telemetry/collector-contrib-approvers @djaglowski

internal/aws/                                        @open-telemetry/collector-contrib-approvers @Aneurysm9 @mxiamxia
internal/docker/                                     @open-telemetry/collector-contrib-approvers @mstumpfx @rmfitzpatrick

internal/k8sconfig/                                  @open-telemetry/collector-contrib-approvers @pmcollins @dmitryax
internal/kubelet/                                    @open-telemetry/collector-contrib-approvers @dmitryax
internal/scrapertest/                                @open-telemetry/collector-contrib-approvers @djaglowski
internal/splunk/                                     @open-telemetry/collector-contrib-approvers @pmcollins @dmitryax
internal/stanza/                                     @open-telemetry/collector-contrib-approvers @djaglowski

pkg/batchpersignal/                                  @open-telemetry/collector-contrib-approvers @jpkrohling
pkg/resourcetotelemetry/                             @open-telemetry/collector-contrib-approvers @mx-psi

processor/attributesprocessor/                       @open-telemetry/collector-contrib-approvers @boostchicken @pmm-sumo
processor/cumulativetodeltaprocessor/                @open-telemetry/collector-contrib-approvers @TylerHelmuth
processor/filterprocessor/                           @open-telemetry/collector-contrib-approvers @boostchicken @pmm-sumo
processor/groupbyattrsprocessor/                     @open-telemetry/collector-contrib-approvers @pmm-sumo
processor/groupbytraceprocessor/                     @open-telemetry/collector-contrib-approvers @jpkrohling
processor/k8sattributesprocessor/                    @open-telemetry/collector-contrib-approvers @owais @dmitryax @pmm-sumo
processor/logstransformprocessor/                    @open-telemetry/collector-contrib-approvers @djaglowski @dehaansa
processor/metricstransformprocessor/                 @open-telemetry/collector-contrib-approvers @punya
processor/probabilisticsamplerprocessor/             @open-telemetry/collector-contrib-approvers @jpkrohling
processor/redactionprocessor/                        @open-telemetry/collector-contrib-approvers @leonsp-ai @dmitryax @mx-psi
processor/resourcedetectionprocessor/                @open-telemetry/collector-contrib-approvers @jrcamp @pmm-sumo @Aneurysm9 @dashpole
processor/resourceprocessor                          @open-telemetry/collector-contrib-approvers @dmitryax
processor/resourcedetectionprocessor/internal/azure  @open-telemetry/collector-contrib-approvers @mx-psi
processor/routingprocessor/                          @open-telemetry/collector-contrib-approvers @jpkrohling
processor/schemaprocessor/                           @open-telemetry/collector-contrib-approvers @MovieStoreGuy
processor/spanmetricsprocessor/                      @open-telemetry/collector-contrib-approvers @albertteoh
processor/spanprocessor/                             @open-telemetry/collector-contrib-approvers @boostchicken @pmm-sumo
processor/tailsamplingprocessor/                     @open-telemetry/collector-contrib-approvers @jpkrohling
processor/transformprocessor/                        @open-telemetry/collector-contrib-approvers @anuraaga @Aneurysm9 @bogdandrutu

receiver/activedirectorydsreceiver/                  @open-telemetry/collector-contrib-approvers @djaglowski @binaryfissiongames
receiver/apachereceiver/                             @open-telemetry/collector-contrib-approvers @djaglowski
receiver/awscontainerinsightreceiver/                @open-telemetry/collector-contrib-approvers @Aneurysm9 @pxaws
receiver/awsecscontainermetricsreceiver/             @open-telemetry/collector-contrib-approvers @Aneurysm9
receiver/awsfirehosereceiver/                        @open-telemetry/collector-contrib-approvers @Aneurysm9
receiver/awsxrayreceiver/                            @open-telemetry/collector-contrib-approvers @willarmiros
receiver/carbonreceiver/                             @open-telemetry/collector-contrib-approvers @pjanotti
receiver/cloudfoundryreceiver/                       @open-telemetry/collector-contrib-approvers @agoallikmaa @pellared
receiver/collectdreceiver/                           @open-telemetry/collector-contrib-approvers @owais
receiver/couchbasereceiver/                          @open-telemetry/collector-contrib-approvers @djaglowski @cpheps
receiver/couchdbreceiver/                            @open-telemetry/collector-contrib-approvers @djaglowski
receiver/dockerstatsreceiver/                        @open-telemetry/collector-contrib-approvers @rmfitzpatrick
receiver/dotnetdiagnosticsreceiver/                  @open-telemetry/collector-contrib-approvers @pmcollins @davmason
receiver/elasticsearchreceiver/                      @open-telemetry/collector-contrib-approvers @djaglowski @binaryfissiongames
receiver/filelogreceiver/                            @open-telemetry/collector-contrib-approvers @djaglowski
receiver/fluentforwardreceiver/                      @open-telemetry/collector-contrib-approvers @dmitryax
receiver/googlecloudpubsubreceiver/                  @open-telemetry/collector-contrib-approvers @alexvanboxel
receiver/googlecloudspannerreceiver/                 @open-telemetry/collector-contrib-approvers @ydrozhdzhal @asukhyy @khospodarysko @architjugran
receiver/hostmetricsreceiver                         @open-telemetry/collector-contrib-approvers @dmitryax
receiver/influxdbreceiver/                           @open-telemetry/collector-contrib-approvers @jacobmarble
receiver/iisreceiver/                                @open-telemetry/collector-contrib-approvers @mrod1598 @djaglowski
receiver/jaegerreceiver/                             @open-telemetry/collector-contrib-approvers @jpkrohling
receiver/jmxreceiver/                                @open-telemetry/collector-contrib-approvers @rmfitzpatrick
receiver/journaldreceiver/                           @open-telemetry/collector-contrib-approvers @pmm-sumo
receiver/k8sclusterreceiver/                         @open-telemetry/collector-contrib-approvers @dmitryax
receiver/k8seventsreceiver/                          @open-telemetry/collector-contrib-approvers @dmitryax
receiver/kafkametricsreceiver/                       @open-telemetry/collector-contrib-approvers @dmitryax
receiver/kafkareceiver/                              @open-telemetry/collector-contrib-approvers @pavolloffay @MovieStoreGuy
receiver/kubeletstatsreceiver/                       @open-telemetry/collector-contrib-approvers @pmcollins @dmitryax
receiver/memcachedreceiver/                          @open-telemetry/collector-contrib-approvers @djaglowski
receiver/mongodbreceiver/                            @open-telemetry/collector-contrib-approvers @djaglowski @schmikei
receiver/mongodbatlasreceiver/                       @open-telemetry/collector-contrib-approvers @zenmoto
receiver/mysqlreceiver/                              @open-telemetry/collector-contrib-approvers @djaglowski
receiver/nginxreceiver/                              @open-telemetry/collector-contrib-approvers @djaglowski
receiver/postgresqlreceiver/                         @open-telemetry/collector-contrib-approvers @djaglowski
receiver/prometheusexecreceiver/                     @open-telemetry/collector-contrib-approvers @dmitryax
receiver/prometheusreceiver/                         @open-telemetry/collector-contrib-approvers @Aneurysm9 @dashpole
receiver/rabbitmqreceiver/                           @open-telemetry/collector-contrib-approvers @djaglowski @cpheps
receiver/receivercreator/                            @open-telemetry/collector-contrib-approvers @jrcamp
receiver/redisreceiver/                              @open-telemetry/collector-contrib-approvers @pmcollins @dmitryax
receiver/riakreceiver/                               @open-telemetry/collector-contrib-approvers @djaglowski @armstrmi
receiver/saphanareceiver/                            @open-telemetry/collector-contrib-approvers @pmm-sumo @dehaansa
receiver/sapmreceiver/                               @open-telemetry/collector-contrib-approvers @owais
receiver/signalfxreceiver/                           @open-telemetry/collector-contrib-approvers @pjanotti @dmitryax
receiver/skywalkingreceiver                          @open-telemetry/collector-contrib-approvers @JaredTan95
receiver/splunkhecreceiver/                          @open-telemetry/collector-contrib-approvers @atoulme @keitwb
receiver/sqlserverreceiver/                          @open-telemetry/collector-contrib-approvers @djaglowski @StefanKurek
receiver/statsdreceiver/                             @open-telemetry/collector-contrib-approvers @jmacd @dmitryax
receiver/syslogreceiver/                             @open-telemetry/collector-contrib-approvers @djaglowski
receiver/tcplogreceiver/                             @open-telemetry/collector-contrib-approvers @djaglowski
receiver/udplogreceiver/                             @open-telemetry/collector-contrib-approvers @djaglowski
receiver/wavefrontreceiver/                          @open-telemetry/collector-contrib-approvers @pjanotti
receiver/windowsperfcountersreceiver/                @open-telemetry/collector-contrib-approvers @dashpole
receiver/zipkinreceiver/                             @open-telemetry/collector-contrib-approvers @pmm-sumo
receiver/zookeeperreceiver/                          @open-telemetry/collector-contrib-approvers @djaglowski

tracegen/                                            @open-telemetry/collector-contrib-approvers @jpkrohling<|MERGE_RESOLUTION|>--- conflicted
+++ resolved
@@ -43,11 +43,8 @@
 exporter/loadbalancingexporter/                      @open-telemetry/collector-contrib-approvers @jpkrohling
 exporter/logzioexporter/                             @open-telemetry/collector-contrib-approvers @jkowall @Doron-Bargo @yotamloe
 exporter/lokiexporter/                               @open-telemetry/collector-contrib-approvers @gramidt @jpkrohling
-<<<<<<< HEAD
 exporter/mezmoexporter/                              @open-telemetry/collector-contrib-approvers @dashpole @billmeyer @gjanco
 exporter/newrelicexporter/                           @open-telemetry/collector-contrib-approvers @alanwest @jack-berg @nrcventura
-=======
->>>>>>> 68061656
 exporter/observiqexporter/                           @open-telemetry/collector-contrib-approvers @binaryfissiongames
 exporter/prometheusexporter/                         @open-telemetry/collector-contrib-approvers @Aneurysm9
 exporter/prometheusremotewriteexporter/              @open-telemetry/collector-contrib-approvers @Aneurysm9
