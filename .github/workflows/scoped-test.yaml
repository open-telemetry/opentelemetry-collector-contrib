--- conflicted
+++ resolved
@@ -20,15 +20,11 @@
     steps:
       - uses: actions/checkout@11bd71901bbe5b1630ceea73d27597364c9af683 # v4
         with:
-<<<<<<< HEAD
           fetch-depth: $(( ${{ github.event_name == 'pull_request' && github.event.pull_request.commits || 0 }} + 1 ))
       - name: Get changed files
         id: changed-source
         run: |
           files=$(git diff --name-only --diff-filter=ACMRTUXB $(git merge-base origin/main $PR_HEAD) $PR_HEAD | grep .go$ | xargs)
-=======
-          fetch-depth: 0
->>>>>>> b5fb5877
 
       - name: Get changes
         shell: bash
