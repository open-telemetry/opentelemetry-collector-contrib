--- conflicted
+++ resolved
@@ -17,16 +17,13 @@
         with:
           path: opentelemetry-collector
           repository: open-telemetry/opentelemetry-collector
-<<<<<<< HEAD
-      - name: Update to latest opentelemetry-collector release
-=======
+      - name: Create GitHub App Token
       - uses: actions/create-github-app-token@df432ceedc7162793a195dd1713ff69aefc7379e # v2.0.6
         id: otelbot-token
         with:
           app-id: ${{ vars.OTELBOT_APP_ID }}
           private-key: ${{ secrets.OTELBOT_PRIVATE_KEY }}
-      - name: Update to latest opentelemetry-collector release and create a PR
->>>>>>> a7b654ff
+      - name: Prepare to update dependencies
         run: |
           exec > >(tee log.out) 2>&1
           LAST_COMMIT=$(git -C ./opentelemetry-collector/ rev-parse HEAD)
