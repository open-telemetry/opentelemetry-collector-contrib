--- conflicted
+++ resolved
@@ -15,22 +15,18 @@
 jobs:
   # Releasing opentelemetry-collector-contrib
   prepare-release:
-    runs-on: ubuntu-24.04
+    runs-on: ubuntu-latest
     steps:
-      - uses: actions/checkout@11bd71901bbe5b1630ceea73d27597364c9af683 # v4
+      - uses: actions/checkout@v4
         with:
           repository: "open-telemetry/opentelemetry-collector"
           path: opentelemetry-collector
-      - uses: actions/checkout@11bd71901bbe5b1630ceea73d27597364c9af683 # v4
+      - uses: actions/checkout@v4
         with:
           path: opentelemetry-collector-contrib
-      - uses: actions/setup-go@f111f3307d8850f501ac008e886eec1fd1932a34 # v5
+      - uses: actions/setup-go@v5
         with:
-<<<<<<< HEAD
-          go-version: "1.22.12"
-=======
           go-version: "1.23.8"
->>>>>>> bb7de5bf
           cache: false
       - name: Prepare release for contrib
         working-directory: opentelemetry-collector-contrib
