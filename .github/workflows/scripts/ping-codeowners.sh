#!/usr/bin/env bash
#
#   Copyright The OpenTelemetry Authors.
#
#   Licensed under the Apache License, Version 2.0 (the "License");
#   you may not use this file except in compliance with the License.
#   You may obtain a copy of the License at
#
#       http://www.apache.org/licenses/LICENSE-2.0
#
#   Unless required by applicable law or agreed to in writing, software
#   distributed under the License is distributed on an "AS IS" BASIS,
#   WITHOUT WARRANTIES OR CONDITIONS OF ANY KIND, either express or implied.
#   See the License for the specific language governing permissions and
#   limitations under the License.
#
#


if [ -z "${COMPONENT}"] || [ -z "${ISSUE}" ]; then
    exit 0
fi

OWNERS=`grep -m 1 ${COMPONENT} .github/CODEOWNERS | sed 's/   */ /g' | cut -f3- -d ' '`

if [ -z "${OWNERS}" ]; then
    exit 0
fi

<<<<<<< HEAD
gh issue comment ${ISSUE} --body "Pinging code owners: ${OWNERS}. See [Adding Labels via Comments](https://github.com/open-telemetry/opentelemetry-collector-contrib/blob/main/CONTRIBUTING.md#adding-labels-via-comments) if you do not have permissions to add labels yourself."
=======
if [[ "${OWNERS}" =~ "${SENDER}" ]]; then
    echo "Label applied by code owner ${SENDER}"
    exit 0
fi

gh issue comment ${ISSUE} --body "Pinging code owners: ${OWNERS}"
>>>>>>> f8575637
<|MERGE_RESOLUTION|>--- conflicted
+++ resolved
@@ -27,13 +27,9 @@
     exit 0
 fi
 
-<<<<<<< HEAD
-gh issue comment ${ISSUE} --body "Pinging code owners: ${OWNERS}. See [Adding Labels via Comments](https://github.com/open-telemetry/opentelemetry-collector-contrib/blob/main/CONTRIBUTING.md#adding-labels-via-comments) if you do not have permissions to add labels yourself."
-=======
 if [[ "${OWNERS}" =~ "${SENDER}" ]]; then
     echo "Label applied by code owner ${SENDER}"
     exit 0
 fi
 
-gh issue comment ${ISSUE} --body "Pinging code owners: ${OWNERS}"
->>>>>>> f8575637
+gh issue comment ${ISSUE} --body "Pinging code owners: ${OWNERS}. See [Adding Labels via Comments](https://github.com/open-telemetry/opentelemetry-collector-contrib/blob/main/CONTRIBUTING.md#adding-labels-via-comments) if you do not have permissions to add labels yourself."