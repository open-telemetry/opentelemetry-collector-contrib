name: e2e-tests-windows

on:
  push:
    branches:
      - main
    tags:
      - "v[0-9]+.[0-9]+.[0-9]+*"
    paths-ignore:
      - "**/README.md"
  pull_request:
    paths-ignore:
      - "**/README.md"
  merge_group:

env:
  # Make sure to exit early if cache segment download times out after 2 minutes.
  # We limit cache download as a whole to 5 minutes.
  SEGMENT_DOWNLOAD_TIMEOUT_MINS: 2

jobs:
  windows-file-changed:
    runs-on: ubuntu-latest
    if: ${{ github.event_name == 'pull_request' }}
    steps:
      - name: Checkout
        uses: actions/checkout@11bd71901bbe5b1630ceea73d27597364c9af683 # v4
        with:
          fetch-depth: 0
      - name: Did windows files changed
        run: echo "changed=$(./.github/workflows/scripts/is_changed_file_windows.sh )" >> "$GITHUB_OUTPUT"
      - run: echo $(./.github/workflows/scripts/is_changed_file_windows.sh ${{ github.event.pull_request.base.sha }} ${{ github.sha }} )

  collector-build:
    strategy:
      fail-fast: false
      matrix:
        os: [windows-latest]
    runs-on: ${{ matrix.os }}
    needs: [windows-file-changed]
    if: ${{ github.actor != 'dependabot[bot]' && ((contains(github.event.pull_request.labels.*.name, 'Run Windows') || github.event_name == 'push' || github.event_name == 'merge_group') || needs.windows-file-changed.outputs.changed == 'true') }}
    steps:
      - name: Checkout
        uses: actions/checkout@11bd71901bbe5b1630ceea73d27597364c9af683 # v4
      - uses: actions/setup-go@f111f3307d8850f501ac008e886eec1fd1932a34 # v5
        with:
          go-version: "1.23.8"
          cache: false
      - name: Cache Go
        id: go-mod-cache
        timeout-minutes: 25
        uses: actions/cache@d4323d4df104b026a6aa633fdb11d772146be0bf # v4
        with:
          path: |
            ~\go\pkg\mod
            ~\AppData\Local\go-build
          key: go-build-cache-${{ runner.os }}-${{ matrix.group }}-go-${{ hashFiles('**/go.sum') }}
      - name: Install dependencies
        if: steps.go-mod-cache.outputs.cache-hit != 'true'
        run: make -j2 gomoddownload
      - name: Generate otelcontribcol files
        run: make genotelcontribcol
      - name: Build Collector
        run: make otelcontribcol
      - name: Upload Collector Binary
        uses: actions/upload-artifact@4cec3d8aa04e39d1a68397de0c4cd6fb9dce8ec1 # v4
        with:
          name: collector-binary
          path: ./bin/*

  supervisor-test:
    strategy:
      fail-fast: false
      matrix:
        os: [windows-2022, windows-2025]
    runs-on: ${{ matrix.os }}
    if: ${{ github.actor != 'dependabot[bot]' && (contains(github.event.pull_request.labels.*.name, 'Run Windows') || github.event_name == 'push' || github.event_name == 'merge_group') }}
    needs: [collector-build]
    steps:
      - uses: actions/checkout@11bd71901bbe5b1630ceea73d27597364c9af683 # v4
      - uses: actions/setup-go@f111f3307d8850f501ac008e886eec1fd1932a34 # v5
        with:
          go-version: "1.23.8"
          cache: false
      - name: Cache Go
        id: go-mod-cache
        timeout-minutes: 25
        uses: actions/cache@d4323d4df104b026a6aa633fdb11d772146be0bf # v4
        with:
          path: |
            ~\go\pkg\mod
            ~\AppData\Local\go-build
          key: go-build-cache-${{ runner.os }}-${{ matrix.group }}-go-${{ hashFiles('**/go.sum') }}
      - name: Install dependencies
        if: steps.go-mod-cache.outputs.cache-hit != 'true'
        run: make -j2 gomoddownload
      - name: Download Collector Binary
        uses: actions/download-artifact@cc203385981b70ca67e1cc392babf9cc229d5806 # v4
        with:
          name: collector-binary
          path: bin/
      - name: Run opampsupervisor e2e tests
        run: |
          cd cmd/opampsupervisor
          go test -v --tags=e2e

  windows-supervisor-service-test:
    strategy:
      fail-fast: false
      matrix:
        os: [windows-2022, windows-2025]
    runs-on: ${{ matrix.os }}
    if: ${{ github.actor != 'dependabot[bot]' && (contains(github.event.pull_request.labels.*.name, 'Run Windows') || github.event_name == 'push' || github.event_name == 'merge_group') }}
    needs: [collector-build]
    steps:
      - name: Checkout Repo
        uses: actions/checkout@11bd71901bbe5b1630ceea73d27597364c9af683 # v4
      - name: Setup Go
        uses: actions/setup-go@f111f3307d8850f501ac008e886eec1fd1932a34 # v5
        with:
<<<<<<< HEAD
          go-version: ~1.22.12
=======
          go-version: "~1.23.8"
>>>>>>> bb7de5bf
          cache: false
      - name: Cache Go
        uses: actions/cache@d4323d4df104b026a6aa633fdb11d772146be0bf # v4
        env:
          cache-name: cache-go-modules
        with:
          path: |
            ~\go\pkg\mod
            ~\AppData\Local\go-build
          key: go-build-cache-${{ runner.os }}-${{ matrix.group }}-go-${{ hashFiles('**/go.sum') }}
      - name: Ensure required ports in the dynamic range are available
        run: |
          & ${{ github.workspace }}\.github\workflows\scripts\win-required-ports.ps1
      - name: Download Collector Binary
        uses: actions/download-artifact@cc203385981b70ca67e1cc392babf9cc229d5806 # v4
        with:
          name: collector-binary
          path: bin/
      - name: Build supervisor
        run: cd cmd/opampsupervisor; go build
      - name: Install supervisor as a service
        run: |
          New-Service -Name "opampsupervisor" -StartupType "Manual" -BinaryPathName "${PWD}\cmd\opampsupervisor --config ${PWD}\cmd\opampsupervisor\supervisor\testdata\supervisor_windows_service_test_config.yaml\"
          eventcreate.exe /t information /id 1 /l application /d "Creating event provider for 'opampsupervisor'" /so opampsupervisor
      - name: Test supervisor service
        working-directory: ${{ github.workspace }}/cmd/opampsupervisor
        run: |
          go test -timeout 90s -run ^TestSupervisorAsService$ -v -tags=win32service
      - name: Remove opampsupervisor service
        if: always()
        run: |
          Remove-Service opampsupervisor
          Remove-Item HKLM:\SYSTEM\CurrentControlSet\Services\EventLog\Application\opampsupervisor<|MERGE_RESOLUTION|>--- conflicted
+++ resolved
@@ -19,18 +19,6 @@
   SEGMENT_DOWNLOAD_TIMEOUT_MINS: 2
 
 jobs:
-  windows-file-changed:
-    runs-on: ubuntu-latest
-    if: ${{ github.event_name == 'pull_request' }}
-    steps:
-      - name: Checkout
-        uses: actions/checkout@11bd71901bbe5b1630ceea73d27597364c9af683 # v4
-        with:
-          fetch-depth: 0
-      - name: Did windows files changed
-        run: echo "changed=$(./.github/workflows/scripts/is_changed_file_windows.sh )" >> "$GITHUB_OUTPUT"
-      - run: echo $(./.github/workflows/scripts/is_changed_file_windows.sh ${{ github.event.pull_request.base.sha }} ${{ github.sha }} )
-
   collector-build:
     strategy:
       fail-fast: false
@@ -41,15 +29,15 @@
     if: ${{ github.actor != 'dependabot[bot]' && ((contains(github.event.pull_request.labels.*.name, 'Run Windows') || github.event_name == 'push' || github.event_name == 'merge_group') || needs.windows-file-changed.outputs.changed == 'true') }}
     steps:
       - name: Checkout
-        uses: actions/checkout@11bd71901bbe5b1630ceea73d27597364c9af683 # v4
-      - uses: actions/setup-go@f111f3307d8850f501ac008e886eec1fd1932a34 # v5
+        uses: actions/checkout@v4
+      - uses: actions/setup-go@v5
         with:
           go-version: "1.23.8"
           cache: false
       - name: Cache Go
         id: go-mod-cache
         timeout-minutes: 25
-        uses: actions/cache@d4323d4df104b026a6aa633fdb11d772146be0bf # v4
+        uses: actions/cache@v4
         with:
           path: |
             ~\go\pkg\mod
@@ -63,7 +51,7 @@
       - name: Build Collector
         run: make otelcontribcol
       - name: Upload Collector Binary
-        uses: actions/upload-artifact@4cec3d8aa04e39d1a68397de0c4cd6fb9dce8ec1 # v4
+        uses: actions/upload-artifact@v4
         with:
           name: collector-binary
           path: ./bin/*
@@ -77,15 +65,15 @@
     if: ${{ github.actor != 'dependabot[bot]' && (contains(github.event.pull_request.labels.*.name, 'Run Windows') || github.event_name == 'push' || github.event_name == 'merge_group') }}
     needs: [collector-build]
     steps:
-      - uses: actions/checkout@11bd71901bbe5b1630ceea73d27597364c9af683 # v4
-      - uses: actions/setup-go@f111f3307d8850f501ac008e886eec1fd1932a34 # v5
+      - uses: actions/checkout@v4
+      - uses: actions/setup-go@v5
         with:
           go-version: "1.23.8"
           cache: false
       - name: Cache Go
         id: go-mod-cache
         timeout-minutes: 25
-        uses: actions/cache@d4323d4df104b026a6aa633fdb11d772146be0bf # v4
+        uses: actions/cache@v4
         with:
           path: |
             ~\go\pkg\mod
@@ -95,7 +83,7 @@
         if: steps.go-mod-cache.outputs.cache-hit != 'true'
         run: make -j2 gomoddownload
       - name: Download Collector Binary
-        uses: actions/download-artifact@cc203385981b70ca67e1cc392babf9cc229d5806 # v4
+        uses: actions/download-artifact@v4
         with:
           name: collector-binary
           path: bin/
@@ -114,18 +102,14 @@
     needs: [collector-build]
     steps:
       - name: Checkout Repo
-        uses: actions/checkout@11bd71901bbe5b1630ceea73d27597364c9af683 # v4
+        uses: actions/checkout@v4
       - name: Setup Go
-        uses: actions/setup-go@f111f3307d8850f501ac008e886eec1fd1932a34 # v5
+        uses: actions/setup-go@v5
         with:
-<<<<<<< HEAD
-          go-version: ~1.22.12
-=======
           go-version: "~1.23.8"
->>>>>>> bb7de5bf
           cache: false
       - name: Cache Go
-        uses: actions/cache@d4323d4df104b026a6aa633fdb11d772146be0bf # v4
+        uses: actions/cache@v4
         env:
           cache-name: cache-go-modules
         with:
@@ -137,7 +121,7 @@
         run: |
           & ${{ github.workspace }}\.github\workflows\scripts\win-required-ports.ps1
       - name: Download Collector Binary
-        uses: actions/download-artifact@cc203385981b70ca67e1cc392babf9cc229d5806 # v4
+        uses: actions/download-artifact@v4
         with:
           name: collector-binary
           path: bin/
