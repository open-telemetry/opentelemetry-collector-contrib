name: Auto-update JMX metrics component

on:
  schedule:
    # Daily at 01:30 (UTC)
    - cron: '30 1 * * *'
  workflow_dispatch:

permissions:
  contents: read

jobs:
  check-jmx-metrics-version:
    if: github.repository == 'open-telemetry/opentelemetry-collector-contrib'
    runs-on: ubuntu-24.04
    outputs:
      latest-version: ${{ steps.check-jmx-metrics-version.outputs.latest-version }}
      already-added: ${{ steps.check-jmx-metrics-version.outputs.already-added }}
      already-opened: ${{ steps.check-jmx-metrics-version.outputs.already-opened }}
    steps:
      - uses: actions/checkout@08c6903cd8c0fde910a37f88322edcfb5dd907a8 # v5

      - id: check-jmx-metrics-version
        name: Check versions
        env:
          GH_TOKEN: ${{ secrets.GITHUB_TOKEN }}
        run: |
          latest_version=$(gh release view \
                               --repo open-telemetry/opentelemetry-java-contrib \
                               --json tagName \
                               --jq .tagName \
                             | sed 's/^v//')

          # jmx metric gatherer is currently alpha
          latest_version="$latest_version"-alpha

          if grep -Pzo "version: \"$latest_version\",\s*jar:\s*\"JMX metrics gatherer\"" receiver/jmxreceiver/supported_jars.go; then
            already_added=true
          fi

          matches=$(gh pr list \
                        --author opentelemetrybot \
                        --state open \
                        --search "in:title \"Add JMX metrics gatherer version $latest_version\"")
          if [ -n "$matches" ]
          then
            already_opened=true
          fi

          echo "latest-version=$latest_version"; echo "already-added=$already_added"; echo "already-opened=$already_opened" >> "$GITHUB_OUTPUT"

  update-jmx-metrics-component:
    permissions:
      contents: write # required for pushing changes
    runs-on: ubuntu-24.04
    if: |
      github.repository == 'open-telemetry/opentelemetry-collector-contrib' &&
      needs.check-jmx-metrics-version.outputs.already-added != 'true' &&
      needs.check-jmx-metrics-version.outputs.already-opened != 'true'
    needs:
      - check-jmx-metrics-version
    steps:
      - uses: actions/checkout@08c6903cd8c0fde910a37f88322edcfb5dd907a8 # v5

      - name: Update version
        env:
          VERSION: ${{ needs.check-jmx-metrics-version.outputs.latest-version }}
        run: |
          if [[ ! "$VERSION" =~ -alpha$ ]]; then
            echo currently expecting jmx metrics version to end with "-alpha"
            exit 1
          fi

<<<<<<< HEAD
          hash=$(curl -L https://github.com/open-telemetry/opentelemetry-java-contrib/releases/download/v${VERSION//-alpha/}/opentelemetry-jmx-metrics.jar \
=======
          version="${VERSION//-alpha/}"
          hash=$(curl -L "https://github.com/open-telemetry/opentelemetry-java-contrib/releases/download/v$version/opentelemetry-jmx-metrics.jar" \
>>>>>>> b76f0374
                         | sha256sum \
                         | cut -d ' ' -f 1)

          # NOTE there are intentional tab characters in the line below
          sed -i "/^var jmxMetricsGathererVersions/a \	\"$hash\": {\n		version: \"$VERSION\",\n		jar:     \"JMX metrics gatherer\",\n	}," receiver/jmxreceiver/supported_jars.go
          git diff

      - name: Use CLA approved github bot
        run: |
          git config user.name otelbot
          git config user.email 197425009+otelbot@users.noreply.github.com

      - uses: actions/create-github-app-token@a8d616148505b5069dccd32f177bb87d7f39123b # v2.1.1
        id: otelbot-token
        with:
          app-id: ${{ vars.OTELBOT_APP_ID }}
          private-key: ${{ secrets.OTELBOT_PRIVATE_KEY }}

      - name: Create pull request against main
        env:
          VERSION: ${{ needs.check-jmx-metrics-version.outputs.latest-version }}
          # not using secrets.GITHUB_TOKEN since pull requests from that token do not run workflows
          GH_TOKEN: ${{ steps.otelbot-token.outputs.token }}
        run: |
          message="Add JMX metrics gatherer version $VERSION"
          body="Add JMX metrics gatherer version \`$VERSION\`.

          cc @open-telemetry/java-contrib-approvers
          "
          branch="otelbot/add-jmx-metrics-gatherer-${VERSION}"

          git checkout -b "$branch"
          git commit -a -m "$message"
          git push --set-upstream origin "$branch"
          url=$(gh pr create --title "$message" \
                             --body "$body" \
                             --base main)

          pull_request_number=${url//*\//}

          # see the template for change log entry file at blob/main/.chloggen/TEMPLATE.yaml
          cat > ".chloggen/add-jmx-metrics-gatherer-$VERSION.yaml" << EOF
          change_type: enhancement
          component: jmxreceiver
          note: Add the JMX metrics gatherer version "$VERSION" to the supported jars hash list
          issues: [ $pull_request_number ]
          EOF

          git add ".chloggen/add-jmx-metrics-gatherer-$VERSION.yaml"

          git commit -m "Add change log entry"
          git push

  check-jmx-scraper-version:
    runs-on: ubuntu-24.04
    if: github.repository == 'open-telemetry/opentelemetry-collector-contrib'
    outputs:
      latest-version: ${{ steps.check-jmx-scraper-version.outputs.latest-version }}
      already-added: ${{ steps.check-jmx-scraper-version.outputs.already-added }}
      already-opened: ${{ steps.check-jmx-scraper-version.outputs.already-opened }}
    steps:
      - uses: actions/checkout@08c6903cd8c0fde910a37f88322edcfb5dd907a8 # v5

      - id: check-jmx-scraper-version
        name: Check versions
        env:
          GH_TOKEN: ${{ secrets.GITHUB_TOKEN }}
        run: |
          latest_version=$(gh release view \
                               --repo open-telemetry/opentelemetry-java-contrib \
                               --json tagName \
                               --jq .tagName \
                             | sed 's/^v//')

          # jmx scraper is currently alpha
          latest_version="$latest_version"-alpha

          if grep -Pzo "version: \"$latest_version\",\s*jar:\s*\"JMX scraper\"" receiver/jmxreceiver/supported_jars.go; then
            already_added=true
          fi

          matches=$(gh pr list \
                        --author opentelemetrybot \
                        --state open \
                        --search "in:title \"Add JMX scraper version $latest_version\"")
          if [ -n "$matches" ]
          then
            already_opened=true
          fi

          echo "latest-version=$latest_version"; echo "already-added=$already_added"; echo "already-opened=$already_opened" >> "$GITHUB_OUTPUT"

  update-jmx-scraper-component:
    permissions:
      contents: write # required for pushing changes
    runs-on: ubuntu-24.04
    if: |
      github.repository == 'open-telemetry/opentelemetry-collector-contrib' &&
      needs.check-jmx-scraper-version.outputs.already-added != 'true' &&
      needs.check-jmx-scraper-version.outputs.already-opened != 'true'
    needs:
      - check-jmx-scraper-version
    steps:
      - uses: actions/checkout@08c6903cd8c0fde910a37f88322edcfb5dd907a8 # v5

      - name: Update version
        env:
          VERSION: ${{ needs.check-jmx-scraper-version.outputs.latest-version }}
        run: |
<<<<<<< HEAD
          if [[ ! $VERSION =~ -alpha$ ]]; then
=======
          if [[ ! "$version" =~ -alpha$ ]]; then
>>>>>>> b76f0374
            echo currently expecting jmx scraper version to end with "-alpha"
            exit 1
          fi

<<<<<<< HEAD
          hash=$(curl -L https://repo1.maven.org/maven2/io/opentelemetry/contrib/opentelemetry-jmx-scraper/$version/opentelemetry-jmx-scraper-$VERSION.jar \
=======
          hash=$(curl -L "https://repo1.maven.org/maven2/io/opentelemetry/contrib/opentelemetry-jmx-scraper/$version/opentelemetry-jmx-scraper-$version.jar" \
>>>>>>> b76f0374
                         | sha256sum \
                         | cut -d ' ' -f 1)


          # NOTE there are intentional tab characters in the line below
          sed -i "/^var jmxScraperVersions/a \	\"$hash\": {\n		version: \"$VERSION\",\n		jar:     \"JMX scraper\",\n	}," receiver/jmxreceiver/supported_jars.go
          git diff

      - name: Use CLA approved github bot
        run: |
          git config user.name otelbot
          git config user.email 197425009+otelbot@users.noreply.github.com

      - uses: actions/create-github-app-token@a8d616148505b5069dccd32f177bb87d7f39123b # v2.1.1
        id: otelbot-token
        with:
          app-id: ${{ vars.OTELBOT_APP_ID }}
          private-key: ${{ secrets.OTELBOT_PRIVATE_KEY }}

      - name: Create pull request against main
        env:
          VERSION: ${{ needs.check-jmx-scraper-version.outputs.latest-version }}
          # not using secrets.GITHUB_TOKEN since pull requests from that token do not run workflows
          GH_TOKEN: ${{ steps.otelbot-token.outputs.token }}
        run: |
          message="Add JMX scraper version $VERSION"
          body="Add JMX scraper version \`$VERSION\`.

          cc @open-telemetry/java-contrib-approvers
          "
          branch="otelbot/add-jmx-scraper-${VERSION}"

          git checkout -b "$branch"
          git commit -a -m "$message"
          git push --set-upstream origin "$branch"
          url=$(gh pr create --title "$message" \
                             --body "$body" \
                             --base main)

          pull_request_number="${url//*\//}"

          # see the template for change log entry file at blob/main/.chloggen/TEMPLATE.yaml
          cat > ".chloggen/add-jmx-scraper-$VERSION.yaml" << EOF
          change_type: enhancement
          component: jmxreceiver
          note: Add the JMX scraper version "$VERSION" to the supported jars hash list
          issues: [ "$pull_request_number" ]
          EOF

          git add ".chloggen/add-jmx-scraper-$VERSION.yaml"

          git commit -m "Add change log entry"
          git push<|MERGE_RESOLUTION|>--- conflicted
+++ resolved
@@ -71,12 +71,7 @@
             exit 1
           fi
 
-<<<<<<< HEAD
-          hash=$(curl -L https://github.com/open-telemetry/opentelemetry-java-contrib/releases/download/v${VERSION//-alpha/}/opentelemetry-jmx-metrics.jar \
-=======
-          version="${VERSION//-alpha/}"
-          hash=$(curl -L "https://github.com/open-telemetry/opentelemetry-java-contrib/releases/download/v$version/opentelemetry-jmx-metrics.jar" \
->>>>>>> b76f0374
+          hash=$(curl -L "https://github.com/open-telemetry/opentelemetry-java-contrib/releases/download/v${VERSION//-alpha/}/opentelemetry-jmx-metrics.jar" \
                          | sha256sum \
                          | cut -d ' ' -f 1)
 
@@ -186,20 +181,12 @@
         env:
           VERSION: ${{ needs.check-jmx-scraper-version.outputs.latest-version }}
         run: |
-<<<<<<< HEAD
           if [[ ! $VERSION =~ -alpha$ ]]; then
-=======
-          if [[ ! "$version" =~ -alpha$ ]]; then
->>>>>>> b76f0374
             echo currently expecting jmx scraper version to end with "-alpha"
             exit 1
           fi
 
-<<<<<<< HEAD
-          hash=$(curl -L https://repo1.maven.org/maven2/io/opentelemetry/contrib/opentelemetry-jmx-scraper/$version/opentelemetry-jmx-scraper-$VERSION.jar \
-=======
-          hash=$(curl -L "https://repo1.maven.org/maven2/io/opentelemetry/contrib/opentelemetry-jmx-scraper/$version/opentelemetry-jmx-scraper-$version.jar" \
->>>>>>> b76f0374
+          hash=$(curl -L "https://repo1.maven.org/maven2/io/opentelemetry/contrib/opentelemetry-jmx-scraper/${VERSION//-alpha/}/opentelemetry-jmx-scraper-$VERSION.jar" \
                          | sha256sum \
                          | cut -d ' ' -f 1)
 
