--- conflicted
+++ resolved
@@ -31,11 +31,7 @@
           path: opentelemetry-collector-contrib
       - uses: actions/setup-go@v5
         with:
-<<<<<<< HEAD
-          go-version: "1.22.5"
-=======
           go-version: "1.22.8"
->>>>>>> a4900832
           cache: false
       - name: Cache Go
         id: go-cache
@@ -60,14 +56,10 @@
       - name: Copy binary to compliance directory
         # The required name of the downloaded artifact is `otelcol_0.42.0_linux_amd64`, so we place the collector contrib artifact under the same name in the bin folder to run.
         # Source: https://github.com/prometheus/compliance/blob/12cbdf92abf7737531871ab7620a2de965fc5382/remote_write_sender/targets/otel.go#L8
-<<<<<<< HEAD
-        run: mkdir -p compliance/remote_write_sender/bin && cp opentelemetry-collector-contrib/bin/otelcontribcol_linux_amd64 compliance/remote_write_sender/bin/otelcol_0.42.0_linux_amd64
-=======
         run: mkdir compliance/remotewrite/sender/bin && cp opentelemetry-collector-contrib/bin/otelcontribcol_linux_amd64 compliance/remotewrite/sender/bin/otelcol_0.42.0_linux_amd64
       - name: clean up mod file
         run: go mod tidy
         working-directory: compliance/remotewrite/sender
->>>>>>> a4900832
       - name: Run compliance tests
         run: |
           set -o pipefail && \
