name: prometheus-compliance-tests
on:
  push:
    branches: [ main ]
    tags:
      - 'v[0-9]+.[0-9]+.[0-9]+*'
  pull_request:

concurrency:
  group: ${{ github.workflow }}-${{ github.head_ref }}
  cancel-in-progress: true

env:
  # See: https://github.com/actions/cache/issues/810#issuecomment-1222550359
  # Cache downloads for this workflow consistently run in under 1 minute
  SEGMENT_DOWNLOAD_TIMEOUT_MINS: 5

jobs:
  prometheus-compliance-tests:
    runs-on: ubuntu-latest
    if: ${{ github.actor != 'dependabot[bot]' }}
    steps:
<<<<<<< HEAD
      - name: Checkout Repo
        uses: actions/checkout@v3
=======
      - name: Collect Workflow Telemetry
        if: always()
        uses: runforesight/foresight-workflow-kit-action@v1
        with:
          api_key: ${{ secrets.FORESIGHT_API_KEY }}
      - uses: actions/checkout@v3
>>>>>>> cee03ce7
        with:
          path: opentelemetry-collector-contrib
      - uses: actions/setup-go@v3
        with:
          go-version: ~1.19.7
      - name: Cache Go
        id: go-cache
        uses: actions/cache@v3
        with:
          path: |
            ~/go/bin
            ~/go/pkg/mod
            ~/.cache/go-build
          key: prometheus-${{ runner.os }}-go-${{ hashFiles('**/go.mod', '**/go.sum') }}
      - run: make otelcontribcol
        working-directory: opentelemetry-collector-contrib
      - name: Checkout compliance repo
        uses: actions/checkout@v3
        with:
          repository: prometheus/compliance
          path: compliance
          ref: f0482884578bac67b053e3eaa1ca7f783d146557
      - name: Copy binary to compliance directory
        run: mkdir compliance/remote_write_sender/bin && cp opentelemetry-collector-contrib/bin/otelcontribcol_linux_amd64 compliance/remote_write_sender/bin/otelcol_linux_amd64
      - name: Run compliance tests
        run: go test -v --tags=compliance -run "TestRemoteWrite/otel/.+" ./ |& tee ./test-report.txt
        working-directory: compliance/remote_write_sender<|MERGE_RESOLUTION|>--- conflicted
+++ resolved
@@ -20,17 +20,7 @@
     runs-on: ubuntu-latest
     if: ${{ github.actor != 'dependabot[bot]' }}
     steps:
-<<<<<<< HEAD
-      - name: Checkout Repo
-        uses: actions/checkout@v3
-=======
-      - name: Collect Workflow Telemetry
-        if: always()
-        uses: runforesight/foresight-workflow-kit-action@v1
-        with:
-          api_key: ${{ secrets.FORESIGHT_API_KEY }}
       - uses: actions/checkout@v3
->>>>>>> cee03ce7
         with:
           path: opentelemetry-collector-contrib
       - uses: actions/setup-go@v3
