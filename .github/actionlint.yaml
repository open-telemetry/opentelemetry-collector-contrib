self-hosted-runner:
  labels:
    - oracle-bare-metal-64cpu-512gb-x86-64
    - windows-11-arm

config-variables: null

paths:
  .github/workflows/**/*.{yml,yaml}:
    ignore:
<<<<<<< HEAD
      # SC1070: Suppressing because scripts intentionally contain valid but unusual characters,
      # Escape characters like `\o` used purposefully, and tested for clarity
      - '.*shellcheck reported issue in this script: SC1070:.+'

      # SC1133: ShellCheck suggests optimizing conditional expressions, but these scripts
      # operate correctly and readability is prioritized in real-world use. This ensures familiarity for contributors.
      - '.*shellcheck reported issue in this script: SC1133:.+'

      # SC2086: Ignored because word splitting is intentional in commands like `git diff`,
      # where simple, predictable paths are passed as arguments. No unintended globbing occurs in this context.
      - '.*shellcheck reported issue in this script: SC2086:.+'

      # SC2046: Suppressed because word splitting is desired and necessary in certain scenarios,
      # PR_HEAD is set by GitHub Actions and paths are fixed/controlled.
      - '.*shellcheck reported issue in this script: SC2046:.+'

      # SC2059: Format strings in `printf` are deliberately designed and controlled for specific outputs.
      # ShellCheck’s safeguard warning is appreciated but not critical in these cases.
      - '.*shellcheck reported issue in this script: SC2059:.+'

      # SC2236: Both `! -z` and `-n` achieve the same result, and while `-n` is idiomatic. (Just a style suggestion)
      # suppressing this warning allows scripts to remain consistent with existing standards.
      - '.*shellcheck reported issue in this script: SC2236:.+'

      # SC1001: Escaped characters (like `\o`) are deliberate in certain scripts for expected functionality.
      # ShellCheck’s flagging of these characters as potential issues isn’t applicable to this use case.
      - '.*shellcheck reported issue in this script: SC1001:.+'

      # SC2129: Individual redirections are chosen for simplicity and clarity in the workflows.
      # combining them is technically efficient, the current approach ensures more readable scripts.
      - '.*shellcheck reported issue in this script: SC2129:.+'

      # Runner warnings ignored because scripts are validated against specific configurations
      # and tested on GitHub Actions, ensuring compatibility. These warnings do not affect functionality.
      - '.*the runner of ".+" action is too old to run on GitHub Actions.+'

      # Some Windows bash scripts use Powershell functions that trip shellcheck.
      - '.*Want to escape a single quote.*'
=======

      # shellcheck gets confused between VERSION env var and version bash variable.
      - ".*VERSION may not be assigned. Did you mean version.*"
>>>>>>> c30c318d
<|MERGE_RESOLUTION|>--- conflicted
+++ resolved
@@ -7,48 +7,4 @@
 
 paths:
   .github/workflows/**/*.{yml,yaml}:
-    ignore:
-<<<<<<< HEAD
-      # SC1070: Suppressing because scripts intentionally contain valid but unusual characters,
-      # Escape characters like `\o` used purposefully, and tested for clarity
-      - '.*shellcheck reported issue in this script: SC1070:.+'
-
-      # SC1133: ShellCheck suggests optimizing conditional expressions, but these scripts
-      # operate correctly and readability is prioritized in real-world use. This ensures familiarity for contributors.
-      - '.*shellcheck reported issue in this script: SC1133:.+'
-
-      # SC2086: Ignored because word splitting is intentional in commands like `git diff`,
-      # where simple, predictable paths are passed as arguments. No unintended globbing occurs in this context.
-      - '.*shellcheck reported issue in this script: SC2086:.+'
-
-      # SC2046: Suppressed because word splitting is desired and necessary in certain scenarios,
-      # PR_HEAD is set by GitHub Actions and paths are fixed/controlled.
-      - '.*shellcheck reported issue in this script: SC2046:.+'
-
-      # SC2059: Format strings in `printf` are deliberately designed and controlled for specific outputs.
-      # ShellCheck’s safeguard warning is appreciated but not critical in these cases.
-      - '.*shellcheck reported issue in this script: SC2059:.+'
-
-      # SC2236: Both `! -z` and `-n` achieve the same result, and while `-n` is idiomatic. (Just a style suggestion)
-      # suppressing this warning allows scripts to remain consistent with existing standards.
-      - '.*shellcheck reported issue in this script: SC2236:.+'
-
-      # SC1001: Escaped characters (like `\o`) are deliberate in certain scripts for expected functionality.
-      # ShellCheck’s flagging of these characters as potential issues isn’t applicable to this use case.
-      - '.*shellcheck reported issue in this script: SC1001:.+'
-
-      # SC2129: Individual redirections are chosen for simplicity and clarity in the workflows.
-      # combining them is technically efficient, the current approach ensures more readable scripts.
-      - '.*shellcheck reported issue in this script: SC2129:.+'
-
-      # Runner warnings ignored because scripts are validated against specific configurations
-      # and tested on GitHub Actions, ensuring compatibility. These warnings do not affect functionality.
-      - '.*the runner of ".+" action is too old to run on GitHub Actions.+'
-
-      # Some Windows bash scripts use Powershell functions that trip shellcheck.
-      - '.*Want to escape a single quote.*'
-=======
-
-      # shellcheck gets confused between VERSION env var and version bash variable.
-      - ".*VERSION may not be assigned. Did you mean version.*"
->>>>>>> c30c318d
+    ignore: