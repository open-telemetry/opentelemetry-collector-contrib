# File generated by "make gendependabot"; DO NOT EDIT.

version: 2
updates:
  - package-ecosystem: "gomod"
    directory: "/"
    schedule:
      interval: "weekly"
      day: "wednesday"
  - package-ecosystem: "gomod"
    directory: "/cmd/configschema"
    schedule:
      interval: "weekly"
      day: "wednesday"
  - package-ecosystem: "gomod"
    directory: "/cmd/mdatagen"
    schedule:
      interval: "weekly"
      day: "wednesday"
  - package-ecosystem: "gomod"
    directory: "/cmd/opampsupervisor"
    schedule:
      interval: "weekly"
      day: "wednesday"
  - package-ecosystem: "gomod"
    directory: "/cmd/otelcontribcol"
    schedule:
      interval: "weekly"
      day: "wednesday"
  - package-ecosystem: "gomod"
    directory: "/cmd/oteltestbedcol"
    schedule:
      interval: "weekly"
      day: "wednesday"
  - package-ecosystem: "gomod"
    directory: "/cmd/telemetrygen"
    schedule:
      interval: "weekly"
      day: "wednesday"
  - package-ecosystem: "gomod"
    directory: "/confmap/provider/s3provider"
    schedule:
      interval: "weekly"
      day: "wednesday"
  - package-ecosystem: "gomod"
    directory: "/connector/countconnector"
    schedule:
      interval: "weekly"
      day: "wednesday"
  - package-ecosystem: "gomod"
    directory: "/connector/exceptionsconnector"
    schedule:
      interval: "weekly"
      day: "wednesday"
  - package-ecosystem: "gomod"
    directory: "/connector/routingconnector"
    schedule:
      interval: "weekly"
      day: "wednesday"
  - package-ecosystem: "gomod"
    directory: "/connector/servicegraphconnector"
    schedule:
      interval: "weekly"
      day: "wednesday"
  - package-ecosystem: "gomod"
    directory: "/connector/spanmetricsconnector"
    schedule:
      interval: "weekly"
      day: "wednesday"
  - package-ecosystem: "gomod"
    directory: "/examples/demo/client"
    schedule:
      interval: "weekly"
      day: "wednesday"
  - package-ecosystem: "gomod"
    directory: "/examples/demo/server"
    schedule:
      interval: "weekly"
      day: "wednesday"
  - package-ecosystem: "gomod"
    directory: "/exporter/alibabacloudlogserviceexporter"
    schedule:
      interval: "weekly"
      day: "wednesday"
  - package-ecosystem: "gomod"
    directory: "/exporter/awscloudwatchlogsexporter"
    schedule:
      interval: "weekly"
      day: "wednesday"
  - package-ecosystem: "gomod"
    directory: "/exporter/awsemfexporter"
    schedule:
      interval: "weekly"
      day: "wednesday"
  - package-ecosystem: "gomod"
    directory: "/exporter/awskinesisexporter"
    schedule:
      interval: "weekly"
      day: "wednesday"
  - package-ecosystem: "gomod"
    directory: "/exporter/awss3exporter"
    schedule:
      interval: "weekly"
      day: "wednesday"
  - package-ecosystem: "gomod"
    directory: "/exporter/awsxrayexporter"
    schedule:
      interval: "weekly"
      day: "wednesday"
  - package-ecosystem: "gomod"
    directory: "/exporter/azuredataexplorerexporter"
    schedule:
      interval: "weekly"
      day: "wednesday"
  - package-ecosystem: "gomod"
    directory: "/exporter/azuremonitorexporter"
    schedule:
      interval: "weekly"
      day: "wednesday"
  - package-ecosystem: "gomod"
    directory: "/exporter/carbonexporter"
    schedule:
      interval: "weekly"
      day: "wednesday"
  - package-ecosystem: "gomod"
    directory: "/exporter/cassandraexporter"
    schedule:
      interval: "weekly"
      day: "wednesday"
  - package-ecosystem: "gomod"
    directory: "/exporter/clickhouseexporter"
    schedule:
      interval: "weekly"
      day: "wednesday"
  - package-ecosystem: "gomod"
    directory: "/exporter/coralogixexporter"
    schedule:
      interval: "weekly"
      day: "wednesday"
  - package-ecosystem: "gomod"
    directory: "/exporter/datadogexporter"
    schedule:
      interval: "weekly"
      day: "wednesday"
  - package-ecosystem: "gomod"
    directory: "/exporter/datasetexporter"
    schedule:
      interval: "weekly"
      day: "wednesday"
  - package-ecosystem: "gomod"
    directory: "/exporter/dynatraceexporter"
    schedule:
      interval: "weekly"
      day: "wednesday"
  - package-ecosystem: "gomod"
    directory: "/exporter/elasticsearchexporter"
    schedule:
      interval: "weekly"
      day: "wednesday"
  - package-ecosystem: "gomod"
    directory: "/exporter/f5cloudexporter"
    schedule:
      interval: "weekly"
      day: "wednesday"
  - package-ecosystem: "gomod"
    directory: "/exporter/fileexporter"
    schedule:
      interval: "weekly"
      day: "wednesday"
  - package-ecosystem: "gomod"
    directory: "/exporter/googlecloudexporter"
    schedule:
      interval: "weekly"
      day: "wednesday"
  - package-ecosystem: "gomod"
    directory: "/exporter/googlecloudpubsubexporter"
    schedule:
      interval: "weekly"
      day: "wednesday"
  - package-ecosystem: "gomod"
    directory: "/exporter/googlemanagedprometheusexporter"
    schedule:
      interval: "weekly"
      day: "wednesday"
  - package-ecosystem: "gomod"
    directory: "/exporter/influxdbexporter"
    schedule:
      interval: "weekly"
      day: "wednesday"
  - package-ecosystem: "gomod"
    directory: "/exporter/instanaexporter"
    schedule:
      interval: "weekly"
      day: "wednesday"
  - package-ecosystem: "gomod"
    directory: "/exporter/jaegerexporter"
    schedule:
      interval: "weekly"
      day: "wednesday"
  - package-ecosystem: "gomod"
    directory: "/exporter/jaegerthrifthttpexporter"
    schedule:
      interval: "weekly"
      day: "wednesday"
  - package-ecosystem: "gomod"
    directory: "/exporter/kafkaexporter"
    schedule:
      interval: "weekly"
      day: "wednesday"
  - package-ecosystem: "gomod"
    directory: "/exporter/loadbalancingexporter"
    schedule:
      interval: "weekly"
      day: "wednesday"
  - package-ecosystem: "gomod"
    directory: "/exporter/logicmonitorexporter"
    schedule:
      interval: "weekly"
      day: "wednesday"
  - package-ecosystem: "gomod"
    directory: "/exporter/logzioexporter"
    schedule:
      interval: "weekly"
      day: "wednesday"
  - package-ecosystem: "gomod"
    directory: "/exporter/lokiexporter"
    schedule:
      interval: "weekly"
      day: "wednesday"
  - package-ecosystem: "gomod"
    directory: "/exporter/mezmoexporter"
    schedule:
      interval: "weekly"
      day: "wednesday"
  - package-ecosystem: "gomod"
    directory: "/exporter/opencensusexporter"
    schedule:
      interval: "weekly"
      day: "wednesday"
  - package-ecosystem: "gomod"
    directory: "/exporter/opensearchexporter"
    schedule:
      interval: "weekly"
      day: "wednesday"
  - package-ecosystem: "gomod"
    directory: "/exporter/parquetexporter"
    schedule:
      interval: "weekly"
      day: "wednesday"
  - package-ecosystem: "gomod"
    directory: "/exporter/prometheusexporter"
    schedule:
      interval: "weekly"
      day: "wednesday"
  - package-ecosystem: "gomod"
    directory: "/exporter/prometheusremotewriteexporter"
    schedule:
      interval: "weekly"
      day: "wednesday"
  - package-ecosystem: "gomod"
    directory: "/exporter/pulsarexporter"
    schedule:
      interval: "weekly"
      day: "wednesday"
  - package-ecosystem: "gomod"
    directory: "/exporter/sapmexporter"
    schedule:
      interval: "weekly"
      day: "wednesday"
  - package-ecosystem: "gomod"
    directory: "/exporter/sentryexporter"
    schedule:
      interval: "weekly"
      day: "wednesday"
  - package-ecosystem: "gomod"
    directory: "/exporter/signalfxexporter"
    schedule:
      interval: "weekly"
      day: "wednesday"
  - package-ecosystem: "gomod"
    directory: "/exporter/skywalkingexporter"
    schedule:
      interval: "weekly"
      day: "wednesday"
  - package-ecosystem: "gomod"
    directory: "/exporter/splunkhecexporter"
    schedule:
      interval: "weekly"
      day: "wednesday"
  - package-ecosystem: "gomod"
    directory: "/exporter/sumologicexporter"
    schedule:
      interval: "weekly"
      day: "wednesday"
  - package-ecosystem: "gomod"
    directory: "/exporter/syslogexporter"
    schedule:
      interval: "weekly"
      day: "wednesday"
  - package-ecosystem: "gomod"
    directory: "/exporter/tanzuobservabilityexporter"
    schedule:
      interval: "weekly"
      day: "wednesday"
  - package-ecosystem: "gomod"
    directory: "/exporter/tencentcloudlogserviceexporter"
    schedule:
      interval: "weekly"
      day: "wednesday"
  - package-ecosystem: "gomod"
    directory: "/exporter/zipkinexporter"
    schedule:
      interval: "weekly"
      day: "wednesday"
  - package-ecosystem: "gomod"
    directory: "/extension/asapauthextension"
    schedule:
      interval: "weekly"
      day: "wednesday"
  - package-ecosystem: "gomod"
    directory: "/extension/awsproxy"
    schedule:
      interval: "weekly"
      day: "wednesday"
  - package-ecosystem: "gomod"
    directory: "/extension/basicauthextension"
    schedule:
      interval: "weekly"
      day: "wednesday"
  - package-ecosystem: "gomod"
    directory: "/extension/bearertokenauthextension"
    schedule:
      interval: "weekly"
      day: "wednesday"
  - package-ecosystem: "gomod"
    directory: "/extension/encodingextension"
    schedule:
      interval: "weekly"
      day: "wednesday"
  - package-ecosystem: "gomod"
    directory: "/extension/headerssetterextension"
    schedule:
      interval: "weekly"
      day: "wednesday"
  - package-ecosystem: "gomod"
    directory: "/extension/healthcheckextension"
    schedule:
      interval: "weekly"
      day: "wednesday"
  - package-ecosystem: "gomod"
    directory: "/extension/httpforwarder"
    schedule:
      interval: "weekly"
      day: "wednesday"
  - package-ecosystem: "gomod"
    directory: "/extension/jaegerremotesampling"
    schedule:
      interval: "weekly"
      day: "wednesday"
  - package-ecosystem: "gomod"
    directory: "/extension/oauth2clientauthextension"
    schedule:
      interval: "weekly"
      day: "wednesday"
  - package-ecosystem: "gomod"
    directory: "/extension/observer"
    schedule:
      interval: "weekly"
      day: "wednesday"
  - package-ecosystem: "gomod"
    directory: "/extension/observer/dockerobserver"
    schedule:
      interval: "weekly"
      day: "wednesday"
  - package-ecosystem: "gomod"
    directory: "/extension/observer/ecsobserver"
    schedule:
      interval: "weekly"
      day: "wednesday"
  - package-ecosystem: "gomod"
    directory: "/extension/observer/ecstaskobserver"
    schedule:
      interval: "weekly"
      day: "wednesday"
  - package-ecosystem: "gomod"
    directory: "/extension/observer/hostobserver"
    schedule:
      interval: "weekly"
      day: "wednesday"
  - package-ecosystem: "gomod"
    directory: "/extension/observer/k8sobserver"
    schedule:
      interval: "weekly"
      day: "wednesday"
  - package-ecosystem: "gomod"
    directory: "/extension/oidcauthextension"
    schedule:
      interval: "weekly"
      day: "wednesday"
  - package-ecosystem: "gomod"
    directory: "/extension/pprofextension"
    schedule:
      interval: "weekly"
      day: "wednesday"
  - package-ecosystem: "gomod"
    directory: "/extension/sigv4authextension"
    schedule:
      interval: "weekly"
      day: "wednesday"
  - package-ecosystem: "gomod"
    directory: "/extension/storage"
    schedule:
      interval: "weekly"
      day: "wednesday"
  - package-ecosystem: "gomod"
    directory: "/internal/aws/awsutil"
    schedule:
      interval: "weekly"
      day: "wednesday"
  - package-ecosystem: "gomod"
    directory: "/internal/aws/containerinsight"
    schedule:
      interval: "weekly"
      day: "wednesday"
  - package-ecosystem: "gomod"
    directory: "/internal/aws/cwlogs"
    schedule:
      interval: "weekly"
      day: "wednesday"
  - package-ecosystem: "gomod"
    directory: "/internal/aws/ecsutil"
    schedule:
      interval: "weekly"
      day: "wednesday"
  - package-ecosystem: "gomod"
    directory: "/internal/aws/k8s"
    schedule:
      interval: "weekly"
      day: "wednesday"
  - package-ecosystem: "gomod"
    directory: "/internal/aws/metrics"
    schedule:
      interval: "weekly"
      day: "wednesday"
  - package-ecosystem: "gomod"
    directory: "/internal/aws/proxy"
    schedule:
      interval: "weekly"
      day: "wednesday"
  - package-ecosystem: "gomod"
    directory: "/internal/aws/xray"
    schedule:
      interval: "weekly"
      day: "wednesday"
  - package-ecosystem: "gomod"
    directory: "/internal/aws/xray/testdata/sampleapp"
    schedule:
      interval: "weekly"
      day: "wednesday"
  - package-ecosystem: "gomod"
    directory: "/internal/aws/xray/testdata/sampleserver"
    schedule:
      interval: "weekly"
      day: "wednesday"
  - package-ecosystem: "gomod"
    directory: "/internal/common"
    schedule:
      interval: "weekly"
      day: "wednesday"
  - package-ecosystem: "gomod"
    directory: "/internal/coreinternal"
    schedule:
      interval: "weekly"
      day: "wednesday"
  - package-ecosystem: "gomod"
    directory: "/internal/docker"
    schedule:
      interval: "weekly"
      day: "wednesday"
  - package-ecosystem: "gomod"
    directory: "/internal/filter"
    schedule:
      interval: "weekly"
      day: "wednesday"
  - package-ecosystem: "gomod"
    directory: "/internal/k8sconfig"
    schedule:
      interval: "weekly"
      day: "wednesday"
  - package-ecosystem: "gomod"
    directory: "/internal/k8stest"
    schedule:
      interval: "weekly"
      day: "wednesday"
  - package-ecosystem: "gomod"
    directory: "/internal/kubelet"
    schedule:
      interval: "weekly"
      day: "wednesday"
  - package-ecosystem: "gomod"
    directory: "/internal/metadataproviders"
    schedule:
      interval: "weekly"
      day: "wednesday"
  - package-ecosystem: "gomod"
    directory: "/internal/sharedcomponent"
    schedule:
      interval: "weekly"
      day: "wednesday"
  - package-ecosystem: "gomod"
    directory: "/internal/splunk"
    schedule:
      interval: "weekly"
      day: "wednesday"
  - package-ecosystem: "gomod"
    directory: "/internal/tools"
    schedule:
      interval: "weekly"
      day: "wednesday"
  - package-ecosystem: "gomod"
    directory: "/pkg/batchperresourceattr"
    schedule:
      interval: "weekly"
      day: "wednesday"
  - package-ecosystem: "gomod"
    directory: "/pkg/batchpersignal"
    schedule:
      interval: "weekly"
      day: "wednesday"
  - package-ecosystem: "gomod"
    directory: "/pkg/experimentalmetricmetadata"
    schedule:
      interval: "weekly"
      day: "wednesday"
  - package-ecosystem: "gomod"
    directory: "/pkg/ottl"
    schedule:
      interval: "weekly"
      day: "wednesday"
  - package-ecosystem: "gomod"
    directory: "/pkg/pdatatest"
    schedule:
      interval: "weekly"
      day: "wednesday"
  - package-ecosystem: "gomod"
    directory: "/pkg/pdatautil"
    schedule:
      interval: "weekly"
      day: "wednesday"
  - package-ecosystem: "gomod"
    directory: "/pkg/resourcetotelemetry"
    schedule:
      interval: "weekly"
      day: "wednesday"
  - package-ecosystem: "gomod"
    directory: "/pkg/stanza"
    schedule:
      interval: "weekly"
      day: "wednesday"
  - package-ecosystem: "gomod"
    directory: "/pkg/translator/jaeger"
    schedule:
      interval: "weekly"
      day: "wednesday"
  - package-ecosystem: "gomod"
    directory: "/pkg/translator/loki"
    schedule:
      interval: "weekly"
      day: "wednesday"
  - package-ecosystem: "gomod"
    directory: "/pkg/translator/opencensus"
    schedule:
      interval: "weekly"
      day: "wednesday"
  - package-ecosystem: "gomod"
    directory: "/pkg/translator/prometheus"
    schedule:
      interval: "weekly"
      day: "wednesday"
  - package-ecosystem: "gomod"
    directory: "/pkg/translator/prometheusremotewrite"
    schedule:
      interval: "weekly"
      day: "wednesday"
  - package-ecosystem: "gomod"
    directory: "/pkg/translator/signalfx"
    schedule:
      interval: "weekly"
      day: "wednesday"
  - package-ecosystem: "gomod"
    directory: "/pkg/translator/zipkin"
    schedule:
      interval: "weekly"
      day: "wednesday"
  - package-ecosystem: "gomod"
    directory: "/pkg/winperfcounters"
    schedule:
      interval: "weekly"
      day: "wednesday"
  - package-ecosystem: "gomod"
    directory: "/processor/attributesprocessor"
    schedule:
      interval: "weekly"
      day: "wednesday"
  - package-ecosystem: "gomod"
    directory: "/processor/cumulativetodeltaprocessor"
    schedule:
      interval: "weekly"
      day: "wednesday"
  - package-ecosystem: "gomod"
    directory: "/processor/datadogprocessor"
    schedule:
      interval: "weekly"
      day: "wednesday"
  - package-ecosystem: "gomod"
    directory: "/processor/deltatorateprocessor"
    schedule:
      interval: "weekly"
      day: "wednesday"
  - package-ecosystem: "gomod"
    directory: "/processor/filterprocessor"
    schedule:
      interval: "weekly"
      day: "wednesday"
  - package-ecosystem: "gomod"
    directory: "/processor/groupbyattrsprocessor"
    schedule:
      interval: "weekly"
      day: "wednesday"
  - package-ecosystem: "gomod"
    directory: "/processor/groupbytraceprocessor"
    schedule:
      interval: "weekly"
      day: "wednesday"
  - package-ecosystem: "gomod"
    directory: "/processor/k8sattributesprocessor"
    schedule:
      interval: "weekly"
      day: "wednesday"
  - package-ecosystem: "gomod"
    directory: "/processor/logstransformprocessor"
    schedule:
      interval: "weekly"
      day: "wednesday"
  - package-ecosystem: "gomod"
    directory: "/processor/metricsgenerationprocessor"
    schedule:
      interval: "weekly"
      day: "wednesday"
  - package-ecosystem: "gomod"
    directory: "/processor/metricstransformprocessor"
    schedule:
      interval: "weekly"
      day: "wednesday"
  - package-ecosystem: "gomod"
    directory: "/processor/probabilisticsamplerprocessor"
    schedule:
      interval: "weekly"
      day: "wednesday"
  - package-ecosystem: "gomod"
    directory: "/processor/redactionprocessor"
    schedule:
      interval: "weekly"
      day: "wednesday"
  - package-ecosystem: "gomod"
    directory: "/processor/remoteobserverprocessor"
    schedule:
      interval: "weekly"
      day: "wednesday"
  - package-ecosystem: "gomod"
    directory: "/processor/resourcedetectionprocessor"
    schedule:
      interval: "weekly"
      day: "wednesday"
  - package-ecosystem: "gomod"
    directory: "/processor/resourceprocessor"
    schedule:
      interval: "weekly"
      day: "wednesday"
  - package-ecosystem: "gomod"
    directory: "/processor/routingprocessor"
    schedule:
      interval: "weekly"
      day: "wednesday"
  - package-ecosystem: "gomod"
    directory: "/processor/schemaprocessor"
    schedule:
      interval: "weekly"
      day: "wednesday"
  - package-ecosystem: "gomod"
    directory: "/processor/servicegraphprocessor"
    schedule:
      interval: "weekly"
      day: "wednesday"
  - package-ecosystem: "gomod"
    directory: "/processor/spanmetricsprocessor"
    schedule:
      interval: "weekly"
      day: "wednesday"
  - package-ecosystem: "gomod"
    directory: "/processor/spanprocessor"
    schedule:
      interval: "weekly"
      day: "wednesday"
  - package-ecosystem: "gomod"
    directory: "/processor/tailsamplingprocessor"
    schedule:
      interval: "weekly"
      day: "wednesday"
  - package-ecosystem: "gomod"
    directory: "/processor/transformprocessor"
    schedule:
      interval: "weekly"
      day: "wednesday"
  - package-ecosystem: "gomod"
    directory: "/receiver/activedirectorydsreceiver"
    schedule:
      interval: "weekly"
      day: "wednesday"
  - package-ecosystem: "gomod"
    directory: "/receiver/aerospikereceiver"
    schedule:
      interval: "weekly"
      day: "wednesday"
  - package-ecosystem: "gomod"
    directory: "/receiver/apachereceiver"
    schedule:
      interval: "weekly"
      day: "wednesday"
  - package-ecosystem: "gomod"
    directory: "/receiver/apachesparkreceiver"
    schedule:
      interval: "weekly"
      day: "wednesday"
  - package-ecosystem: "gomod"
    directory: "/receiver/awscloudwatchmetricsreceiver"
    schedule:
      interval: "weekly"
      day: "wednesday"
  - package-ecosystem: "gomod"
    directory: "/receiver/awscloudwatchreceiver"
    schedule:
      interval: "weekly"
      day: "wednesday"
  - package-ecosystem: "gomod"
    directory: "/receiver/awscontainerinsightreceiver"
    schedule:
      interval: "weekly"
      day: "wednesday"
  - package-ecosystem: "gomod"
    directory: "/receiver/awsecscontainermetricsreceiver"
    schedule:
      interval: "weekly"
      day: "wednesday"
  - package-ecosystem: "gomod"
    directory: "/receiver/awsfirehosereceiver"
    schedule:
      interval: "weekly"
      day: "wednesday"
  - package-ecosystem: "gomod"
    directory: "/receiver/awsxrayreceiver"
    schedule:
      interval: "weekly"
      day: "wednesday"
  - package-ecosystem: "gomod"
    directory: "/receiver/azureblobreceiver"
    schedule:
      interval: "weekly"
      day: "wednesday"
  - package-ecosystem: "gomod"
    directory: "/receiver/azureeventhubreceiver"
    schedule:
      interval: "weekly"
      day: "wednesday"
  - package-ecosystem: "gomod"
    directory: "/receiver/azuremonitorreceiver"
    schedule:
      interval: "weekly"
      day: "wednesday"
  - package-ecosystem: "gomod"
    directory: "/receiver/bigipreceiver"
    schedule:
      interval: "weekly"
      day: "wednesday"
  - package-ecosystem: "gomod"
    directory: "/receiver/carbonreceiver"
    schedule:
      interval: "weekly"
      day: "wednesday"
  - package-ecosystem: "gomod"
    directory: "/receiver/chronyreceiver"
    schedule:
      interval: "weekly"
      day: "wednesday"
  - package-ecosystem: "gomod"
    directory: "/receiver/cloudflarereceiver"
    schedule:
      interval: "weekly"
      day: "wednesday"
  - package-ecosystem: "gomod"
    directory: "/receiver/cloudfoundryreceiver"
    schedule:
      interval: "weekly"
      day: "wednesday"
  - package-ecosystem: "gomod"
    directory: "/receiver/collectdreceiver"
    schedule:
      interval: "weekly"
      day: "wednesday"
  - package-ecosystem: "gomod"
    directory: "/receiver/couchdbreceiver"
    schedule:
      interval: "weekly"
      day: "wednesday"
  - package-ecosystem: "gomod"
    directory: "/receiver/datadogreceiver"
    schedule:
      interval: "weekly"
      day: "wednesday"
  - package-ecosystem: "gomod"
    directory: "/receiver/dockerstatsreceiver"
    schedule:
      interval: "weekly"
      day: "wednesday"
  - package-ecosystem: "gomod"
    directory: "/receiver/elasticsearchreceiver"
    schedule:
      interval: "weekly"
      day: "wednesday"
  - package-ecosystem: "gomod"
    directory: "/receiver/expvarreceiver"
    schedule:
      interval: "weekly"
      day: "wednesday"
  - package-ecosystem: "gomod"
    directory: "/receiver/filelogreceiver"
    schedule:
      interval: "weekly"
      day: "wednesday"
  - package-ecosystem: "gomod"
    directory: "/receiver/filereceiver"
    schedule:
      interval: "weekly"
      day: "wednesday"
  - package-ecosystem: "gomod"
    directory: "/receiver/filestatsreceiver"
    schedule:
      interval: "weekly"
      day: "wednesday"
  - package-ecosystem: "gomod"
    directory: "/receiver/flinkmetricsreceiver"
    schedule:
      interval: "weekly"
      day: "wednesday"
  - package-ecosystem: "gomod"
    directory: "/receiver/fluentforwardreceiver"
    schedule:
      interval: "weekly"
      day: "wednesday"
  - package-ecosystem: "gomod"
    directory: "/receiver/gitproviderreceiver"
    schedule:
      interval: "weekly"
      day: "wednesday"
  - package-ecosystem: "gomod"
    directory: "/receiver/googlecloudpubsubreceiver"
    schedule:
      interval: "weekly"
      day: "wednesday"
  - package-ecosystem: "gomod"
    directory: "/receiver/googlecloudspannerreceiver"
    schedule:
      interval: "weekly"
      day: "wednesday"
  - package-ecosystem: "gomod"
    directory: "/receiver/haproxyreceiver"
    schedule:
      interval: "weekly"
      day: "wednesday"
  - package-ecosystem: "gomod"
    directory: "/receiver/hostmetricsreceiver"
    schedule:
      interval: "weekly"
      day: "wednesday"
  - package-ecosystem: "gomod"
    directory: "/receiver/httpcheckreceiver"
    schedule:
      interval: "weekly"
      day: "wednesday"
  - package-ecosystem: "gomod"
    directory: "/receiver/iisreceiver"
    schedule:
      interval: "weekly"
      day: "wednesday"
  - package-ecosystem: "gomod"
    directory: "/receiver/influxdbreceiver"
    schedule:
      interval: "weekly"
      day: "wednesday"
  - package-ecosystem: "gomod"
    directory: "/receiver/jaegerreceiver"
    schedule:
      interval: "weekly"
      day: "wednesday"
  - package-ecosystem: "gomod"
    directory: "/receiver/jmxreceiver"
    schedule:
      interval: "weekly"
      day: "wednesday"
  - package-ecosystem: "gomod"
    directory: "/receiver/journaldreceiver"
    schedule:
      interval: "weekly"
      day: "wednesday"
  - package-ecosystem: "gomod"
    directory: "/receiver/k8sclusterreceiver"
    schedule:
      interval: "weekly"
      day: "wednesday"
  - package-ecosystem: "gomod"
    directory: "/receiver/k8seventsreceiver"
    schedule:
      interval: "weekly"
      day: "wednesday"
  - package-ecosystem: "gomod"
    directory: "/receiver/k8sobjectsreceiver"
    schedule:
      interval: "weekly"
      day: "wednesday"
  - package-ecosystem: "gomod"
    directory: "/receiver/kafkametricsreceiver"
    schedule:
      interval: "weekly"
      day: "wednesday"
  - package-ecosystem: "gomod"
    directory: "/receiver/kafkareceiver"
    schedule:
      interval: "weekly"
      day: "wednesday"
  - package-ecosystem: "gomod"
    directory: "/receiver/kubeletstatsreceiver"
    schedule:
      interval: "weekly"
      day: "wednesday"
  - package-ecosystem: "gomod"
    directory: "/receiver/lokireceiver"
    schedule:
      interval: "weekly"
      day: "wednesday"
  - package-ecosystem: "gomod"
    directory: "/receiver/memcachedreceiver"
    schedule:
      interval: "weekly"
      day: "wednesday"
  - package-ecosystem: "gomod"
    directory: "/receiver/mongodbatlasreceiver"
    schedule:
      interval: "weekly"
      day: "wednesday"
  - package-ecosystem: "gomod"
    directory: "/receiver/mongodbreceiver"
    schedule:
      interval: "weekly"
      day: "wednesday"
  - package-ecosystem: "gomod"
    directory: "/receiver/mysqlreceiver"
    schedule:
      interval: "weekly"
      day: "wednesday"
  - package-ecosystem: "gomod"
    directory: "/receiver/nginxreceiver"
    schedule:
      interval: "weekly"
      day: "wednesday"
  - package-ecosystem: "gomod"
    directory: "/receiver/nsxtreceiver"
    schedule:
      interval: "weekly"
      day: "wednesday"
  - package-ecosystem: "gomod"
    directory: "/receiver/opencensusreceiver"
    schedule:
      interval: "weekly"
      day: "wednesday"
  - package-ecosystem: "gomod"
    directory: "/receiver/oracledbreceiver"
    schedule:
      interval: "weekly"
      day: "wednesday"
  - package-ecosystem: "gomod"
    directory: "/receiver/otlpjsonfilereceiver"
    schedule:
      interval: "weekly"
      day: "wednesday"
  - package-ecosystem: "gomod"
    directory: "/receiver/podmanreceiver"
    schedule:
      interval: "weekly"
      day: "wednesday"
  - package-ecosystem: "gomod"
    directory: "/receiver/postgresqlreceiver"
    schedule:
      interval: "weekly"
      day: "wednesday"
  - package-ecosystem: "gomod"
    directory: "/receiver/prometheusexecreceiver"
    schedule:
      interval: "weekly"
      day: "wednesday"
  - package-ecosystem: "gomod"
    directory: "/receiver/prometheusreceiver"
    schedule:
      interval: "weekly"
      day: "wednesday"
  - package-ecosystem: "gomod"
    directory: "/receiver/pulsarreceiver"
    schedule:
      interval: "weekly"
      day: "wednesday"
  - package-ecosystem: "gomod"
    directory: "/receiver/purefareceiver"
    schedule:
      interval: "weekly"
      day: "wednesday"
  - package-ecosystem: "gomod"
    directory: "/receiver/purefbreceiver"
    schedule:
      interval: "weekly"
      day: "wednesday"
  - package-ecosystem: "gomod"
    directory: "/receiver/rabbitmqreceiver"
    schedule:
      interval: "weekly"
      day: "wednesday"
  - package-ecosystem: "gomod"
    directory: "/receiver/receivercreator"
    schedule:
      interval: "weekly"
      day: "wednesday"
  - package-ecosystem: "gomod"
    directory: "/receiver/redisreceiver"
    schedule:
      interval: "weekly"
      day: "wednesday"
  - package-ecosystem: "gomod"
    directory: "/receiver/riakreceiver"
    schedule:
      interval: "weekly"
      day: "wednesday"
  - package-ecosystem: "gomod"
    directory: "/receiver/saphanareceiver"
    schedule:
      interval: "weekly"
      day: "wednesday"
  - package-ecosystem: "gomod"
    directory: "/receiver/sapmreceiver"
    schedule:
      interval: "weekly"
      day: "wednesday"
  - package-ecosystem: "gomod"
    directory: "/receiver/signalfxreceiver"
    schedule:
      interval: "weekly"
      day: "wednesday"
  - package-ecosystem: "gomod"
    directory: "/receiver/simpleprometheusreceiver"
    schedule:
      interval: "weekly"
      day: "wednesday"
  - package-ecosystem: "gomod"
    directory: "/receiver/simpleprometheusreceiver/examples/federation/prom-counter"
    schedule:
      interval: "weekly"
      day: "wednesday"
  - package-ecosystem: "gomod"
    directory: "/receiver/skywalkingreceiver"
    schedule:
      interval: "weekly"
      day: "wednesday"
  - package-ecosystem: "gomod"
    directory: "/receiver/snmpreceiver"
    schedule:
      interval: "weekly"
      day: "wednesday"
  - package-ecosystem: "gomod"
    directory: "/receiver/snowflakereceiver"
    schedule:
      interval: "weekly"
      day: "wednesday"
  - package-ecosystem: "gomod"
    directory: "/receiver/solacereceiver"
    schedule:
      interval: "weekly"
      day: "wednesday"
  - package-ecosystem: "gomod"
    directory: "/receiver/splunkenterprisereceiver"
    schedule:
      interval: "weekly"
      day: "wednesday"
  - package-ecosystem: "gomod"
    directory: "/receiver/splunkhecreceiver"
    schedule:
      interval: "weekly"
      day: "wednesday"
  - package-ecosystem: "gomod"
    directory: "/receiver/sqlqueryreceiver"
    schedule:
      interval: "weekly"
<<<<<<< HEAD
      day: "wednesday"
  - package-ecosystem: "gomod"
    directory: "/receiver/sqlserverreceiver"
    schedule:
      interval: "weekly"
=======
>>>>>>> 18714838
      day: "wednesday"<|MERGE_RESOLUTION|>--- conflicted
+++ resolved
@@ -1101,17 +1101,4 @@
     directory: "/receiver/splunkhecreceiver"
     schedule:
       interval: "weekly"
-      day: "wednesday"
-  - package-ecosystem: "gomod"
-    directory: "/receiver/sqlqueryreceiver"
-    schedule:
-      interval: "weekly"
-<<<<<<< HEAD
-      day: "wednesday"
-  - package-ecosystem: "gomod"
-    directory: "/receiver/sqlserverreceiver"
-    schedule:
-      interval: "weekly"
-=======
->>>>>>> 18714838
       day: "wednesday"