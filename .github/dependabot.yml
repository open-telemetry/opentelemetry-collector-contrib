# File generated by "make gendependabot"; DO NOT EDIT.

version: 2
updates:
  - package-ecosystem: "gomod"
    directory: "/"
    schedule:
      interval: "weekly"
      day: "wednesday"
  - package-ecosystem: "gomod"
    directory: "/cmd/opampsupervisor"
    schedule:
      interval: "weekly"
      day: "wednesday"
  - package-ecosystem: "gomod"
    directory: "/cmd/otelcontribcol"
    schedule:
      interval: "weekly"
      day: "wednesday"
  - package-ecosystem: "gomod"
    directory: "/cmd/oteltestbedcol"
    schedule:
      interval: "weekly"
      day: "wednesday"
  - package-ecosystem: "gomod"
    directory: "/cmd/telemetrygen"
    schedule:
      interval: "weekly"
      day: "wednesday"
  - package-ecosystem: "gomod"
    directory: "/confmap/provider/s3provider"
    schedule:
      interval: "weekly"
      day: "wednesday"
  - package-ecosystem: "gomod"
    directory: "/connector/countconnector"
    schedule:
      interval: "weekly"
      day: "wednesday"
  - package-ecosystem: "gomod"
    directory: "/connector/datadogconnector"
    schedule:
      interval: "weekly"
      day: "wednesday"
  - package-ecosystem: "gomod"
    directory: "/connector/exceptionsconnector"
    schedule:
      interval: "weekly"
      day: "wednesday"
  - package-ecosystem: "gomod"
    directory: "/connector/routingconnector"
    schedule:
      interval: "weekly"
      day: "wednesday"
  - package-ecosystem: "gomod"
    directory: "/connector/servicegraphconnector"
    schedule:
      interval: "weekly"
      day: "wednesday"
  - package-ecosystem: "gomod"
    directory: "/connector/spanmetricsconnector"
    schedule:
      interval: "weekly"
      day: "wednesday"
  - package-ecosystem: "gomod"
    directory: "/exporter/alibabacloudlogserviceexporter"
    schedule:
      interval: "weekly"
      day: "wednesday"
  - package-ecosystem: "gomod"
    directory: "/exporter/awscloudwatchlogsexporter"
    schedule:
      interval: "weekly"
      day: "wednesday"
  - package-ecosystem: "gomod"
    directory: "/exporter/awsemfexporter"
    schedule:
      interval: "weekly"
      day: "wednesday"
  - package-ecosystem: "gomod"
    directory: "/exporter/awskinesisexporter"
    schedule:
      interval: "weekly"
      day: "wednesday"
  - package-ecosystem: "gomod"
    directory: "/exporter/awss3exporter"
    schedule:
      interval: "weekly"
      day: "wednesday"
  - package-ecosystem: "gomod"
    directory: "/exporter/awsxrayexporter"
    schedule:
      interval: "weekly"
      day: "wednesday"
  - package-ecosystem: "gomod"
    directory: "/exporter/azuredataexplorerexporter"
    schedule:
      interval: "weekly"
      day: "wednesday"
  - package-ecosystem: "gomod"
    directory: "/exporter/azuremonitorexporter"
    schedule:
      interval: "weekly"
      day: "wednesday"
  - package-ecosystem: "gomod"
    directory: "/exporter/carbonexporter"
    schedule:
      interval: "weekly"
      day: "wednesday"
  - package-ecosystem: "gomod"
    directory: "/exporter/cassandraexporter"
    schedule:
      interval: "weekly"
      day: "wednesday"
  - package-ecosystem: "gomod"
    directory: "/exporter/clickhouseexporter"
    schedule:
      interval: "weekly"
      day: "wednesday"
  - package-ecosystem: "gomod"
    directory: "/exporter/coralogixexporter"
    schedule:
      interval: "weekly"
      day: "wednesday"
  - package-ecosystem: "gomod"
    directory: "/exporter/datadogexporter"
    schedule:
      interval: "weekly"
      day: "wednesday"
  - package-ecosystem: "gomod"
    directory: "/exporter/datasetexporter"
    schedule:
      interval: "weekly"
      day: "wednesday"
  - package-ecosystem: "gomod"
    directory: "/exporter/dynatraceexporter"
    schedule:
      interval: "weekly"
      day: "wednesday"
  - package-ecosystem: "gomod"
    directory: "/exporter/elasticsearchexporter"
    schedule:
      interval: "weekly"
      day: "wednesday"
  - package-ecosystem: "gomod"
    directory: "/exporter/f5cloudexporter"
    schedule:
      interval: "weekly"
      day: "wednesday"
  - package-ecosystem: "gomod"
    directory: "/exporter/fileexporter"
    schedule:
      interval: "weekly"
      day: "wednesday"
  - package-ecosystem: "gomod"
    directory: "/exporter/googlecloudexporter"
    schedule:
      interval: "weekly"
      day: "wednesday"
  - package-ecosystem: "gomod"
    directory: "/exporter/googlecloudpubsubexporter"
    schedule:
      interval: "weekly"
      day: "wednesday"
  - package-ecosystem: "gomod"
    directory: "/exporter/googlemanagedprometheusexporter"
    schedule:
      interval: "weekly"
      day: "wednesday"
  - package-ecosystem: "gomod"
    directory: "/exporter/influxdbexporter"
    schedule:
      interval: "weekly"
      day: "wednesday"
  - package-ecosystem: "gomod"
    directory: "/exporter/instanaexporter"
    schedule:
      interval: "weekly"
      day: "wednesday"
  - package-ecosystem: "gomod"
    directory: "/exporter/kafkaexporter"
    schedule:
      interval: "weekly"
      day: "wednesday"
  - package-ecosystem: "gomod"
    directory: "/exporter/kineticaexporter"
    schedule:
      interval: "weekly"
      day: "wednesday"
  - package-ecosystem: "gomod"
    directory: "/exporter/loadbalancingexporter"
    schedule:
      interval: "weekly"
      day: "wednesday"
  - package-ecosystem: "gomod"
    directory: "/exporter/logicmonitorexporter"
    schedule:
      interval: "weekly"
      day: "wednesday"
  - package-ecosystem: "gomod"
    directory: "/exporter/logzioexporter"
    schedule:
      interval: "weekly"
      day: "wednesday"
  - package-ecosystem: "gomod"
    directory: "/exporter/lokiexporter"
    schedule:
      interval: "weekly"
      day: "wednesday"
  - package-ecosystem: "gomod"
    directory: "/exporter/mezmoexporter"
    schedule:
      interval: "weekly"
      day: "wednesday"
  - package-ecosystem: "gomod"
    directory: "/exporter/opencensusexporter"
    schedule:
      interval: "weekly"
      day: "wednesday"
  - package-ecosystem: "gomod"
    directory: "/exporter/opensearchexporter"
    schedule:
      interval: "weekly"
      day: "wednesday"
  - package-ecosystem: "gomod"
    directory: "/exporter/parquetexporter"
    schedule:
      interval: "weekly"
      day: "wednesday"
  - package-ecosystem: "gomod"
    directory: "/exporter/prometheusexporter"
    schedule:
      interval: "weekly"
      day: "wednesday"
  - package-ecosystem: "gomod"
    directory: "/exporter/prometheusremotewriteexporter"
    schedule:
      interval: "weekly"
      day: "wednesday"
  - package-ecosystem: "gomod"
    directory: "/exporter/pulsarexporter"
    schedule:
      interval: "weekly"
      day: "wednesday"
  - package-ecosystem: "gomod"
    directory: "/exporter/sapmexporter"
    schedule:
      interval: "weekly"
      day: "wednesday"
  - package-ecosystem: "gomod"
    directory: "/exporter/sentryexporter"
    schedule:
      interval: "weekly"
      day: "wednesday"
  - package-ecosystem: "gomod"
    directory: "/exporter/signalfxexporter"
    schedule:
      interval: "weekly"
      day: "wednesday"
  - package-ecosystem: "gomod"
    directory: "/exporter/skywalkingexporter"
    schedule:
      interval: "weekly"
      day: "wednesday"
  - package-ecosystem: "gomod"
    directory: "/exporter/splunkhecexporter"
    schedule:
      interval: "weekly"
      day: "wednesday"
  - package-ecosystem: "gomod"
    directory: "/exporter/sumologicexporter"
    schedule:
      interval: "weekly"
      day: "wednesday"
  - package-ecosystem: "gomod"
    directory: "/exporter/syslogexporter"
    schedule:
      interval: "weekly"
      day: "wednesday"
  - package-ecosystem: "gomod"
    directory: "/exporter/tanzuobservabilityexporter"
    schedule:
      interval: "weekly"
      day: "wednesday"
  - package-ecosystem: "gomod"
    directory: "/exporter/tencentcloudlogserviceexporter"
    schedule:
      interval: "weekly"
      day: "wednesday"
  - package-ecosystem: "gomod"
    directory: "/exporter/zipkinexporter"
    schedule:
      interval: "weekly"
      day: "wednesday"
  - package-ecosystem: "gomod"
    directory: "/extension/asapauthextension"
    schedule:
      interval: "weekly"
      day: "wednesday"
  - package-ecosystem: "gomod"
    directory: "/extension/awsproxy"
    schedule:
      interval: "weekly"
      day: "wednesday"
  - package-ecosystem: "gomod"
    directory: "/extension/basicauthextension"
    schedule:
      interval: "weekly"
      day: "wednesday"
  - package-ecosystem: "gomod"
    directory: "/extension/bearertokenauthextension"
    schedule:
      interval: "weekly"
      day: "wednesday"
  - package-ecosystem: "gomod"
    directory: "/extension/headerssetterextension"
    schedule:
      interval: "weekly"
      day: "wednesday"
  - package-ecosystem: "gomod"
    directory: "/extension/healthcheckextension"
    schedule:
      interval: "weekly"
      day: "wednesday"
  - package-ecosystem: "gomod"
    directory: "/extension/httpforwarder"
    schedule:
      interval: "weekly"
      day: "wednesday"
  - package-ecosystem: "gomod"
    directory: "/extension/jaegerremotesampling"
    schedule:
      interval: "weekly"
      day: "wednesday"
  - package-ecosystem: "gomod"
    directory: "/extension/oauth2clientauthextension"
    schedule:
      interval: "weekly"
      day: "wednesday"
  - package-ecosystem: "gomod"
    directory: "/extension/observer"
    schedule:
      interval: "weekly"
      day: "wednesday"
  - package-ecosystem: "gomod"
    directory: "/extension/observer/dockerobserver"
    schedule:
      interval: "weekly"
      day: "wednesday"
  - package-ecosystem: "gomod"
    directory: "/extension/observer/ecsobserver"
    schedule:
      interval: "weekly"
      day: "wednesday"
  - package-ecosystem: "gomod"
    directory: "/extension/observer/ecstaskobserver"
    schedule:
      interval: "weekly"
      day: "wednesday"
  - package-ecosystem: "gomod"
    directory: "/extension/observer/hostobserver"
    schedule:
      interval: "weekly"
      day: "wednesday"
  - package-ecosystem: "gomod"
    directory: "/extension/observer/k8sobserver"
    schedule:
      interval: "weekly"
      day: "wednesday"
  - package-ecosystem: "gomod"
    directory: "/extension/oidcauthextension"
    schedule:
      interval: "weekly"
      day: "wednesday"
  - package-ecosystem: "gomod"
    directory: "/extension/opampextension"
    schedule:
      interval: "weekly"
      day: "wednesday"
  - package-ecosystem: "gomod"
    directory: "/extension/pprofextension"
    schedule:
      interval: "weekly"
      day: "wednesday"
  - package-ecosystem: "gomod"
    directory: "/extension/sigv4authextension"
    schedule:
      interval: "weekly"
      day: "wednesday"
  - package-ecosystem: "gomod"
    directory: "/extension/storage"
    schedule:
      interval: "weekly"
      day: "wednesday"
  - package-ecosystem: "gomod"
    directory: "/internal/coreinternal"
    schedule:
      interval: "weekly"
      day: "wednesday"
  - package-ecosystem: "gomod"
    directory: "/internal/datadog"
    schedule:
      interval: "weekly"
      day: "wednesday"
  - package-ecosystem: "gomod"
    directory: "/internal/docker"
    schedule:
      interval: "weekly"
      day: "wednesday"
  - package-ecosystem: "gomod"
    directory: "/internal/filter"
    schedule:
      interval: "weekly"
      day: "wednesday"
  - package-ecosystem: "gomod"
    directory: "/internal/k8sconfig"
    schedule:
      interval: "weekly"
      day: "wednesday"
  - package-ecosystem: "gomod"
    directory: "/internal/k8stest"
    schedule:
      interval: "weekly"
      day: "wednesday"
  - package-ecosystem: "gomod"
    directory: "/internal/kubelet"
    schedule:
      interval: "weekly"
      day: "wednesday"
  - package-ecosystem: "gomod"
    directory: "/internal/metadataproviders"
    schedule:
      interval: "weekly"
      day: "wednesday"
  - package-ecosystem: "gomod"
    directory: "/internal/sharedcomponent"
    schedule:
      interval: "weekly"
      day: "wednesday"
  - package-ecosystem: "gomod"
    directory: "/internal/splunk"
    schedule:
      interval: "weekly"
      day: "wednesday"
  - package-ecosystem: "gomod"
    directory: "/internal/tools"
    schedule:
      interval: "weekly"
      day: "wednesday"
  - package-ecosystem: "gomod"
    directory: "/pkg/batchperresourceattr"
    schedule:
      interval: "weekly"
      day: "wednesday"
  - package-ecosystem: "gomod"
    directory: "/pkg/batchpersignal"
    schedule:
      interval: "weekly"
      day: "wednesday"
  - package-ecosystem: "gomod"
    directory: "/pkg/experimentalmetricmetadata"
    schedule:
      interval: "weekly"
      day: "wednesday"
  - package-ecosystem: "gomod"
    directory: "/pkg/ottl"
    schedule:
      interval: "weekly"
      day: "wednesday"
  - package-ecosystem: "gomod"
    directory: "/pkg/pdatatest"
    schedule:
      interval: "weekly"
      day: "wednesday"
  - package-ecosystem: "gomod"
    directory: "/pkg/pdatautil"
    schedule:
      interval: "weekly"
      day: "wednesday"
  - package-ecosystem: "gomod"
    directory: "/pkg/resourcetotelemetry"
    schedule:
      interval: "weekly"
      day: "wednesday"
  - package-ecosystem: "gomod"
    directory: "/pkg/stanza"
    schedule:
      interval: "weekly"
      day: "wednesday"
  - package-ecosystem: "gomod"
    directory: "/pkg/translator/jaeger"
    schedule:
      interval: "weekly"
      day: "wednesday"
  - package-ecosystem: "gomod"
    directory: "/pkg/translator/loki"
    schedule:
      interval: "weekly"
      day: "wednesday"
  - package-ecosystem: "gomod"
    directory: "/pkg/translator/opencensus"
    schedule:
      interval: "weekly"
      day: "wednesday"
  - package-ecosystem: "gomod"
    directory: "/pkg/translator/prometheus"
    schedule:
      interval: "weekly"
      day: "wednesday"
  - package-ecosystem: "gomod"
    directory: "/pkg/translator/prometheusremotewrite"
    schedule:
      interval: "weekly"
      day: "wednesday"
  - package-ecosystem: "gomod"
    directory: "/pkg/translator/signalfx"
    schedule:
      interval: "weekly"
      day: "wednesday"
  - package-ecosystem: "gomod"
    directory: "/pkg/translator/zipkin"
    schedule:
      interval: "weekly"
      day: "wednesday"
  - package-ecosystem: "gomod"
    directory: "/pkg/winperfcounters"
    schedule:
      interval: "weekly"
      day: "wednesday"
  - package-ecosystem: "gomod"
    directory: "/processor/attributesprocessor"
    schedule:
      interval: "weekly"
      day: "wednesday"
  - package-ecosystem: "gomod"
    directory: "/processor/cumulativetodeltaprocessor"
    schedule:
      interval: "weekly"
      day: "wednesday"
  - package-ecosystem: "gomod"
    directory: "/processor/datadogprocessor"
    schedule:
      interval: "weekly"
      day: "wednesday"
  - package-ecosystem: "gomod"
    directory: "/processor/deltatorateprocessor"
    schedule:
      interval: "weekly"
      day: "wednesday"
  - package-ecosystem: "gomod"
    directory: "/processor/filterprocessor"
    schedule:
      interval: "weekly"
      day: "wednesday"
  - package-ecosystem: "gomod"
    directory: "/processor/groupbyattrsprocessor"
    schedule:
      interval: "weekly"
      day: "wednesday"
  - package-ecosystem: "gomod"
    directory: "/processor/groupbytraceprocessor"
    schedule:
      interval: "weekly"
      day: "wednesday"
  - package-ecosystem: "gomod"
    directory: "/processor/k8sattributesprocessor"
    schedule:
      interval: "weekly"
      day: "wednesday"
  - package-ecosystem: "gomod"
    directory: "/processor/logstransformprocessor"
    schedule:
      interval: "weekly"
      day: "wednesday"
  - package-ecosystem: "gomod"
    directory: "/processor/metricsgenerationprocessor"
    schedule:
      interval: "weekly"
      day: "wednesday"
  - package-ecosystem: "gomod"
    directory: "/processor/metricstransformprocessor"
    schedule:
      interval: "weekly"
      day: "wednesday"
  - package-ecosystem: "gomod"
    directory: "/processor/probabilisticsamplerprocessor"
    schedule:
      interval: "weekly"
      day: "wednesday"
  - package-ecosystem: "gomod"
    directory: "/processor/redactionprocessor"
    schedule:
      interval: "weekly"
      day: "wednesday"
  - package-ecosystem: "gomod"
    directory: "/processor/remoteobserverprocessor"
    schedule:
      interval: "weekly"
      day: "wednesday"
  - package-ecosystem: "gomod"
    directory: "/processor/resourcedetectionprocessor"
    schedule:
      interval: "weekly"
      day: "wednesday"
  - package-ecosystem: "gomod"
    directory: "/processor/resourceprocessor"
    schedule:
      interval: "weekly"
      day: "wednesday"
  - package-ecosystem: "gomod"
    directory: "/processor/routingprocessor"
    schedule:
      interval: "weekly"
      day: "wednesday"
  - package-ecosystem: "gomod"
    directory: "/processor/schemaprocessor"
    schedule:
      interval: "weekly"
      day: "wednesday"
  - package-ecosystem: "gomod"
    directory: "/processor/servicegraphprocessor"
    schedule:
      interval: "weekly"
      day: "wednesday"
  - package-ecosystem: "gomod"
    directory: "/processor/spanmetricsprocessor"
    schedule:
      interval: "weekly"
      day: "wednesday"
  - package-ecosystem: "gomod"
    directory: "/processor/spanprocessor"
    schedule:
      interval: "weekly"
      day: "wednesday"
  - package-ecosystem: "gomod"
    directory: "/processor/tailsamplingprocessor"
    schedule:
      interval: "weekly"
      day: "wednesday"
  - package-ecosystem: "gomod"
    directory: "/processor/transformprocessor"
    schedule:
      interval: "weekly"
      day: "wednesday"
  - package-ecosystem: "gomod"
    directory: "/receiver/activedirectorydsreceiver"
    schedule:
      interval: "weekly"
      day: "wednesday"
  - package-ecosystem: "gomod"
    directory: "/receiver/aerospikereceiver"
    schedule:
      interval: "weekly"
      day: "wednesday"
  - package-ecosystem: "gomod"
    directory: "/receiver/apachereceiver"
    schedule:
      interval: "weekly"
      day: "wednesday"
  - package-ecosystem: "gomod"
    directory: "/receiver/apachesparkreceiver"
    schedule:
      interval: "weekly"
      day: "wednesday"
  - package-ecosystem: "gomod"
    directory: "/receiver/awscloudwatchmetricsreceiver"
    schedule:
      interval: "weekly"
      day: "wednesday"
  - package-ecosystem: "gomod"
    directory: "/receiver/awscloudwatchreceiver"
    schedule:
      interval: "weekly"
      day: "wednesday"
  - package-ecosystem: "gomod"
    directory: "/receiver/awscontainerinsightreceiver"
    schedule:
      interval: "weekly"
      day: "wednesday"
  - package-ecosystem: "gomod"
    directory: "/receiver/awsecscontainermetricsreceiver"
    schedule:
      interval: "weekly"
      day: "wednesday"
  - package-ecosystem: "gomod"
    directory: "/receiver/awsfirehosereceiver"
    schedule:
      interval: "weekly"
      day: "wednesday"
  - package-ecosystem: "gomod"
    directory: "/receiver/awsxrayreceiver"
    schedule:
      interval: "weekly"
      day: "wednesday"
  - package-ecosystem: "gomod"
    directory: "/receiver/azureblobreceiver"
    schedule:
      interval: "weekly"
      day: "wednesday"
  - package-ecosystem: "gomod"
    directory: "/receiver/azureeventhubreceiver"
    schedule:
      interval: "weekly"
      day: "wednesday"
  - package-ecosystem: "gomod"
    directory: "/receiver/azuremonitorreceiver"
    schedule:
      interval: "weekly"
      day: "wednesday"
  - package-ecosystem: "gomod"
    directory: "/receiver/bigipreceiver"
    schedule:
      interval: "weekly"
      day: "wednesday"
  - package-ecosystem: "gomod"
    directory: "/receiver/carbonreceiver"
    schedule:
      interval: "weekly"
      day: "wednesday"
  - package-ecosystem: "gomod"
    directory: "/receiver/chronyreceiver"
    schedule:
      interval: "weekly"
      day: "wednesday"
  - package-ecosystem: "gomod"
    directory: "/receiver/cloudflarereceiver"
    schedule:
      interval: "weekly"
      day: "wednesday"
  - package-ecosystem: "gomod"
    directory: "/receiver/cloudfoundryreceiver"
    schedule:
      interval: "weekly"
      day: "wednesday"
  - package-ecosystem: "gomod"
    directory: "/receiver/collectdreceiver"
    schedule:
      interval: "weekly"
      day: "wednesday"
  - package-ecosystem: "gomod"
    directory: "/receiver/couchdbreceiver"
    schedule:
      interval: "weekly"
      day: "wednesday"
  - package-ecosystem: "gomod"
    directory: "/receiver/datadogreceiver"
    schedule:
      interval: "weekly"
      day: "wednesday"
  - package-ecosystem: "gomod"
    directory: "/receiver/dockerstatsreceiver"
    schedule:
      interval: "weekly"
      day: "wednesday"
  - package-ecosystem: "gomod"
    directory: "/receiver/elasticsearchreceiver"
    schedule:
      interval: "weekly"
      day: "wednesday"
  - package-ecosystem: "gomod"
    directory: "/receiver/expvarreceiver"
    schedule:
      interval: "weekly"
      day: "wednesday"
  - package-ecosystem: "gomod"
    directory: "/receiver/filelogreceiver"
    schedule:
      interval: "weekly"
      day: "wednesday"
  - package-ecosystem: "gomod"
    directory: "/receiver/filereceiver"
    schedule:
      interval: "weekly"
      day: "wednesday"
  - package-ecosystem: "gomod"
    directory: "/receiver/filestatsreceiver"
    schedule:
      interval: "weekly"
      day: "wednesday"
  - package-ecosystem: "gomod"
    directory: "/receiver/flinkmetricsreceiver"
    schedule:
      interval: "weekly"
      day: "wednesday"
  - package-ecosystem: "gomod"
    directory: "/receiver/fluentforwardreceiver"
    schedule:
      interval: "weekly"
      day: "wednesday"
  - package-ecosystem: "gomod"
    directory: "/receiver/gitproviderreceiver"
    schedule:
      interval: "weekly"
      day: "wednesday"
  - package-ecosystem: "gomod"
    directory: "/receiver/googlecloudpubsubreceiver"
    schedule:
      interval: "weekly"
      day: "wednesday"
  - package-ecosystem: "gomod"
    directory: "/receiver/googlecloudspannerreceiver"
    schedule:
      interval: "weekly"
      day: "wednesday"
  - package-ecosystem: "gomod"
    directory: "/receiver/haproxyreceiver"
    schedule:
      interval: "weekly"
      day: "wednesday"
  - package-ecosystem: "gomod"
    directory: "/receiver/hostmetricsreceiver"
    schedule:
      interval: "weekly"
      day: "wednesday"
  - package-ecosystem: "gomod"
    directory: "/receiver/httpcheckreceiver"
    schedule:
      interval: "weekly"
      day: "wednesday"
  - package-ecosystem: "gomod"
    directory: "/receiver/iisreceiver"
    schedule:
      interval: "weekly"
      day: "wednesday"
  - package-ecosystem: "gomod"
    directory: "/receiver/influxdbreceiver"
    schedule:
      interval: "weekly"
      day: "wednesday"
  - package-ecosystem: "gomod"
    directory: "/receiver/jaegerreceiver"
    schedule:
      interval: "weekly"
      day: "wednesday"
  - package-ecosystem: "gomod"
    directory: "/receiver/jmxreceiver"
    schedule:
      interval: "weekly"
      day: "wednesday"
  - package-ecosystem: "gomod"
    directory: "/receiver/journaldreceiver"
    schedule:
      interval: "weekly"
      day: "wednesday"
  - package-ecosystem: "gomod"
    directory: "/receiver/k8sclusterreceiver"
    schedule:
      interval: "weekly"
      day: "wednesday"
  - package-ecosystem: "gomod"
    directory: "/receiver/k8seventsreceiver"
    schedule:
      interval: "weekly"
      day: "wednesday"
  - package-ecosystem: "gomod"
    directory: "/receiver/k8sobjectsreceiver"
    schedule:
      interval: "weekly"
      day: "wednesday"
  - package-ecosystem: "gomod"
    directory: "/receiver/kafkametricsreceiver"
    schedule:
      interval: "weekly"
      day: "wednesday"
  - package-ecosystem: "gomod"
    directory: "/receiver/kafkareceiver"
    schedule:
      interval: "weekly"
      day: "wednesday"
  - package-ecosystem: "gomod"
    directory: "/receiver/kubeletstatsreceiver"
    schedule:
      interval: "weekly"
      day: "wednesday"
  - package-ecosystem: "gomod"
    directory: "/receiver/lokireceiver"
    schedule:
      interval: "weekly"
      day: "wednesday"
  - package-ecosystem: "gomod"
    directory: "/receiver/memcachedreceiver"
    schedule:
      interval: "weekly"
      day: "wednesday"
  - package-ecosystem: "gomod"
    directory: "/receiver/mongodbatlasreceiver"
    schedule:
      interval: "weekly"
      day: "wednesday"
  - package-ecosystem: "gomod"
    directory: "/receiver/mongodbreceiver"
    schedule:
      interval: "weekly"
      day: "wednesday"
  - package-ecosystem: "gomod"
    directory: "/receiver/mysqlreceiver"
    schedule:
      interval: "weekly"
      day: "wednesday"
  - package-ecosystem: "gomod"
    directory: "/receiver/nginxreceiver"
    schedule:
      interval: "weekly"
      day: "wednesday"
  - package-ecosystem: "gomod"
    directory: "/receiver/nsxtreceiver"
    schedule:
      interval: "weekly"
      day: "wednesday"
  - package-ecosystem: "gomod"
    directory: "/receiver/opencensusreceiver"
    schedule:
      interval: "weekly"
      day: "wednesday"
  - package-ecosystem: "gomod"
    directory: "/receiver/oracledbreceiver"
    schedule:
      interval: "weekly"
      day: "wednesday"
  - package-ecosystem: "gomod"
    directory: "/receiver/otlpjsonfilereceiver"
    schedule:
      interval: "weekly"
      day: "wednesday"
  - package-ecosystem: "gomod"
    directory: "/receiver/podmanreceiver"
    schedule:
      interval: "weekly"
      day: "wednesday"
  - package-ecosystem: "gomod"
    directory: "/receiver/postgresqlreceiver"
    schedule:
      interval: "weekly"
      day: "wednesday"
  - package-ecosystem: "gomod"
    directory: "/receiver/prometheusreceiver"
    schedule:
      interval: "weekly"
      day: "wednesday"
  - package-ecosystem: "gomod"
    directory: "/receiver/pulsarreceiver"
    schedule:
      interval: "weekly"
      day: "wednesday"
  - package-ecosystem: "gomod"
    directory: "/receiver/purefareceiver"
    schedule:
      interval: "weekly"
      day: "wednesday"
  - package-ecosystem: "gomod"
    directory: "/receiver/purefbreceiver"
    schedule:
      interval: "weekly"
      day: "wednesday"
  - package-ecosystem: "gomod"
    directory: "/receiver/rabbitmqreceiver"
    schedule:
      interval: "weekly"
      day: "wednesday"
  - package-ecosystem: "gomod"
    directory: "/receiver/receivercreator"
    schedule:
      interval: "weekly"
      day: "wednesday"
  - package-ecosystem: "gomod"
    directory: "/receiver/redisreceiver"
    schedule:
      interval: "weekly"
      day: "wednesday"
  - package-ecosystem: "gomod"
    directory: "/receiver/riakreceiver"
    schedule:
      interval: "weekly"
      day: "wednesday"
  - package-ecosystem: "gomod"
    directory: "/receiver/saphanareceiver"
    schedule:
      interval: "weekly"
      day: "wednesday"
  - package-ecosystem: "gomod"
    directory: "/receiver/sapmreceiver"
    schedule:
      interval: "weekly"
      day: "wednesday"
  - package-ecosystem: "gomod"
    directory: "/receiver/signalfxreceiver"
    schedule:
      interval: "weekly"
      day: "wednesday"
  - package-ecosystem: "gomod"
    directory: "/receiver/simpleprometheusreceiver"
    schedule:
      interval: "weekly"
      day: "wednesday"
  - package-ecosystem: "gomod"
    directory: "/receiver/skywalkingreceiver"
    schedule:
      interval: "weekly"
      day: "wednesday"
  - package-ecosystem: "gomod"
    directory: "/receiver/snmpreceiver"
    schedule:
      interval: "weekly"
      day: "wednesday"
  - package-ecosystem: "gomod"
    directory: "/receiver/snowflakereceiver"
    schedule:
      interval: "weekly"
<<<<<<< HEAD
=======
      day: "wednesday"
  - package-ecosystem: "gomod"
    directory: "/receiver/solacereceiver"
    schedule:
      interval: "weekly"
      day: "wednesday"
  - package-ecosystem: "gomod"
    directory: "/receiver/splunkenterprisereceiver"
    schedule:
      interval: "weekly"
      day: "wednesday"
  - package-ecosystem: "gomod"
    directory: "/receiver/splunkhecreceiver"
    schedule:
      interval: "weekly"
      day: "wednesday"
  - package-ecosystem: "gomod"
    directory: "/receiver/sqlqueryreceiver"
    schedule:
      interval: "weekly"
      day: "wednesday"
  - package-ecosystem: "gomod"
    directory: "/receiver/sqlserverreceiver"
    schedule:
      interval: "weekly"
      day: "wednesday"
  - package-ecosystem: "gomod"
    directory: "/receiver/sshcheckreceiver"
    schedule:
      interval: "weekly"
      day: "wednesday"
  - package-ecosystem: "gomod"
    directory: "/receiver/statsdreceiver"
    schedule:
      interval: "weekly"
      day: "wednesday"
  - package-ecosystem: "gomod"
    directory: "/receiver/syslogreceiver"
    schedule:
      interval: "weekly"
      day: "wednesday"
  - package-ecosystem: "gomod"
    directory: "/receiver/tcplogreceiver"
    schedule:
      interval: "weekly"
      day: "wednesday"
  - package-ecosystem: "gomod"
    directory: "/receiver/udplogreceiver"
    schedule:
      interval: "weekly"
      day: "wednesday"
  - package-ecosystem: "gomod"
    directory: "/receiver/vcenterreceiver"
    schedule:
      interval: "weekly"
      day: "wednesday"
  - package-ecosystem: "gomod"
    directory: "/receiver/wavefrontreceiver"
    schedule:
      interval: "weekly"
      day: "wednesday"
  - package-ecosystem: "gomod"
    directory: "/receiver/webhookeventreceiver"
    schedule:
      interval: "weekly"
      day: "wednesday"
  - package-ecosystem: "gomod"
    directory: "/receiver/windowseventlogreceiver"
    schedule:
      interval: "weekly"
      day: "wednesday"
  - package-ecosystem: "gomod"
    directory: "/receiver/windowsperfcountersreceiver"
    schedule:
      interval: "weekly"
      day: "wednesday"
  - package-ecosystem: "gomod"
    directory: "/receiver/zipkinreceiver"
    schedule:
      interval: "weekly"
      day: "wednesday"
  - package-ecosystem: "gomod"
    directory: "/receiver/zookeeperreceiver"
    schedule:
      interval: "weekly"
      day: "wednesday"
  - package-ecosystem: "gomod"
    directory: "/testbed"
    schedule:
      interval: "weekly"
      day: "wednesday"
  - package-ecosystem: "gomod"
    directory: "/testbed/mockdatareceivers/mockawsxrayreceiver"
    schedule:
      interval: "weekly"
      day: "wednesday"
  - package-ecosystem: "gomod"
    directory: "/testbed/mockdatasenders/mockdatadogagentexporter"
    schedule:
      interval: "weekly"
>>>>>>> 2aaf0c3b
      day: "wednesday"<|MERGE_RESOLUTION|>--- conflicted
+++ resolved
@@ -1006,8 +1006,6 @@
     directory: "/receiver/snowflakereceiver"
     schedule:
       interval: "weekly"
-<<<<<<< HEAD
-=======
       day: "wednesday"
   - package-ecosystem: "gomod"
     directory: "/receiver/solacereceiver"
@@ -1108,5 +1106,4 @@
     directory: "/testbed/mockdatasenders/mockdatadogagentexporter"
     schedule:
       interval: "weekly"
->>>>>>> 2aaf0c3b
       day: "wednesday"