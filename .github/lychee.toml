include-fragments = true

accept = ["200..=299", "429"]

exclude  = [
    "^http(s)?://localhost",
    "^http(s)?://example.com",
    "^https://dev.mysql.com",
    "^https://bugs.mysql.com",
<<<<<<< HEAD
    "^https://www.vultr.com"
=======
    "^https://techdocs.akamai.com"
>>>>>>> bbb0e973
]

# better to be safe and avoid failures
max-retries = 6<|MERGE_RESOLUTION|>--- conflicted
+++ resolved
@@ -7,11 +7,8 @@
     "^http(s)?://example.com",
     "^https://dev.mysql.com",
     "^https://bugs.mysql.com",
-<<<<<<< HEAD
+    "^https://techdocs.akamai.com",
     "^https://www.vultr.com"
-=======
-    "^https://techdocs.akamai.com"
->>>>>>> bbb0e973
 ]
 
 # better to be safe and avoid failures
