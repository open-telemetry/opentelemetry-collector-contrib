# Set to true to add reviewers to pull requests
addReviewers: false

# Set to true to add assignees to pull requests
addAssignees: true

# Set to true to add assignees from different groups to pull requests
useAssigneeGroups: true

# A list of assignees, split into different groups, to be added to pull requests (GitHub user name)
assigneeGroups:
  approvers_maintainers:
    # Approvers
    - ArthurSens
    - braydonk
<<<<<<< HEAD
    - ChrsMark
    - crobert-1
=======
    # - ChrsMark (On leave, back August 25th)
    # - crobert-1 (On leave, back August 5th)
>>>>>>> a69efa15
    - dashpole
    - dehaansa
    - edmocosta
    - mwear
    - fatsheep9146
    # Maintainers
    - andrzej-stencel
    - atoulme
    - bogdandrutu
    - codeboten
    - dmitryax
    - evan-bradley
    - MovieStoreGuy
    - mx-psi
    - songy23
    - TylerHelmuth

# A number of assignees added to the pull request
# Set 0 to add all the assignees (default: 0)
numberOfAssignees: 1<|MERGE_RESOLUTION|>--- conflicted
+++ resolved
@@ -13,13 +13,8 @@
     # Approvers
     - ArthurSens
     - braydonk
-<<<<<<< HEAD
-    - ChrsMark
-    - crobert-1
-=======
     # - ChrsMark (On leave, back August 25th)
     # - crobert-1 (On leave, back August 5th)
->>>>>>> a69efa15
     - dashpole
     - dehaansa
     - edmocosta
