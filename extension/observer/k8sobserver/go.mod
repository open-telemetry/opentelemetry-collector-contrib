module github.com/open-telemetry/opentelemetry-collector-contrib/extension/observer/k8sobserver

go 1.19

require (
	github.com/open-telemetry/opentelemetry-collector-contrib/extension/observer v0.76.3
	github.com/open-telemetry/opentelemetry-collector-contrib/internal/k8sconfig v0.76.3
	github.com/stretchr/testify v1.8.2
	go.opentelemetry.io/collector v0.76.2-0.20230502195822-4df44379e094
	go.opentelemetry.io/collector/component v0.76.2-0.20230502195822-4df44379e094
	go.opentelemetry.io/collector/confmap v0.76.2-0.20230502195822-4df44379e094
	go.uber.org/zap v1.24.0
	k8s.io/api v0.27.1
	k8s.io/apimachinery v0.27.1
	k8s.io/client-go v0.27.1
)

require (
	github.com/davecgh/go-spew v1.1.1 // indirect
	github.com/emicklei/go-restful/v3 v3.9.0 // indirect
<<<<<<< HEAD
	github.com/go-logr/logr v1.2.3 // indirect
	github.com/go-openapi/jsonpointer v0.19.6 // indirect
	github.com/go-openapi/jsonreference v0.20.1 // indirect
	github.com/go-openapi/swag v0.22.3 // indirect
=======
	github.com/go-logr/logr v1.2.4 // indirect
	github.com/go-openapi/jsonpointer v0.19.5 // indirect
	github.com/go-openapi/jsonreference v0.20.0 // indirect
	github.com/go-openapi/swag v0.19.14 // indirect
>>>>>>> 1eae6200
	github.com/gogo/protobuf v1.3.2 // indirect
	github.com/golang/protobuf v1.5.3 // indirect
	github.com/google/gnostic v0.5.7-v3refs // indirect
	github.com/google/go-cmp v0.5.9 // indirect
	github.com/google/gofuzz v1.2.0 // indirect
	github.com/google/uuid v1.3.0 // indirect
	github.com/imdario/mergo v0.3.11 // indirect
	github.com/josharian/intern v1.0.0 // indirect
	github.com/json-iterator/go v1.1.12 // indirect
	github.com/knadh/koanf v1.5.0 // indirect
<<<<<<< HEAD
	github.com/mailru/easyjson v0.7.7 // indirect
=======
	github.com/mailru/easyjson v0.7.6 // indirect
>>>>>>> 1eae6200
	github.com/mitchellh/copystructure v1.2.0 // indirect
	github.com/mitchellh/mapstructure v1.5.0 // indirect
	github.com/mitchellh/reflectwalk v1.0.2 // indirect
	github.com/modern-go/concurrent v0.0.0-20180306012644-bacd9c7ef1dd // indirect
	github.com/modern-go/reflect2 v1.0.2 // indirect
	github.com/munnerz/goautoneg v0.0.0-20191010083416-a7dc8b61c822 // indirect
	github.com/openshift/api v3.9.0+incompatible // indirect
	github.com/openshift/client-go v0.0.0-20210521082421-73d9475a9142 // indirect
	github.com/pmezard/go-difflib v1.0.0 // indirect
	github.com/spf13/pflag v1.0.5 // indirect
	go.opentelemetry.io/collector/featuregate v0.76.2-0.20230502195822-4df44379e094 // indirect
	go.opentelemetry.io/otel v1.15.0 // indirect
	go.opentelemetry.io/otel/metric v0.38.0 // indirect
	go.opentelemetry.io/otel/trace v1.15.0 // indirect
	go.uber.org/atomic v1.10.0 // indirect
	go.uber.org/multierr v1.11.0 // indirect
	golang.org/x/net v0.9.0 // indirect
	golang.org/x/oauth2 v0.7.0 // indirect
	golang.org/x/sys v0.7.0 // indirect
	golang.org/x/term v0.7.0 // indirect
	golang.org/x/text v0.9.0 // indirect
	golang.org/x/time v0.3.0 // indirect
	google.golang.org/appengine v1.6.7 // indirect
	google.golang.org/protobuf v1.30.0 // indirect
	gopkg.in/inf.v0 v0.9.1 // indirect
	gopkg.in/yaml.v2 v2.4.0 // indirect
	gopkg.in/yaml.v3 v3.0.1 // indirect
	k8s.io/klog/v2 v2.90.1 // indirect
	k8s.io/kube-openapi v0.0.0-20230308215209-15aac26d736a // indirect
	k8s.io/utils v0.0.0-20230209194617-a36077c30491 // indirect
	sigs.k8s.io/json v0.0.0-20221116044647-bc3834ca7abd // indirect
	sigs.k8s.io/structured-merge-diff/v4 v4.2.3 // indirect
	sigs.k8s.io/yaml v1.3.0 // indirect
)

replace github.com/open-telemetry/opentelemetry-collector-contrib/extension/observer => ../

replace github.com/open-telemetry/opentelemetry-collector-contrib/internal/k8sconfig => ../../../internal/k8sconfig

// openshift removed all tags from their repo, use the pseudoversion from the release-3.9 branch HEAD
replace github.com/openshift/api v3.9.0+incompatible => github.com/openshift/api v0.0.0-20180801171038-322a19404e37

retract (
	v0.76.2
	v0.76.1
	v0.65.0
)<|MERGE_RESOLUTION|>--- conflicted
+++ resolved
@@ -18,17 +18,10 @@
 require (
 	github.com/davecgh/go-spew v1.1.1 // indirect
 	github.com/emicklei/go-restful/v3 v3.9.0 // indirect
-<<<<<<< HEAD
-	github.com/go-logr/logr v1.2.3 // indirect
-	github.com/go-openapi/jsonpointer v0.19.6 // indirect
-	github.com/go-openapi/jsonreference v0.20.1 // indirect
-	github.com/go-openapi/swag v0.22.3 // indirect
-=======
 	github.com/go-logr/logr v1.2.4 // indirect
 	github.com/go-openapi/jsonpointer v0.19.5 // indirect
 	github.com/go-openapi/jsonreference v0.20.0 // indirect
 	github.com/go-openapi/swag v0.19.14 // indirect
->>>>>>> 1eae6200
 	github.com/gogo/protobuf v1.3.2 // indirect
 	github.com/golang/protobuf v1.5.3 // indirect
 	github.com/google/gnostic v0.5.7-v3refs // indirect
@@ -39,11 +32,7 @@
 	github.com/josharian/intern v1.0.0 // indirect
 	github.com/json-iterator/go v1.1.12 // indirect
 	github.com/knadh/koanf v1.5.0 // indirect
-<<<<<<< HEAD
 	github.com/mailru/easyjson v0.7.7 // indirect
-=======
-	github.com/mailru/easyjson v0.7.6 // indirect
->>>>>>> 1eae6200
 	github.com/mitchellh/copystructure v1.2.0 // indirect
 	github.com/mitchellh/mapstructure v1.5.0 // indirect
 	github.com/mitchellh/reflectwalk v1.0.2 // indirect
