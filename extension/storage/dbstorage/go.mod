--- conflicted
+++ resolved
@@ -97,11 +97,7 @@
 	go.yaml.in/yaml/v3 v3.0.4 // indirect
 	golang.org/x/crypto v0.40.0 // indirect
 	golang.org/x/exp v0.0.0-20250620022241-b7579e27df2b // indirect
-<<<<<<< HEAD
-	golang.org/x/net v0.41.0 // indirect
-=======
 	golang.org/x/net v0.42.0 // indirect
->>>>>>> 0e4ba8eb
 	golang.org/x/sync v0.16.0 // indirect
 	golang.org/x/sys v0.36.0 // indirect
 	golang.org/x/text v0.27.0 // indirect
