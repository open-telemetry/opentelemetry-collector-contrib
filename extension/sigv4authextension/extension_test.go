--- conflicted
+++ resolved
@@ -46,18 +46,6 @@
 	assert.Equal(t, cfg.credsProvider, si.credsProvider)
 }
 
-<<<<<<< HEAD
-func TestPerRPCCredentials(t *testing.T) {
-	cfg := &Config{Region: "region", Service: "service", AssumeRole: &AssumeRole{ARN: "rolearn", STSRegion: "region"}}
-	sa := newSigv4Extension(cfg, "", zap.NewNop())
-
-	rpc, err := sa.PerRPCCredentials()
-	assert.Nil(t, rpc)
-	assert.Error(t, err)
-}
-
-=======
->>>>>>> 30042966
 func TestGetCredsProviderFromConfig(t *testing.T) {
 	tests := []struct {
 		name            string
