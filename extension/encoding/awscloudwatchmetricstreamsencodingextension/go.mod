--- conflicted
+++ resolved
@@ -46,16 +46,9 @@
 	go.opentelemetry.io/otel/sdk/metric v1.35.0 // indirect
 	go.opentelemetry.io/otel/trace v1.35.0 // indirect
 	go.uber.org/multierr v1.11.0 // indirect
-<<<<<<< HEAD
-	go.uber.org/zap v1.27.0 // indirect
-	golang.org/x/net v0.36.0 // indirect
-	golang.org/x/sys v0.30.0 // indirect
-	golang.org/x/text v0.22.0 // indirect
-=======
 	golang.org/x/net v0.37.0 // indirect
 	golang.org/x/sys v0.31.0 // indirect
 	golang.org/x/text v0.23.0 // indirect
->>>>>>> 3c4741e7
 	google.golang.org/genproto/googleapis/rpc v0.0.0-20250115164207-1a7da9e5054f // indirect
 	google.golang.org/grpc v1.71.0 // indirect
 	google.golang.org/protobuf v1.36.5 // indirect
