// Copyright The OpenTelemetry Authors
// SPDX-License-Identifier: Apache-2.0

package googlecloudlogentryencodingextension

import (
	"bytes"
	"fmt"
	"os"
	"testing"

	gojson "github.com/goccy/go-json"
	"github.com/stretchr/testify/require"
	"go.opentelemetry.io/collector/component/componenttest"
	"go.opentelemetry.io/collector/pdata/plog"

	"github.com/open-telemetry/opentelemetry-collector-contrib/extension/encoding/googlecloudlogentryencodingextension/internal/auditlog"
	"github.com/open-telemetry/opentelemetry-collector-contrib/extension/encoding/googlecloudlogentryencodingextension/internal/constants"
	"github.com/open-telemetry/opentelemetry-collector-contrib/extension/encoding/googlecloudlogentryencodingextension/internal/vpcflowlog"
	"github.com/open-telemetry/opentelemetry-collector-contrib/pkg/golden"
	"github.com/open-telemetry/opentelemetry-collector-contrib/pkg/pdatatest/plogtest"
)

func newTestExtension(t *testing.T, cfg Config) *ext {
	extension := newExtension(&cfg)
	err := extension.Start(t.Context(), componenttest.NewNopHost())
	require.NoError(t, err)
	t.Cleanup(func() {
		err = extension.Shutdown(t.Context())
		require.NoError(t, err)
	})
	return extension
}

func TestHandleLogLine(t *testing.T) {
	t.Parallel()

	tests := []struct {
		name        string
		logLine     []byte
		expectedErr string
	}{
		{
			name:        "invalid log entry",
			logLine:     []byte("invalid"),
			expectedErr: `failed to unmarshal log entry`,
		},
		{
			name:        "invalid log entry fields",
			logLine:     []byte(`{"logName": "invalid"}`),
			expectedErr: `failed to handle log entry`,
		},
		{
			name: "valid",
			logLine: []byte(`{
	"logName": "projects/open-telemetry/logs/log-test", 
	"timestamp": "2024-05-05T10:31:19.45570687Z"
}`),
		},
	}

	extension := newTestExtension(t, Config{})
	for _, tt := range tests {
		t.Run(tt.name, func(t *testing.T) {
			t.Parallel()

			logs := plog.NewLogs()
			err := extension.handleLogLine(logs, tt.logLine)
			if tt.expectedErr != "" {
				require.ErrorContains(t, err, tt.expectedErr)
				return
			}
			require.NoError(t, err)
		})
	}
}

func TestUnmarshalLogs(t *testing.T) {
	t.Parallel()

	// this test will test all common log fields at once
	data, err := os.ReadFile("testdata/log_entry.json")
	require.NoError(t, err)

	compacted := bytes.NewBuffer([]byte{})
	err = gojson.Compact(compacted, data)
	require.NoError(t, err)

	tests := []struct {
		name  string
		nLogs int
	}{
		{
			name:  "1 log",
			nLogs: 1,
		},
		{
			name:  "4 logs",
			nLogs: 4,
		},
	}

	extension := newTestExtension(t, Config{})

	for _, tt := range tests {
		t.Run(tt.name, func(t *testing.T) {
			// Create payload with as many logs as defined in nLogs.
			// Each log takes up one line. A new line means a new log.
			buff := bytes.NewBuffer([]byte{})
			for i := 0; i < tt.nLogs; i++ {
				buff.Write(compacted.Bytes())
				buff.Write([]byte{'\n'})
			}

			logs, err := extension.UnmarshalLogs(buff.Bytes())
			require.NoError(t, err)

			expected, err := golden.ReadLogs("testdata/log_entry_expected.yaml")
			require.NoError(t, err)
			require.Equal(t, 1, expected.ResourceLogs().Len())
			require.Equal(t, 1, expected.ResourceLogs().At(0).ScopeLogs().Len())

			// expected logs is only for one log entry, so multiply by as
			// mine as input logs
			expectedLogs := plog.NewLogs()
			for i := 0; i < tt.nLogs; i++ {
				rl := expectedLogs.ResourceLogs().AppendEmpty()
				expected.ResourceLogs().At(0).Resource().CopyTo(rl.Resource())
				sl := rl.ScopeLogs()
				expected.ResourceLogs().At(0).ScopeLogs().CopyTo(sl)
			}

			require.NoError(t, plogtest.CompareLogs(expectedLogs, logs))
		})
	}
}

func TestPayloads(t *testing.T) {
	t.Parallel()

	tests := []struct {
		name             string
		logFilename      string
		expectedFilename string
		expectedErr      string
	}{
		{
			name:             "audit log - activity",
			logFilename:      "testdata/auditlog/activity.json",
			expectedFilename: "testdata/auditlog/activity_expected.yaml",
		},
		{
			name:             "audit log - data access",
			logFilename:      "testdata/auditlog/data_access.json",
			expectedFilename: "testdata/auditlog/data_access_expected.yaml",
		},
		{
			name:             "audit log - policy",
			logFilename:      "testdata/auditlog/policy.json",
			expectedFilename: "testdata/auditlog/policy_expected.yaml",
		},
		{
			name:             "audit log - system event",
			logFilename:      "testdata/auditlog/system_event.json",
			expectedFilename: "testdata/auditlog/system_event_expected.yaml",
		},
		{
			name:             "vpc flow log - 0 bytes sent",
			logFilename:      "testdata/vpc-flow-log/vpc-flow-log-0-bytes-sent.json",
			expectedFilename: "testdata/vpc-flow-log/vpc-flow-log-0-bytes-sent_expected.yaml",
		},
		{
			name:             "vpc flow log - 19kb sent",
			logFilename:      "testdata/vpc-flow-log/vpc-flow-log-19kb-sent.json",
			expectedFilename: "testdata/vpc-flow-log/vpc-flow-log-19kb-sent_expected.yaml",
		},
		{
			name:             "vpc flow log - 800 bytes sent",
			logFilename:      "testdata/vpc-flow-log/vpc-flow-log-800-bytes-sent.json",
			expectedFilename: "testdata/vpc-flow-log/vpc-flow-log-800-bytes-sent_expected.yaml",
		},
		{
			name:             "vpc flow log - from compute engine",
			logFilename:      "testdata/vpc-flow-log/vpc-flow-log-from-computeengine.json",
			expectedFilename: "testdata/vpc-flow-log/vpc-flow-log-from-computeengine_expected.yaml",
		},
		{
			name:             "vpc flow log - with dest vpc",
			logFilename:      "testdata/vpc-flow-log/vpc-flow-log-w-dest-vpc.json",
			expectedFilename: "testdata/vpc-flow-log/vpc-flow-log-w-dest-vpc_expected.yaml",
		},
		{
			name:             "vpc flow log - with internet routing details",
			logFilename:      "testdata/vpc-flow-log/vpc-flow-log-w-internet-routing-details.json",
			expectedFilename: "testdata/vpc-flow-log/vpc-flow-log-w-internet-routing-details_expected.yaml",
		},
		{
<<<<<<< HEAD
			name:             "vpc flow log - google services",
			logFilename:      "testdata/vpc-flow-log/vpc-flow-log-google-service.json",
			expectedFilename: "testdata/vpc-flow-log/vpc-flow-log-google-service_expected.yaml",
		},
		{
			name:             "vpc flow log - managed instance mig regions",
			logFilename:      "testdata/vpc-flow-log/vpc-flow-log-managed-instance.json",
			expectedFilename: "testdata/vpc-flow-log/vpc-flow-log-managed-instance_expected.yaml",
=======
			name:             "armor log - enforced security policy",
			logFilename:      "testdata/armorlog/enforced_security_policy.json",
			expectedFilename: "testdata/armorlog/enforced_security_policy_expected.yaml",
		},
		{
			name:             "armor log - enforced edge security policy",
			logFilename:      "testdata/armorlog/enforced_edge_security_policy.json",
			expectedFilename: "testdata/armorlog/enforced_edge_security_policy_expected.yaml",
>>>>>>> 2b666971
		},
	}

	extension := newTestExtension(t, Config{})
	for _, tt := range tests {
		t.Run(tt.name, func(t *testing.T) {
			t.Parallel()

			data, err := os.ReadFile(tt.logFilename)
			require.NoError(t, err)

			// Logs are expected to be one JSON object per line, so we compact them.
			content := bytes.NewBuffer(nil)
			compactionErr := gojson.Compact(content, data)
			require.NoError(t, compactionErr)

			logs, err := extension.UnmarshalLogs(content.Bytes())
			require.NoError(t, err)

			// write expected log with:
			// golden.WriteLogs(t, tt.expectedFilename, logs)

			expectedLogs, err := golden.ReadLogs(tt.expectedFilename)
			require.NoError(t, err)
			require.NoError(t, plogtest.CompareLogs(expectedLogs, logs))
		})
	}
}

func TestEncodingFormatScopeAttributeUnknownLogs(t *testing.T) {
	// note that testing for known log types is already done in TestPayloads,
	// so we don't have tests here for known log types.
	tests := []struct {
		name           string
		logName        string
		expectedFormat string
	}{
		{
			name:           "unknown log type",
			logName:        "projects/test-project/logs/unknown-log-type",
			expectedFormat: "",
		},
		{
			name:           "generic log type",
			logName:        "projects/test-project/logs/generic-log",
			expectedFormat: "",
		},
	}

	extension := newTestExtension(t, Config{})

	for _, tt := range tests {
		t.Run(tt.name, func(t *testing.T) {
			t.Parallel()

			// Create a minimal log entry that won't trigger payload processing errors
			logLine := fmt.Appendf(nil, `{"logName": "%s", "timestamp": "2024-05-05T10:31:19.45570687Z", "textPayload": "test message"}`, tt.logName)

			logs, err := extension.UnmarshalLogs(logLine)
			require.NoError(t, err)

			require.Equal(t, 1, logs.ResourceLogs().Len())
			resourceLogs := logs.ResourceLogs().At(0)
			require.Equal(t, 1, resourceLogs.ScopeLogs().Len())
			scopeLogs := resourceLogs.ScopeLogs().At(0)

			scopeAttrs := scopeLogs.Scope().Attributes()

			_, exists := scopeAttrs.Get(constants.FormatIdentificationTag)
			require.False(t, exists, "encoding.format attribute should not exist for unknown log types")
		})
	}
}

func TestGetEncodingFormatFunction(t *testing.T) {
	tests := []struct {
		name           string
		logType        string
		expectedFormat string
	}{
		{
			name:           "audit log activity",
			logType:        auditlog.ActivityLogNameSuffix,
			expectedFormat: constants.GCPFormatAuditLog,
		},
		{
			name:           "audit log data access",
			logType:        auditlog.DataAccessLogNameSuffix,
			expectedFormat: constants.GCPFormatAuditLog,
		},
		{
			name:           "audit log system event",
			logType:        auditlog.SystemEventLogNameSuffix,
			expectedFormat: constants.GCPFormatAuditLog,
		},
		{
			name:           "audit log policy",
			logType:        auditlog.PolicyLogNameSuffix,
			expectedFormat: constants.GCPFormatAuditLog,
		},
		{
			name:           "vpc flow log network management",
			logType:        vpcflowlog.NetworkManagementNameSuffix,
			expectedFormat: constants.GCPFormatVPCFlowLog,
		},
		{
			name:           "vpc flow log compute",
			logType:        vpcflowlog.ComputeNameSuffix,
			expectedFormat: constants.GCPFormatVPCFlowLog,
		},
		{
			name:           "unknown log type",
			logType:        "unknown-log-type",
			expectedFormat: "",
		},
	}

	for _, tt := range tests {
		t.Run(tt.name, func(t *testing.T) {
			t.Parallel()

			result := getEncodingFormat(tt.logType)
			require.Equal(t, tt.expectedFormat, result)
		})
	}
}<|MERGE_RESOLUTION|>--- conflicted
+++ resolved
@@ -195,7 +195,6 @@
 			expectedFilename: "testdata/vpc-flow-log/vpc-flow-log-w-internet-routing-details_expected.yaml",
 		},
 		{
-<<<<<<< HEAD
 			name:             "vpc flow log - google services",
 			logFilename:      "testdata/vpc-flow-log/vpc-flow-log-google-service.json",
 			expectedFilename: "testdata/vpc-flow-log/vpc-flow-log-google-service_expected.yaml",
@@ -204,7 +203,8 @@
 			name:             "vpc flow log - managed instance mig regions",
 			logFilename:      "testdata/vpc-flow-log/vpc-flow-log-managed-instance.json",
 			expectedFilename: "testdata/vpc-flow-log/vpc-flow-log-managed-instance_expected.yaml",
-=======
+    },
+    {
 			name:             "armor log - enforced security policy",
 			logFilename:      "testdata/armorlog/enforced_security_policy.json",
 			expectedFilename: "testdata/armorlog/enforced_security_policy_expected.yaml",
@@ -213,7 +213,6 @@
 			name:             "armor log - enforced edge security policy",
 			logFilename:      "testdata/armorlog/enforced_edge_security_policy.json",
 			expectedFilename: "testdata/armorlog/enforced_edge_security_policy_expected.yaml",
->>>>>>> 2b666971
 		},
 	}
 
