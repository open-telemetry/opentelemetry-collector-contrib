awslogs_encoding:

awslogs_encoding/cloudwatch_logs_subscription_filter:
  format: cloudwatch_logs_subscription_filter

awslogs_encoding/text_vpc_flow_log:
  format: vpc_flow_log
  vpc_flow_log:
    file_format: plain-text

awslogs_encoding/parquet_vpc_flow_log:
  format: vpc_flow_log
  vpc_flow_log:
    file_format: parquet

awslogs_encoding/invalid_vpc_flow_log:
  format: vpc_flow_log
  vpc_flow_log:
    file_format: invalid

awslogs_encoding/s3_access_log:
  format: s3_access_log

awslogs_encoding/waf_log:
<<<<<<< HEAD
  format: waf_log
=======
  format: waf_log

awslogs_encoding/cloudtrail_log:
  format: cloudtrail_log
>>>>>>> a69efa15
<|MERGE_RESOLUTION|>--- conflicted
+++ resolved
@@ -22,11 +22,7 @@
   format: s3_access_log
 
 awslogs_encoding/waf_log:
-<<<<<<< HEAD
-  format: waf_log
-=======
   format: waf_log
 
 awslogs_encoding/cloudtrail_log:
-  format: cloudtrail_log
->>>>>>> a69efa15
+  format: cloudtrail_log