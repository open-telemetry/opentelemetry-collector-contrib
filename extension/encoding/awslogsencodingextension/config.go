// Copyright The OpenTelemetry Authors
// SPDX-License-Identifier: Apache-2.0

package awslogsencodingextension // import "github.com/open-telemetry/opentelemetry-collector-contrib/extension/encoding/awslogsencodingextension"

import (
	"errors"
	"fmt"

	"go.opentelemetry.io/collector/confmap/xconfmap"
)

var _ xconfmap.Validator = (*Config)(nil)

const (
	formatCloudWatchLogsSubscriptionFilter = "cloudwatch_logs_subscription_filter"
	formatVPCFlowLog                       = "vpc_flow_log"
	formatS3AccessLog                      = "s3_access_log"
	formatWAFLog                           = "waf_log"
<<<<<<< HEAD
=======
	formatCloudTrailLog                    = "cloudtrail_log"
>>>>>>> a69efa15

	fileFormatPlainText = "plain-text"
	fileFormatParquet   = "parquet"
)

var (
	supportedLogFormats = []string{
		formatCloudWatchLogsSubscriptionFilter,
		formatVPCFlowLog,
		formatS3AccessLog,
		formatWAFLog,
	}
	supportedVPCFlowLogFileFormat = []string{fileFormatPlainText, fileFormatParquet}
)

type Config struct {
	// Format defines the AWS logs format.
	//
	// Current valid values are:
	// - cloudwatch_logs_subscription_filter
	// - vpc_flow_log
	// - s3_access_log
	// - waf_log
<<<<<<< HEAD
=======
	// - cloudtrail_log
	//
>>>>>>> a69efa15
	Format string `mapstructure:"format"`

	VPCFlowLogConfig VPCFlowLogConfig `mapstructure:"vpc_flow_log"`

	// prevent unkeyed literal initialization
	_ struct{}
}

type VPCFlowLogConfig struct {
	// VPC flow logs sent to S3 have support
	// for file format in plain text or
	// parquet. Default is plain text.
	//
	// See https://docs.aws.amazon.com/vpc/latest/userguide/flow-logs-s3-path.html.
	FileFormat string `mapstructure:"file_format"`
	// prevent unkeyed literal initialization
	_ struct{}
}

func (cfg *Config) Validate() error {
	var errs []error

	switch cfg.Format {
	case "":
		errs = append(errs, fmt.Errorf("format unspecified, expected one of %q", supportedLogFormats))
	case formatCloudWatchLogsSubscriptionFilter: // valid
	case formatVPCFlowLog: // valid
	case formatS3AccessLog: // valid
	case formatWAFLog: // valid
<<<<<<< HEAD
=======
	case formatCloudTrailLog: // valid
>>>>>>> a69efa15
	default:
		errs = append(errs, fmt.Errorf("unsupported format %q, expected one of %q", cfg.Format, supportedLogFormats))
	}

	switch cfg.VPCFlowLogConfig.FileFormat {
	case fileFormatParquet: // valid
	case fileFormatPlainText: // valid
	default:
		errs = append(errs, fmt.Errorf(
			"unsupported file format %q for VPC flow log, expected one of %q",
			cfg.VPCFlowLogConfig.FileFormat,
			supportedVPCFlowLogFileFormat,
		))
	}

	if len(errs) > 0 {
		return errors.Join(errs...)
	}
	return nil
}<|MERGE_RESOLUTION|>--- conflicted
+++ resolved
@@ -17,10 +17,7 @@
 	formatVPCFlowLog                       = "vpc_flow_log"
 	formatS3AccessLog                      = "s3_access_log"
 	formatWAFLog                           = "waf_log"
-<<<<<<< HEAD
-=======
 	formatCloudTrailLog                    = "cloudtrail_log"
->>>>>>> a69efa15
 
 	fileFormatPlainText = "plain-text"
 	fileFormatParquet   = "parquet"
@@ -44,11 +41,8 @@
 	// - vpc_flow_log
 	// - s3_access_log
 	// - waf_log
-<<<<<<< HEAD
-=======
 	// - cloudtrail_log
 	//
->>>>>>> a69efa15
 	Format string `mapstructure:"format"`
 
 	VPCFlowLogConfig VPCFlowLogConfig `mapstructure:"vpc_flow_log"`
@@ -78,10 +72,7 @@
 	case formatVPCFlowLog: // valid
 	case formatS3AccessLog: // valid
 	case formatWAFLog: // valid
-<<<<<<< HEAD
-=======
 	case formatCloudTrailLog: // valid
->>>>>>> a69efa15
 	default:
 		errs = append(errs, fmt.Errorf("unsupported format %q, expected one of %q", cfg.Format, supportedLogFormats))
 	}
