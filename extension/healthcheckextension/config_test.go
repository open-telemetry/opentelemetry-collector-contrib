// Copyright The OpenTelemetry Authors
// SPDX-License-Identifier: Apache-2.0

package healthcheckextension

import (
	"path/filepath"
	"testing"

	"github.com/stretchr/testify/assert"
	"github.com/stretchr/testify/require"
	"go.opentelemetry.io/collector/component"
	"go.opentelemetry.io/collector/config/confighttp"
	"go.opentelemetry.io/collector/config/configoptional"
	"go.opentelemetry.io/collector/config/configtls"
	"go.opentelemetry.io/collector/confmap/confmaptest"
	"go.opentelemetry.io/collector/confmap/xconfmap"

	"github.com/open-telemetry/opentelemetry-collector-contrib/extension/healthcheckextension/internal/metadata"
)

func TestLoadConfig(t *testing.T) {
	t.Parallel()

	tests := []struct {
		id          component.ID
		expected    component.Config
		expectedErr error
	}{
		{
			id:       component.NewID(metadata.Type),
			expected: NewFactory().CreateDefaultConfig(),
		},
		{
			id: component.NewIDWithName(metadata.Type, "1"),
			expected: &Config{
				ServerConfig: confighttp.ServerConfig{
					Endpoint: "localhost:13",
<<<<<<< HEAD
					TLS: &configtls.ServerConfig{
=======
					TLS: configoptional.Some(configtls.ServerConfig{
>>>>>>> a69efa15
						Config: configtls.Config{
							CAFile:   "/path/to/ca",
							CertFile: "/path/to/cert",
							KeyFile:  "/path/to/key",
						},
					}),
				},
				CheckCollectorPipeline: defaultCheckCollectorPipelineSettings(),
				Path:                   "/",
				ResponseBody:           nil,
			},
		},
		{
			id:          component.NewIDWithName(metadata.Type, "missingendpoint"),
			expectedErr: errNoEndpointProvided,
		},
		{
			id:          component.NewIDWithName(metadata.Type, "invalidthreshold"),
			expectedErr: errInvalidExporterFailureThresholdProvided,
		},
		{
			id:          component.NewIDWithName(metadata.Type, "invalidpath"),
			expectedErr: errInvalidPath,
		},
		{
			id: component.NewIDWithName(metadata.Type, "response-body"),
			expected: func() component.Config {
				cfg := NewFactory().CreateDefaultConfig().(*Config)
				cfg.ResponseBody = &ResponseBodySettings{
					Healthy:   "I'm OK",
					Unhealthy: "I'm not well",
				}
				return cfg
			}(),
		},
	}
	for _, tt := range tests {
		t.Run(tt.id.String(), func(t *testing.T) {
			cm, err := confmaptest.LoadConf(filepath.Join("testdata", "config.yaml"))
			require.NoError(t, err)
			factory := NewFactory()
			cfg := factory.CreateDefaultConfig()
			sub, err := cm.Sub(tt.id.String())
			require.NoError(t, err)
			require.NoError(t, sub.Unmarshal(cfg))
			if tt.expectedErr != nil {
				assert.ErrorIs(t, xconfmap.Validate(cfg), tt.expectedErr)
				return
			}
			assert.NoError(t, xconfmap.Validate(cfg))
			assert.Equal(t, tt.expected, cfg)
		})
	}
}<|MERGE_RESOLUTION|>--- conflicted
+++ resolved
@@ -36,11 +36,7 @@
 			expected: &Config{
 				ServerConfig: confighttp.ServerConfig{
 					Endpoint: "localhost:13",
-<<<<<<< HEAD
-					TLS: &configtls.ServerConfig{
-=======
 					TLS: configoptional.Some(configtls.ServerConfig{
->>>>>>> a69efa15
 						Config: configtls.Config{
 							CAFile:   "/path/to/ca",
 							CertFile: "/path/to/cert",
