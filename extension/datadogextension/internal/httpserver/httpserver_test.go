// Copyright The OpenTelemetry Authors
// SPDX-License-Identifier: Apache-2.0

package httpserver // import "github.com/open-telemetry/opentelemetry-collector-contrib/extension/datadogextension/internal/httpserver"

import (
	"context"
	"errors"
	"fmt"
	"net"
	"net/http"
	"net/http/httptest"
	"sync"
	"sync/atomic"
	"testing"
	"time"

	"github.com/stretchr/testify/assert"
	"github.com/stretchr/testify/require"
	"go.opentelemetry.io/collector/config/confighttp"
	"go.uber.org/zap"
	"go.uber.org/zap/zapcore"
	"go.uber.org/zap/zaptest/observer"

	"github.com/open-telemetry/opentelemetry-collector-contrib/extension/datadogextension/internal/payload"
	"github.com/open-telemetry/opentelemetry-collector-contrib/pkg/datadog/agentcomponents"
)

func TestServerStart(t *testing.T) {
	tests := []struct {
		name         string
		setupServer  func() (*Server, *observer.ObservedLogs)
		expectedLogs []string
	}{
		{
			name: "Start server successfully",
			setupServer: func() (*Server, *observer.ObservedLogs) {
				core, logs := observer.New(zapcore.InfoLevel)
				logger := zap.New(core)
				server := httptest.NewServer(http.HandlerFunc(func(w http.ResponseWriter, _ *http.Request) {
					w.WriteHeader(http.StatusOK)
				}))
				defer server.Close()
				s := NewServer(
					logger,
					&mockSerializer{},
					&Config{
						ServerConfig: confighttp.ServerConfig{
							Endpoint: DefaultServerEndpoint,
						},
						Path: "/metadata",
					},
					"test-hostname",
					"test-uuid",
					payload.OtelCollector{},
				)
				return s, logs
			},
			expectedLogs: []string{fmt.Sprintf("HTTP Server started at %s%s", DefaultServerEndpoint, "/metadata")},
		},
	}

	for _, tt := range tests {
		t.Run(tt.name, func(t *testing.T) {
			s, logs := tt.setupServer()
			s.Start()

			// Verify the logs
			for _, expectedLog := range tt.expectedLogs {
				found := false
				for _, log := range logs.All() {
					if log.Message == expectedLog {
						found = true
						break
					}
				}
				assert.True(t, found, "Expected log message not found: %s", expectedLog)
			}

			// Stop the server
			s.Stop(t.Context())
		})
	}
}

func TestPrepareAndSendFleetAutomationPayloads(t *testing.T) {
	tests := []struct {
		name               string
		setupTest          func() (*zap.Logger, *observer.ObservedLogs, agentcomponents.SerializerWithForwarder)
		expectedError      string
		expectedLogs       []string
		serverResponseCode int
		serverResponse     string
	}{
		{
			name: "Successful payload preparation and sending",
			setupTest: func() (*zap.Logger, *observer.ObservedLogs, agentcomponents.SerializerWithForwarder) {
				core, logs := observer.New(zapcore.InfoLevel)
				logger := zap.New(core)
				serializer := &mockSerializer{
					sendMetadataFunc: func(any) error {
						return nil
					},
				}
				err := serializer.Start()
				if err != nil {
					t.Fatalf("Failed to start serializer: %v", err)
				}
				return logger, logs, serializer
			},
			expectedError:      "",
			expectedLogs:       []string{},
			serverResponseCode: http.StatusOK,
			serverResponse:     `{"status": "ok"}`,
		},
		{
			name: "Failed to get health check status",
			setupTest: func() (*zap.Logger, *observer.ObservedLogs, agentcomponents.SerializerWithForwarder) {
				core, logs := observer.New(zapcore.InfoLevel)
				logger := zap.New(core)
				serializer := &mockSerializer{
					sendMetadataFunc: func(any) error {
						return nil
					},
				}
				err := serializer.Start()
				if err != nil {
					t.Fatalf("Failed to start serializer: %v", err)
				}
				return logger, logs, serializer
			},
			expectedError:      "",
			expectedLogs:       []string{},
			serverResponseCode: http.StatusInternalServerError,
			serverResponse:     `Internal Server Error`,
		},
		{
			name: "Failed to send payload",
			setupTest: func() (*zap.Logger, *observer.ObservedLogs, agentcomponents.SerializerWithForwarder) {
				core, logs := observer.New(zapcore.InfoLevel)
				logger := zap.New(core)
				serializer := &mockSerializer{
					sendMetadataFunc: func(pl any) error {
						if _, ok := pl.(*payload.OtelCollectorPayload); ok {
							return errors.New("failed to send payload")
						}
						return nil
					},
				}
				err := serializer.Start()
				if err != nil {
					t.Fatalf("Failed to start serializer: %v", err)
				}
				return logger, logs, serializer
			},
			expectedError:      "failed to send payload to Datadog: failed to send payload",
			expectedLogs:       []string{},
			serverResponseCode: http.StatusInternalServerError,
			serverResponse:     `Internal Server Error`,
		},
	}

	for _, tt := range tests {
		t.Run(tt.name, func(t *testing.T) {
			logger, logs, serializer := tt.setupTest()
			s := NewServer(
				logger,
				serializer,
				&Config{
					ServerConfig: confighttp.ServerConfig{
						Endpoint: DefaultServerEndpoint,
					},
					Path: "/metadata",
				},
				"test-hostname",
				"test-uuid",
				payload.OtelCollector{},
			)
			ocPayload, err := s.SendPayload()
			if tt.expectedError != "" {
				assert.Error(t, err)
				assert.Contains(t, err.Error(), tt.expectedError)
			} else {
				assert.NoError(t, err)
				assert.NotNil(t, ocPayload)
			}
			for _, expectedLog := range tt.expectedLogs {
				found := false
				for _, log := range logs.All() {
					if log.Message == expectedLog {
						found = true
						break
					}
				}
				assert.True(t, found, "Expected log message not found: %s", expectedLog)
			}
		})
	}
}

const successfulInstanceResponse = `{
  "hostname": "test-hostname",
  "timestamp": 1741003200000000000,
  "otel_collector": {
    "host_key": "",
    "hostname": "",
    "hostname_source": "",
    "collector_id": "",
    "collector_version": "",
    "config_site": "",
    "api_key_uuid": "",
    "full_components": [],
    "active_components": [],
    "build_info": {
      "command": "",
      "description": "",
      "version": ""
    },
    "full_configuration": "",
    "health_status": ""
  },
  "uuid": "test-uuid"
}`

func TestHandleMetadata(t *testing.T) {
	mockTime := time.Date(2025, time.March, 3, 12, 0, 0, 0, time.UTC)
	nowFunc = func() time.Time {
		return mockTime
	}
	defer func() {
		nowFunc = time.Now
	}()
	tests := []struct {
		name           string
		setupTest      func() (*zap.Logger, agentcomponents.SerializerWithForwarder)
		hostnameSource string
		expectedCode   int
		expectedBody   string
	}{
		{
			name: "Successful metadata handling",
			setupTest: func() (*zap.Logger, agentcomponents.SerializerWithForwarder) {
				core, _ := observer.New(zapcore.InfoLevel)
				logger := zap.New(core)
				serializer := &mockSerializer{
					sendMetadataFunc: func(any) error {
						return nil
					},
				}
				err := serializer.Start()
				if err != nil {
					t.Fatalf("Failed to start serializer: %v", err)
				}
				return logger, serializer
			},
			hostnameSource: "config",
			expectedCode:   http.StatusOK,
			expectedBody:   successfulInstanceResponse,
		},
		{
			name: "Failed metadata handling - serializer error",
			setupTest: func() (*zap.Logger, agentcomponents.SerializerWithForwarder) {
				core, _ := observer.New(zapcore.InfoLevel)
				logger := zap.New(core)
				serializer := &mockSerializer{
					sendMetadataFunc: func(any) error {
						return errors.New("failed to send metadata")
					},
				}
				err := serializer.Start()
				if err != nil {
					t.Fatalf("Failed to start serializer: %v", err)
				}
				return logger, serializer
			},
			hostnameSource: "config",
			expectedCode:   http.StatusInternalServerError,
			expectedBody:   "Failed to prepare and send fleet automation payload\n",
		},
	}
	for _, tt := range tests {
		t.Run(tt.name, func(t *testing.T) {
			logger, serializer := tt.setupTest()
			w := httptest.NewRecorder()
			r := httptest.NewRequest(http.MethodGet, "/metadata", http.NoBody)
			r.Header.Set("Content-Type", "application/json")
			srv := &Server{
				logger:     logger,
				serializer: serializer,
				payload: &payload.OtelCollectorPayload{
					Hostname: "test-hostname",
					UUID:     "test-uuid",
					Metadata: payload.OtelCollector{
						FullComponents:   []payload.CollectorModule{},
						ActiveComponents: []payload.ServiceComponent{},
					},
				},
			}
			srv.HandleMetadata(w, r)

			assert.Equal(t, tt.expectedCode, w.Code)
			assert.Equal(t, tt.expectedBody, w.Body.String())
		})
	}
}

func TestHandleMetadataConcurrency(t *testing.T) {
	mockTime := time.Date(2025, time.March, 3, 12, 0, 0, 0, time.UTC)
	nowFunc = func() time.Time {
		return mockTime
	}
	defer func() {
		nowFunc = time.Now
	}()

	// Track the number of concurrent calls to SendMetadata
	var callCount int32
	var maxConcurrentCalls int32
	var currentConcurrentCalls int32

	core, _ := observer.New(zapcore.InfoLevel)
	logger := zap.New(core)

	serializer := &mockSerializer{
		sendMetadataFunc: func(any) error {
			// Increment current concurrent calls
			current := atomic.AddInt32(&currentConcurrentCalls, 1)

			// Update max if this is higher
			for {
				maxVal := atomic.LoadInt32(&maxConcurrentCalls)
				if current <= maxVal || atomic.CompareAndSwapInt32(&maxConcurrentCalls, maxVal, current) {
					break
				}
			}

			// Simulate some work
			time.Sleep(10 * time.Millisecond)

			// Decrement current concurrent calls and increment total call count
			atomic.AddInt32(&currentConcurrentCalls, -1)
			atomic.AddInt32(&callCount, 1)

			return nil
		},
	}
	err := serializer.Start()
	require.NoError(t, err)

	srv := &Server{
		logger:     logger,
		serializer: serializer,
		payload: &payload.OtelCollectorPayload{
			Metadata: payload.OtelCollector{
				FullComponents:   []payload.CollectorModule{},
				ActiveComponents: []payload.ServiceComponent{},
			},
			Hostname: "test-hostname",
			UUID:     "test-uuid",
		},
	}

	// Test concurrent requests
	const numRequests = 10
	var wg sync.WaitGroup
	responses := make([]*httptest.ResponseRecorder, numRequests)

	for i := 0; i < numRequests; i++ {
		wg.Add(1)
		go func(index int) {
			defer wg.Done()
			w := httptest.NewRecorder()
			r := httptest.NewRequest(http.MethodGet, "/metadata", http.NoBody)
			r.Header.Set("Content-Type", "application/json")
			responses[index] = w
			srv.HandleMetadata(w, r)
		}(i)
	}

	wg.Wait()

	// Verify all requests completed successfully
	for i, resp := range responses {
		assert.Equal(t, http.StatusOK, resp.Code, "Request %d should succeed", i)
		assert.NotEmpty(t, resp.Body.String(), "Request %d should have response body", i)
	}

	// Verify the expected number of serializer calls were made
	assert.Equal(t, int32(numRequests), atomic.LoadInt32(&callCount), "Should have made %d serializer calls", numRequests)

	// Log the maximum concurrent calls for debugging
	t.Logf("Maximum concurrent calls to SendMetadata: %d", atomic.LoadInt32(&maxConcurrentCalls))

	// Note: This test verifies that concurrent calls don't crash or deadlock,
	// but it doesn't guarantee thread safety of the underlying serializer.
	// That would need to be tested at the serializer level.
}

func TestServerStop(t *testing.T) {
	var blockCh chan struct{} // Used only for the slow shutdown test
	tests := []struct {
		name             string
		setupServer      func() (*Server, *observer.ObservedLogs)
		contextSetup     func() (context.Context, context.CancelFunc)
		expectedLogs     []string
		expectTimeout    bool
		simulateSlowStop bool
	}{
		{
			name: "Stop with nil server - should be no-op",
			setupServer: func() (*Server, *observer.ObservedLogs) {
				core, logs := observer.New(zapcore.InfoLevel)
				logger := zap.New(core)
				return &Server{
					logger: logger,
					server: nil, // nil server
				}, logs
			},
			contextSetup: func() (context.Context, context.CancelFunc) {
				return context.WithTimeout(t.Context(), 100*time.Millisecond)
			},
			expectedLogs:  []string{},
			expectTimeout: false,
		},
		{
			name: "Successful shutdown completes before context timeout",
			setupServer: func() (*Server, *observer.ObservedLogs) {
				core, logs := observer.New(zapcore.InfoLevel)
				logger := zap.New(core)

				// Create a test server that will shut down quickly
				mux := http.NewServeMux()
				mux.HandleFunc("/test", func(w http.ResponseWriter, _ *http.Request) {
					w.WriteHeader(http.StatusOK)
				})
				server := &http.Server{
					Addr:              "127.0.0.1:0", // Use any available port
					Handler:           mux,
					ReadHeaderTimeout: 10 * time.Millisecond,
				}

				return &Server{
					logger: logger,
					server: server,
				}, logs
			},
			contextSetup: func() (context.Context, context.CancelFunc) {
				return context.WithTimeout(t.Context(), 1*time.Second)
			},
			expectedLogs:  []string{},
			expectTimeout: false,
		},
		{
			name: "Context cancelled before shutdown completes",
			setupServer: func() (*Server, *observer.ObservedLogs) {
				core, logs := observer.New(zapcore.InfoLevel)
				logger := zap.New(core)

				// Create a test server with a blocking handler
				mux := http.NewServeMux()
				blockCh = make(chan struct{})
				mux.HandleFunc("/block", func(w http.ResponseWriter, _ *http.Request) {
					<-blockCh // block until closed
					w.WriteHeader(http.StatusOK)
				})
				mux.HandleFunc("/test", func(w http.ResponseWriter, _ *http.Request) {
					w.WriteHeader(http.StatusOK)
				})

				server := &http.Server{
					Addr:              "127.0.0.1:0",
					Handler:           mux,
					ReadHeaderTimeout: 10 * time.Millisecond,
				}

				srv := &Server{
					logger: logger,
					server: server,
				}

				return srv, logs
			},
			contextSetup: func() (context.Context, context.CancelFunc) {
<<<<<<< HEAD
				ctx, cancel := context.WithCancel(t.Context())
				go func() {
					time.Sleep(10 * time.Millisecond)
					cancel()
				}()
				return ctx, cancel
=======
				return context.WithCancel(context.Background())
>>>>>>> da79eae1
			},
			expectedLogs:     []string{"Context cancelled while waiting for server shutdown"},
			expectTimeout:    true,
			simulateSlowStop: true,
		},
	}

	for _, tt := range tests {
		t.Run(tt.name, func(t *testing.T) {
			srv, logs := tt.setupServer()
			ctx, cancel := tt.contextSetup()
			defer cancel()

			if srv.server != nil && srv.server.Addr != "" {
				listener, err := net.Listen("tcp", srv.server.Addr)
				require.NoError(t, err)
				go func() {
					if err := srv.server.Serve(listener); err != nil && err != http.ErrServerClosed {
						t.Logf("Unexpected server error: %v", err)
					}
				}()

				if tt.simulateSlowStop {
					cancel()
					resp, err := http.Get("http://" + srv.server.Addr + "/block")
					if err == nil {
						_ = resp.Body.Close()
					}
				}
			}

			start := time.Now()
			srv.Stop(ctx)
			duration := time.Since(start)

			if tt.simulateSlowStop {
				close(blockCh)
			}

			for _, expectedLog := range tt.expectedLogs {
				found := false
				for _, log := range logs.All() {
					if log.Message == expectedLog {
						found = true
						break
					}
				}
				assert.True(t, found, "Expected log message not found: %s", expectedLog)
			}

			if tt.expectTimeout {
				assert.Less(t, duration, 500*time.Millisecond, "Stop should return quickly when context is cancelled")
			}

			t.Logf("Stop duration: %v", duration)
		})
	}
}

func TestServerStopChannelBehavior(t *testing.T) {
	// This test specifically focuses on channel closure behavior
	core, logs := observer.New(zapcore.InfoLevel)
	logger := zap.New(core)

	// Create a custom server implementation to test channel behavior
	mux := http.NewServeMux()
	mux.HandleFunc("/test", func(w http.ResponseWriter, _ *http.Request) {
		w.WriteHeader(http.StatusOK)
	})

	server := &http.Server{
		Addr:              "127.0.0.1:0",
		Handler:           mux,
		ReadHeaderTimeout: 10 * time.Millisecond,
	}

	srv := &Server{
		logger: logger,
		server: server,
	}

	// Start the server
	go func() {
		if err := srv.server.ListenAndServe(); err != nil && err != http.ErrServerClosed {
			t.Errorf("Unexpected server error: %v", err)
		}
	}()
	time.Sleep(10 * time.Millisecond) // Let server start

	t.Run("Channel closed on successful shutdown", func(t *testing.T) {
		ctx := t.Context()

		// Use a channel to detect when Stop completes
		done := make(chan struct{})
		go func() {
			srv.Stop(ctx)
			close(done)
		}()

		// Wait for Stop to complete
		select {
		case <-done:
			// Success - Stop completed
		case <-time.After(1 * time.Second):
			t.Fatal("Stop did not complete within timeout")
		}

		// Verify no error logs for successful shutdown
		errorLogs := 0
		for _, log := range logs.All() {
			if log.Level == zapcore.ErrorLevel {
				errorLogs++
			}
		}
		assert.Equal(t, 0, errorLogs, "Should not have error logs for successful shutdown")
	})
}

func TestServerStopConcurrency(t *testing.T) {
	// Test that multiple calls to Stop don't cause issues
	core, logs := observer.New(zapcore.InfoLevel)
	logger := zap.New(core)

	mux := http.NewServeMux()
	mux.HandleFunc("/test", func(w http.ResponseWriter, _ *http.Request) {
		w.WriteHeader(http.StatusOK)
	})

	server := &http.Server{
		Addr:              "127.0.0.1:0",
		Handler:           mux,
		ReadHeaderTimeout: 10 * time.Millisecond,
	}

	srv := &Server{
		logger: logger,
		server: server,
	}

	// Start the server
	go func() {
		if err := srv.server.ListenAndServe(); err != nil && err != http.ErrServerClosed {
			t.Logf("Unexpected server error: %v", err)
		}
	}()
	time.Sleep(10 * time.Millisecond)

	// Call Stop concurrently multiple times
	const numStops = 5
	var wg sync.WaitGroup

	for i := 0; i < numStops; i++ {
		wg.Add(1)
		go func(_ int) {
			defer wg.Done()
			ctx, cancel := context.WithTimeout(t.Context(), 500*time.Millisecond)
			defer cancel()
			srv.Stop(ctx)
		}(i)
	}

	// Wait for all Stop calls to complete
	done := make(chan struct{})
	go func() {
		wg.Wait()
		close(done)
	}()

	select {
	case <-done:
		// All Stop calls completed successfully
	case <-time.After(2 * time.Second):
		t.Fatal("Concurrent Stop calls did not complete within timeout")
	}

	// Verify we don't have excessive error logs (some might be expected due to concurrent shutdowns)
	errorLogs := 0
	for _, log := range logs.All() {
		if log.Level == zapcore.ErrorLevel {
			errorLogs++
			t.Logf("Error log: %s", log.Message)
		}
	}

	// We might have some errors due to concurrent shutdowns, but shouldn't be excessive
	assert.LessOrEqual(t, errorLogs, numStops, "Should not have excessive error logs")

	t.Logf("Completed %d concurrent Stop calls with %d error logs", numStops, errorLogs)
}

func TestServer_SendPayload(t *testing.T) {
	logger := zap.NewNop()
	config := &Config{
		ServerConfig: confighttp.ServerConfig{
			Endpoint: "localhost:0",
		},
		Path: "/test",
	}
	pl := payload.OtelCollector{}           // or fill as needed
	serializer := &mockSerializer{state: 1} // 1 == defaultforwarder.Started
	called := false
	serializer.sendMetadataFunc = func(any) error {
		called = true
		return nil
	}

	server := NewServer(logger, serializer, config, "host", "uuid", pl)

	result, err := server.SendPayload()
	assert.NoError(t, err)
	assert.True(t, called)
	// Check that result is a *payload.OtelCollectorPayload
	oc, ok := result.(*payload.OtelCollectorPayload)
	assert.True(t, ok)
	assert.Equal(t, "host", oc.Hostname)
	assert.Equal(t, "uuid", oc.UUID)
}

func TestServer_SendPayload_ForwarderNotStarted(t *testing.T) {
	logger := zap.NewNop()
	config := &Config{
		ServerConfig: confighttp.ServerConfig{
			Endpoint: "localhost:0",
		},
		Path: "/test",
	}
	pl := payload.OtelCollector{}
	serializer := &mockSerializer{state: 0} // 0 != defaultforwarder.Started

	server := NewServer(logger, serializer, config, "host", "uuid", pl)

	result, err := server.SendPayload()
	assert.Error(t, err)
	assert.Nil(t, result)
	assert.Contains(t, err.Error(), "forwarder is not started")
}

func TestHandleMetadata_JSONMarshalError(t *testing.T) {
	core, logs := observer.New(zapcore.ErrorLevel)
	logger := zap.New(core)
	serializer := &mockSerializer{
		sendMetadataFunc: func(any) error {
			return nil
		},
	}
	err := serializer.Start()
	if err != nil {
		t.Fatalf("Failed to start serializer: %v", err)
	}

	srv := &Server{
		logger:     logger,
		serializer: serializer,
		payload:    &mockJSONErrorPayload{},
	}

	w := httptest.NewRecorder()
	r := httptest.NewRequest(http.MethodGet, "/metadata", http.NoBody)
	r.Header.Set("Content-Type", "application/json")

	srv.HandleMetadata(w, r)

	assert.Equal(t, http.StatusInternalServerError, w.Code)
	assert.Equal(t, "Failed to marshal collector payload\n", w.Body.String())

	found := false
	for _, log := range logs.All() {
		if log.Message == "Failed to marshal collector payload for local http response" {
			found = true
			break
		}
	}
	assert.True(t, found, "Expected error log for marshal failure")
}

func TestNewServerErrorPaths(t *testing.T) {
	t.Run("Stop server that never started", func(t *testing.T) {
		core, _ := observer.New(zapcore.InfoLevel)
		logger := zap.New(core)

		// Create server but don't start it
		s := NewServer(
			logger,
			&mockSerializer{},
			&Config{
				ServerConfig: confighttp.ServerConfig{
					Endpoint: "localhost:0", // Valid endpoint
				},
				Path: "/metadata",
			},
			"test-hostname",
			"test-uuid",
			payload.OtelCollector{},
		)

		// Stop should not panic even if server was never started
		assert.NotPanics(t, func() {
			s.Stop(t.Context())
		})
	})

	t.Run("Stop server with nil server", func(t *testing.T) {
		core, _ := observer.New(zapcore.InfoLevel)
		logger := zap.New(core)

		// Create a server instance with nil server field
		s := &Server{
			logger: logger,
			server: nil,
		}

		// Stop should not panic with nil server
		assert.NotPanics(t, func() {
			s.Stop(t.Context())
		})
	})
}

func TestHandleMetadataErrorPaths(t *testing.T) {
	t.Run("serializer error", func(t *testing.T) {
		core, _ := observer.New(zapcore.InfoLevel)
		logger := zap.New(core)

		srv := &Server{
			logger: logger,
			serializer: &mockSerializer{
				sendMetadataFunc: func(any) error {
					return errors.New("serializer failed")
				},
			},
			payload: &payload.OtelCollectorPayload{
				Hostname: "test-hostname",
				UUID:     "test-uuid",
				Metadata: payload.OtelCollector{
					FullComponents:   []payload.CollectorModule{},
					ActiveComponents: []payload.ServiceComponent{},
				},
			},
		}

		w := httptest.NewRecorder()
		r := httptest.NewRequest(http.MethodPost, "/metadata", http.NoBody) // Method doesn't matter

		srv.HandleMetadata(w, r)

		assert.Equal(t, http.StatusInternalServerError, w.Code)
		assert.Equal(t, "Failed to prepare and send fleet automation payload\n", w.Body.String())
	})

	t.Run("marshal error with nil writer", func(*testing.T) {
		core, _ := observer.New(zapcore.InfoLevel)
		logger := zap.New(core)

		// Create a payload that cannot be marshaled to trigger marshal error
		srv := &Server{
			logger: logger,
			serializer: &mockSerializer{
				sendMetadataFunc: func(any) error {
					return nil
				},
			},
			payload: &payload.OtelCollectorPayload{
				Hostname: "test-hostname",
				UUID:     "test-uuid",
				Metadata: payload.OtelCollector{
					FullComponents:   []payload.CollectorModule{},
					ActiveComponents: []payload.ServiceComponent{},
				},
			},
		}

		// Test with nil writer to cover that error path
		srv.HandleMetadata(nil, nil)
		// Should not panic with nil writer
	})
}<|MERGE_RESOLUTION|>--- conflicted
+++ resolved
@@ -481,16 +481,7 @@
 				return srv, logs
 			},
 			contextSetup: func() (context.Context, context.CancelFunc) {
-<<<<<<< HEAD
-				ctx, cancel := context.WithCancel(t.Context())
-				go func() {
-					time.Sleep(10 * time.Millisecond)
-					cancel()
-				}()
-				return ctx, cancel
-=======
-				return context.WithCancel(context.Background())
->>>>>>> da79eae1
+				return context.WithCancel(t.Context())
 			},
 			expectedLogs:     []string{"Context cancelled while waiting for server shutdown"},
 			expectTimeout:    true,
