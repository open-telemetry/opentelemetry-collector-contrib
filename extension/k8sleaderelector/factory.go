--- conflicted
+++ resolved
@@ -6,17 +6,10 @@
 import (
 	"context"
 	"errors"
-<<<<<<< HEAD
-	"time"
-
-	"github.com/google/uuid"
-
-=======
 	"sync"
 	"time"
 
 	"github.com/google/uuid"
->>>>>>> 3bdd1ba6
 	"go.opentelemetry.io/collector/component"
 	"go.opentelemetry.io/collector/extension"
 
