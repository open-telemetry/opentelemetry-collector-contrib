--- conflicted
+++ resolved
@@ -13,13 +13,10 @@
 	go.opentelemetry.io/collector/extension/extensiontest v0.120.1-0.20250218214003-dae5d199ffc6
 	go.uber.org/goleak v1.3.0
 	go.uber.org/zap v1.27.0
-<<<<<<< HEAD
-	k8s.io/apimachinery v0.31.3
-	k8s.io/client-go v0.31.3
+	k8s.io/apimachinery v0.32.2
+	k8s.io/client-go v0.32.2
 	k8s.io/utils v0.0.0-20241104100929-3ea5e8cea738
-=======
-	k8s.io/client-go v0.32.2
->>>>>>> 22e75c8c
+
 )
 
 require (
@@ -37,11 +34,6 @@
 	github.com/google/gnostic-models v0.6.8 // indirect
 	github.com/google/go-cmp v0.6.0 // indirect
 	github.com/google/gofuzz v1.2.0 // indirect
-<<<<<<< HEAD
-	github.com/imdario/mergo v0.3.11 // indirect
-=======
-	github.com/google/uuid v1.6.0 // indirect
->>>>>>> 22e75c8c
 	github.com/josharian/intern v1.0.0 // indirect
 	github.com/json-iterator/go v1.1.12 // indirect
 	github.com/knadh/koanf/maps v0.1.1 // indirect
@@ -79,19 +71,10 @@
 	gopkg.in/evanphx/json-patch.v4 v4.12.0 // indirect
 	gopkg.in/inf.v0 v0.9.1 // indirect
 	gopkg.in/yaml.v3 v3.0.1 // indirect
-<<<<<<< HEAD
-	k8s.io/api v0.31.3 // indirect
+	k8s.io/api v0.32.2 // indirect
 	k8s.io/klog/v2 v2.130.1 // indirect
 	k8s.io/kube-openapi v0.0.0-20241105132330-32ad38e42d3f // indirect
-	sigs.k8s.io/json v0.0.0-20221116044647-bc3834ca7abd // indirect
-=======
-	k8s.io/api v0.32.2 // indirect
-	k8s.io/apimachinery v0.32.2 // indirect
-	k8s.io/klog/v2 v2.130.1 // indirect
-	k8s.io/kube-openapi v0.0.0-20241105132330-32ad38e42d3f // indirect
-	k8s.io/utils v0.0.0-20241104100929-3ea5e8cea738 // indirect
 	sigs.k8s.io/json v0.0.0-20241010143419-9aa6b5e7a4b3 // indirect
->>>>>>> 22e75c8c
 	sigs.k8s.io/structured-merge-diff/v4 v4.4.3 // indirect
 	sigs.k8s.io/yaml v1.4.0 // indirect
 )
