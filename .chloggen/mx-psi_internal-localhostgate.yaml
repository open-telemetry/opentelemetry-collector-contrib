# Use this changelog template to create an entry for release notes.

# One of 'breaking', 'deprecation', 'new_component', 'enhancement', 'bug_fix'
change_type: enhancement

# The name of the component, or a single word describing the area of concern, (e.g. filelogreceiver)
component: all

# A brief description of the change.  Surround your text with quotes ("") if it needs to start with a backtick (`).
note: "Add `component.UseLocalHostAsDefaultHost` feature gate that changes default endpoints from 0.0.0.0 to localhost"

# Mandatory: One or more tracking issues related to the change. You can use the PR number here if no issue exists.
issues: [30702]

# (Optional) One or more lines of additional information to render under the primary note.
# These lines will be padded with 2 spaces and then inserted directly into the document.
# Use pipe (|) for multiline entries.
subtext: | 
  This change affects the following components:
    - receiver/loki
<<<<<<< HEAD
    - receiver/opencensus
=======
    - receiver/zipkin
>>>>>>> a13a115f

# If your change doesn't affect end users or the exported elements of any package,
# you should instead start your pull request title with [chore] or use the "Skip Changelog" label.
# Optional: The change log or logs in which this entry should be included.
# e.g. '[user]' or '[user, api]'
# Include 'user' if the change is relevant to end users.
# Include 'api' if there is a change to a library API.
# Default: '[user]'
change_logs: []<|MERGE_RESOLUTION|>--- conflicted
+++ resolved
@@ -18,11 +18,8 @@
 subtext: | 
   This change affects the following components:
     - receiver/loki
-<<<<<<< HEAD
     - receiver/opencensus
-=======
     - receiver/zipkin
->>>>>>> a13a115f
 
 # If your change doesn't affect end users or the exported elements of any package,
 # you should instead start your pull request title with [chore] or use the "Skip Changelog" label.
