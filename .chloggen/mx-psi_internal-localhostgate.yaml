# Use this changelog template to create an entry for release notes.

# One of 'breaking', 'deprecation', 'new_component', 'enhancement', 'bug_fix'
change_type: enhancement

# The name of the component, or a single word describing the area of concern, (e.g. filelogreceiver)
component: all

# A brief description of the change.  Surround your text with quotes ("") if it needs to start with a backtick (`).
note: "Add `component.UseLocalHostAsDefaultHost` feature gate that changes default endpoints from 0.0.0.0 to localhost"

# Mandatory: One or more tracking issues related to the change. You can use the PR number here if no issue exists.
issues: [30702]

# (Optional) One or more lines of additional information to render under the primary note.
# These lines will be padded with 2 spaces and then inserted directly into the document.
# Use pipe (|) for multiline entries.
subtext: | 
  This change affects the following components:
    - receiver/loki
<<<<<<< HEAD
    - receiver/awsxray
=======
    - receiver/opencensus
    - receiver/zipkin
    - receiver/awsfirehose
    - processor/remotetap
    - receiver/splunk_hec
>>>>>>> 5943dace

# If your change doesn't affect end users or the exported elements of any package,
# you should instead start your pull request title with [chore] or use the "Skip Changelog" label.
# Optional: The change log or logs in which this entry should be included.
# e.g. '[user]' or '[user, api]'
# Include 'user' if the change is relevant to end users.
# Include 'api' if there is a change to a library API.
# Default: '[user]'
change_logs: []<|MERGE_RESOLUTION|>--- conflicted
+++ resolved
@@ -18,15 +18,12 @@
 subtext: | 
   This change affects the following components:
     - receiver/loki
-<<<<<<< HEAD
-    - receiver/awsxray
-=======
     - receiver/opencensus
     - receiver/zipkin
     - receiver/awsfirehose
     - processor/remotetap
     - receiver/splunk_hec
->>>>>>> 5943dace
+    - receiver/awsxray
 
 # If your change doesn't affect end users or the exported elements of any package,
 # you should instead start your pull request title with [chore] or use the "Skip Changelog" label.
