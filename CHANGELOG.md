# Changelog

## Unreleased

### 💡 Enhancements 💡

- `datadogexporter`: Add `metrics::summaries::mode` to specify export mode for summaries (#8846)

### 🛑 Breaking changes 🛑

- `filelogreceiver`, `journaldreceiver`, `syslogreceiver`, `tcplogreceiver`, `udplogreceiver`:
  - Updated data model to align with stable logs data model, which includes various breaking changes. (#8835)
    - A detailed [Upgrade Guide](https://github.com/open-telemetry/opentelemetry-log-collection/releases/tag/v0.28.0) is available in the log-collection v0.28.0 release notes. 
- `datadogexporter`: Remove `OnlyMetadata` method from `Config` struct (#8980)
- `datadogexporter`: Remove `GetCensoredKey` method from `APIConfig` struct (#8980)

### 🧰 Bug fixes 🧰

- `hostmetricsreceiver`: Use cpu times for time delta in cpu.utilization calculation (#8856)
- `dynatraceexporter`: Remove overly verbose stacktrace from certain logs (#8989)

### 🚩 Deprecations 🚩

- `datadogexporter`: Deprecate `service` setting in favor of `service.name` semantic convention (#8784)
- `datadogexporter`: Deprecate `version` setting in favor of `service.version` semantic convention (#8784)
<<<<<<< HEAD
- `datadogexporter`: Deprecate `metrics::report_quantiles` in favor of `metrics::summaries::mode` (#8846)
=======
- `datadogexporter`: Deprecate `GetHostTags` method from `TagsConfig` struct (#8975)
>>>>>>> 4324ee2d

### 🚀 New components 🚀

## v0.48.0

### 💡 Enhancements 💡

- `k8seventsreceiver`: Add Api_version and resource_version (#8539)
- `cmd/mdatagen`: Add resource attributes definition to metadata.yaml and move `pdata.Metrics` creation to the
  generated code (#5270) 
- `datadogexporter`: Add `metrics::sums::cumulative_monotonic_mode` to specify export mode for cumulative monotonic sums (#8490)
- `dynatraceexporter`: add multi-instance deployment note to README.md (#8848)
- `resourcedetectionprocessor`: Add attribute allowlist (#8547)
- `datadogexporter`:  Metrics payload data and Sketches payload data will be logged if collector is started in debug mode (#8929)

### 🛑 Breaking changes 🛑

- `windowsperfcountersreceiver`: Added metrics configuration (#8376)
- `lokiexporter`: Remove deprecated LogRecord.name field (#8951)
- `splunkhecexporter`: Remove deprecated LogRecord.name field (#8951)

### 🚩 Deprecations 🚩

- `datadogexporter`: Deprecate `OnlyMetadata` method from `Config` struct (#8359)
- `datadogexporter`: Deprecate `GetCensoredKey` method from `APIConfig` struct (#8830)
- `datadogexporter`: Deprecate `metrics::send_monotonic_counter` in favor of `metrics::sums::cumulative_monotonic_mode` (#8490)

### 🚀 New components 🚀

- `sigv4authextension`: Enable component (#8518)

## v0.47.0

### 💡 Enhancements 💡

- `googlecloudexporter`: Add Validate method in config (#8559)
- `attributesprocessor`: Add convert action (#7930)
- `attributesprocessor`: Add metric support (#8111)
- `prometheusremotewriteexporter`: Write-Ahead Log support enabled (#7304)
- `hostreceiver/filesystemscraper`: Add filesystem utilization (#8027)
- `hostreceiver/pagingscraper`: Add paging.utilization (#6221)
- `googlecloudexporter`: [Alpha] Translate metrics directly from OTLP to gcm using the `exporter.googlecloud.OTLPDirect` feature-gate (#7177)
- `simpleprometheusreceiver`: Add support for static labels (#7908)
- `spanmetricsprocessor`: Dropping the condition to replace _ with key_ as __ label is reserved and _ is not (#8057)
- `podmanreceiver`: Add container.runtime attribute to container metrics (#8262)
- `dockerstatsreceiver`: Add container.runtime attribute to container metrics (#8261)
- `tanzuobservabilityexporter`: instrumentation Library and Dropped Counts to Span Tags (#8120)
- `clickhouseexporter`: Implement consume log logic. (#9705)
- `influxdbexporter`: Add support for cumulative, non-monotonic metrics. (#8348)
- `oauth2clientauthextension`: Add support for EndpointParams (#7307)
- Add `NewMetricData` function to `MetricsBuilder` to consistently set instrumentation library name (#8255)
- `googlecloudpubsubreceiver` Added implementation of Google Cloud Pubsub receiver. (#8391)
- `googlecloudpubsubexporter` Added implementation of Google Cloud Pubsub exporter. (#8391)
- `coralogixexporter` Allow exporter timeout to be configured (#7957)
- `prometheusremotewriteexporter` support adding trace id and span id attached to exemplars (#8380)
- `influxdbexporter`: accept histogram metric missing infinity bucket. (#8462)
- `skywalkingreceiver`: Added implementation of Skywalking receiver. (#8549)
- `prometheusreceiver`: Fix staleness bug for histograms and summaries (#8561)

### 🛑 Breaking changes 🛑

- `mongodbatlasreceiver`: rename mislabeled attribute `memory_state` to correct `disk_status` on partition disk metrics (#7747)
- `mongodbatlasreceiver`: Correctly set initial lookback for querying mongodb atlas api (#8246)
- `nginxreceiver`: instrumentation name updated from `otelcol/nginx` to `otelcol/nginxreceiver` (#8255)
- `postgresqlreceiver`: instrumentation name updated from `otelcol/postgresql` to `otelcol/postgresqlreceiver` (#8255)
- `redisreceiver`: instrumentation name updated from `otelcol/redis` to `otelcol/redisreceiver` (#8255)
- `apachereceiver`: instrumentation name updated from `otelcol/apache` to `otelcol/apachereceiver` ()
- `couchdbreceiver`: instrumentation name updated from `otelcol/couchdb` to `otelcol/couchdbreceiver` (#8366)
- `prometheusreceiver` Change resource attributes on metrics: `instance` -> `service.instance.id`, `host.name` -> `net.host.name`,  `port` -> `net.host.port`, `scheme` -> `http.scheme`, `job` removed (#8266)
- `prometheusremotewriteexporter` Use `service.*` resource attributes instead of `job` and `instance` resource attributes when adding job and instance labels to metrics (#8266)
- `mysqlreceiver`: instrumentation name updated from `otel/mysql` to `otelcol/mysqlreceiver` (#8387)
- `zookeeperreceiver`: instrumentation name updated from `otelcol/zookeeper` to `otelcol/zookeeperreceiver` (#8389)
- `coralogixexporter`: Create dynamic subsystem name (#7957)
  - Deprecate configuration changed. Dynamic subsystem name from traces service name property.
- `rabbitmqreceiver`: instrumentation name updated from `otelcol/rabbitmq` to `otelcol/rabbitmqreceiver` (#8400)

### 🧰 Bug fixes 🧰

- `zipkinexporter`: Set "error" tag value when status is set to error (#8187)
- `prometheusremotewriteexporter`: Correctly handle metric labels which collide after sanitization (#8378)
- `prometheusremotewriteexporter`: Drop labels when exemplar attributes exceed the max number of characters (#8379)
- `k8sclusterreceiver`: Add support to enable k8s node and container cpu metrics to be reported as double values (#8245)
  - Use "--feature-gates=receiver.k8sclusterreceiver.reportCpuMetricsAsDouble" to enable reporting node and container
    cpu metrics as a double values.
- `tanzuobservabilityexporter`: Fix a typo in Instrumentation Library name and version tags (#8384)
- `logreceivers`: Fix an issue where receiver would sometimes fail to build using Go 1.18 (#8521)
- `awsxrayreceiver`: Add defaults for optional stack frame parameters (#8790)

### 🚩 Deprecations 🚩

- `datadogexporter`: Deprecate automatic environment variable detection (#8397)

### 🚀 New components 🚀
- `sigv4authextension`: New Component: Sigv4 Authenticator Extension (#8263)

## v0.46.0

### 💡 Enhancements 💡

- `internal/stanza`: Export metrics from Stanza receivers (#8025)
- `hostreceiver/pagingscraper`: Migrate the scraper to the mdatagen metrics builder (#7139)
- Do not drop zero trace/span id spans in the jaeger conversion (#7946)
- Upgrade to use semantic conventions 1.6.1 (#7926)
- `dynatraceexporter`: Validate QueueSettings and perform config validation in Validate() instead (#8020)
- `sapmexporter`: Add validation for `sending_queue` setting (#8023)
- `signalfxexporter`: Add validation for `sending_queue` setting (#8026)
- `internal/stanza`: Add support for arbitrary attribute types (#8081)
- `resourcedetectionprocessor`: Add confighttp.HTTPClientSettings To Resource Detection Config Fixes (#7397)
- `hostmetricsreceiver`: Add cpu.utilization metrics to cpu scrapper (#7130)
- `honeycombexporter`: Add validation for `sending_queue` setting (#8113)
- `routingprocessor`: Expand error handling on failure to build exporters (#8125)
- `skywalkingreceiver`: Add new skywalking receiver component folder and structure (#8107)
- `groupbyattrsprocesor`: Allow empty keys, which allows to use the processor for compaction (#7793)
- `datadogexporter`: Add rbac to example k8s manifest file (#8186)
- `splunkhecexporter`: Add validation for `sending_queue` setting (#8256)

### 🛑 Breaking changes 🛑

- Remove deprecated functions from jaeger translator (#8032)
- `internal/stanza`: Remove `write_to` setting from input operators (#8081)
- `mongodbatlasreceiver`: rename `mongodb.atlas.*` attributes to `mongodb_atlas.*` adhering to naming guidelines. Adding 3 new attributes (#7960)

### 🧰 Bug fixes 🧰

- `prometheusreceiver`: Fix segfault that can occur after receiving stale metrics (#8056)
- `filelogreceiver`: Fix issue where logs could occasionally be duplicated (#8123)
- `prometheusremotewriteexporter`: Fix empty non-string resource attributes (#8116)

### 🚀 New components 🚀

## v0.45.1

### 💡 Enhancements 💡

- `sumologicexporter`: Move validation to Config (#7936)
- `elasticsearchexporter`: Fix crash with batch processor (#7953).
- `splunkhecexporter`: Batch metrics payloads (#7760)
- `tanzuobservabilityexporter`: Add internal SDK metric tag (#7826)
- `hostreceiver/processscraper`: Migrate the scraper to the mdatagen metrics builder (#7287)

### 🧰 Bug fixes 🧰

- `awsprometheusremotewriteexporter`: fix dependencies issue (#7963)

### 🚀 New components 🚀

- `awsfirehose` receiver: Add AWS Kinesis Data Firehose Receiver (#7918)

## v0.45.0

### 💡 Enhancements 💡

- `hostreceiver/filesystemscraper`: Migrate the scraper to the mdatagen metrics builder (#7772)
- `hostreceiver/memoryscraper`: Migrate the scraper to the mdatagen metrics builder (#7312)
- `lokiexporter`: Use record attributes as log labels (#7569)
- `routingprocessor`: Do not err on failure to build exporters (#7423)
- `apachereceiver`: Update to mdatagen v2 (#7573)
- `datadogexporter`: Don't send host metadata if hostname is empty (#7426)
- `datadogexporter`: Add insecure_skip_verify flag to configuration (#7422)
- `coralogixexporter`: Update readme (#7785)
- `awscloudwatchlogsexporter`: Remove name from aws cloudwatch logs exporter (#7554)
- `tanzuobservabilityexporter`: Update OTel Collector's Exporter to match WF Proxy Handling of source (#7929)
- `hostreceiver/memoryscraper`: Add memory.utilization (#6221)
- `awskinesisexporter`: Add Queue Config Validation AWS Kinesis Exporter (#7835)
- `elasticsearchexporter`: Remove usage of deprecated LogRecord.Name field (#7829).
- `loadbalancingexporter`: Allow non-exist hostname on startup (#7935)
- `datadogexporter`: Use exact sum, count and average on Datadog distributions (#7830)
- `storage/filestorage`: add optional compaction to filestorage (#7768)
- `tanzuobservabilityexporter`: Add attributes from the Resource to the resulting WF metric tags & set `source` value in WF metric (#8101)

### 🛑 Breaking changes 🛑

- Use go mod compat, drops support for reproducibility with go 1.16 (#7915)
- `apachereceiver`: Update instrumentation library name from `otel/apache` to `otelcol/apache` (#7754)
- `pkg/translator/prometheusremotewrite`: Cleanup prw translator public functions (#7776)
- `prometheusreceiver`: The OpenCensus-based metric conversion pipeline has 
  been removed.
  - The `receiver.prometheus.OTLPDirect` feature gate has been removed as 
    the direct pipeline is the only remaining pipeline.
- `translator/jaeger`: Cleanup jaeger translator function names (#7775)
  - Deprecate old funcs with Internal word.
- `mysqlreceiver`: Update data model and names for several metrics (#7924)
  - Change all metrics to Int values
  - Remove `mysql.buffer_pool_pages`. Replace with:
    - `mysql.buffer_pool.pages`
    - `mysql.buffer_pool.data_pages`
    - `mysql.buffer_pool.page_flushes`
  - Remove `mysql.buffer_pool_size`. Replace with:
    - `mysql.buffer_pool.limit`
    - `mysql.buffer_pool.usage`
  - Rename `mysql.buffer_pool_operations` to `mysql.buffer_pool.operations`

### 🚩 Deprecations 🚩

- Deprecated log_names setting from filter processor. (#7552)

### 🧰 Bug fixes 🧰

 - `tailsamplingprocessor`: "And" policy only works as a sub policy under a composite policy (#7590) 
 - `prometheusreceiver`: Correctly map description and units when converting
  Prometheus metadata directly to pdata. (#7748)
 - `sumologicexporter`: fix exporter panics on malformed histogram (#7548)
- `awsecscontainermetrics`: CPU Reserved is now 1024/vCPU for ECS Container Insights (#6734)

### 🚀 New components 🚀

- `clickhouse` exporter: Add ClickHouse Exporter (#6907)
- `pkg/translator/signalfx`: Extract signalfx to metrics conversion in a separate package (#7778)
  - Extract FromMetrics to SignalFx translator package (#7823)

## v0.44.0

### 💡 Enhancements 💡

- `kafkaexporter`: Add compression and flush max messages options.
- `dynatraceexporter`: Write error logs using plugin logger (#7360)
- `dynatraceexporter`: Fix docs for TLS settings (#7568)
- `tanzuobservabilityexporter`: Turn on metrics exporter (#7281)
- `attributesprocessor` `resourceprocessor`: Add `from_context` value source
- `resourcedetectionprocessor`: check cluster config to verify resource is on aws for eks resources (#7186)
- `awscloudwatchlogsexporter`: enable awscloudwatchlogsexporter which accepts and exports log data (#7297)
- `translator/prometheusremotewrite`: add a new module to help translate data from OTLP to Prometheus Remote Write (#7240)
- `azuremonitorexporter`: In addition to traces, export logs to Azure Application Insights (#7403)
- `jmxreceiver`: Added `additional_jars` configuration option to launch JMX Metric Gatherer JAR with extended `CLASSPATH` (#7378)
- `awscontainerinsightreceiver`: add full pod name when configured to AWS Container Insights Receiver (#7415)
- `hostreceiver/loadscraper`: Migrate the scraper to the mdatagen metrics builder (#7288)
- `awsecscontainermetricsreceiver`: Rename attributes to follow semantic conventions (#7425)
- `datadogexporter`: Always map conventional attributes to tags (#7185)
- `mysqlreceiver`: Add golden files for integration test (#7303)
- `nginxreceiver`: Standardize integration test (#7515)
- `mysqlreceiver`: Update to use mdatagen v2 (#7507)
- `postgresqlreceiver`: Add integration tests (#7501)
- `apachereceiver`: Add integration test (#7517)
- `mysqlreceiver`: Use scrapererror to report errors (#7513)
- `postgresreceiver`: Update to mdatagen v2 (#7503)
- `nginxreceiver`: Update to mdatagen v2 (#7549)
- `datadogexporter`: Fix traces exporter's initialization log (#7564)
- `tailsamplingprocessor`: Add And sampling policy (#6910)
- `coralogixexporter`: Add Coralogix Exporter (#7383)
- `prometheusexecreceiver`: Add default value for `scrape_timeout` option (#7587)

### 🛑 Breaking changes 🛑

- `resourcedetectionprocessor`: Update `os.type` attribute values according to semantic conventions (#7544)
- `awsprometheusremotewriteexporter`: Deprecation notice; may be removed after v0.49.0
  - Switch to using the `prometheusremotewriteexporter` + `sigv4authextension` instead

### 🧰 Bug fixes 🧰

- `resourcedetectionprocessor`: fix `meta` allow list excluding keys with nil values (#7424)
- `postgresqlreceiver`: Fix issue where empty metrics could be returned after failed connection (#7502)
- `resourcetotelemetry`: Ensure resource attributes are added to summary
  and exponential histogram data points. (#7523)

### 🚩 Deprecations 🚩

- Deprecated otel_to_hec_fields.name setting from splunkhec exporter. (#7560)

## v0.43.0

### 💡 Enhancements 💡

- `coralogixexporter`: First implementation of Coralogix Exporter (#6816)
- `cloudfoundryreceiver`: Enable Cloud Foundry client (#7060)
- `elasticsearchexporter`: add elasticsearchexporter to the components exporter list (#6002)
- `elasticsearchreceiver`: Add metric metadata (#6892)
- `elasticsearchreceiver`: Use same metrics as JMX receiver for JVM metrics (#7160)
- `elasticsearchreceiver`: Implement scraping logic (#7174)
- `datadogexporter`: Add http.status_code tag to trace stats (#6889)
- `datadogexporter`: Add configuration option to use OTel span name into the Datatog resource name (#6611)
- `mongodbreceiver`: Add initial client code to the component (#7125)
- `tanzuobservabilityexporter`: Support delta histograms (#6897)
- `awscloudwatchlogsexporter`: Use cwlogs package to export logs (#7152)
- `mysqlreceiver`: Add the receiver to available components (#7078)
- `tanzuobservabilityexporter`: Documentation for the memory_limiter configuration (#7164)
- `dynatraceexporter`: Do not shut down exporter when metrics ingest module is temporarily unavailable (#7161)
- `mongodbreceiver`: Add metric metadata (#7163)
- `mongodbreceiver`: Add metric scraping (#7175)
- `postgresqlreceiver`: add the receiver to available components (#7079)
- `rabbitmqreceiver`: Add scraper logic (#7299)
- `tanzuobservability exporter`: Support summary metrics (#7121)
- `mongodbatlasreceiver`: Add retry and backoff to HTTP client (#6943)
- Use Jaeger gRPC instead of Thrift in the docker-compose example (#7243)
- `tanzuobservabilityexporter`: Support exponential histograms (#7127)
- `receiver_creator`: Log added and removed endpoint env structs (#7248)
- `prometheusreceiver`: Use the OTLP data conversion path by default. (#7282)
  - Use `--feature-gates=-receiver.prometheus.OTLPDirect` to re-enable the 
    OpenCensus conversion path.
- `extension/observers`: Correctly set image and tag on container endpoints (#7279)
- `tanzuobservabilityexporter`: Document how to enable memory_limiter (#7286)
- `hostreceiver/networkscraper`: Migrate the scraper to the mdatagen metrics builder (#7048)
- `hostmetricsreceiver`: Add MuteProcessNameError config flag to mute specific error reading process executable (#7176)
- `scrapertest`: Improve comparison logic (#7305)
- `hostmetricsreceiver`: add `cpu_average` option for load scraper to report the average cpu load (#6999)
- `scrapertest`: Add comparison option to ignore specific attributes (#6519)
- `tracegen`: Add option to pass in custom headers to export calls via command line (#7308)
- `tracegen`: Provide official container images (#7179)
- `scrapertest`: Add comparison function for pdata.Metrics (#7400)
- `prometheusremotewriteexporter` : Dropping the condition to replace _ with key_ as __ label is reserved and _ is not (#7112)

### 🛑 Breaking changes 🛑

- `tanzuobservabilityexporter`: Remove status.code
- `tanzuobservabilityexporter`: Use semantic conventions for status.message (#7126) 
- `k8sattributesprocessor`: Move `kube` and `observability` packages to `internal` folder (#7159)
- `k8sattributesprocessor`: Unexport processor `Option`s (#7311)
- `zookeeperreceiver`: Refactored metrics to have correct units, types, and combined some metrics via attributes. (#7280)
- `prometheusremotewriteexporter`: `PRWExporter` struct and `NewPRWExporter()`
  function are now unexported. (#TBD)
- `newrelicexporter` marked as deprecated (#7284)

### 🚀 New components 🚀

- `rabbitmqreceiver`: Establish codebase for RabbitMQ metrics receiver (#7239)
- Add `basicauth` extension (#7167)
- `k8seventsreceiver`: Implement core logic (#6885)

### 🧰 Bug fixes 🧰

- `k8sattributeprocessor`: Parse IP out of net.Addr to correctly tag k8s.pod.ip (#7077)
- `k8sattributeprocessor`: Process IP correctly for net.Addr instances that are not typed (#7133)
- `mdatagen`: Fix validation of `enabled` field in metadata.yaml (#7166)
- `elasticsearch`: Fix timestamp for each metric being startup time (#7255)
- `prometheusremotewriteexporter`: Fix index out of range panic caused by expiring metrics (#7149)
- `resourcedetection`: Log the error when checking for ec2metadata availability (#7296) 

## v0.42.0

### 💡 Enhancements 💡

- `couchbasereceiver`: Add couchbase client (#7122)
- `couchdbreceiver`: Add couchdb scraper (#7131)
- `couchdbreceiver`: Add couchdb client (#6880)
- `elasticsearchreceiver`: Implement scraper client (#7019)
- `couchdbreceiver`: Add metadata metrics (#6878)
- `prometheusremotewriteexporter`: Handling Staleness flag from OTLP (#6679)
- `prometheusexporter`: Handling Staleness flag from OTLP (#6805)
- `prometheusreceiver`: Set OTLP no-data-present flag for stale scraped metrics. (#7043)
- `mysqlreceiver`: Add Integration test (#6916)
- `datadogexporter`: Add compatibility with ECS Fargate semantic conventions (#6670)
- `k8s_observer`: discover k8s.node endpoints (#6820)
- `redisreceiver`: Add missing description fields to keyspace metrics (#6940)
- `redisreceiver`: Set start timestamp uniformly for gauge and sum metrics (#6941)
- `kafkaexporter`: Allow controlling Kafka acknowledgment behaviour  (#6301)
- `lokiexporter`: Log the first part of the http body on failed pushes to loki (#6946)
- `resourcedetectionprocessor`: add the [consul](https://www.consul.io/) detector (#6382)
- `awsemfexporter`: refactor cw_client logic into separate `cwlogs` package (#7072)
- `prometheusexporter`: Dropping the condition to replace _ with key_ as __ label is reserved and _ is not (#7506)

### 🛑 Breaking changes 🛑

- `memcachedreceiver`: Update metric names (#6594)
- `memcachedreceiver`: Fix some metric units and value types (#6895)
- `sapm` receiver: Use Jaeger status values instead of OpenCensus (#6682)
- `jaeger` receiver/exporter: Parse/set Jaeger status with OTel spec values (#6682)
- `awsecscontainermetricsreceiver`: remove tag from `container.image.name` (#6436)
- `k8sclusterreceiver`: remove tag from `container.image.name` (#6436)

### 🚀 New components 🚀

- `ecs_task_observer`: Discover running containers in AWS ECS tasks (#6894)
- `mongodbreceiver`: Establish codebase for MongoDB metrics receiver (#6972)
- `couchbasereceiver`: Establish codebase for Couchbase metrics receiver (#7046)
- `dbstorage`: New experimental dbstorage extension (#7061)
- `redactionprocessor`: Remove sensitive data from traces (#6495)

### 🧰 Bug fixes 🧰

- `ecstaskobserver`: Fix "Incorrect conversion between integer types" security issue (#6939)
- Fix typo in "direction" metrics attribute description (#6949)
- `zookeeperreceiver`: Fix issue where receiver could panic during shutdown (#7020)
- `prometheusreceiver`: Fix metadata fetching when metrics differ by trimmable suffixes (#6932)
- Sanitize URLs being logged (#7021)
- `prometheusreceiver`: Fix start time tracking for long scrape intervals (#7053)
- `signalfxexporter`: Don't use syscall to avoid compilation errors on some platforms (#7062)
- `tailsamplingprocessor`: Add support for new policies as composite sub-policies (#6975)

### 💡 Enhancements 💡

- `lokiexporter`: add complete log record to body (#6619)
- `k8sclusterreceiver` add `container.image.tag` attribute (#6436)
- `spanmetricproccessor`: use an LRU cache for the cached Dimensions key-value pairs (#2179)
- `skywalkingexporter`: add skywalking metrics exporter (#6528)
- `deltatorateprocessor`: add int counter support (#6982)
- `filestorageextension`: document default values (#7022)
- `redisreceiver`: Migrate the scraper to the mdatagen metrics builder (#6938)  

## v0.41.0

### 🛑 Breaking changes 🛑

- None

### 🚀 New components 🚀

- `asapauthextension` (#6627)
- `mongodbatlasreceiver` (#6367)

### 🧰 Bug fixes 🧰

- `filestorageextension`: fix panic when configured directory cannot be accessed (#6103)
- `hostmetricsreceiver`: fix set of attributes for system.cpu.time metric (#6422)
- `k8sobserver`: only record pod endpoints for running pods (#5878)
- `mongodbatlasreceiver`: fix attributes fields in metadata.yaml (#6440)
- `prometheusexecreceiver`: command line processing on Windows (#6145)
- `spanmetricsprocessor`: fix exemplars support (#6140)
-  Remap arm64 to aarch64 on rpm/deb packages (#6635)

### 💡 Enhancements 💡

- `datadogexporter`: do not use attribute localhost-like hostnames (#6477)
- `datadogexporter`: retry per network call (#6412)
- `datadogexporter`: take hostname into account for cache (#6223)
- `exporter/lokiexporter`: adding a feature for loki exporter to encode JSON for log entry (#5846)
- `googlecloudspannerreceiver`: added fallback to ADC for database connections. (#6629)
- `googlecloudspannerreceiver`: added parsing only distinct items for sample lock request label. (#6514)
- `googlecloudspannerreceiver`: added request tag label to metadata config for top query stats. (#6475)
- `googlecloudspannerreceiver`: added sample lock requests label to the top lock stats metrics. (#6466)
- `googlecloudspannerreceiver`: added transaction tag label to metadata config for top transaction stats. (#6433)
- `groupbyattrsprocessor`: added support for metrics signal (#6248)
- `hostmetricsreceiver`: ensure SchemaURL is set (#6482)
- `kubeletstatsreceiver`: add support for read-only kubelet endpoint (#6488)
- `mysqlreceiver`: enable native authentication (#6628)
- `mysqlreceiver`: remove requirement for password on MySQL (#6479)
- `receiver/prometheusreceiver`: do not add host.name to metrics from localhost/unspecified targets (#6476)
- `spanmetricsprocessor`: add setStatus operation (#5886)
- `splunkhecexporter`: remove duplication of host.name attribute (#6527)
- `tanzuobservabilityexporter`: add consumer for sum metrics. (#6385)
- Update log-collection library to v0.23.0 (#6593)

## v0.40.0

### 🛑 Breaking changes 🛑

- `tencentcloudlogserviceexporter`: change `Endpoint` to `Region` to simplify configuration (#6135)

### 🚀 New components 🚀

- Add `memcached` receiver (#5839)

### 🧰 Bug fixes 🧰

- Fix token passthrough for HEC (#5435)
- `datadogexporter`: Fix missing resource attributes default mapping when resource_attributes_as_tags: false (#6359)
- `tanzuobservabilityexporter`: Log and report missing metric values. (#5835)
- `mongodbatlasreceiver`: Fix metrics metadata (#6395)

### 💡 Enhancements 💡

- `awsprometheusremotewrite` exporter: Improve error message when failing to sign request
- `mongodbatlas`: add metrics (#5921)
- `healthcheckextension`: Add path option (#6111)
- Set unprivileged user to container image (#6380)
- `k8sclusterreceiver`: Add allocatable type of metrics (#6113)
- `observiqexporter`: Allow Dialer timeout to be configured (#5906)
- `routingprocessor`: remove broken debug log fields (#6373)
- `prometheusremotewriteexporter`: Add exemplars support (#5578) 
- `fluentforwardreceiver`: Convert attributes with nil value to AttributeValueTypeEmpty (#6630)

## v0.39.0

### 🛑 Breaking changes 🛑

- `httpdreceiver` renamed to `apachereceiver` to match industry standards (#6207)
- `tencentcloudlogserviceexporter` change `Endpoint` to `Region` to simplify configuration (#6135)

### 🚀 New components 🚀

- Add `postgresqlreceiver` config and factory (#6153)
- Add TencentCloud LogService exporter `tencentcloudlogserviceexporter` (#5722)
- Restore `jaegerthrifthttpexporter` (#5666)
- Add `skywalkingexporter` (#5690, #6114)

### 🧰 Bug fixes 🧰

- `datadogexporter`: Improve cumulative metrics reset detection using `StartTimestamp` (#6120)
- `mysqlreceiver`: Address issues in shutdown function (#6239)
- `tailsamplingprocessor`: End go routines during shutdown (#5693)
- `googlecloudexporter`: Update google cloud exporter to correctly close the metric exporter (#5990)
- `statsdreceiver`: Fix the summary point calculation (#6155)
- `datadogexporter` Correct default value for `send_count_sum_metrics` (#6130)

### 💡 Enhancements 💡

- `datadogexporter`: Increase default timeout to 15 seconds (#6131)
- `googlecloudspannerreceiver`: Added metrics cardinality handling for Google Cloud Spanner receiver (#5981, #6148, #6229)
- `mysqlreceiver`: Mysql add support for different protocols (#6138)
- `bearertokenauthextension`: Added support of Bearer Auth for HTTP Exporters (#5962)
- `awsxrayexporter`: Fallback to rpc.method for segment operation when aws.operation missing (#6231)
- `healthcheckextension`: Add new health check feature for collector pipeline (#5643)
- `datadogexporter`: Always add current hostname (#5967)
- `k8sattributesprocessor`: Add code to fetch all annotations and labels by specifying key regex (#5780)
- `datadogexporter`: Do not rely on collector to resolve envvar when possible to resolve them (#6122)
- `datadogexporter`: Add container tags to attributes package (#6086)
- `datadogexporter`: Preserve original TraceID (#6158)
- `prometheusreceiver`: Enhance prometheus receiver logger to determine errors, test real e2e usage (#5870)
- `awsxrayexporter`: Added support for AWS AppRunner origin (#6141)

## v0.38.0

### 🛑 Breaking changes 🛑

- `datadogexporter` Make distributions the default histogram export option. (#5885)
- `redisreceiver` Update Redis receiver's metric names. (#5837)
- Remove `scraperhelper` from contrib, use the core version. (#5826)

### 🚀 New components 🚀

- `googlecloudspannerreceiver` Added implementation of Google Cloud Spanner receiver. (#5727)
- `awsxrayproxy` Wire up awsxrayproxy extension. (#5747)
- `awscontainerinsightreceiver` Enable AWS Container Insight receiver. (#5960)

### 🧰 Bug fixes 🧰

- `statsdreceiver`: fix start timestamp / temporality for counters. (#5714)
- Fix security issue related to github.com/tidwall/gjson. (#5936)
- `datadogexporter` Fix cumulative histogram handling in distributions mode (#5867)
- `datadogexporter` Skip nil sketches (#5925)

### 💡 Enhancements 💡

- Extend `kafkareceiver` configuration capabilities. (#5677)
- Convert `mongodbatlas` receiver to use scraperhelper. (#5827)
- Convert `dockerstats` receiver to use scraperhelper. (#5825)
- Convert `podman` receiver to use scraperhelper. (#5822)
- Convert `redisreceiver` to use scraperhelper. (#5796)
- Convert `kubeletstats` receiver to use scraperhelper. (#5821)
- `googlecloudspannerreceiver` Migrated Google Cloud Spanner receiver to scraper approach. (#5868)
- `datadogexporter` Use a `Consumer` interface for decoupling from zorkian's package. (#5315)
- `mdatagen` - Add support for extended metric descriptions (#5688)
- `signalfxexporter` Log datapoints option. (#5689)
- `cumulativetodeltaprocessor`: Update cumulative to delta. (#5772)
- Update configuration default values in log receivers docs. (#5840)
- `fluentforwardreceiver`: support more complex fluent-bit objects. (#5676)
- `datadogexporter` Remove spammy logging. (#5856)
- `datadogexporter` Remove obsolete report_buckets config. (#5858)
- Improve performance of metric expression matcher. (#5864)
- `tanzuobservabilityexporter` Introduce metricsConsumer and gaugeMetricConsumer. (#5426)
- `awsxrayexporter` rpc.system has priority to determine aws namespace. (#5833)
- `tailsamplingprocessor` Add support for composite sampling policy to the tailsampler. (#4958)
- `kafkaexporter` Add support for AWS_MSK_IAM SASL Auth (#5763)
- Refactor the client Authenticators  for the new "ClientAuthenticator" interfaces (#5905)
- `mongodbatlasreceiver` Add client wrapper for MongoDB Atlas support (#5386)
- `redisreceiver` Update Redis config options (#5861)
- `routingprocessor`: allow routing for all signals (#5869)
- `extension/observer/docker` add ListAndWatch to observer (#5851)

## v0.37.1

### 🧰 Bug fixes 🧰

- Fixes a problem with v0.37.0 which contained dependencies on v0.36.0 components. They should have been updated to v0.37.0.

## v0.37.0

### 🚀 New components 🚀

- [`journald` receiver](https://github.com/open-telemetry/opentelemetry-collector-contrib/tree/main/receiver/journaldreceiver) to parse Journald events from systemd journal using the [opentelemetry-log-collection](https://github.com/open-telemetry/opentelemetry-log-collection) library

### 🛑 Breaking changes 🛑

- Remove squash on configtls.TLSClientSetting for splunkhecexporter (#5541)
- Remove squash on configtls.TLSClientSetting for elastic components (#5539)
- Remove squash on configtls.TLSClientSetting for observiqexporter (#5540)
- Remove squash on configtls.TLSClientSetting for AWS components (#5454)
- Move `k8sprocessor` to `k8sattributesprocessor`.
- Rename `k8s_tagger` configuration `k8sattributes`.
- filelog receiver: use empty value for `SeverityText` field instead of `"Undefined"` (#5423)
- Rename `configparser.ConfigMap` to `config.Map`
- Rename `pdata.AggregationTemporality*` to `pdata.MetricAggregationTemporality*`
- Remove deprecated `batchpertrace` package/module (#5380)

### 💡 Enhancements 💡

- `k8sattributes` processor: add container metadata enrichment (#5467, #5572)
- `resourcedetection` processor: Add an option to force using hostname instead of FQDN (#5064)
- `dockerstats` receiver: Move docker client into new shared `internal/docker` (#4702)
- `spanmetrics` processor:
  - Add exemplars to metrics (#5263)
  - Support resource attributes in metrics dimensions (#4624)
- `filter` processor:
  - Add log filtering by `regexp` type filters (#5237)
  - Add record level log filtering (#5418)
- `dynatrace` exporter: Handle non-gauge data types (#5056)
- `datadog` exporter:
  - Add support for exporting histograms as sketches (#5082)
  - Scrub sensitive information from errors (#5575)
  - Add option to send instrumentation library metadata tags with metrics (#5431)
- `podman` receiver: Add `api_version`, `ssh_key`, and `ssh_passphrase` config options (#5430)
- `signalfx` exporter:
  - Add `max_connections` config option (#5432)
  - Add dimension name to log when value > 256 chars (#5258)
  - Discourage setting of endpoint path (#4851)
- `kubeletstats` receiver: Convert to pdata instead of using OpenCensus (#5458)
- `tailsampling` processor: Add `invert_match` config option to `string_attribute` policy (#4393)
- `awsemf` exporter: Add a feature flag in UserAgent for AWS backend to monitor the adoptions (#5178)
- `splunkhec` exporter: Handle explicitly NaN and Inf values (#5581)
- `hostmetrics` receiver:
  - Collect more process states in processes scraper (#4856)
  - Add device label to paging scraper (#4854)
- `awskinesis` exporter: Extend to allow for dynamic export types (#5440)

### 🧰 Bug fixes 🧰

- `datadog` exporter:
  - Fix tags on summary and bucket metrics (#5416)
  - Fix cache key generation for cumulative metrics (#5417)
- `resourcedetection` processor: Fix failure to start collector if at least one detector returns an error (#5242)
- `prometheus` exporter: Do not record obsreport calls (#5438)
- `prometheus` receiver: Metric type fixes to match Prometheus functionality (#4865)
- `sentry` exporter: Fix sentry tracing (#4320)
- `statsd` receiver: Set quantiles for metrics (#5647)

## v0.36.0

### 🛑 Breaking changes 🛑

- `filter` processor: The configs for `logs` filter processor have been changed to be consistent with the `metrics` filter processor. (#4895)
- `splunk_hec` receiver: 
  - `source_key`, `sourcetype_key`, `host_key` and `index_key` have now moved under `hec_metadata_to_otel_attrs` (#4726)
  - `path` field on splunkhecreceiver configuration is removed: We removed the `path` attribute as any request going to the Splunk HEC receiver port should be accepted, and added the `raw_path` field to explicitly map the path accepting raw HEC data. (#4951)
- feat(dynatrace): tags is deprecated in favor of default_dimensions (#5055)

### 💡 Enhancements 💡

- `filter` processor: Add ability to `include` logs based on resource attributes in addition to excluding logs based on resource attributes for strict matching. (#4895)
- `kubelet` API: Add ability to create an empty CertPool when the system run environment is windows
- `JMX` receiver: Allow JMX receiver logging level to be configured (#4898)
- `datadog` exporter: Export histograms as in OpenMetrics Datadog check (#5065)
- `dockerstats` receiver: Set Schema URL (#5239)
- Rename memorylimiter -> memorylimiterprocessor (#5262)
- `awskinesis` exporter: Refactor AWS kinesis exporter to be synchronous  (#5248)

## v0.35.0

### 🛑 Breaking changes 🛑

- Rename configparser.Parser to configparser.ConfigMap (#5070)
- Rename TelemetryCreateSettings -> TelemetrySettings (#5169)

### 💡 Enhancements 💡

- chore: update influxdb exporter and receiver (#5058)
- chore(dynatrace): use payload limit from api constants (#5077)
- Add documentation for filelog's new force_flush_period parameter (#5066)
- Reuse the gzip reader with a sync.Pool (#5145)
- Add a trace observer when splunkhecreceiver is used for logs (#5063)
- Remove usage of deprecated pdata.AttributeValueMapToMap (#5174)
- Podman Stats Receiver: Receiver and Metrics implementation (#4577)

### 🧰 Bug fixes 🧰

- Use staleness markers generated by prometheus, rather than making our own (#5062)
- `datadogexporter` exporter: skip NaN and infinite values (#5053)

## v0.34.0

### 🚀 New components 🚀

- [`cumulativetodelta` processor](https://github.com/open-telemetry/opentelemetry-collector-contrib/tree/main/processor/cumulativetodeltaprocessor) to convert cumulative sum metrics to cumulative delta

- [`file` exporter](https://github.com/open-telemetry/opentelemetry-collector-contrib/tree/main/exporter/fileexporter) from core repository ([#3474](https://github.com/open-telemetry/opentelemetry-collector/issues/3474))
- [`jaeger` exporter](https://github.com/open-telemetry/opentelemetry-collector-contrib/tree/main/exporter/jaegerexporter) from core repository ([#3474](https://github.com/open-telemetry/opentelemetry-collector/issues/3474))
- [`kafka` exporter](https://github.com/open-telemetry/opentelemetry-collector-contrib/tree/main/exporter/kafkaexporter) from core repository ([#3474](https://github.com/open-telemetry/opentelemetry-collector/issues/3474))
- [`opencensus` exporter](https://github.com/open-telemetry/opentelemetry-collector-contrib/tree/main/exporter/opencensusexporter) from core repository ([#3474](https://github.com/open-telemetry/opentelemetry-collector/issues/3474))
- [`prometheus` exporter](https://github.com/open-telemetry/opentelemetry-collector-contrib/tree/main/exporter/prometheusexporter) from core repository ([#3474](https://github.com/open-telemetry/opentelemetry-collector/issues/3474))
- [`prometheusremotewrite` exporter](https://github.com/open-telemetry/opentelemetry-collector-contrib/tree/main/exporter/prometheusremotewriteexporter) from core repository ([#3474](https://github.com/open-telemetry/opentelemetry-collector/issues/3474))
- [`zipkin` exporter](https://github.com/open-telemetry/opentelemetry-collector-contrib/tree/main/exporter/zipkinexporter) from core repository ([#3474](https://github.com/open-telemetry/opentelemetry-collector/issues/3474))
- [`attribute` processor](https://github.com/open-telemetry/opentelemetry-collector-contrib/tree/main/processor/attributeprocessor) from core repository ([#3474](https://github.com/open-telemetry/opentelemetry-collector/issues/3474))
- [`filter` processor](https://github.com/open-telemetry/opentelemetry-collector-contrib/tree/main/processor/filterprocessor) from core repository ([#3474](https://github.com/open-telemetry/opentelemetry-collector/issues/3474))
- [`probabilisticsampler` processor](https://github.com/open-telemetry/opentelemetry-collector-contrib/tree/main/processor/probabilisticsamplerprocessor) from core repository ([#3474](https://github.com/open-telemetry/opentelemetry-collector/issues/3474))
- [`resource` processor](https://github.com/open-telemetry/opentelemetry-collector-contrib/tree/main/processor/resourceprocessor) from core repository ([#3474](https://github.com/open-telemetry/opentelemetry-collector/issues/3474))
- [`span` processor](https://github.com/open-telemetry/opentelemetry-collector-contrib/tree/main/processor/spanprocessor) from core repository ([#3474](https://github.com/open-telemetry/opentelemetry-collector/issues/3474))
- [`hostmetrics` receiver](https://github.com/open-telemetry/opentelemetry-collector-contrib/tree/main/receiver/hostmetricsreceiver) from core repository ([#3474](https://github.com/open-telemetry/opentelemetry-collector/issues/3474))
- [`jaeger` receiver](https://github.com/open-telemetry/opentelemetry-collector-contrib/tree/main/receiver/jaegerreceiver) from core repository ([#3474](https://github.com/open-telemetry/opentelemetry-collector/issues/3474))
- [`kafka` receiver](https://github.com/open-telemetry/opentelemetry-collector-contrib/tree/main/receiver/kafkareceiver) from core repository ([#3474](https://github.com/open-telemetry/opentelemetry-collector/issues/3474))
- [`opencensus` receiver](https://github.com/open-telemetry/opentelemetry-collector-contrib/tree/main/receiver/opencensusreceiver) from core repository ([#3474](https://github.com/open-telemetry/opentelemetry-collector/issues/3474))
- [`prometheus` receiver](https://github.com/open-telemetry/opentelemetry-collector-contrib/tree/main/receiver/prometheusreceiver) from core repository ([#3474](https://github.com/open-telemetry/opentelemetry-collector/issues/3474))
- [`zipkin` receiver](https://github.com/open-telemetry/opentelemetry-collector-contrib/tree/main/receiver/zipkinreceiver) from core repository ([#3474](https://github.com/open-telemetry/opentelemetry-collector/issues/3474))
- [`bearertokenauth` extension](https://github.com/open-telemetry/opentelemetry-collector-contrib/tree/main/extension/bearertokenauthextension) from core repository ([#3474](https://github.com/open-telemetry/opentelemetry-collector/issues/3474))
- [`healthcheck` extension](https://github.com/open-telemetry/opentelemetry-collector-contrib/tree/main/extension/healthcheckextension) from core repository ([#3474](https://github.com/open-telemetry/opentelemetry-collector/issues/3474))
- [`oidcauth` extension](https://github.com/open-telemetry/opentelemetry-collector-contrib/tree/main/extension/oidcauthextension) from core repository ([#3474](https://github.com/open-telemetry/opentelemetry-collector/issues/3474))
- [`pprof` extension](https://github.com/open-telemetry/opentelemetry-collector-contrib/tree/main/extension/pprofextension) from core repository ([#3474](https://github.com/open-telemetry/opentelemetry-collector/issues/3474))
- [`testbed`](https://github.com/open-telemetry/opentelemetry-collector-contrib/tree/main/testbed) from core repository ([#3474](https://github.com/open-telemetry/opentelemetry-collector/issues/3474))

### 💡 Enhancements 💡

- `tailsampling` processor: Add new policy `probabilistic` (#3876)

## v0.33.0

# 🎉 OpenTelemetry Collector Contrib v0.33.0 (Beta) 🎉

The OpenTelemetry Collector Contrib contains everything in the [opentelemetry-collector release](https://github.com/open-telemetry/opentelemetry-collector/releases/tag/v0.32.0) (be sure to check the release notes here as well!). Check out the [Getting Started Guide](https://opentelemetry.io/docs/collector/getting-started/) for deployment and configuration information.

### 🚀 New components 🚀

- [`cumulativetodelta` processor](https://github.com/open-telemetry/opentelemetry-collector-contrib/tree/main/processor/cumulativetodeltaprocessor) to convert cumulative sum metrics to cumulative delta

### 💡 Enhancements 💡

- Collector contrib has now full support for metrics proto v0.9.0.

## v0.32.0

# 🎉 OpenTelemetry Collector Contrib v0.32.0 (Beta) 🎉

This release is marked as "bad" since the metrics pipelines will produce bad data.

- See https://github.com/open-telemetry/opentelemetry-collector/issues/3824

The OpenTelemetry Collector Contrib contains everything in the [opentelemetry-collector release](https://github.com/open-telemetry/opentelemetry-collector/releases/tag/v0.32.0) (be sure to check the release notes here as well!). Check out the [Getting Started Guide](https://opentelemetry.io/docs/collector/getting-started/) for deployment and configuration information.

### 🛑 Breaking changes 🛑

- `splunk_hec` receiver/exporter: `com.splunk.source` field is mapped to `source` field in Splunk instead of `service.name` (#4596)
- `redis` receiver: Move interval runner package to `internal/interval` (#4600)
- `datadog` exporter: Export summary count and sum as monotonic counts (#4605)

### 💡 Enhancements 💡

- `logzio` exporter:
  - New implementation of an in-memory queue to store traces, data compression with gzip, and queue configuration options (#4395)
  - Make `Hclog2ZapLogger` struct and methods private for public go api review (#4431)
- `newrelic` exporter (#4392):
  - Marked unsupported metric as permanent error
  - Force the interval to be valid even if 0
- `awsxray` exporter: Add PHP stacktrace parsing support (#4454)
- `file_storage` extension: Implementation of batch storage API (#4145)
- `datadog` exporter:
  - Skip sum metrics with no aggregation temporality (#4597)
  - Export delta sums as counts (#4609)
- `elasticsearch` exporter: Add dedot support (#4579)
- `signalfx` exporter: Add process metric to translation rules (#4598)
- `splunk_hec` exporter: Add profiling logs support (#4464)
- `awsemf` exporter: Replace logGroup and logStream pattern with metric labels (#4466)

### 🧰 Bug fixes 🧰

- `awsxray` exporter: Fix the origin on ECS/EKS/EB on EC2 cases (#4391)
- `splunk_hec` exporter: Prevent re-sending logs that were successfully sent (#4467)
- `signalfx` exporter: Prefix temporary metric translations (#4394)

## v0.31.0

# 🎉 OpenTelemetry Collector Contrib v0.31.0 (Beta) 🎉

The OpenTelemetry Collector Contrib contains everything in the [opentelemetry-collector release](https://github.com/open-telemetry/opentelemetry-collector/releases/tag/v0.31.0) (be sure to check the release notes here as well!). Check out the [Getting Started Guide](https://opentelemetry.io/docs/collector/getting-started/) for deployment and configuration information.

### 🛑 Breaking changes 🛑

- `influxdb` receiver: Removed `metrics_schema` config option (#4277)

### 💡 Enhancements 💡

- Update to OTLP 0.8.0:
  - Remove use of `IntHistogram` (#4276)
  - Update exporters/receivers for `NumberDataPoint`
- Remove use of deprecated `pdata` slice `Resize()` (#4203, #4208, #4209)
- `awsemf` exporter: Added the option to have a user who is sending metrics from EKS Fargate Container Insights to reformat them to look the same as insights from ECS so that they can be ingested by CloudWatch (#4130)
- `k8scluster` receiver: Support OpenShift cluster quota metrics (#4342)
- `newrelic` exporter (#4278):
  - Requests are now retry-able via configuration option (defaults to retries enabled). Permanent errors are not retried.
  - The exporter monitoring metrics now include an untagged summary metric for ease of use.
  - Improved error logging to include URLs that fail to post messages to New Relic.
- `datadog` exporter: Upscale trace stats when global sampling rate is set (#4213)

### 🧰 Bug fixes 🧰

- `statsd` receiver: Add option to set Counter to be monotonic (#4154)
- Fix `internal/stanza` severity mappings (#4315)
- `awsxray` exporter: Fix the wrong AWS env resource setting (#4384)
- `newrelic` exporter (#4278):
  - Configuration unmarshalling did not allow timeout value to be set to 0 in the endpoint specific section.
  - Request cancellation was not propagated via context into the http request.
  - The queued retry logger is set to a zap.Nop logger as intended.

## v0.30.0

# 🎉 OpenTelemetry Collector Contrib v0.30.0 (Beta) 🎉

The OpenTelemetry Collector Contrib contains everything in the [opentelemetry-collector release](https://github.com/open-telemetry/opentelemetry-collector/releases/tag/v0.30.0) (be sure to check the release notes here as well!). Check out the [Getting Started Guide](https://opentelemetry.io/docs/collector/getting-started/) for deployment and configuration information.

### 🚀 New components 🚀
- `oauth2clientauth` extension: ported from core (#3848)
- `metrics-generation` processor: is now enabled and available (#4047) 

### 🛑 Breaking changes 🛑

- Removed `jaegerthrifthttp` exporter (#4089) 

### 💡 Enhancements 💡

- `tailsampling` processor:
  - Add new policy `status_code` (#3754)
  - Add new tail sampling processor policy: status_code (#3754)
- `awscontainerinsights` receiver:
  - Integrate components and fix bugs for EKS Container Insights (#3846) 
  - Add Cgroup to collect ECS instance metrics for container insights receiver #3875
- `spanmetrics` processor: Support sub-millisecond latency buckets (#4091) 
- `sentry` exporter: Add exception event capture in sentry (#3854)

## v0.29.0

# 🎉 OpenTelemetry Collector Contrib v0.29.0 (Beta) 🎉

The OpenTelemetry Collector Contrib contains everything in the [opentelemetry-collector release](https://github.com/open-telemetry/opentelemetry-collector/releases/tag/v0.29.0) (be sure to check the release notes here as well!). Check out the [Getting Started Guide](https://opentelemetry.io/docs/collector/getting-started/) for deployment and configuration information.

### 🛑 Breaking changes 🛑

- `redis` receiver (#3808)
  - removed configuration `service_name`. Use resource processor or `resource_attributes` setting if using `receivercreator`
  - removed `type` label and set instrumentation library name to `otelcol/redis` as other receivers do

### 💡 Enhancements 💡

- `tailsampling` processor:
  - Add new policy `latency` (#3750)
  - Add new policy `status_code` (#3754)
- `splunkhec` exporter: Include `trace_id` and `span_id` if set (#3850)
- `newrelic` exporter: Update instrumentation naming in accordance with otel spec (#3733)
- `sentry` exporter: Added support for insecure connection with Sentry (#3446)
- `k8s` processor:
  - Add namespace k8s tagger (#3384)
  - Add ignored pod names as config parameter (#3520)
- `awsemf` exporter: Add support for `TaskDefinitionFamily` placeholder on log stream name (#3755)
- `loki` exporter: Add resource attributes as Loki label (#3418)

### 🧰 Bug fixes 🧰

- `datadog` exporter:
  - Ensure top level spans are computed (#3786)
  - Update `env` clobbering behavior (#3851)
- `awsxray` exporter: Fixed filtered attribute translation (#3757)
- `splunkhec` exporter: Include trace and span id if set in log record (#3850)

## v0.28.0

# 🎉 OpenTelemetry Collector Contrib v0.28.0 (Beta) 🎉

The OpenTelemetry Collector Contrib contains everything in the [opentelemetry-collector release](https://github.com/open-telemetry/opentelemetry-collector/releases/tag/v0.28.0) (be sure to check the release notes here as well!). Check out the [Getting Started Guide](https://opentelemetry.io/docs/collector/getting-started/) for deployment and configuration information.

### 🚀 New components 🚀

- `humio` exporter to export data to Humio using JSON over the HTTP [Ingest API](https://docs.humio.com/reference/api/ingest/)
- `udplog` receiver to receives logs from udp using the [opentelemetry-log-collection](https://github.com/open-telemetry/opentelemetry-log-collection) library
- `tanzuobservability` exporter to send traces to [Tanzu Observability](https://tanzu.vmware.com/observability)

### 🛑 Breaking changes 🛑

- `f5cloud` exporter (#3509):
  - Renamed the config 'auth' field to 'f5cloud_auth'. This will prevent a config field name collision when [Support for Custom Exporter Authenticators as Extensions](https://github.com/open-telemetry/opentelemetry-collector/pull/3128) is ready to be integrated.

### 💡 Enhancements 💡

- Enabled Dependabot for Github Actions (#3543)
- Change obsreport helpers for receivers to use the new pattern created in Collector (#3439,#3443,#3449,#3504,#3521,#3548)
- `datadog` exporter:
  - Add logging for unknown or unsupported metric types (#3421)
  - Add collector version tag to internal health metrics (#3394)
  - Remove sublayer stats calc and mutex (#3531)
  - Deduplicate hosts for which we send running metrics (#3539)
  - Add support for summary datatype (#3660)
  - Add datadog span operation name remapping config option (#3444)
  - Update error formatting for error spans that are not exceptions (#3701)
- `nginx` receiver: Update the nginx metrics to more closely align with the conventions (#3420)
- `elasticsearch` exporter: Init JSON encoding support (#3101)
- `jmx` receiver:
  - Allow setting system properties (#3450)
  - Update tested JMX Metric Gatherer release (#3695)
- Refactor components for the Client Authentication Extensions (#3507)
- Remove redundant conversion calls (#3688)
- `storage` extension: Add a `Close` method to Client interface (#3506)
- `splunkhec` exporter: Add `metric_type` as key which maps to the type of the metric (#3696)
- `k8s` processor: Add semantic conventions to k8s-tagger for pod metadata (#3544)
- `kubeletstats` receiver: Refactor kubelet client to internal folder (#3698)
- `newrelic` exporter (#3690):
  - Updates the log level from error to debug when New Relic rate limiting occurs
  - Updates the sanitized api key that is reported via metrics
- `filestorage` extension: Add ability to specify name (#3703)
- `awsemf` exporter: Store the initial value for cumulative metrics (#3425)
- `awskinesis` exporter: Refactor to allow for extended types of encoding (#3655)
- `ecsobserver` extension:
  - Add task definition, ec2, and service fetcher (#3503)
  - Add exporter to convert task to target (#3333)

### 🧰 Bug fixes 🧰

- `awsemf` exporter: Remove delta adjustment from summaries by default (#3408)
- `alibabacloudlogservice` exporter: Sanitize labels for metrics (#3454)
- `statsd` receiver: Fix StatsD drop metrics tags when using summary as observer_type for timer/histogram (#3440)
- `awsxray` exporter: Restore setting of Throttle for HTTP throttle response (#3685)
- `awsxray` receiver: Fix quick start bug (#3653)
- `metricstransform` processor: Check all data points for matching metric label values (#3435)

## v0.27.0

# 🎉 OpenTelemetry Collector Contrib v0.27.0 (Beta) 🎉

The OpenTelemetry Collector Contrib contains everything in the [opentelemetry-collector release](https://github.com/open-telemetry/opentelemetry-collector/releases/tag/v0.27.0) (be sure to check the release notes here as well!). Check out the [Getting Started Guide](https://opentelemetry.io/docs/collector/getting-started/) for deployment and configuration information.

### 🚀 New components 🚀

- `tcplog` receiver to receive logs from tcp using the [opentelemetry-log-collection](https://github.com/open-telemetry/opentelemetry-log-collection) library
- `influxdb` receiver to accept metrics data as [InfluxDB Line Protocol](https://docs.influxdata.com/influxdb/v2.0/reference/syntax/line-protocol/)

### 💡 Enhancements 💡

- `splunkhec` exporter:
  - Include the response in returned 400 errors (#3338)
  - Map summary metrics to Splunk HEC metrics (#3344)
  - Add HEC telemetry (#3260)
- `newrelic` exporter: Include dropped attributes and events counts (#3187)
- `datadog` exporter:
  - Add Fargate task ARN to container tags (#3326)
  - Improve mappings for span kind dd span type (#3368)
- `signalfx` exporter: Add info log for host metadata properties update (#3343)
- `awsprometheusremotewrite` exporter: Add SDK and system information to User-Agent header (#3317)
- `metricstransform` processor: Add filtering capabilities matching metric label values for applying changes (#3201)
- `groupbytrace` processor: Added workers for queue processing (#2902)
- `resourcedetection` processor: Add docker detector (#2775)
- `tailsampling` processor: Support regex on span attribute filtering (#3335)

### 🧰 Bug fixes 🧰

- `datadog` exporter:
  - Update Datadog attributes to tags mapping (#3292)
  - Consistent `hostname` and default metrics behavior (#3286)
- `signalfx` exporter: Handle character limits on metric names and dimensions (#3328)
- `newrelic` exporter: Fix timestamp value for cumulative metrics (#3406)

## v0.26.0

# 🎉 OpenTelemetry Collector Contrib v0.26.0 (Beta) 🎉

The OpenTelemetry Collector Contrib contains everything in the [opentelemetry-collector release](https://github.com/open-telemetry/opentelemetry-collector/releases/tag/v0.26.0) (be sure to check the release notes here as well!). Check out the [Getting Started Guide](https://opentelemetry.io/docs/collector/getting-started/) for deployment and configuration information.

### 🚀 New components 🚀

- `influxdb` exporter to support sending tracing, metrics, and logging data to [InfluxDB](https://www.influxdata.com/products/)

### 🛑 Breaking changes 🛑

- `signalfx` exporter (#3207):
  - Additional metrics excluded by default by signalfx exporter
    - system.disk.io_time
    - system.disk.operation_time
    - system.disk.weighted_io_time
    - system.network.connections
    - system.processes.count
    - system.processes.created

### 💡 Enhancements 💡

- Add default config and systemd environment file support for DEB/RPM packages (#3123)
- Log errors on receiver start/stop failures (#3208)
- `newrelic` exporter: Update API key detection logic (#3212)
- `splunkhec` exporter:
  - Mark permanent errors to avoid futile retries (#3253)
  - Add TLS certs verification (#3204)
- `datadog` exporter:
  - Add env and tag name normalization to trace payloads (#3200)
  - add `ignore_resource`s configuration option (#3245)
- `jmx` receiver: Update for latest snapshot and header support (#3283)
- `awsxray` exporter: Added support for stack trace translation for .NET language (#3280)
- `statsd` receiver: Add timing/histogram for statsD receiver as OTLP summary (#3261)

### 🧰 Bug fixes 🧰

- `awsprometheusremotewrite` exporter:
  - Remove `sending_queue` (#3186)
  - Use the correct default for aws_auth.service (#3161)
  - Identify the Amazon Prometheus region from the endpoint (#3210)
  - Don't panic in case session can't be constructed (#3221)
- `datadog` exporter: Add max tag length (#3185)
- `sapm` exporter: Fix crash when passing the signalfx access token (#3294)
- `newrelic` exporter: Update error conditions (#3322)

## v0.25.0

# 🎉 OpenTelemetry Collector Contrib v0.25.0 (Beta) 🎉

The OpenTelemetry Collector Contrib contains everything in the [opentelemetry-collector release](https://github.com/open-telemetry/opentelemetry-collector/releases/tag/v0.25.0) (be sure to check the release notes here as well!). Check out the [Getting Started Guide](https://opentelemetry.io/docs/collector/getting-started/) for deployment and configuration information.

### 🚀 New components 🚀

- `kafkametricsreceiver` new receiver component for collecting metrics about a kafka cluster - primarily lag and offset. [configuration instructions](receiver/kafkametricsreceiver/README.md)
- `file_storage` extension to read and write data to the local file system (#3087)

### 🛑 Breaking changes 🛑

- `newrelic` exporter (#3091):
  - Removal of common attributes (use opentelemetry collector resource processor to add attributes)
  - Drop support for cumulative metrics being sent to New Relic via a collector

### 💡 Enhancements 💡

- Update `opentelemetry-log-collection` to v0.17.0 for log receivers (#3017)
- `datadog` exporter:
  - Add `peer.service` priority instead of `service.name` (#2817)
  - Improve support of semantic conventions for K8s, Azure and ECS (#2623)
- Improve and batch logs translation for stanza (#2892)
- `statsd` receiver: Add timing/histogram as OTLP gauge (#2973)
- `honeycomb` exporter: Add Retry and Queue settings (#2714)
- `resourcedetection` processor:
  - Add AKS resource detector (#3035)
  - Use conventions package constants for ECS detector (#3171)
- `sumologic` exporter: Add graphite format (#2695)
- Add trace attributes to the log entry for stanza (#3018)
- `splunk_hec` exporter: Send log record name as part of the HEC log event (#3119)
- `newrelic` exporter (#3091):
  - Add support for logs
  - Performance improvements
  - Optimizations to the New Relic payload to reduce payload size
  - Metrics generated for monitoring the exporter
  - Insert Key vs License keys are auto-detected in some cases
  - Collector version information is properly extracted via the application start info parameters

### 🧰 Bug fixes 🧰

- `splunk_hec` exporter: Fix sending log payload with missing the GZIP footer (#3032)
- `awsxray` exporter: Remove propagation of error on shutdown (#2999)
- `resourcedetection` processor:
  - Correctly report DRAGONFLYBSD value (#3100)
  - Fallback to `os.Hostname` when FQDN is not available (#3099)
- `httpforwarder` extension: Do not report ErrServerClosed when shutting down the service (#3173)
- `collectd` receiver: Do not report ErrServerClosed when shutting down the service (#3178)

## v0.24.0

# 🎉 OpenTelemetry Collector Contrib v0.24.0 (Beta) 🎉

The OpenTelemetry Collector Contrib contains everything in the [opentelemetry-collector release](https://github.com/open-telemetry/opentelemetry-collector/releases/tag/v0.24.0) (be sure to check the release notes here as well!). Check out the [Getting Started Guide](https://opentelemetry.io/docs/collector/getting-started/) for deployment and configuration information.

### 🚀 New components 🚀

- `fluentbit` extension and `fluentforward` receiver moved from opentelemetry-collector

### 💡 Enhancements 💡

- Check `NO_WINDOWS_SERVICE` environment variable to force interactive mode on Windows (#2819)
- `resourcedetection `processor:
  - Add task revision to ECS resource detector (#2814)
  - Add GKE detector (#2821)
  - Add Amazon EKS detector (#2820)
  - Add `VMScaleSetName` field to Azure detector (#2890)
- `awsemf` exporter:
  - Add `parse_json_encoded_attr_values` config option to decode json-encoded strings in attribute values (#2827)
  - Add `output_destination` config option to support AWS Lambda (#2720)
- `googlecloud` exporter: Handle `cloud.availability_zone` semantic convention (#2893)
- `newrelic` exporter: Add `instrumentation.provider` to default attributes (#2900)
- Set unprivileged user to container image (#2925)
- `splunkhec` exporter: Add `max_content_length_logs` config option to send log data in payloads less than max content length (#2524)
- `k8scluster` and `kubeletstats` receiver: Replace package constants in favor of constants from conventions in core (#2996)

### 🧰 Bug fixes 🧰

- `spanmetrics` processor:
  - Rename `calls` metric to `calls_total` and set `IsMonotonic` to true (#2837)
  - Validate duplicate dimensions at start (#2844)
- `awsemf` exporter: Calculate delta instead of rate for cumulative metrics (#2512)
- `signalfx` exporter:
  - Remove more unnecessary translation rules (#2889)
  - Implement summary type (#2998)
- `awsxray` exporter: Remove translation to HTTP status from OC status (#2978)
- `awsprometheusremotewrite` exporter: Close HTTP body after RoundTrip (#2955)
- `splunkhec` exporter: Add ResourceAttributes to Splunk Event (#2843)

## v0.23.0

# 🎉 OpenTelemetry Collector Contrib v0.23.0 (Beta) 🎉

The OpenTelemetry Collector Contrib contains everything in the [opentelemetry-collector release](https://github.com/open-telemetry/opentelemetry-collector/releases/tag/v0.23.0) (be sure to check the release notes here as well!). Check out the [Getting Started Guide](https://opentelemetry.io/docs/collector/getting-started/) for deployment and configuration information.

### 🚀 New components 🚀

- `groupbyattrs` processor to group the records by provided attributes
- `dotnetdiagnostics` receiver to read metrics from .NET processes

### 🛑 Breaking changes 🛑

- `stackdriver` exporter marked as deprecated and renamed to `googlecloud`
- Change the rule expression in receiver creator for matching endpoints types from `type.port`, `type.hostport` and `type.pod` to `type == "port"`, `type == "hostport"` and `type == "pod"` (#2661)

### 💡 Enhancements 💡

- `loadbalancing` exporter: Add support for logs (#2470)
- `sumologic` exporter: Add carbon formatter (#2562)
- `awsecscontainermetrics` receiver: Add new metric for stopped container (#2383)
- `awsemf` exporter:
  - Send EMF logs in batches (#2572)
  - Add prometheus type field for CloudWatch compatibility (#2689)
- `signalfx` exporter:
  - Add resource attributes to events (#2631)
  - Add translation rule to drop dimensions (#2660)
  - Remove temporary host translation workaround (#2652)
  - Remove unnecessary default translation rules (#2672)
  - Update `exclude_metrics` option so that the default exclude rules can be overridden by setting the option to `[]` (#2737)
- `awsprometheusremotewrite` exporter: Add support for given IAM roles (#2675)
- `statsd` receiver: Change to use OpenTelemetry type instead of OpenCensus type (#2733)
- `resourcedetection` processor: Add missing entries for `cloud.infrastructure_service` (#2777)

### 🧰 Bug fixes 🧰

- `dynatrace` exporter: Serialize each datapoint into separate line (#2618)
- `splunkhec` exporter: Retain all otel attributes (#2712)
- `newrelic` exporter: Fix default metric URL (#2739)
- `googlecloud` exporter: Add host.name label if hostname is present in node (#2711)

## v0.22.0

# 🎉 OpenTelemetry Collector Contrib v0.22.0 (Beta) 🎉

The OpenTelemetry Collector Contrib contains everything in the [opentelemetry-collector release](https://github.com/open-telemetry/opentelemetry-collector/releases/tag/v0.22.0) (be sure to check the release notes here as well!). Check out the [Getting Started Guide](https://opentelemetry.io/docs/collector/getting-started/) for deployment and configuration information.

### 🚀 New components 🚀

- `filelog` receiver to tail and parse logs from files using the [opentelemetry-log-collection](https://github.com/open-telemetry/opentelemetry-log-collection) library

### 💡 Enhancements 💡

- `dynatrace` exporter: Send metrics to Dynatrace in chunks of 1000 (#2468)
- `k8s` processor: Add ability to associate metadata tags using pod UID rather than just IP (#2199)
- `signalfx` exporter:
  - Add statusCode to logging field on dimension client (#2459)
  - Add translation rules for `cpu.utilization_per_core` (#2540)
  - Updates to metadata handling (#2531)
  - Calculate extra network I/O metrics (#2553)
  - Calculate extra disk I/O metrics (#2557)
- `statsd` receiver: Add metric type label and `enable_metric_type` option (#2466)
- `sumologic` exporter: Add support for carbon2 format (#2562)
- `resourcedetection` processor: Add Azure detector (#2372)
- `k8scluster` receiver: Use OTel conventions for metadata (#2530)
- `newrelic` exporter: Multi-tenant support for sending trace data and performance enhancements (#2481)
- `stackdriver` exporter: Enable `retry_on_failure` and `sending_queue` options (#2613)
- Use standard way to convert from time.Time to proto Timestamp (#2548)

### 🧰 Bug fixes 🧰

- `signalfx` exporter:
  - Fix calculation of `network.total` metric (#2551)
  - Correctly convert dimensions on metadata updates (#2552)
- `awsxray` exporter and receiver: Fix the type of content_length (#2539)
- `resourcedetection` processor: Use values in accordance to semantic conventions for AWS (#2556)
- `awsemf` exporter: Fix concurrency issue (#2571)

## v0.21.0

# 🎉 OpenTelemetry Collector Contrib v0.21.0 (Beta) 🎉

The OpenTelemetry Collector Contrib contains everything in the [opentelemetry-collector release](https://github.com/open-telemetry/opentelemetry-collector/releases/tag/v0.21.0) (be sure to check the release notes here as well!). Check out the [Getting Started Guide](https://opentelemetry.io/docs/collector/getting-started/) for deployment and configuration information.

### 🚀 New components 🚀

- `loki` exporter to export data via HTTP to Loki

### 🛑 Breaking changes 🛑

- `signalfx` exporter: Allow periods to be sent in dimension keys (#2456). Existing users who do not want to change this functionality can set `nonalphanumeric_dimension_chars` to `_-`

### 💡 Enhancements 💡

- `awsemf` exporter:
  - Support unit customization before sending logs to AWS CloudWatch (#2318)
  - Group exported metrics by labels (#2317)
- `datadog` exporter: Add basic span events support (#2338)
- `alibabacloudlogservice` exporter: Support new metrics interface (#2280)
- `sumologic` exporter:
  - Enable metrics pipeline (#2117)
  - Add support for all types of log body (#2380)
- `signalfx` exporter: Add `nonalphanumeric_dimension_chars` config option (#2442)

### 🧰 Bug fixes 🧰

- `resourcedetection` processor: Fix resource attribute environment variable (#2378)
- `k8scluster` receiver: Fix nil pointer bug (#2450)

## v0.20.0

# 🎉 OpenTelemetry Collector Contrib v0.20.0 (Beta) 🎉

The OpenTelemetry Collector Contrib contains everything in the [opentelemetry-collector release](https://github.com/open-telemetry/opentelemetry-collector/releases/tag/v0.20.0) (be sure to check the release notes here as well!). Check out the [Getting Started Guide](https://opentelemetry.io/docs/collector/getting-started/) for deployment and configuration information.

### 🚀 New components 🚀

- `spanmetrics` processor to aggregate Request, Error and Duration (R.E.D) metrics from span data
- `awsxray` receiver to accept spans in the X-Ray Segment format
- `groupbyattrs` processor to group the records by provided attributes

### 🛑 Breaking changes 🛑

- Rename `kinesis` exporter to `awskinesis` (#2234)
- `signalfx` exporter: Remove `send_compatible_metrics` option, use `translation_rules` instead (#2267)
- `datadog` exporter: Remove default prefix from user metrics (#2308)

### 💡 Enhancements 💡

- `signalfx` exporter: Add k8s metrics to default excludes (#2167)
- `stackdriver` exporter: Reduce QPS (#2191)
- `datadog` exporter:
  - Translate otel exceptions to DataDog errors (#2195)
  - Use resource attributes for metadata and generated metrics (#2023)
- `sapm` exporter: Enable queuing by default (#1224)
- `dynatrace` exporter: Allow underscores anywhere in metric or dimension names (#2219)
- `awsecscontainermetrics` receiver: Handle stopped container's metadata (#2229)
- `awsemf` exporter: Enhance metrics batching in AWS EMF logs (#2271)
- `f5cloud` exporter: Add User-Agent header with version to requests (#2292)

### 🧰 Bug fixes 🧰

- `signalfx` exporter: Reinstate network/filesystem translation rules (#2171)

## v0.19.0

# 🎉 OpenTelemetry Collector Contrib v0.19.0 (Beta) 🎉

The OpenTelemetry Collector Contrib contains everything in the [opentelemetry-collector release](https://github.com/open-telemetry/opentelemetry-collector/releases/tag/v0.19.0) (be sure to check the release notes here as well!). Check out the [Getting Started Guide](https://opentelemetry.io/docs/collector/getting-started/) for deployment and configuration information.

### 🚀 New components 🚀

- `f5cloud` exporter to export metric, trace, and log data to F5 Cloud
- `jmx` receiver to report metrics from a target MBean server in conjunction with the [JMX Metric Gatherer](https://github.com/open-telemetry/opentelemetry-java-contrib/blob/main/contrib/jmx-metrics/README.md)

### 🛑 Breaking changes 🛑

- `signalfx` exporter: The `exclude_metrics` option now takes slice of metric filters instead of just metric names (slice of strings) (#1951)

### 💡 Enhancements 💡

- `datadog` exporter: Sanitize datadog service names (#1982)
- `awsecscontainermetrics` receiver: Add more metadata (#2011)
- `azuremonitor` exporter: Favor RPC over HTTP spans (#2006)
- `awsemf` exporter: Always use float64 as calculated rate (#2019)
- `splunkhec` receiver: Make the HEC receiver path configurable, and use `/*` by default (#2137)
- `signalfx` exporter:
  - Drop non-default metrics and add `include_metrics` option to override (#2145, #2146, #2162)
  - Rename `system.network.dropped_packets` metric to `system.network.dropped` (#2160)
  - Do not filter cloud attributes from dimensions (#2020)
- `redis` receiver: Migrate to pdata metrics #1889

### 🧰 Bug fixes 🧰

- `datadog` exporter: Ensure that version tag is added to trace stats (#2010)
- `loadbalancing` exporter: Rolling update of collector can stop the periodical check of DNS updates (#1798)
- `awsecscontainermetrics` receiver: Change the type of `exit_code` from string to int and deal with the situation when there is no data (#2147)
- `groupbytrace` processor: Make onTraceReleased asynchronous to fix processor overload (#1808)
- Handle cases where the time field of Splunk HEC events is encoded as a String (#2159)

## v0.18.0

# 🎉 OpenTelemetry Collector Contrib v0.18.0 (Beta) 🎉

The OpenTelemetry Collector Contrib contains everything in the [opentelemetry-collector release](https://github.com/open-telemetry/opentelemetry-collector/releases/tag/v0.18.0) (be sure to check the release notes here as well!). Check out the [Getting Started Guide](https://opentelemetry.io/docs/collector/getting-started/) for deployment and configuration information.

### 🚀 New components 🚀

- `sumologic` exporter to send logs and metrics data to Sumo Logic
- `dynatrace` exporter to send metrics to Dynatrace

### 💡 Enhancements 💡

- `datadog` exporter:
  - Add resource attributes to tags conversion feature (#1782)
  - Add Kubernetes conventions for hostnames (#1919)
  - Add container tags to datadog export for container infra metrics in service view (#1895)
  - Update resource naming and span naming (#1861)
  - Add environment variables support for config options (#1897)
- `awsxray` exporter: Add parsing of JavaScript stack traces (#1888)
- `elastic` exporter: Translate exception span events (#1858)
- `signalfx` exporter: Add translation rules to aggregate per core CPU metrics in default translations (#1841)
- `resourcedetection` processor: Gather tags associated with the EC2 instance and add them as resource attributes (#1899)
- `simpleprometheus` receiver: Add support for passing params to the prometheus scrape config (#1949)
- `azuremonitor` exporter: Implement Span status code specification changes - gRPC (#1960)
- `metricstransform` processor: Add grouping option ($1887)
- `alibabacloudlogservice` exporter: Use producer to send data to improve performance (#1981)

### 🧰 Bug fixes 🧰

- `datadog` exporter: Handle monotonic metrics client-side (#1805)
- `awsxray` exporter: Log error when translating span (#1809)

## v0.17.0

# 🎉 OpenTelemetry Collector Contrib v0.17.0 (Beta) 🎉

The OpenTelemetry Collector Contrib contains everything in the [opentelemetry-collector release](https://github.com/open-telemetry/opentelemetry-collector/releases/tag/v0.17.0) (be sure to check the release notes here as well!). Check out the [Getting Started Guide](https://opentelemetry.io/docs/collector/getting-started/) for deployment and configuration information.

### 💡 Enhancements 💡

- `awsemf` exporter: Add collector version to EMF exporter user agent (#1778)
- `signalfx` exporter: Add configuration for trace correlation (#1795)
- `statsd` receiver: Add support for metric aggregation (#1670)
- `datadog` exporter: Improve logging of hostname detection (#1796)

### 🧰 Bug fixes 🧰

- `resourcedetection` processor: Fix ecs detector to not use the default golang logger (#1745)
- `signalfx` receiver: Return 200 when receiver succeed (#1785)
- `datadog` exporter: Use a singleton for sublayer calculation (#1759)
- `awsxray` and `awsemf` exporters: Change the User-Agent content order (#1791)

## v0.16.0

# 🎉 OpenTelemetry Collector Contrib v0.16.0 (Beta) 🎉

The OpenTelemetry Collector Contrib contains everything in the [opentelemetry-collector release](https://github.com/open-telemetry/opentelemetry-collector/releases/tag/v0.16.0) (be sure to check the release notes here as well!). Check out the [Getting Started Guide](https://opentelemetry.io/docs/collector/getting-started/) for deployment and configuration information.

### 🛑 Breaking changes 🛑

- `honeycomb` exporter: Update to use internal data format (#1689)

### 💡 Enhancements 💡

- `newrelic` exporter: Add support for span events (#1643)
- `awsemf` exporter:
  - Add placeholder support in `log_group_name` and `log_stream_name` config (#1623, #1661)
  - Add label matching filtering rule (#1619)
- `resourcedetection` processor: Add new resource detector for AWS Elastic Beanstalk environments (#1585)
- `loadbalancing` exporter:
  - Add sort of endpoints in static resolver (#1692)
  - Allow specifying port when using DNS resolver (#1650)
- Add `batchperresourceattr` helper library that splits an incoming data based on an attribute in the resource (#1694)
- `alibabacloudlogservice` exporter:
  - Add logs exporter (#1609)
  - Change trace type from opencensus to opentelemetry (#1713)
- `datadog` exporter:
  - Improve trace exporter performance (#1706, #1707)
  - Add option to only send metadata (#1723)
- `awsxray` exporter:
  - Add parsing of Python stack traces (#1676)
  - Add collector version to user agent (#1730)

### 🧰 Bug fixes 🧰

- `loadbalancing` exporter:
  - Fix retry queue for exporters (#1687)
  - Fix `periodicallyResolve` for DNS resolver checks (#1678)
- `datadog` exporter: Fix status code handling (#1691)
- `awsxray` exporter:
  - Fix empty traces in X-Ray console (#1709)
  - Stricter requirements for adding http request url (#1729)
  - Fix status code handling for errors/faults (#1740)
- `signalfx` exporter:
  - Split incoming data requests by access token before enqueuing (#1727)
  - Disable retry on 400 and 401, retry with backoff on 429 and 503 (#1672)
- `awsecscontainermetrics` receiver: Improve error handling to fix seg fault (#1738)

## v0.15.0

# 🎉 OpenTelemetry Collector Contrib v0.15.0 (Beta) 🎉

The OpenTelemetry Collector Contrib contains everything in the [opentelemetry-collector release](https://github.com/open-telemetry/opentelemetry-collector/releases/tag/v0.15.0) (be sure to check the release notes here as well!). Check out the [Getting Started Guide](https://opentelemetry.io/docs/collector/getting-started/) for deployment and configuration information.

### 🚀 New components 🚀

- `zookeeper` receiver: Collects metrics from a Zookeeper instance using the `mntr` command
- `loadbalacing` exporter: Consistently exports spans belonging to the same trace to the same backend
- `windowsperfcounters` receiver: Captures the configured system, application, or custom performance counter data from the Windows registry using the PDH interface
- `awsprometheusremotewrite` exporter:  Sends metrics data in Prometheus TimeSeries format to a Prometheus Remote Write Backend and signs each outgoing HTTP request following the AWS Signature Version 4 signing process

### 💡 Enhancements 💡

- `awsemf` exporter:
  - Add `metric_declarations` config option for metric filtering and dimensions (#1503)
  - Add SummaryDataType and remove Min/Max from Histogram (#1584)
- `signalfxcorrelation` exporter: Add ability to translate host dimension (#1561)
- `newrelic` exporter: Use pdata instead of the OpenCensus for traces (#1587)
- `metricstransform` processor:
  - Add `combine` action for matched metrics (#1506)
  - Add `submatch_case` config option to specify case of matched label values (#1640)
- `awsecscontainermetrics` receiver: Extract cluster name from ARN (#1626)
- `elastic` exporter: Improve handling of span status if the status code is unset (#1591)

### 🧰 Bug fixes 🧰

- `awsemf` exporter: Add check for unhandled metric data types (#1493)
- `groupbytrace` processor: Make buffered channel to avoid goroutines leak (#1505)
- `stackdriver` exporter: Set `options.UserAgent` so that the OpenCensus exporter does not override the UA ($1620)

## v0.14.0

# 🎉 OpenTelemetry Collector Contrib v0.14.0 (Beta) 🎉

The OpenTelemetry Collector Contrib contains everything in the [opentelemetry-collector release](https://github.com/open-telemetry/opentelemetry-collector/releases/tag/v0.14.0) (be sure to check the release notes here as well!). Check out the [Getting Started Guide](https://opentelemetry.io/docs/collector/getting-started/) for deployment and configuration information.

### 🚀 New components 🚀

- `datadog` exporter to send metric and trace data to Datadog (#1352)
- `tailsampling` processor moved from core to contrib (#1383)

### 🛑 Breaking changes 🛑

- `jmxmetricsextension` migrated to `jmxreceiver` (#1182, #1357)
- Move signalfx correlation code out of `sapm` to `signalfxcorrelation` exporter (#1376)
- Move Splunk specific utils outside of common (#1306)
- `stackdriver` exporter:
    - Config options `metric_prefix` & `skip_create_metric_descriptor` are now nested under `metric`, see [README](https://github.com/open-telemetry/opentelemetry-collector-contrib/blob/main/exporter/stackdriverexporter/README.md).
    - Trace status codes no longer reflect gRPC codes as per spec changes: open-telemetry/opentelemetry-specification#1067
- `datadog` exporter: Remove option to change the namespace prefix (#1483)

### 💡 Enhancements 💡

- `splunkhec` receiver: Add ability to ingest metrics (#1276)
- `signalfx` receiver: Improve pipeline error handling (#1329)
- `datadog` exporter:
  - Improve hostname resolution (#1285)
  - Add flushing/export of traces and trace-related statistics (#1266)
  - Enable traces on Windows (#1340)
  - Send otel.exporter running metric (#1354)
  - Add tag normalization util method (#1373)
  - Send host metadata (#1351)
  - Support resource conventions for hostnames (#1434)
  - Add version tag extract (#1449)
- Add `batchpertrace` library to split the incoming batch into several batches, one per trace (#1257)
- `statsd` receiver:
  - Add timer support (#1335)
  - Add sample rate support for counter, transfer gauge to double and transfer counter to int only (#1361)
- `awsemf` exporter: Restructure metric translator logic (#1353)
- `resourcedetection` processor:
  - Add EC2 hostname attribute (#1324)
  - Add ECS Resource detector (#1360)
- `sapm` exporter: Add queue settings (#1390)
- `metrictransform` processor: Add metric filter option (#1447)
- `awsxray` exporter: Improve ECS attribute and origin translation (#1428)
- `resourcedetection` processor: Initial system detector (#1405)

### 🧰 Bug fixes 🧰

- Remove duplicate definition of cloud providers with core conventions (#1288)
- `kubeletstats` receiver: Handle nil references from the kubelet API (#1326)
- `awsxray` receiver:
  - Add kind type to root span to fix the empty parentID problem (#1338)
  - Fix the race condition issue (#1490)
- `awsxray` exporter:
  - Setting the tlsconfig InsecureSkipVerify using NoVerifySSL (#1350)
  - Drop invalid xray trace id (#1366)
- `elastic` exporter: Ensure span name is limited (#1371)
- `splunkhec` exporter: Don't send 'zero' timestamps to Splunk HEC (#1157)
- `stackdriver` exporter: Skip processing empty metrics slice (#1494)

## v0.13.0

# 🎉 OpenTelemetry Collector Contrib v0.13.0 (Beta) 🎉

The OpenTelemetry Collector Contrib contains everything in the [opentelemetry-collector release](https://github.com/open-telemetry/opentelemetry-collector/releases/tag/v0.13.0) (be sure to check the release notes here as well!). Check out the [Getting Started Guide](https://opentelemetry.io/docs/collector/getting-started/) for deployment and configuration information.

### 💡 Enhancements 💡

- `sapm` exporter:
  - Enable queuing by default (#1224)
  - Add SignalFx APM correlation (#1205)
  - Make span source attribute and destination dimension names configurable (#1286)
- `signalfx` exporter:
  - Pass context to the http client requests (#1225)
  - Update `disk.summary_utilization` translation rule to accommodate new labels (#1258)
- `newrelic` exporter: Add `span.kind` attribute (#1263)
- `datadog` exporter:
  - Add Datadog trace translation helpers (#1208)
  - Add API key validation (#1216)
- `splunkhec` receiver: Add the ability to ingest logs (#1268)
- `awscontainermetrics` receiver: Report `CpuUtilized` metric in percentage (#1283)
- `awsemf` exporter: Only calculate metric rate for cumulative counter and avoid SingleDimensionRollup for metrics with only one dimension (#1280)

### 🧰 Bug fixes 🧰

- Make `signalfx` exporter a metadata exporter (#1252)
- `awsecscontainermetrics` receiver: Check for empty network rate stats and set zero (#1260)
- `awsemf` exporter: Remove InstrumentationLibrary dimension in CloudWatch EMF Logs if it is undefined (#1256)
- `awsxray` receiver: Fix trace/span id transfer (#1264)
- `datadog` exporter: Remove trace support for Windows for now (#1274)
- `sapm` exporter: Correlation enabled check inversed (#1278)

## v0.12.0

# 🎉 OpenTelemetry Collector Contrib v0.12.0 (Beta) 🎉

The OpenTelemetry Collector Contrib contains everything in the [opentelemetry-collector release](https://github.com/open-telemetry/opentelemetry-collector/releases/tag/v0.12.0) (be sure to check the release notes here as well!). Check out the [Getting Started Guide](https://opentelemetry.io/docs/collector/getting-started/) for deployment and configuration information.

### 🚀 New components 🚀

- `awsemf` exporter to support exporting metrics to AWS CloudWatch (#498, #1169)
- `http_forwarder` extension that forwards HTTP requests to a specified target (#979, #1014, #1150)
- `datadog` exporter that sends metric and trace data to Datadog (#1142, #1178, #1181, #1212)
- `awsecscontainermetrics` receiver to collect metrics from Amazon ECS Task Metadata Endpoint (#1089, #1148, #1160)

### 💡 Enhancements 💡

- `signalfx` exporter:
  - Add host metadata synchronization (#1039, #1118)
  - Add `copy_dimensions` translator option (#1126)
  - Update `k8s_cluster` metric translations (#1121)
  - Add option to exclude metrics (#1156)
  - Add `avg` aggregation method (#1151)
  - Fallback to host if cloud resource id not found (#1170)
  - Add backwards compatible translation rules for the `dockerstatsreceiver` (#1201)
  - Enable queuing and retries (#1223)
- `splunkhec` exporter:
  - Add log support (#875)
  - Enable queuing and retries (#1222)
- `k8scluster` receiver: Standardize metric names (#1119)
- `awsxray` exporter:
  - Support AWS EKS attributes (#1090)
  - Store resource attributes in X-Ray segments (#1174)
- `honeycomb` exporter:
  - Add span kind to the event sent to Honeycomb (#474)
  - Add option to adjust the sample rate using an attribute on the span (#1162)
- `jmxmetrics` extension: Add subprocess manager to manage child java processes (#1028)
- `elastic` exporter: Initial metrics support (#1173)
- `k8s` processor: Rename default attr names for label/annotation extraction (#1214)
- Add common SignalFx host id extraction (#1100)
- Allow MSI upgrades (#1165)

### 🧰 Bug fixes 🧰

- `awsxray` exporter: Don't set origin to EC2 when not on AWS (#1115)

## v0.11.0

# 🎉 OpenTelemetry Collector Contrib v0.11.0 (Beta) 🎉

The OpenTelemetry Collector Contrib contains everything in the [opentelemetry-collector release](https://github.com/open-telemetry/opentelemetry-collector/releases/tag/v0.11.0) (be sure to check the release notes here as well!). Check out the [Getting Started Guide](https://opentelemetry.io/docs/collector/getting-started/) for deployment and configuration information.

### 🚀 New components 🚀
- add `dockerstats` receiver as top level component (#1081)
- add `tracegen` utility (#956)

### 💡 Enhancements 💡
- `stackdriver` exporter: Allow overriding client options via config (#1010)
- `k8scluster` receiver: Ensure informer caches are synced before initial data sync (#842)
- `elastic` exporter: Translate `deployment.environment` resource attribute to Elastic APM's semantically equivalent `service.environment` (#1022)
- `k8s` processor: Add logs support (#1051)
- `awsxray` exporter: Log response error with zap (#1050)
- `signalfx` exporter
  - Add dimensions to renamed metrics (#1041)
  - Add translation rules for `disk_ops.total` and `disk_ops.pending` metrics (#1082)
  - Add event support (#1036)
- `kubeletstats` receiver: Cache detailed PVC labels to reduce API calls (#1052)
- `signalfx` receiver: Add event support (#1035)

## v0.10.0

# 🎉 OpenTelemetry Collector Contrib v0.10.0 (Beta) 🎉

The OpenTelemetry Collector Contrib contains everything in the [opentelemetry-collector release](https://github.com/open-telemetry/opentelemetry-collector/releases/tag/v0.10.0) (be sure to check the release notes here as well!). Check out the [Getting Started Guide](https://opentelemetry.io/docs/collector/getting-started/) for deployment and configuration information.

### 🚀 New components 🚀
- add initial docker stats receiver, without sourcing in top level components (#495)
- add initial jmx metrics extension structure, without sourcing in top level components (#740)
- `routing` processor for routing spans based on HTTP headers (#907)
- `splunkhec` receiver to receive Splunk HEC metrics, traces and logs (#840)
- Add skeleton for `http_forwarder` extension that forwards HTTP requests to a specified target (#979)

### 💡 Enhancements 💡
- `stackdriver` exporter
  - Add timeout parameter (#835)
  - Add option to configurably set UserAgent string (#758)
- `signalfx` exporter
  - Reduce memory allocations for big batches processing (#871)
  - Add AWSUniqueId and gcp_id generation (#829)
  - Calculate cpu.utilization compatibility metric (#839, #974, #954)
- `metricstransform` processor: Replace `{{version}}` in label values (#876)
- `resourcedetection` processor: Logs Support (#970)
- `statsd` receiver: Add parsing for labels and gauges (#903)

### 🧰 Bug fixes 🧰
- `k8s` processor
  - Wrap metrics before sending further down the pipeline (#837)
  - Fix setting attributes on metrics passed from agent (#836)
- `awsxray` exporter: Fix "pointer to empty string" is not omitted bug (#830)
- `azuremonitor` exporter: Treat UNSPECIFIED span kind as INTERNAL (#844)
- `signalfx` exporter: Remove misleading warnings (#869)
- `newrelic` exporter: Fix panic if service name is empty (#969)
- `honeycomb` exporter: Don't emit default proc id + starttime (#972)

## v0.9.0

# 🎉 OpenTelemetry Collector Contrib v0.9.0 (Beta) 🎉

The OpenTelemetry Collector Contrib contains everything in the [opentelemetry-collector release](https://github.com/open-telemetry/opentelemetry-collector/releases/tag/v0.9.0) (be sure to check the release notes here as well!). Check out the [Getting Started Guide](https://opentelemetry.io/docs/collector/getting-started/) for deployment and configuration information.

### 🛑 Breaking changes 🛑
- Remove deprecated `lightstep` exporter (#828)

### 🚀 New components 🚀
- `statsd` receiver for ingesting StatsD messages (#566)

### 💡 Enhancements 💡
- `signalfx` exporter
   - Add disk usage translations (#760)
   - Add disk utilization translations (#782)
   - Add translation rule to drop redundant metrics (#809)
- `kubeletstats` receiver
  - Sync available volume metadata from /pods endpoint (#690)
  - Add ability to collect detailed data from PVC (#743)
- `awsxray` exporter: Translate SDK name/version into xray model (#755)
- `elastic` exporter: Translate semantic conventions to Elastic destination fields (#671)
- `stackdriver` exporter: Add point count metric (#757)
- `awsxray` receiver
  - Ported the TCP proxy from the X-Ray daemon (#774)
  - Convert to OTEL trace format (#691)

### 🧰 Bug fixes 🧰
- `kubeletstats` receiver: Do not break down metrics batch (#754)
- `host` observer: Fix issue on darwin where ports listening on all interfaces are not correctly accounted for (#582)
- `newrelic` exporter: Fix panic on missing span status (#775)

## v0.8.0

# 🎉 OpenTelemetry Collector Contrib v0.8.0 (Beta) 🎉

The OpenTelemetry Collector Contrib contains everything in the [opentelemetry-collector release](https://github.com/open-telemetry/opentelemetry-collector/releases/tag/v0.8.0) (be sure to check the release notes here as well!). Check out the [Getting Started Guide](https://opentelemetry.io/docs/collector/getting-started/) for deployment and configuration information.

### 🚀 New components 🚀

- Receivers
  - `prometheusexec` subprocess manager (##499)

### 💡 Enhancements 💡

- `signalfx` exporter
  - Add/Update metric translations (#579, #584, #639, #640, #652, #662)
  - Add support for calculate new metric translator (#644)
  - Add renaming rules for load metrics (#664)
  - Update `container.name` to `k8s.container.name` in default translation rule (#683)
  - Rename working-set and page-fault metrics (#679)
- `awsxray` exporter
  - Translate exception event into xray exception (#577)
  - Add ingestion of X-Ray segments via UDP (#502)
  - Parse Java stacktrace and populate in xray cause (#687)
- `kubeletstats` receiver
  - Add metric_groups option (#648)
  - Set datapoint timestamp in receiver (#661)
  - Change `container.name` label to `k8s.container.name` (#680)
  - Add working-set and page-fault metrics (#666)
  - Add basic support for volume metrics (#667)
- `stackdriver` trace exporter: Move to new interface and pdata (#486)
- `metricstranform` processor: Keep timeseries and points in order after aggregation (#663)
- `k8scluster` receiver: Change `container.spec.name` label to `k8s.container.name` (#681)
- Migrate receiver creator to internal data model (#701)
- Add ec2 support to `resourcedetection` processor (#587)
- Enable timeout, sending queue and retry for SAPM exporter (#707)

### 🧰 Bug fixes 🧰

- `azuremonitor` exporter: Correct HTTP status code success mapping (#588)
- `k8scluster` receiver: Fix owner reference in metadata updates (#649)
- `awsxray` exporter: Fix handling of db system (#697)

### 🚀 New components 🚀

- Skeleton for AWS ECS container metrics receiver (#463)
- `prometheus_exec` receiver (#655)

## v0.7.0

# 🎉 OpenTelemetry Collector Contrib v0.7.0 (Beta) 🎉

The OpenTelemetry Collector Contrib contains everything in the [opentelemetry-collector release](https://github.com/open-telemetry/opentelemetry-collector/releases/tag/v0.7.0) (be sure to check the release notes here as well!). Check out the [Getting Started Guide](https://opentelemetry.io/docs/collector/getting-started/) for deployment and configuration information.

### 🛑 Breaking changes 🛑

- `awsxray` receiver updated to support udp: `tcp_endpoint` config option renamed to `endpoint` (#497)
- TLS config changed for `sapmreceiver` (#488) and `signalfxreceiver` receivers (#488)

### 🚀 New components 🚀

- Exporters
  - `sentry` adds tracing exporter for [Sentry](https://sentry.io/) (#565)
- Extensions
  - `endpoints` observer: adds generic endpoint watcher (#427)
  - `host` observer: looks for listening network endpoints on host (#432)

### 💡 Enhancements 💡

- Update `honeycomb` exporter for v0.8.0 compatibility
- Extend `metricstransform` processor to be able to add a label to an existing metric (#441)
- Update `kubeletstats` metrics according to semantic conventions (#475)
- Updated `awsxray` receiver config to use udp (#497)
- Add `/pods` endpoint support in `kubeletstats` receiver to add extra labels (#569)
- Add metric translation options to `signalfx` exporter (#477, #501, #571, #573)

### 🧰 Bug fixes 🧰

- `azuremonitor` exporter: Mark spanToEnvelope errors as permanent (#500)

## v0.6.0

# 🎉 OpenTelemetry Collector Contrib v0.6.0 (Beta) 🎉

The OpenTelemetry Collector Contrib contains everything in the [opentelemetry-collector release](https://github.com/open-telemetry/opentelemetry-collector/releases/tag/v0.6.0) (be sure to check the release notes here as well!). Check out the [Getting Started Guide](https://opentelemetry.io/docs/collector/getting-started/) for deployment and configuration information.

### 🛑 Breaking changes 🛑

- Removed `jaegarlegacy` (#397) and `zipkinscribe` receivers (#410)
- `kubeletstats` receiver: Renamed `k8s.pod.namespace` pod label to `k8s.namespace.name` and `k8s.container.name` container label to `container.name`

### 🚀 New components 🚀

- Processors
  - `metricstransform` renames/aggregates within individual metrics (#376) and allow changing the data type between int and float (#402)

### 💡 Enhancements 💡

- `awsxray` exporter: Use `peer.service` as segment name when set. (#385)
- `splunk` exporter: Add trace exports support (#359, #399)
- Build and publish Windows MSI (#408) and DEB/RPM Linux packages (#405)

### 🧰 Bug fixes 🧰

- `kubeletstats` receiver:
  - Fixed NPE for newly created pods (#404)
  - Updated to latest change in the ReceiverFactoryOld interface (#401)
  - Fixed logging and self reported metrics (#357)
- `awsxray` exporter: Only convert SQL information for SQL databases. (#379)
- `resourcedetection` processor: Correctly obtain machine-type info from gce metadata (#395)
- `k8scluster` receiver: Fix container resource metrics (#416)

## v0.5.0

Released 01-07-2020

# 🎉 OpenTelemetry Collector Contrib v0.5.0 (Beta) 🎉

The OpenTelemetry Collector Contrib contains everything in the [opentelemetry-collector release](https://github.com/open-telemetry/opentelemetry-collector/releases/tag/v0.5.0) (be sure to check the release notes here as well!). Check out the [Getting Started Guide](https://opentelemetry.io/docs/collector/getting-started/) for deployment and configuration information.

### 🚀 New components 🚀

- Processors
  - `resourcedetection` to automatically detect the resource based on the configured set of detectors (#309)

### 💡 Enhancements 💡

- `kubeletstats` receiver: Support for ServiceAccount authentication (#324)
- `signalfx` exporter and receiver
  - Add SignalFx metric token passthrough and config option (#325)
  - Set default endpoint of `signalfx` receiver to `:9943` (#351)
- `awsxray` exporter: Support aws plugins EC2/ECS/Beanstalk (#343)
- `sapm` exporter and receiver: Add SAPM access token passthrough and config option (#349)
- `k8s` processor: Add metrics support (#358)
- `k8s` observer: Separate annotations from labels in discovered pods (#363)

### 🧰 Bug fixes 🧰

- `honeycomb` exporter: Remove shared use of libhoney from goroutines (#305)

## v0.4.0

Released 17-06-2020

# 🎉 OpenTelemetry Collector Contrib v0.4.0 (Beta) 🎉

The OpenTelemetry Collector Contrib contains everything in the [opentelemetry-collector release](https://github.com/open-telemetry/opentelemetry-collector/releases/tag/v0.4.0) (be sure to check the release notes here as well!). Check out the [Getting Started Guide](https://opentelemetry.io/docs/collector/getting-started/) for deployment and configuration information.

### 🛑 Breaking changes 🛑

  - `signalfx` exporter `url` parameter changed to `ingest_url` (no impact if only using `realm` setting)

### 🚀 New components 🚀

- Receivers
  - `receiver_creator` to create receivers at runtime (#145), add observer support to receiver_creator (#173), add rules support (#207), add dynamic configuration values (#235) 
  - `kubeletstats` receiver (#237) 
  - `prometheus_simple` receiver (#184) 
  - `kubernetes-cluster` receiver (#175) 
  - `redis` receiver (#138)
- Exporters
  - `alibabacloudlogservice` exporter (#259) 
  - `SplunkHEC` metrics exporter (#246)
  - `elastic` APM exporter (#240)
  - `newrelic` exporter (#229) 
- Extensions
  - `k8s` observer (#185) 

### 💡 Enhancements 💡

- `awsxray` exporter
  - Use X-Ray convention of segment name == service name (#282)
  - Tweak xray export to improve rendering of traces and improve parity (#241)
  - Add handling for spans received with nil attributes (#212)
- `honeycomb` exporter
  - Use SendPresampled (#291)
  - Add span attributes as honeycomb event fields (#271)
  - Support resource labels in Honeycomb exporter (#20)
- `k8s` processor
  - Add support of Pod UID extraction to k8sprocessor (#219)
  - Use `k8s.pod.ip` to record resource IP instead of just `ip` (#183)
  - Support same authentication mechanism as other kubernetes components do (#307)
- `sapm` exporter: Add TLS for SAPM and SignalFx receiver (#215)
- `signalfx` exporter
  - Add metric metadata syncer to SignalFx exporter (#231)
  - Add TLS for SAPM and SignalFx receiver (#215)
- `stackdriver` exporter: Add support for resource mapping in config (#163)

### 🧰 Bug fixes 🧰

- `awsxray` exporter: Wrap bad request errors for proper handling by retry queue (#205)
- `lightstep` exporter: Ensure Lightstep exporter doesnt crash on nil node (#250)
- `sapm` exporter: Do not break Jaeger traces before sending downstream (#193)
- `k8s` processor: Ensure Jaeger spans work in passthrough mode (262)

## 🧩 Components 🧩

### Receivers

| Traces | Metrics |
|:-------:|:-------:|
| Jaeger Legacy | Carbon |
| SAPM (SignalFx APM) | Collectd | 
| Zipkin Scribe | K8s Cluster |
| | Redis |
| |  SignalFx | 
| | Simple Prometheus |
| | Wavefront |

### Processors

- K8s

### Exporters

| Commercial | Community |
|:------------:|:-----------:|
| Alibaba Cloud Log Service | Carbon |
| AWS X-ray | Elastic |
| Azure Monitor | Jaeger Thrift |
| Honeycomb | Kinesis |
| Lightstep |
| New Relic |
| SAPM (SignalFx APM) | 
| SignalFx (Metrics) |
| Splunk HEC |
| Stackdriver (Google) |

### Extensions

- Observer
  - K8s

## v0.3.0 Beta

Released 2020-03-30

### Breaking changes

-  Make prometheus receiver config loading strict. #697 
Prometheus receiver will now fail fast if the config contains unused keys in it.

### Changes and fixes

- Enable best effort serve by default of Prometheus Exporter (https://github.com/orijtech/prometheus-go-metrics-exporter/pull/6)
- Fix null pointer exception in the logging exporter #743 
- Remove unnecessary condition to have at least one processor #744 
- Updated Honeycomb exported to `honeycombio/opentelemetry-exporter-go v0.3.1`

### Features

Receivers / Exporters:

* AWS X-Ray
* Carbon
* CollectD
* Honeycomb
* Jaeger
* Kinesis
* LightStep
* OpenCensus
* OpenTelemetry
* SAPM
* SignalFx
* Stackdriver
* Wavefront
* Zipkin
* Zipkin Scribe


Processors:

* Attributes
* Batch
* Memory Limiter
* Queued Retry
* Resource
* Sampling
* Span
* Kubernetes

Extensions:

* Health Check
* Performance Profiler
* zPages


## v0.2.8

Released 2020-03-25

Alpha v0.2.8 of OpenTelemetry Collector Contrib.

- Implemented OTLP receiver and exporter.
- Added ability to pass config to the service programmatically (useful for custom builds).
- Improved own metrics / observability.


## v0.2.7

Released 2020-03-17

### Self-Observability
- New command-line switch to control legacy and new metrics. Users are encouraged
to experiment and migrate to the new metrics.
- Improved error handling on shutdown.


### Processors
- Fixed passthrough mode k8sprocessor.
- Added `HASH` action to attribute processor.

### Receivers and Exporters
- Added Honeycomb exporter.
- Added LightStep exporter.
- Added regular expression for Carbon receiver, allowing the metric name to be broken into proper label keys and values.
- Updated Stackdriver exporter to use a new batch API.


## v0.2.6 Alpha

Released 2020-02-18

### Self-Observability
- Updated metrics prefix to `otelcol` and expose command line argument to modify the prefix value.
- Batch dropped span now emits zero when no spans are dropped.

### Processors
- Extended Span processor to have include/exclude span logic.
- Ability to choose strict or regexp matching for include/exclude filters.

### Receivers and Exporters
- Added Carbon receiver and exporter.
- Added Wavefront receiver.


## v0.0.5 Alpha

Released 2020-01-30

- Regexp-based filtering of span names.
- Ability to extract attributes from span names and rename span.
- File exporter for debugging.
- Span processor is now enabled by default.

## v0.0.1 Alpha

Released 2020-01-11

First release of OpenTelemetry Collector Contrib.


[v0.3.0]: https://github.com/open-telemetry/opentelemetry-collector-contrib/compare/v0.2.8...v0.3.0
[v0.2.8]: https://github.com/open-telemetry/opentelemetry-collector-contrib/compare/v0.2.7...v0.2.8
[v0.2.7]: https://github.com/open-telemetry/opentelemetry-collector-contrib/compare/v0.2.6...v0.2.7
[v0.2.6]: https://github.com/open-telemetry/opentelemetry-collector-contrib/compare/v0.0.5...v0.2.6
[v0.0.5]: https://github.com/open-telemetry/opentelemetry-collector-contrib/compare/v0.0.1...v0.0.5
[v0.0.1]: https://github.com/open-telemetry/opentelemetry-collector-contrib/tree/v0.0.1<|MERGE_RESOLUTION|>--- conflicted
+++ resolved
@@ -23,11 +23,8 @@
 
 - `datadogexporter`: Deprecate `service` setting in favor of `service.name` semantic convention (#8784)
 - `datadogexporter`: Deprecate `version` setting in favor of `service.version` semantic convention (#8784)
-<<<<<<< HEAD
 - `datadogexporter`: Deprecate `metrics::report_quantiles` in favor of `metrics::summaries::mode` (#8846)
-=======
 - `datadogexporter`: Deprecate `GetHostTags` method from `TagsConfig` struct (#8975)
->>>>>>> 4324ee2d
 
 ### 🚀 New components 🚀
 
