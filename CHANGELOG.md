# Changelog

## Unreleased

### 🛑 Breaking changes 🛑

- `jmxreceiver`: Remove properties & groovyscript parameters from JMX Receiver. Add ResourceAttributes & LogLevel parameter to supply some of the removed functionality with reduced attack surface (#9685)

### 🚩 Deprecations 🚩

### 🚀 New components 🚀

- `bigipreceiver`: Add implementation of F5 Big-IP Metric Receiver (#9680)
- `expvarreceiver`: Initial work for a receiver designed to scrape `memstats` from Golang applications. (#9747)
- `mezmoexporter`: Add implementation of Mezmo Log exporter (#9743)
- `nsxtreceiver`: Added implementation of NSX-T Metric Receiver (#9568)

### 💡 Enhancements 💡

- `transformprocessor`: Add transformation of metrics (#10100)
- `transformprocessor`: Include transform processor in components (#10134)
- `kubeletstatsreceiver`: Update receiver to use new Metrics Builder. All emitted metrics remain the same. (#9744)
- `transformprocessor`: Add new `replace_match` and `replace_all_matches` functions (#10132)

### 🧰 Bug fixes 🧰

- `datadogexporter`: add error checks for datadog exporter (#9964)
- `datadogexporter`: Fix host aliases not being properly sent to the Datadog backend (#9748)
- `groupbyattrsprocessor`: copied aggregationtemporality when grouping metrics. (#9088)
- `mongodbreceiver`: Fix issue where receiver startup could hang (#10111)
<<<<<<< HEAD
- `transformprocessor`: Fix issue where incorrect error was returned if a bad path was passed to a function (#10141)
=======
- `transformprocessor`: Fix issue where metric.aggregation_temporality and metric.is_monotic were not actually gettable or settable (#10197)
>>>>>>> 9e8397d6

## v0.51.0

### 🛑 Breaking changes 🛑

- `datadogexporter`: Replace HistogramMode defined as string with enum. (#9589)
- `pkg/translator/signalfx`: Change signalfx translator to expose To/From translator structs. (#9740)
- `transformprocessor`: Add parameter validation to `truncate_all` and `limit` functions.  The `limit` parameter can no longer be negative. (#9783)
- `newrelicexporter` deleted. Use New Relic [native OTLP ingest](https://docs.newrelic.com/docs/more-integrations/open-source-telemetry-integrations/opentelemetry/opentelemetry-setup/) instead. (#9894)
- `k8sclusterreceiver`: Removing `ClusterName` as per https://github.com/kubernetes/apimachinery/commit/430b920312ca0fa10eca95967764ff08f34083a3. (#9885)

### 🚩 Deprecations 🚩

- `exporter/azuremonitor`: Deprecate use of LogRecord.Name as the log envelope category name. There is no replacement. (#9258)
- `processor/k8sattributes`: Deprecate use of k8s.cluster.name metadata parameter (obsolete) (#9968) 

### 🚀 New components 🚀

- `schemaprocessor`: Starting the initial work to allow from translating from semantic convention to another (#8371)
- `saphanareceiver`: Added implementation of SAP HANA Metric Receiver (#8827)
- `logstransformprocessor`: Add implementation of Logs Transform Processor (#9335)

### 💡 Enhancements 💡

- `cmd/mdatagen`: Replace enum attributes values with typed constants (#9683)
- `elasticsearchreceiver`: Update metrics scope name from `otelcol/elasticsearch` 
  to `otelcol/elasticsearchreceiver` (#9757)
- `k8sclusterreceiver`: Validate that k8s API supports a resource before setting up a watcher for it (#9523)
- `internal/stanza`: Add support for `remove` operator (#9524)
- `k8sattributesprocessor`: Support regex capture groups in tag_name (#9525)
- `mongoreceiver`: Update metrics scope name from `otelcol/mongodb` to `otelcol/mongodbreceiver` (#9759)
- `transformprocessor`: Add new `truncation` function to allow truncating string values in maps such as `attributes` or `resource.attributes` (#9546)
- `jmxreceiver`: Communicate with JMX metrics gatherer subprocess via properties file (#9685)
- `datadogexporter`: Add `api.fail_on_invalid_key` to fail fast if api key is invalid (#9426)
- `transformprocessor`: Add support for functions to validate parameters (#9563)
- `googlecloudexporter`: Add GCP cloud logging exporter (#9679)
- `transformprocessor`: Add new `limit` function to allow limiting the number of items in a map, such as the number of attributes in `attributes` or `resource.attributes` (#9552)
- `processor/attributes`: Support attributes set by server authenticator (#9420)
- `datadogexporter`: Experimental support for Exponential Histograms with delta aggregation temporality (#8350)
- `resourcedetectionprocessor`: Add "cname" and "lookup" hostname sources

### 🧰 Bug fixes 🧰

- `k8sclusterreceiver`: Fix the receiver to work with 1.19 and 1.20 k8s API versions (#9523)
- `azuremonitorexporter`: Fix log exporter bug related to incorrectly mapping SpanId (#9579)
- `mysqlreceiver`: Fix attribute values mismatch with its definition (#9688)
- `opencensusreceiver`: Do not report fatal error if err is server closed (#9559).
- `sqlserverreceiver`: Fix the receiver to have integer types on metrics where applicable (#9601)
- `prometheusreceiver`: Fix the memory issue introduced in the 0.49.0 release (#9718)
- `couchdbreceiver`: Fix issue where the receiver would not respect custom metric settings (#9598)
- `nginxreceiver`: Include nginxreceiver in components (#9572)
- `pkg/translator/prometheusremotewrite`: Fix data race when used with other exporters (#9736)
- `examples/demo`: fix baggage not work in trace demo app. (#9418)
- `prometheusreceiver`: Handle the condition where `up` metric value is NaN (#9253)
- `tanzuobservabilityexporter`: Make metrics stanza in config be optional (#9098)
- `filelogreceiver`: Update Kubernetes examples to fix native OTel logs collection issue where 0 length logs cause errors (#9754)
- `logstransformprocessor`: Resolve node ordering to fix intermittent failures (#9761)
- `awsinsightreceiver`: Migrate from `ConfigMapsResourceLock` to `ConfigMapsLeasesResourceLock` as per https://github.com/kubernetes/client-go/commit/276ea3ed979947d7cdd4b3d708862245ddcd8883 (#9885)
- `filelog`, `journald`, `syslog`, `tcplog`, `udplog`: Add support for []string type for converting log record entries (#9887)

## v0.50.0

### 🛑 Breaking changes 🛑

- `stackdriverexporter`: Remove the stackdriver exporter in favor of the identical googlecloud exporter (#9274)
- `filelog`, `journald`, `syslog`, `tcplog`, `udplog`: Remove `preserve_to` field from sub-parsers (#9331)
- `kafkametricsreceiver`: instrumentation name updated from `otelcol/kafkametrics` to `otelcol/kafkametricsreceiver` (#9406)
- `kubeletstatsreceiver`: instrumentation name updated from `kubeletstats` to `otelcol/kubeletstatsreceiver` (#9400)
- `datadogexporter`: Remove `GetHostTags` method from `TagsConfig` struct (#9423)
- `googlecloudexporter`: Graduate the `exporter.googlecloud.OTLPDirect` feature-gate to Beta.  This includes changes to the configuration structure, and many changes to default behavior. (#9471)

### 🚩 Deprecations 🚩

- `cumulativetodeltaprocessor`: Deprecated `metrics` configuration option in favor of `include` and `exclude` (#8952)
- `datadogexporter`: Deprecate `metrics::report_quantiles` in favor of `metrics::summaries::mode` (#8846)
- `datadogexporter`: Deprecate `traces.sample_rate` setting. It was never used anywhere. (#9771)

### 🚀 New components 🚀

- `iisreceiver`: Add implementation of IIS Metric Receiver (#8832)
- `sqlserverreceiver`: Add implementation of SQL Server Metric Receiver (#8398)
- `activedirectorydsreceiver`: Add implementation of Active Directory Domain Services metric receiver (#9359)

### 💡 Enhancements 💡

- `pkg/translator/prometheusremotewrite`: Allow to disable sanitize metric labels (#8270)
- `basicauthextension`: Implement `configauth.ClientAuthenticator` so that the extension can also be used as HTTP client basic authenticator.(#8847)
- `azuremonitorexporter`, `lokiexporter`, `observiqexporter`: Update timestamp processing logic (#9130)
- `cumulativetodeltaprocessor`: add new include/exclude configuration options with regex support (#8952)
- `datadogexporter`: Update deprecation messages to reflect new deprecation plan (#9422)
- `cmd/mdatagen`: Update generated functions to have simple parse function to handle string parsing consistently and limit code duplication across receivers (#7574)
- `attributesprocessor`: Support filter by severity (#9132)
- `transformprocessor`: Add transformation of logs (#9368)
- `datadogexporter`: Add `metrics::summaries::mode` to specify export mode for summaries (#8846)
- `prometheusreceiver`: Add resource attributes for kubernetes resource discovery labels (#9416)

### 🧰 Bug fixes 🧰

- `fluentforwardreceiver`: Release port on shutdown (#9111)
- `prometheusexporter`: Prometheus fails to generate logs when prometheus exporter produced a check exception occurs. (#8949)
- `resourcedetectionprocessor`: Wire docker detector (#9372)
- `kafkametricsreceiver`: The kafkametricsreceiver was changed to connect to kafka during scrape, rather than startup. If kafka is unavailable the receiver will attempt to connect during subsequent scrapes until succcessful (#8817).
- `datadogexporter`: Update Kubernetes example manifest to new executable name. (#9425).
- `riakreceiver`: Fix issue where user configured metric settings were ignored. (#9561)
- `sqlserverreceiver`: Update `sqlserver.transaction_log.growth.count` and `sqlserver.transaction_log.shrink.count` to be monotonic sums. (#9522)

## v0.49.0

### ⚠️ Warning  ⚠️

This release contains an issue in
[Prometheus receiver](https://github.com/open-telemetry/opentelemetry-collector-contrib/tree/main/receiver/prometheusreceiver)
causing 30% memory consumption increase when there is a lot of target churn. The issue is currently being 
investigated and will be fixed in one of the new releases. More details:
https://github.com/open-telemetry/opentelemetry-collector-contrib/issues/9278.

### 🛑 Breaking changes 🛑

- `filelogreceiver`, `journaldreceiver`, `syslogreceiver`, `tcplogreceiver`, `udplogreceiver`:
  - Updated data model to align with stable logs data model, which includes various breaking changes. (#9139, #8835)
    - A detailed [Upgrade Guide](https://github.com/open-telemetry/opentelemetry-log-collection/releases/tag/v0.28.0) is available in the log-collection v0.29.0 release notes.
- `datadogexporter`: Remove `OnlyMetadata` method from `Config` struct (#8980)
- `datadogexporter`: Remove `GetCensoredKey` method from `APIConfig` struct (#8980)
- `mongodbatlasreceiver`: Updated to uses newer metric builder which changed some metric and resource attributes (#9093)
- `dynatraceexporter`: Make `serialization` package `/internal` (#9097)
- `attributesprocessor`: Remove log names from filters (#9131)
- `k8sclusterreceiver`: The `receiver.k8sclusterreceiver.reportCpuMetricsAsDouble` feature gate is now enabled by default (#9367)
  - Users may have to update monitoring for a few Kubernetes cpu metrics, for 
    more details see [feature-gate-configurations](https://github.com/open-telemetry/opentelemetry-collector-contrib/tree/main/receiver/k8sclusterreceiver#feature-gate-configurations).

### 🚩 Deprecations 🚩

- `datadogexporter`: Deprecate `service` setting in favor of `service.name` semantic convention (#8784)
- `datadogexporter`: Deprecate `version` setting in favor of `service.version` semantic convention (#8784)
- `datadogexporter`: Deprecate `env` setting in favor of `deployment.environment` semantic convention (#9017)
- `datadogexporter`: Deprecate `GetHostTags` method from `TagsConfig` struct (#8975)
- `datadogexporter`: Deprecate `tags` setting in favor of `host_metadata::tags` (#9100)
- `datadogexporter`: Deprecate `send_metadata` setting in favor of `host_metadata::enabled` (#9100)
- `datadogexporter`: Deprecate `use_resource_metadata` setting in favor of `host_metadata::hostname_source` (#9100)
- `prometheusexecreceiver`: Deprecate prom_exec receiver (#9058)
- `fluentbitextension`: Deprecate Fluentbit extension (#9062)

### 🚀 New components 🚀

- `riakreceiver`: Riak Metric Receiver (#8548)

### 💡 Enhancements 💡
- `splunkhecexporter`: Add support for batching traces (#8995)
- `hostmetricsreceiver`: Migrate Processes scraper to the Metrics builder (#8855)
- `tanzuobservabilityexporter`: Use resourcetotelemetry helper (#8338)
- Add `make crosslink` target to ensure replace statements are included in `go.mod` for all transitive dependencies within repository (#8822)
- `filestorageextension`: Change bbolt DB settings for better performance (#9004)
- `jaegerremotesamplingextension`: Add local and remote sampling stores (#8818)
- `attributesprocessor`: Add support to filter on log body (#8996)
- `prometheusremotewriteexporter`: Translate resource attributes to the target info metric (#8493)
- `prometheusexporter`: Add `job` and `instance` labels to metrics so they can be scraped with `honor_labels: true` (#9115)
- `podmanreceiver`: Add API timeout configuration option (#9014)
- `cmd/mdatagen`: Add `sem_conv_version` field to metadata.yaml that is used to set metrics SchemaURL (#9010)
- `splunkheceporter`: Add an option to disable log or profiling data (#9065)
- `windowsperfcountersreceiver`: Move code into separate package for use in other windowsperfcounter receivers (#9108)
- `datadogexporter`: Add `host_metadata` configuration section to configure host metadata export (#9100)
- `cmd/mdatagen`: Update documentation generated for attributes to list enumerated values and show the "value" that will be visible on metrics when it is different from the attribute key in metadata.yaml (#8983)
- `routingprocessor`: add option to drop resource attribute used for routing (#8990)

### 🧰 Bug fixes 🧰

- `filestorageextension`: use correct bbolt options for compaction (#9134)
- `hostmetricsreceiver`: Use cpu times for time delta in cpu.utilization calculation (#8857)
- `dynatraceexporter`: Remove overly verbose stacktrace from certain logs (#8989)
- `googlecloudexporter`: fix the `exporter.googlecloud.OTLPDirect` fature-gate, which was not applied when the flag was provided (#9116)
- `signalfxexporter`: Fix bug to enable timeouts for correlating traces and metrics (#9101)
- `windowsperfcountersreceiver`: fix exported values being integers instead of doubles (#9138)
- `prometheusreceiver`: Fix issues with relabelling the `job` and `instance` labels. (#8780)
- `dynatraceexporter`: Continue processing data points after a serialization error. (#9330)

## v0.48.0

### 💡 Enhancements 💡

- `k8seventsreceiver`: Add Api_version and resource_version (#8539)
- `datadogexporter`: Add `metrics::sums::cumulative_monotonic_mode` to specify export mode for cumulative monotonic sums (#8490)
- `dynatraceexporter`: add multi-instance deployment note to README.md (#8848)
- `resourcedetectionprocessor`: Add attribute allowlist (#8547)
- `datadogexporter`:  Metrics payload data and Sketches payload data will be logged if collector is started in debug mode (#8929)
- `cmd/mdatagen`: Add resource attributes definition to metadata.yaml and move `pdata.Metrics` creation to the
  generated code (#8555)

### 🛑 Breaking changes 🛑

- `windowsperfcountersreceiver`: Added metrics configuration (#8376)
- `lokiexporter`: Remove deprecated LogRecord.name field (#8951)
- `splunkhecexporter`: Remove deprecated LogRecord.name field (#8951)

### 🚩 Deprecations 🚩

- `datadogexporter`: Deprecate `OnlyMetadata` method from `Config` struct (#8359)
- `datadogexporter`: Deprecate `GetCensoredKey` method from `APIConfig` struct (#8830)
- `datadogexporter`: Deprecate `metrics::send_monotonic_counter` in favor of `metrics::sums::cumulative_monotonic_mode` (#8490)

### 🚀 New components 🚀

- `sigv4authextension`: Enable component (#8518)

## v0.47.0

### 💡 Enhancements 💡

- `googlecloudexporter`: Add Validate method in config (#8559)
- `attributesprocessor`: Add convert action (#7930)
- `attributesprocessor`: Add metric support (#8111)
- `prometheusremotewriteexporter`: Write-Ahead Log support enabled (#7304)
- `hostreceiver/filesystemscraper`: Add filesystem utilization (#8027)
- `hostreceiver/pagingscraper`: Add paging.utilization (#6221)
- `googlecloudexporter`: [Alpha] Translate metrics directly from OTLP to gcm using the `exporter.googlecloud.OTLPDirect` feature-gate (#7177)
- `simpleprometheusreceiver`: Add support for static labels (#7908)
- `spanmetricsprocessor`: Dropping the condition to replace _ with key_ as __ label is reserved and _ is not (#8057)
- `podmanreceiver`: Add container.runtime attribute to container metrics (#8262)
- `dockerstatsreceiver`: Add container.runtime attribute to container metrics (#8261)
- `tanzuobservabilityexporter`: instrumentation Library and Dropped Counts to Span Tags (#8120)
- `clickhouseexporter`: Implement consume log logic. (#9705)
- `influxdbexporter`: Add support for cumulative, non-monotonic metrics. (#8348)
- `oauth2clientauthextension`: Add support for EndpointParams (#7307)
- Add `NewMetricData` function to `MetricsBuilder` to consistently set instrumentation library name (#8255)
- `googlecloudpubsubreceiver` Added implementation of Google Cloud Pubsub receiver. (#8391)
- `googlecloudpubsubexporter` Added implementation of Google Cloud Pubsub exporter. (#8391)
- `coralogixexporter` Allow exporter timeout to be configured (#7957)
- `prometheusremotewriteexporter` support adding trace id and span id attached to exemplars (#8380)
- `influxdbexporter`: accept histogram metric missing infinity bucket. (#8462)
- `skywalkingreceiver`: Added implementation of Skywalking receiver. (#8549)
- `prometheusreceiver`: Fix staleness bug for histograms and summaries (#8561)

### 🛑 Breaking changes 🛑

- `mongodbatlasreceiver`: rename mislabeled attribute `memory_state` to correct `disk_status` on partition disk metrics (#7747)
- `mongodbatlasreceiver`: Correctly set initial lookback for querying mongodb atlas api (#8246)
- `nginxreceiver`: instrumentation name updated from `otelcol/nginx` to `otelcol/nginxreceiver` (#8255)
- `postgresqlreceiver`: instrumentation name updated from `otelcol/postgresql` to `otelcol/postgresqlreceiver` (#8255)
- `redisreceiver`: instrumentation name updated from `otelcol/redis` to `otelcol/redisreceiver` (#8255)
- `apachereceiver`: instrumentation name updated from `otelcol/apache` to `otelcol/apachereceiver` ()
- `couchdbreceiver`: instrumentation name updated from `otelcol/couchdb` to `otelcol/couchdbreceiver` (#8366)
- `prometheusreceiver` Change resource attributes on metrics: `instance` -> `service.instance.id`, `host.name` -> `net.host.name`,  `port` -> `net.host.port`, `scheme` -> `http.scheme`, `job` removed (#8266)
- `prometheusremotewriteexporter` Use `service.*` resource attributes instead of `job` and `instance` resource attributes when adding job and instance labels to metrics (#8266)
- `mysqlreceiver`: instrumentation name updated from `otel/mysql` to `otelcol/mysqlreceiver` (#8387)
- `zookeeperreceiver`: instrumentation name updated from `otelcol/zookeeper` to `otelcol/zookeeperreceiver` (#8389)
- `coralogixexporter`: Create dynamic subsystem name (#7957)
  - Deprecate configuration changed. Dynamic subsystem name from traces service name property.
- `rabbitmqreceiver`: instrumentation name updated from `otelcol/rabbitmq` to `otelcol/rabbitmqreceiver` (#8400)

### 🧰 Bug fixes 🧰

- `zipkinexporter`: Set "error" tag value when status is set to error (#8187)
- `prometheusremotewriteexporter`: Correctly handle metric labels which collide after sanitization (#8378)
- `prometheusremotewriteexporter`: Drop labels when exemplar attributes exceed the max number of characters (#8379)
- `k8sclusterreceiver`: Add support to enable k8s node and container cpu metrics to be reported as double values (#8245)
  - Use "--feature-gates=receiver.k8sclusterreceiver.reportCpuMetricsAsDouble" to enable reporting node and container
    cpu metrics as a double values.
- `tanzuobservabilityexporter`: Fix a typo in Instrumentation Library name and version tags (#8384)
- `logreceivers`: Fix an issue where receiver would sometimes fail to build using Go 1.18 (#8521)
- `awsxrayreceiver`: Add defaults for optional stack frame parameters (#8790)

### 🚩 Deprecations 🚩

- `datadogexporter`: Deprecate automatic environment variable detection (#8397)

### 🚀 New components 🚀
- `sigv4authextension`: New Component: Sigv4 Authenticator Extension (#8263)

## v0.46.0

### 💡 Enhancements 💡

- `internal/stanza`: Export metrics from Stanza receivers (#8025)
- `hostreceiver/pagingscraper`: Migrate the scraper to the mdatagen metrics builder (#7139)
- Do not drop zero trace/span id spans in the jaeger conversion (#7946)
- Upgrade to use semantic conventions 1.6.1 (#7926)
- `dynatraceexporter`: Validate QueueSettings and perform config validation in Validate() instead (#8020)
- `sapmexporter`: Add validation for `sending_queue` setting (#8023)
- `signalfxexporter`: Add validation for `sending_queue` setting (#8026)
- `internal/stanza`: Add support for arbitrary attribute types (#8081)
- `resourcedetectionprocessor`: Add confighttp.HTTPClientSettings To Resource Detection Config Fixes (#7397)
- `hostmetricsreceiver`: Add cpu.utilization metrics to cpu scrapper (#7130)
- `honeycombexporter`: Add validation for `sending_queue` setting (#8113)
- `routingprocessor`: Expand error handling on failure to build exporters (#8125)
- `skywalkingreceiver`: Add new skywalking receiver component folder and structure (#8107)
- `groupbyattrsprocesor`: Allow empty keys, which allows to use the processor for compaction (#7793)
- `datadogexporter`: Add rbac to example k8s manifest file (#8186)
- `splunkhecexporter`: Add validation for `sending_queue` setting (#8256)

### 🛑 Breaking changes 🛑

- Remove deprecated functions from jaeger translator (#8032)
- `internal/stanza`: Remove `write_to` setting from input operators (#8081)
- `mongodbatlasreceiver`: rename `mongodb.atlas.*` attributes to `mongodb_atlas.*` adhering to naming guidelines. Adding 3 new attributes (#7960)

### 🧰 Bug fixes 🧰

- `prometheusreceiver`: Fix segfault that can occur after receiving stale metrics (#8056)
- `filelogreceiver`: Fix issue where logs could occasionally be duplicated (#8123)
- `prometheusremotewriteexporter`: Fix empty non-string resource attributes (#8116)

### 🚀 New components 🚀

## v0.45.1

### 💡 Enhancements 💡

- `sumologicexporter`: Move validation to Config (#7936)
- `elasticsearchexporter`: Fix crash with batch processor (#7953).
- `splunkhecexporter`: Batch metrics payloads (#7760)
- `tanzuobservabilityexporter`: Add internal SDK metric tag (#7826)
- `hostreceiver/processscraper`: Migrate the scraper to the mdatagen metrics builder (#7287)

### 🧰 Bug fixes 🧰

- `awsprometheusremotewriteexporter`: fix dependencies issue (#7963)

### 🚀 New components 🚀

- `awsfirehose` receiver: Add AWS Kinesis Data Firehose Receiver (#7918)

## v0.45.0

### 💡 Enhancements 💡

- `hostreceiver/filesystemscraper`: Migrate the scraper to the mdatagen metrics builder (#7772)
- `hostreceiver/memoryscraper`: Migrate the scraper to the mdatagen metrics builder (#7312)
- `lokiexporter`: Use record attributes as log labels (#7569)
- `routingprocessor`: Do not err on failure to build exporters (#7423)
- `apachereceiver`: Update to mdatagen v2 (#7573)
- `datadogexporter`: Don't send host metadata if hostname is empty (#7426)
- `datadogexporter`: Add insecure_skip_verify flag to configuration (#7422)
- `coralogixexporter`: Update readme (#7785)
- `awscloudwatchlogsexporter`: Remove name from aws cloudwatch logs exporter (#7554)
- `tanzuobservabilityexporter`: Update OTel Collector's Exporter to match WF Proxy Handling of source (#7929)
- `hostreceiver/memoryscraper`: Add memory.utilization (#6221)
- `awskinesisexporter`: Add Queue Config Validation AWS Kinesis Exporter (#7835)
- `elasticsearchexporter`: Remove usage of deprecated LogRecord.Name field (#7829).
- `loadbalancingexporter`: Allow non-exist hostname on startup (#7935)
- `datadogexporter`: Use exact sum, count and average on Datadog distributions (#7830)
- `storage/filestorage`: add optional compaction to filestorage (#7768)
- `tanzuobservabilityexporter`: Add attributes from the Resource to the resulting WF metric tags & set `source` value in WF metric (#8101)

### 🛑 Breaking changes 🛑

- Use go mod compat, drops support for reproducibility with go 1.16 (#7915)
- `apachereceiver`: Update instrumentation library name from `otel/apache` to `otelcol/apache` (#7754)
- `pkg/translator/prometheusremotewrite`: Cleanup prw translator public functions (#7776)
- `prometheusreceiver`: The OpenCensus-based metric conversion pipeline has
  been removed.
  - The `receiver.prometheus.OTLPDirect` feature gate has been removed as
    the direct pipeline is the only remaining pipeline.
- `translator/jaeger`: Cleanup jaeger translator function names (#7775)
  - Deprecate old funcs with Internal word.
- `mysqlreceiver`: Update data model and names for several metrics (#7924)
  - Change all metrics to Int values
  - Remove `mysql.buffer_pool_pages`. Replace with:
    - `mysql.buffer_pool.pages`
    - `mysql.buffer_pool.data_pages`
    - `mysql.buffer_pool.page_flushes`
  - Remove `mysql.buffer_pool_size`. Replace with:
    - `mysql.buffer_pool.limit`
    - `mysql.buffer_pool.usage`
  - Rename `mysql.buffer_pool_operations` to `mysql.buffer_pool.operations`

### 🚩 Deprecations 🚩

- Deprecated log_names setting from filter processor. (#7552)

### 🧰 Bug fixes 🧰

 - `tailsamplingprocessor`: "And" policy only works as a sub policy under a composite policy (#7590)
 - `prometheusreceiver`: Correctly map description and units when converting
  Prometheus metadata directly to pdata. (#7748)
 - `sumologicexporter`: fix exporter panics on malformed histogram (#7548)
- `awsecscontainermetrics`: CPU Reserved is now 1024/vCPU for ECS Container Insights (#6734)

### 🚀 New components 🚀

- `clickhouse` exporter: Add ClickHouse Exporter (#6907)
- `pkg/translator/signalfx`: Extract signalfx to metrics conversion in a separate package (#7778)
  - Extract FromMetrics to SignalFx translator package (#7823)

## v0.44.0

### 💡 Enhancements 💡

- `kafkaexporter`: Add compression and flush max messages options.
- `dynatraceexporter`: Write error logs using plugin logger (#7360)
- `dynatraceexporter`: Fix docs for TLS settings (#7568)
- `tanzuobservabilityexporter`: Turn on metrics exporter (#7281)
- `attributesprocessor` `resourceprocessor`: Add `from_context` value source
- `resourcedetectionprocessor`: check cluster config to verify resource is on aws for eks resources (#7186)
- `awscloudwatchlogsexporter`: enable awscloudwatchlogsexporter which accepts and exports log data (#7297)
- `translator/prometheusremotewrite`: add a new module to help translate data from OTLP to Prometheus Remote Write (#7240)
- `azuremonitorexporter`: In addition to traces, export logs to Azure Application Insights (#7403)
- `jmxreceiver`: Added `additional_jars` configuration option to launch JMX Metric Gatherer JAR with extended `CLASSPATH` (#7378)
- `awscontainerinsightreceiver`: add full pod name when configured to AWS Container Insights Receiver (#7415)
- `hostreceiver/loadscraper`: Migrate the scraper to the mdatagen metrics builder (#7288)
- `awsecscontainermetricsreceiver`: Rename attributes to follow semantic conventions (#7425)
- `datadogexporter`: Always map conventional attributes to tags (#7185)
- `mysqlreceiver`: Add golden files for integration test (#7303)
- `nginxreceiver`: Standardize integration test (#7515)
- `mysqlreceiver`: Update to use mdatagen v2 (#7507)
- `postgresqlreceiver`: Add integration tests (#7501)
- `apachereceiver`: Add integration test (#7517)
- `mysqlreceiver`: Use scrapererror to report errors (#7513)
- `postgresreceiver`: Update to mdatagen v2 (#7503)
- `nginxreceiver`: Update to mdatagen v2 (#7549)
- `datadogexporter`: Fix traces exporter's initialization log (#7564)
- `tailsamplingprocessor`: Add And sampling policy (#6910)
- `coralogixexporter`: Add Coralogix Exporter (#7383)
- `prometheusexecreceiver`: Add default value for `scrape_timeout` option (#7587)

### 🛑 Breaking changes 🛑

- `resourcedetectionprocessor`: Update `os.type` attribute values according to semantic conventions (#7544)
- `awsprometheusremotewriteexporter`: Deprecation notice; may be removed after v0.49.0
  - Switch to using the `prometheusremotewriteexporter` + `sigv4authextension` instead

### 🧰 Bug fixes 🧰

- `resourcedetectionprocessor`: fix `meta` allow list excluding keys with nil values (#7424)
- `postgresqlreceiver`: Fix issue where empty metrics could be returned after failed connection (#7502)
- `resourcetotelemetry`: Ensure resource attributes are added to summary
  and exponential histogram data points. (#7523)

### 🚩 Deprecations 🚩

- Deprecated otel_to_hec_fields.name setting from splunkhec exporter. (#7560)

## v0.43.0

### 💡 Enhancements 💡

- `coralogixexporter`: First implementation of Coralogix Exporter (#6816)
- `cloudfoundryreceiver`: Enable Cloud Foundry client (#7060)
- `elasticsearchexporter`: add elasticsearchexporter to the components exporter list (#6002)
- `elasticsearchreceiver`: Add metric metadata (#6892)
- `elasticsearchreceiver`: Use same metrics as JMX receiver for JVM metrics (#7160)
- `elasticsearchreceiver`: Implement scraping logic (#7174)
- `datadogexporter`: Add http.status_code tag to trace stats (#6889)
- `datadogexporter`: Add configuration option to use OTel span name into the Datatog resource name (#6611)
- `mongodbreceiver`: Add initial client code to the component (#7125)
- `tanzuobservabilityexporter`: Support delta histograms (#6897)
- `awscloudwatchlogsexporter`: Use cwlogs package to export logs (#7152)
- `mysqlreceiver`: Add the receiver to available components (#7078)
- `tanzuobservabilityexporter`: Documentation for the memory_limiter configuration (#7164)
- `dynatraceexporter`: Do not shut down exporter when metrics ingest module is temporarily unavailable (#7161)
- `mongodbreceiver`: Add metric metadata (#7163)
- `mongodbreceiver`: Add metric scraping (#7175)
- `postgresqlreceiver`: add the receiver to available components (#7079)
- `rabbitmqreceiver`: Add scraper logic (#7299)
- `tanzuobservability exporter`: Support summary metrics (#7121)
- `mongodbatlasreceiver`: Add retry and backoff to HTTP client (#6943)
- Use Jaeger gRPC instead of Thrift in the docker-compose example (#7243)
- `tanzuobservabilityexporter`: Support exponential histograms (#7127)
- `receiver_creator`: Log added and removed endpoint env structs (#7248)
- `prometheusreceiver`: Use the OTLP data conversion path by default. (#7282)
  - Use `--feature-gates=-receiver.prometheus.OTLPDirect` to re-enable the
    OpenCensus conversion path.
- `extension/observers`: Correctly set image and tag on container endpoints (#7279)
- `tanzuobservabilityexporter`: Document how to enable memory_limiter (#7286)
- `hostreceiver/networkscraper`: Migrate the scraper to the mdatagen metrics builder (#7048)
- `hostmetricsreceiver`: Add MuteProcessNameError config flag to mute specific error reading process executable (#7176)
- `scrapertest`: Improve comparison logic (#7305)
- `hostmetricsreceiver`: add `cpu_average` option for load scraper to report the average cpu load (#6999)
- `scrapertest`: Add comparison option to ignore specific attributes (#6519)
- `tracegen`: Add option to pass in custom headers to export calls via command line (#7308)
- `tracegen`: Provide official container images (#7179)
- `scrapertest`: Add comparison function for pdata.Metrics (#7400)
- `prometheusremotewriteexporter` : Dropping the condition to replace _ with key_ as __ label is reserved and _ is not (#7112)

### 🛑 Breaking changes 🛑

- `tanzuobservabilityexporter`: Remove status.code
- `tanzuobservabilityexporter`: Use semantic conventions for status.message (#7126)
- `k8sattributesprocessor`: Move `kube` and `observability` packages to `internal` folder (#7159)
- `k8sattributesprocessor`: Unexport processor `Option`s (#7311)
- `zookeeperreceiver`: Refactored metrics to have correct units, types, and combined some metrics via attributes. (#7280)
- `prometheusremotewriteexporter`: `PRWExporter` struct and `NewPRWExporter()`
  function are now unexported. (#TBD)
- `newrelicexporter` marked as deprecated (#7284)

### 🚀 New components 🚀

- `rabbitmqreceiver`: Establish codebase for RabbitMQ metrics receiver (#7239)
- Add `basicauth` extension (#7167)
- `k8seventsreceiver`: Implement core logic (#6885)

### 🧰 Bug fixes 🧰

- `k8sattributeprocessor`: Parse IP out of net.Addr to correctly tag k8s.pod.ip (#7077)
- `k8sattributeprocessor`: Process IP correctly for net.Addr instances that are not typed (#7133)
- `mdatagen`: Fix validation of `enabled` field in metadata.yaml (#7166)
- `elasticsearch`: Fix timestamp for each metric being startup time (#7255)
- `prometheusremotewriteexporter`: Fix index out of range panic caused by expiring metrics (#7149)
- `resourcedetection`: Log the error when checking for ec2metadata availability (#7296)

## v0.42.0

### 💡 Enhancements 💡

- `couchbasereceiver`: Add couchbase client (#7122)
- `couchdbreceiver`: Add couchdb scraper (#7131)
- `couchdbreceiver`: Add couchdb client (#6880)
- `elasticsearchreceiver`: Implement scraper client (#7019)
- `couchdbreceiver`: Add metadata metrics (#6878)
- `prometheusremotewriteexporter`: Handling Staleness flag from OTLP (#6679)
- `prometheusexporter`: Handling Staleness flag from OTLP (#6805)
- `prometheusreceiver`: Set OTLP no-data-present flag for stale scraped metrics. (#7043)
- `mysqlreceiver`: Add Integration test (#6916)
- `datadogexporter`: Add compatibility with ECS Fargate semantic conventions (#6670)
- `k8s_observer`: discover k8s.node endpoints (#6820)
- `redisreceiver`: Add missing description fields to keyspace metrics (#6940)
- `redisreceiver`: Set start timestamp uniformly for gauge and sum metrics (#6941)
- `kafkaexporter`: Allow controlling Kafka acknowledgment behaviour  (#6301)
- `lokiexporter`: Log the first part of the http body on failed pushes to loki (#6946)
- `resourcedetectionprocessor`: add the [consul](https://www.consul.io/) detector (#6382)
- `awsemfexporter`: refactor cw_client logic into separate `cwlogs` package (#7072)
- `prometheusexporter`: Dropping the condition to replace _ with key_ as __ label is reserved and _ is not (#7506)

### 🛑 Breaking changes 🛑

- `memcachedreceiver`: Update metric names (#6594)
- `memcachedreceiver`: Fix some metric units and value types (#6895)
- `sapm` receiver: Use Jaeger status values instead of OpenCensus (#6682)
- `jaeger` receiver/exporter: Parse/set Jaeger status with OTel spec values (#6682)
- `awsecscontainermetricsreceiver`: remove tag from `container.image.name` (#6436)
- `k8sclusterreceiver`: remove tag from `container.image.name` (#6436)

### 🚀 New components 🚀

- `ecs_task_observer`: Discover running containers in AWS ECS tasks (#6894)
- `mongodbreceiver`: Establish codebase for MongoDB metrics receiver (#6972)
- `couchbasereceiver`: Establish codebase for Couchbase metrics receiver (#7046)
- `dbstorage`: New experimental dbstorage extension (#7061)
- `redactionprocessor`: Remove sensitive data from traces (#6495)

### 🧰 Bug fixes 🧰

- `ecstaskobserver`: Fix "Incorrect conversion between integer types" security issue (#6939)
- Fix typo in "direction" metrics attribute description (#6949)
- `zookeeperreceiver`: Fix issue where receiver could panic during shutdown (#7020)
- `prometheusreceiver`: Fix metadata fetching when metrics differ by trimmable suffixes (#6932)
- Sanitize URLs being logged (#7021)
- `prometheusreceiver`: Fix start time tracking for long scrape intervals (#7053)
- `signalfxexporter`: Don't use syscall to avoid compilation errors on some platforms (#7062)
- `tailsamplingprocessor`: Add support for new policies as composite sub-policies (#6975)

### 💡 Enhancements 💡

- `lokiexporter`: add complete log record to body (#6619)
- `k8sclusterreceiver` add `container.image.tag` attribute (#6436)
- `spanmetricproccessor`: use an LRU cache for the cached Dimensions key-value pairs (#2179)
- `skywalkingexporter`: add skywalking metrics exporter (#6528)
- `deltatorateprocessor`: add int counter support (#6982)
- `filestorageextension`: document default values (#7022)
- `redisreceiver`: Migrate the scraper to the mdatagen metrics builder (#6938)

## v0.41.0

### 🛑 Breaking changes 🛑

- None

### 🚀 New components 🚀

- `asapauthextension` (#6627)
- `mongodbatlasreceiver` (#6367)

### 🧰 Bug fixes 🧰

- `filestorageextension`: fix panic when configured directory cannot be accessed (#6103)
- `hostmetricsreceiver`: fix set of attributes for system.cpu.time metric (#6422)
- `k8sobserver`: only record pod endpoints for running pods (#5878)
- `mongodbatlasreceiver`: fix attributes fields in metadata.yaml (#6440)
- `prometheusexecreceiver`: command line processing on Windows (#6145)
- `spanmetricsprocessor`: fix exemplars support (#6140)
-  Remap arm64 to aarch64 on rpm/deb packages (#6635)

### 💡 Enhancements 💡

- `datadogexporter`: do not use attribute localhost-like hostnames (#6477)
- `datadogexporter`: retry per network call (#6412)
- `datadogexporter`: take hostname into account for cache (#6223)
- `exporter/lokiexporter`: adding a feature for loki exporter to encode JSON for log entry (#5846)
- `googlecloudspannerreceiver`: added fallback to ADC for database connections. (#6629)
- `googlecloudspannerreceiver`: added parsing only distinct items for sample lock request label. (#6514)
- `googlecloudspannerreceiver`: added request tag label to metadata config for top query stats. (#6475)
- `googlecloudspannerreceiver`: added sample lock requests label to the top lock stats metrics. (#6466)
- `googlecloudspannerreceiver`: added transaction tag label to metadata config for top transaction stats. (#6433)
- `groupbyattrsprocessor`: added support for metrics signal (#6248)
- `hostmetricsreceiver`: ensure SchemaURL is set (#6482)
- `kubeletstatsreceiver`: add support for read-only kubelet endpoint (#6488)
- `mysqlreceiver`: enable native authentication (#6628)
- `mysqlreceiver`: remove requirement for password on MySQL (#6479)
- `receiver/prometheusreceiver`: do not add host.name to metrics from localhost/unspecified targets (#6476)
- `spanmetricsprocessor`: add setStatus operation (#5886)
- `splunkhecexporter`: remove duplication of host.name attribute (#6527)
- `tanzuobservabilityexporter`: add consumer for sum metrics. (#6385)
- Update log-collection library to v0.23.0 (#6593)

## v0.40.0

### 🛑 Breaking changes 🛑

- `tencentcloudlogserviceexporter`: change `Endpoint` to `Region` to simplify configuration (#6135)

### 🚀 New components 🚀

- Add `memcached` receiver (#5839)

### 🧰 Bug fixes 🧰

- Fix token passthrough for HEC (#5435)
- `datadogexporter`: Fix missing resource attributes default mapping when resource_attributes_as_tags: false (#6359)
- `tanzuobservabilityexporter`: Log and report missing metric values. (#5835)
- `mongodbatlasreceiver`: Fix metrics metadata (#6395)

### 💡 Enhancements 💡

- `awsprometheusremotewrite` exporter: Improve error message when failing to sign request
- `mongodbatlas`: add metrics (#5921)
- `healthcheckextension`: Add path option (#6111)
- Set unprivileged user to container image (#6380)
- `k8sclusterreceiver`: Add allocatable type of metrics (#6113)
- `observiqexporter`: Allow Dialer timeout to be configured (#5906)
- `routingprocessor`: remove broken debug log fields (#6373)
- `prometheusremotewriteexporter`: Add exemplars support (#5578)
- `fluentforwardreceiver`: Convert attributes with nil value to AttributeValueTypeEmpty (#6630)

## v0.39.0

### 🛑 Breaking changes 🛑

- `httpdreceiver` renamed to `apachereceiver` to match industry standards (#6207)
- `tencentcloudlogserviceexporter` change `Endpoint` to `Region` to simplify configuration (#6135)

### 🚀 New components 🚀

- Add `postgresqlreceiver` config and factory (#6153)
- Add TencentCloud LogService exporter `tencentcloudlogserviceexporter` (#5722)
- Restore `jaegerthrifthttpexporter` (#5666)
- Add `skywalkingexporter` (#5690, #6114)

### 🧰 Bug fixes 🧰

- `datadogexporter`: Improve cumulative metrics reset detection using `StartTimestamp` (#6120)
- `mysqlreceiver`: Address issues in shutdown function (#6239)
- `tailsamplingprocessor`: End go routines during shutdown (#5693)
- `googlecloudexporter`: Update google cloud exporter to correctly close the metric exporter (#5990)
- `statsdreceiver`: Fix the summary point calculation (#6155)
- `datadogexporter` Correct default value for `send_count_sum_metrics` (#6130)

### 💡 Enhancements 💡

- `datadogexporter`: Increase default timeout to 15 seconds (#6131)
- `googlecloudspannerreceiver`: Added metrics cardinality handling for Google Cloud Spanner receiver (#5981, #6148, #6229)
- `mysqlreceiver`: Mysql add support for different protocols (#6138)
- `bearertokenauthextension`: Added support of Bearer Auth for HTTP Exporters (#5962)
- `awsxrayexporter`: Fallback to rpc.method for segment operation when aws.operation missing (#6231)
- `healthcheckextension`: Add new health check feature for collector pipeline (#5643)
- `datadogexporter`: Always add current hostname (#5967)
- `k8sattributesprocessor`: Add code to fetch all annotations and labels by specifying key regex (#5780)
- `datadogexporter`: Do not rely on collector to resolve envvar when possible to resolve them (#6122)
- `datadogexporter`: Add container tags to attributes package (#6086)
- `datadogexporter`: Preserve original TraceID (#6158)
- `prometheusreceiver`: Enhance prometheus receiver logger to determine errors, test real e2e usage (#5870)
- `awsxrayexporter`: Added support for AWS AppRunner origin (#6141)

## v0.38.0

### 🛑 Breaking changes 🛑

- `datadogexporter` Make distributions the default histogram export option. (#5885)
- `redisreceiver` Update Redis receiver's metric names. (#5837)
- Remove `scraperhelper` from contrib, use the core version. (#5826)

### 🚀 New components 🚀

- `googlecloudspannerreceiver` Added implementation of Google Cloud Spanner receiver. (#5727)
- `awsxrayproxy` Wire up awsxrayproxy extension. (#5747)
- `awscontainerinsightreceiver` Enable AWS Container Insight receiver. (#5960)

### 🧰 Bug fixes 🧰

- `statsdreceiver`: fix start timestamp / temporality for counters. (#5714)
- Fix security issue related to github.com/tidwall/gjson. (#5936)
- `datadogexporter` Fix cumulative histogram handling in distributions mode (#5867)
- `datadogexporter` Skip nil sketches (#5925)

### 💡 Enhancements 💡

- Extend `kafkareceiver` configuration capabilities. (#5677)
- Convert `mongodbatlas` receiver to use scraperhelper. (#5827)
- Convert `dockerstats` receiver to use scraperhelper. (#5825)
- Convert `podman` receiver to use scraperhelper. (#5822)
- Convert `redisreceiver` to use scraperhelper. (#5796)
- Convert `kubeletstats` receiver to use scraperhelper. (#5821)
- `googlecloudspannerreceiver` Migrated Google Cloud Spanner receiver to scraper approach. (#5868)
- `datadogexporter` Use a `Consumer` interface for decoupling from zorkian's package. (#5315)
- `mdatagen` - Add support for extended metric descriptions (#5688)
- `signalfxexporter` Log datapoints option. (#5689)
- `cumulativetodeltaprocessor`: Update cumulative to delta. (#5772)
- Update configuration default values in log receivers docs. (#5840)
- `fluentforwardreceiver`: support more complex fluent-bit objects. (#5676)
- `datadogexporter` Remove spammy logging. (#5856)
- `datadogexporter` Remove obsolete report_buckets config. (#5858)
- Improve performance of metric expression matcher. (#5864)
- `tanzuobservabilityexporter` Introduce metricsConsumer and gaugeMetricConsumer. (#5426)
- `awsxrayexporter` rpc.system has priority to determine aws namespace. (#5833)
- `tailsamplingprocessor` Add support for composite sampling policy to the tailsampler. (#4958)
- `kafkaexporter` Add support for AWS_MSK_IAM SASL Auth (#5763)
- Refactor the client Authenticators  for the new "ClientAuthenticator" interfaces (#5905)
- `mongodbatlasreceiver` Add client wrapper for MongoDB Atlas support (#5386)
- `redisreceiver` Update Redis config options (#5861)
- `routingprocessor`: allow routing for all signals (#5869)
- `extension/observer/docker` add ListAndWatch to observer (#5851)

## v0.37.1

### 🧰 Bug fixes 🧰

- Fixes a problem with v0.37.0 which contained dependencies on v0.36.0 components. They should have been updated to v0.37.0.

## v0.37.0

### 🚀 New components 🚀

- [`journald` receiver](https://github.com/open-telemetry/opentelemetry-collector-contrib/tree/main/receiver/journaldreceiver) to parse Journald events from systemd journal using the [opentelemetry-log-collection](https://github.com/open-telemetry/opentelemetry-log-collection) library

### 🛑 Breaking changes 🛑

- Remove squash on configtls.TLSClientSetting for splunkhecexporter (#5541)
- Remove squash on configtls.TLSClientSetting for elastic components (#5539)
- Remove squash on configtls.TLSClientSetting for observiqexporter (#5540)
- Remove squash on configtls.TLSClientSetting for AWS components (#5454)
- Move `k8sprocessor` to `k8sattributesprocessor`.
- Rename `k8s_tagger` configuration `k8sattributes`.
- filelog receiver: use empty value for `SeverityText` field instead of `"Undefined"` (#5423)
- Rename `configparser.ConfigMap` to `config.Map`
- Rename `pdata.AggregationTemporality*` to `pdata.MetricAggregationTemporality*`
- Remove deprecated `batchpertrace` package/module (#5380)

### 💡 Enhancements 💡

- `k8sattributes` processor: add container metadata enrichment (#5467, #5572)
- `resourcedetection` processor: Add an option to force using hostname instead of FQDN (#5064)
- `dockerstats` receiver: Move docker client into new shared `internal/docker` (#4702)
- `spanmetrics` processor:
  - Add exemplars to metrics (#5263)
  - Support resource attributes in metrics dimensions (#4624)
- `filter` processor:
  - Add log filtering by `regexp` type filters (#5237)
  - Add record level log filtering (#5418)
- `dynatrace` exporter: Handle non-gauge data types (#5056)
- `datadog` exporter:
  - Add support for exporting histograms as sketches (#5082)
  - Scrub sensitive information from errors (#5575)
  - Add option to send instrumentation library metadata tags with metrics (#5431)
- `podman` receiver: Add `api_version`, `ssh_key`, and `ssh_passphrase` config options (#5430)
- `signalfx` exporter:
  - Add `max_connections` config option (#5432)
  - Add dimension name to log when value > 256 chars (#5258)
  - Discourage setting of endpoint path (#4851)
- `kubeletstats` receiver: Convert to pdata instead of using OpenCensus (#5458)
- `tailsampling` processor: Add `invert_match` config option to `string_attribute` policy (#4393)
- `awsemf` exporter: Add a feature flag in UserAgent for AWS backend to monitor the adoptions (#5178)
- `splunkhec` exporter: Handle explicitly NaN and Inf values (#5581)
- `hostmetrics` receiver:
  - Collect more process states in processes scraper (#4856)
  - Add device label to paging scraper (#4854)
- `awskinesis` exporter: Extend to allow for dynamic export types (#5440)

### 🧰 Bug fixes 🧰

- `datadog` exporter:
  - Fix tags on summary and bucket metrics (#5416)
  - Fix cache key generation for cumulative metrics (#5417)
- `resourcedetection` processor: Fix failure to start collector if at least one detector returns an error (#5242)
- `prometheus` exporter: Do not record obsreport calls (#5438)
- `prometheus` receiver: Metric type fixes to match Prometheus functionality (#4865)
- `sentry` exporter: Fix sentry tracing (#4320)
- `statsd` receiver: Set quantiles for metrics (#5647)

## v0.36.0

### 🛑 Breaking changes 🛑

- `filter` processor: The configs for `logs` filter processor have been changed to be consistent with the `metrics` filter processor. (#4895)
- `splunk_hec` receiver:
  - `source_key`, `sourcetype_key`, `host_key` and `index_key` have now moved under `hec_metadata_to_otel_attrs` (#4726)
  - `path` field on splunkhecreceiver configuration is removed: We removed the `path` attribute as any request going to the Splunk HEC receiver port should be accepted, and added the `raw_path` field to explicitly map the path accepting raw HEC data. (#4951)
- feat(dynatrace): tags is deprecated in favor of default_dimensions (#5055)

### 💡 Enhancements 💡

- `filter` processor: Add ability to `include` logs based on resource attributes in addition to excluding logs based on resource attributes for strict matching. (#4895)
- `kubelet` API: Add ability to create an empty CertPool when the system run environment is windows
- `JMX` receiver: Allow JMX receiver logging level to be configured (#4898)
- `datadog` exporter: Export histograms as in OpenMetrics Datadog check (#5065)
- `dockerstats` receiver: Set Schema URL (#5239)
- Rename memorylimiter -> memorylimiterprocessor (#5262)
- `awskinesis` exporter: Refactor AWS kinesis exporter to be synchronous  (#5248)

## v0.35.0

### 🛑 Breaking changes 🛑

- Rename configparser.Parser to configparser.ConfigMap (#5070)
- Rename TelemetryCreateSettings -> TelemetrySettings (#5169)

### 💡 Enhancements 💡

- chore: update influxdb exporter and receiver (#5058)
- chore(dynatrace): use payload limit from api constants (#5077)
- Add documentation for filelog's new force_flush_period parameter (#5066)
- Reuse the gzip reader with a sync.Pool (#5145)
- Add a trace observer when splunkhecreceiver is used for logs (#5063)
- Remove usage of deprecated pdata.AttributeValueMapToMap (#5174)
- Podman Stats Receiver: Receiver and Metrics implementation (#4577)

### 🧰 Bug fixes 🧰

- Use staleness markers generated by prometheus, rather than making our own (#5062)
- `datadogexporter` exporter: skip NaN and infinite values (#5053)

## v0.34.0

### 🚀 New components 🚀

- [`cumulativetodelta` processor](https://github.com/open-telemetry/opentelemetry-collector-contrib/tree/main/processor/cumulativetodeltaprocessor) to convert cumulative sum metrics to cumulative delta

- [`file` exporter](https://github.com/open-telemetry/opentelemetry-collector-contrib/tree/main/exporter/fileexporter) from core repository ([#3474](https://github.com/open-telemetry/opentelemetry-collector/issues/3474))
- [`jaeger` exporter](https://github.com/open-telemetry/opentelemetry-collector-contrib/tree/main/exporter/jaegerexporter) from core repository ([#3474](https://github.com/open-telemetry/opentelemetry-collector/issues/3474))
- [`kafka` exporter](https://github.com/open-telemetry/opentelemetry-collector-contrib/tree/main/exporter/kafkaexporter) from core repository ([#3474](https://github.com/open-telemetry/opentelemetry-collector/issues/3474))
- [`opencensus` exporter](https://github.com/open-telemetry/opentelemetry-collector-contrib/tree/main/exporter/opencensusexporter) from core repository ([#3474](https://github.com/open-telemetry/opentelemetry-collector/issues/3474))
- [`prometheus` exporter](https://github.com/open-telemetry/opentelemetry-collector-contrib/tree/main/exporter/prometheusexporter) from core repository ([#3474](https://github.com/open-telemetry/opentelemetry-collector/issues/3474))
- [`prometheusremotewrite` exporter](https://github.com/open-telemetry/opentelemetry-collector-contrib/tree/main/exporter/prometheusremotewriteexporter) from core repository ([#3474](https://github.com/open-telemetry/opentelemetry-collector/issues/3474))
- [`zipkin` exporter](https://github.com/open-telemetry/opentelemetry-collector-contrib/tree/main/exporter/zipkinexporter) from core repository ([#3474](https://github.com/open-telemetry/opentelemetry-collector/issues/3474))
- [`attribute` processor](https://github.com/open-telemetry/opentelemetry-collector-contrib/tree/main/processor/attributesprocessor) from core repository ([#3474](https://github.com/open-telemetry/opentelemetry-collector/issues/3474))
- [`filter` processor](https://github.com/open-telemetry/opentelemetry-collector-contrib/tree/main/processor/filterprocessor) from core repository ([#3474](https://github.com/open-telemetry/opentelemetry-collector/issues/3474))
- [`probabilisticsampler` processor](https://github.com/open-telemetry/opentelemetry-collector-contrib/tree/main/processor/probabilisticsamplerprocessor) from core repository ([#3474](https://github.com/open-telemetry/opentelemetry-collector/issues/3474))
- [`resource` processor](https://github.com/open-telemetry/opentelemetry-collector-contrib/tree/main/processor/resourceprocessor) from core repository ([#3474](https://github.com/open-telemetry/opentelemetry-collector/issues/3474))
- [`span` processor](https://github.com/open-telemetry/opentelemetry-collector-contrib/tree/main/processor/spanprocessor) from core repository ([#3474](https://github.com/open-telemetry/opentelemetry-collector/issues/3474))
- [`hostmetrics` receiver](https://github.com/open-telemetry/opentelemetry-collector-contrib/tree/main/receiver/hostmetricsreceiver) from core repository ([#3474](https://github.com/open-telemetry/opentelemetry-collector/issues/3474))
- [`jaeger` receiver](https://github.com/open-telemetry/opentelemetry-collector-contrib/tree/main/receiver/jaegerreceiver) from core repository ([#3474](https://github.com/open-telemetry/opentelemetry-collector/issues/3474))
- [`kafka` receiver](https://github.com/open-telemetry/opentelemetry-collector-contrib/tree/main/receiver/kafkareceiver) from core repository ([#3474](https://github.com/open-telemetry/opentelemetry-collector/issues/3474))
- [`opencensus` receiver](https://github.com/open-telemetry/opentelemetry-collector-contrib/tree/main/receiver/opencensusreceiver) from core repository ([#3474](https://github.com/open-telemetry/opentelemetry-collector/issues/3474))
- [`prometheus` receiver](https://github.com/open-telemetry/opentelemetry-collector-contrib/tree/main/receiver/prometheusreceiver) from core repository ([#3474](https://github.com/open-telemetry/opentelemetry-collector/issues/3474))
- [`zipkin` receiver](https://github.com/open-telemetry/opentelemetry-collector-contrib/tree/main/receiver/zipkinreceiver) from core repository ([#3474](https://github.com/open-telemetry/opentelemetry-collector/issues/3474))
- [`bearertokenauth` extension](https://github.com/open-telemetry/opentelemetry-collector-contrib/tree/main/extension/bearertokenauthextension) from core repository ([#3474](https://github.com/open-telemetry/opentelemetry-collector/issues/3474))
- [`healthcheck` extension](https://github.com/open-telemetry/opentelemetry-collector-contrib/tree/main/extension/healthcheckextension) from core repository ([#3474](https://github.com/open-telemetry/opentelemetry-collector/issues/3474))
- [`oidcauth` extension](https://github.com/open-telemetry/opentelemetry-collector-contrib/tree/main/extension/oidcauthextension) from core repository ([#3474](https://github.com/open-telemetry/opentelemetry-collector/issues/3474))
- [`pprof` extension](https://github.com/open-telemetry/opentelemetry-collector-contrib/tree/main/extension/pprofextension) from core repository ([#3474](https://github.com/open-telemetry/opentelemetry-collector/issues/3474))
- [`testbed`](https://github.com/open-telemetry/opentelemetry-collector-contrib/tree/main/testbed) from core repository ([#3474](https://github.com/open-telemetry/opentelemetry-collector/issues/3474))

### 💡 Enhancements 💡

- `tailsampling` processor: Add new policy `probabilistic` (#3876)

## v0.33.0

# 🎉 OpenTelemetry Collector Contrib v0.33.0 (Beta) 🎉

The OpenTelemetry Collector Contrib contains everything in the [opentelemetry-collector release](https://github.com/open-telemetry/opentelemetry-collector/releases/tag/v0.32.0) (be sure to check the release notes here as well!). Check out the [Getting Started Guide](https://opentelemetry.io/docs/collector/getting-started/) for deployment and configuration information.

### 🚀 New components 🚀

- [`cumulativetodelta` processor](https://github.com/open-telemetry/opentelemetry-collector-contrib/tree/main/processor/cumulativetodeltaprocessor) to convert cumulative sum metrics to cumulative delta

### 💡 Enhancements 💡

- Collector contrib has now full support for metrics proto v0.9.0.

## v0.32.0

# 🎉 OpenTelemetry Collector Contrib v0.32.0 (Beta) 🎉

This release is marked as "bad" since the metrics pipelines will produce bad data.

- See https://github.com/open-telemetry/opentelemetry-collector/issues/3824

The OpenTelemetry Collector Contrib contains everything in the [opentelemetry-collector release](https://github.com/open-telemetry/opentelemetry-collector/releases/tag/v0.32.0) (be sure to check the release notes here as well!). Check out the [Getting Started Guide](https://opentelemetry.io/docs/collector/getting-started/) for deployment and configuration information.

### 🛑 Breaking changes 🛑

- `splunk_hec` receiver/exporter: `com.splunk.source` field is mapped to `source` field in Splunk instead of `service.name` (#4596)
- `redis` receiver: Move interval runner package to `internal/interval` (#4600)
- `datadog` exporter: Export summary count and sum as monotonic counts (#4605)

### 💡 Enhancements 💡

- `logzio` exporter:
  - New implementation of an in-memory queue to store traces, data compression with gzip, and queue configuration options (#4395)
  - Make `Hclog2ZapLogger` struct and methods private for public go api review (#4431)
- `newrelic` exporter (#4392):
  - Marked unsupported metric as permanent error
  - Force the interval to be valid even if 0
- `awsxray` exporter: Add PHP stacktrace parsing support (#4454)
- `file_storage` extension: Implementation of batch storage API (#4145)
- `datadog` exporter:
  - Skip sum metrics with no aggregation temporality (#4597)
  - Export delta sums as counts (#4609)
- `elasticsearch` exporter: Add dedot support (#4579)
- `signalfx` exporter: Add process metric to translation rules (#4598)
- `splunk_hec` exporter: Add profiling logs support (#4464)
- `awsemf` exporter: Replace logGroup and logStream pattern with metric labels (#4466)

### 🧰 Bug fixes 🧰

- `awsxray` exporter: Fix the origin on ECS/EKS/EB on EC2 cases (#4391)
- `splunk_hec` exporter: Prevent re-sending logs that were successfully sent (#4467)
- `signalfx` exporter: Prefix temporary metric translations (#4394)

## v0.31.0

# 🎉 OpenTelemetry Collector Contrib v0.31.0 (Beta) 🎉

The OpenTelemetry Collector Contrib contains everything in the [opentelemetry-collector release](https://github.com/open-telemetry/opentelemetry-collector/releases/tag/v0.31.0) (be sure to check the release notes here as well!). Check out the [Getting Started Guide](https://opentelemetry.io/docs/collector/getting-started/) for deployment and configuration information.

### 🛑 Breaking changes 🛑

- `influxdb` receiver: Removed `metrics_schema` config option (#4277)

### 💡 Enhancements 💡

- Update to OTLP 0.8.0:
  - Remove use of `IntHistogram` (#4276)
  - Update exporters/receivers for `NumberDataPoint`
- Remove use of deprecated `pdata` slice `Resize()` (#4203, #4208, #4209)
- `awsemf` exporter: Added the option to have a user who is sending metrics from EKS Fargate Container Insights to reformat them to look the same as insights from ECS so that they can be ingested by CloudWatch (#4130)
- `k8scluster` receiver: Support OpenShift cluster quota metrics (#4342)
- `newrelic` exporter (#4278):
  - Requests are now retry-able via configuration option (defaults to retries enabled). Permanent errors are not retried.
  - The exporter monitoring metrics now include an untagged summary metric for ease of use.
  - Improved error logging to include URLs that fail to post messages to New Relic.
- `datadog` exporter: Upscale trace stats when global sampling rate is set (#4213)

### 🧰 Bug fixes 🧰

- `statsd` receiver: Add option to set Counter to be monotonic (#4154)
- Fix `internal/stanza` severity mappings (#4315)
- `awsxray` exporter: Fix the wrong AWS env resource setting (#4384)
- `newrelic` exporter (#4278):
  - Configuration unmarshalling did not allow timeout value to be set to 0 in the endpoint specific section.
  - Request cancellation was not propagated via context into the http request.
  - The queued retry logger is set to a zap.Nop logger as intended.

## v0.30.0

# 🎉 OpenTelemetry Collector Contrib v0.30.0 (Beta) 🎉

The OpenTelemetry Collector Contrib contains everything in the [opentelemetry-collector release](https://github.com/open-telemetry/opentelemetry-collector/releases/tag/v0.30.0) (be sure to check the release notes here as well!). Check out the [Getting Started Guide](https://opentelemetry.io/docs/collector/getting-started/) for deployment and configuration information.

### 🚀 New components 🚀
- `oauth2clientauth` extension: ported from core (#3848)
- `metrics-generation` processor: is now enabled and available (#4047)

### 🛑 Breaking changes 🛑

- Removed `jaegerthrifthttp` exporter (#4089)

### 💡 Enhancements 💡

- `tailsampling` processor:
  - Add new policy `status_code` (#3754)
  - Add new tail sampling processor policy: status_code (#3754)
- `awscontainerinsights` receiver:
  - Integrate components and fix bugs for EKS Container Insights (#3846)
  - Add Cgroup to collect ECS instance metrics for container insights receiver #3875
- `spanmetrics` processor: Support sub-millisecond latency buckets (#4091)
- `sentry` exporter: Add exception event capture in sentry (#3854)

## v0.29.0

# 🎉 OpenTelemetry Collector Contrib v0.29.0 (Beta) 🎉

The OpenTelemetry Collector Contrib contains everything in the [opentelemetry-collector release](https://github.com/open-telemetry/opentelemetry-collector/releases/tag/v0.29.0) (be sure to check the release notes here as well!). Check out the [Getting Started Guide](https://opentelemetry.io/docs/collector/getting-started/) for deployment and configuration information.

### 🛑 Breaking changes 🛑

- `redis` receiver (#3808)
  - removed configuration `service_name`. Use resource processor or `resource_attributes` setting if using `receivercreator`
  - removed `type` label and set instrumentation library name to `otelcol/redis` as other receivers do

### 💡 Enhancements 💡

- `tailsampling` processor:
  - Add new policy `latency` (#3750)
  - Add new policy `status_code` (#3754)
- `splunkhec` exporter: Include `trace_id` and `span_id` if set (#3850)
- `newrelic` exporter: Update instrumentation naming in accordance with otel spec (#3733)
- `sentry` exporter: Added support for insecure connection with Sentry (#3446)
- `k8s` processor:
  - Add namespace k8s tagger (#3384)
  - Add ignored pod names as config parameter (#3520)
- `awsemf` exporter: Add support for `TaskDefinitionFamily` placeholder on log stream name (#3755)
- `loki` exporter: Add resource attributes as Loki label (#3418)

### 🧰 Bug fixes 🧰

- `datadog` exporter:
  - Ensure top level spans are computed (#3786)
  - Update `env` clobbering behavior (#3851)
- `awsxray` exporter: Fixed filtered attribute translation (#3757)
- `splunkhec` exporter: Include trace and span id if set in log record (#3850)

## v0.28.0

# 🎉 OpenTelemetry Collector Contrib v0.28.0 (Beta) 🎉

The OpenTelemetry Collector Contrib contains everything in the [opentelemetry-collector release](https://github.com/open-telemetry/opentelemetry-collector/releases/tag/v0.28.0) (be sure to check the release notes here as well!). Check out the [Getting Started Guide](https://opentelemetry.io/docs/collector/getting-started/) for deployment and configuration information.

### 🚀 New components 🚀

- `humio` exporter to export data to Humio using JSON over the HTTP [Ingest API](https://docs.humio.com/reference/api/ingest/)
- `udplog` receiver to receives logs from udp using the [opentelemetry-log-collection](https://github.com/open-telemetry/opentelemetry-log-collection) library
- `tanzuobservability` exporter to send traces to [Tanzu Observability](https://tanzu.vmware.com/observability)

### 🛑 Breaking changes 🛑

- `f5cloud` exporter (#3509):
  - Renamed the config 'auth' field to 'f5cloud_auth'. This will prevent a config field name collision when [Support for Custom Exporter Authenticators as Extensions](https://github.com/open-telemetry/opentelemetry-collector/pull/3128) is ready to be integrated.

### 💡 Enhancements 💡

- Enabled Dependabot for Github Actions (#3543)
- Change obsreport helpers for receivers to use the new pattern created in Collector (#3439,#3443,#3449,#3504,#3521,#3548)
- `datadog` exporter:
  - Add logging for unknown or unsupported metric types (#3421)
  - Add collector version tag to internal health metrics (#3394)
  - Remove sublayer stats calc and mutex (#3531)
  - Deduplicate hosts for which we send running metrics (#3539)
  - Add support for summary datatype (#3660)
  - Add datadog span operation name remapping config option (#3444)
  - Update error formatting for error spans that are not exceptions (#3701)
- `nginx` receiver: Update the nginx metrics to more closely align with the conventions (#3420)
- `elasticsearch` exporter: Init JSON encoding support (#3101)
- `jmx` receiver:
  - Allow setting system properties (#3450)
  - Update tested JMX Metric Gatherer release (#3695)
- Refactor components for the Client Authentication Extensions (#3507)
- Remove redundant conversion calls (#3688)
- `storage` extension: Add a `Close` method to Client interface (#3506)
- `splunkhec` exporter: Add `metric_type` as key which maps to the type of the metric (#3696)
- `k8s` processor: Add semantic conventions to k8s-tagger for pod metadata (#3544)
- `kubeletstats` receiver: Refactor kubelet client to internal folder (#3698)
- `newrelic` exporter (#3690):
  - Updates the log level from error to debug when New Relic rate limiting occurs
  - Updates the sanitized api key that is reported via metrics
- `filestorage` extension: Add ability to specify name (#3703)
- `awsemf` exporter: Store the initial value for cumulative metrics (#3425)
- `awskinesis` exporter: Refactor to allow for extended types of encoding (#3655)
- `ecsobserver` extension:
  - Add task definition, ec2, and service fetcher (#3503)
  - Add exporter to convert task to target (#3333)

### 🧰 Bug fixes 🧰

- `awsemf` exporter: Remove delta adjustment from summaries by default (#3408)
- `alibabacloudlogservice` exporter: Sanitize labels for metrics (#3454)
- `statsd` receiver: Fix StatsD drop metrics tags when using summary as observer_type for timer/histogram (#3440)
- `awsxray` exporter: Restore setting of Throttle for HTTP throttle response (#3685)
- `awsxray` receiver: Fix quick start bug (#3653)
- `metricstransform` processor: Check all data points for matching metric label values (#3435)

## v0.27.0

# 🎉 OpenTelemetry Collector Contrib v0.27.0 (Beta) 🎉

The OpenTelemetry Collector Contrib contains everything in the [opentelemetry-collector release](https://github.com/open-telemetry/opentelemetry-collector/releases/tag/v0.27.0) (be sure to check the release notes here as well!). Check out the [Getting Started Guide](https://opentelemetry.io/docs/collector/getting-started/) for deployment and configuration information.

### 🚀 New components 🚀

- `tcplog` receiver to receive logs from tcp using the [opentelemetry-log-collection](https://github.com/open-telemetry/opentelemetry-log-collection) library
- `influxdb` receiver to accept metrics data as [InfluxDB Line Protocol](https://docs.influxdata.com/influxdb/v2.0/reference/syntax/line-protocol/)

### 💡 Enhancements 💡

- `splunkhec` exporter:
  - Include the response in returned 400 errors (#3338)
  - Map summary metrics to Splunk HEC metrics (#3344)
  - Add HEC telemetry (#3260)
- `newrelic` exporter: Include dropped attributes and events counts (#3187)
- `datadog` exporter:
  - Add Fargate task ARN to container tags (#3326)
  - Improve mappings for span kind dd span type (#3368)
- `signalfx` exporter: Add info log for host metadata properties update (#3343)
- `awsprometheusremotewrite` exporter: Add SDK and system information to User-Agent header (#3317)
- `metricstransform` processor: Add filtering capabilities matching metric label values for applying changes (#3201)
- `groupbytrace` processor: Added workers for queue processing (#2902)
- `resourcedetection` processor: Add docker detector (#2775)
- `tailsampling` processor: Support regex on span attribute filtering (#3335)

### 🧰 Bug fixes 🧰

- `datadog` exporter:
  - Update Datadog attributes to tags mapping (#3292)
  - Consistent `hostname` and default metrics behavior (#3286)
- `signalfx` exporter: Handle character limits on metric names and dimensions (#3328)
- `newrelic` exporter: Fix timestamp value for cumulative metrics (#3406)

## v0.26.0

# 🎉 OpenTelemetry Collector Contrib v0.26.0 (Beta) 🎉

The OpenTelemetry Collector Contrib contains everything in the [opentelemetry-collector release](https://github.com/open-telemetry/opentelemetry-collector/releases/tag/v0.26.0) (be sure to check the release notes here as well!). Check out the [Getting Started Guide](https://opentelemetry.io/docs/collector/getting-started/) for deployment and configuration information.

### 🚀 New components 🚀

- `influxdb` exporter to support sending tracing, metrics, and logging data to [InfluxDB](https://www.influxdata.com/products/)

### 🛑 Breaking changes 🛑

- `signalfx` exporter (#3207):
  - Additional metrics excluded by default by signalfx exporter
    - system.disk.io_time
    - system.disk.operation_time
    - system.disk.weighted_io_time
    - system.network.connections
    - system.processes.count
    - system.processes.created

### 💡 Enhancements 💡

- Add default config and systemd environment file support for DEB/RPM packages (#3123)
- Log errors on receiver start/stop failures (#3208)
- `newrelic` exporter: Update API key detection logic (#3212)
- `splunkhec` exporter:
  - Mark permanent errors to avoid futile retries (#3253)
  - Add TLS certs verification (#3204)
- `datadog` exporter:
  - Add env and tag name normalization to trace payloads (#3200)
  - add `ignore_resource`s configuration option (#3245)
- `jmx` receiver: Update for latest snapshot and header support (#3283)
- `awsxray` exporter: Added support for stack trace translation for .NET language (#3280)
- `statsd` receiver: Add timing/histogram for statsD receiver as OTLP summary (#3261)

### 🧰 Bug fixes 🧰

- `awsprometheusremotewrite` exporter:
  - Remove `sending_queue` (#3186)
  - Use the correct default for aws_auth.service (#3161)
  - Identify the Amazon Prometheus region from the endpoint (#3210)
  - Don't panic in case session can't be constructed (#3221)
- `datadog` exporter: Add max tag length (#3185)
- `sapm` exporter: Fix crash when passing the signalfx access token (#3294)
- `newrelic` exporter: Update error conditions (#3322)

## v0.25.0

# 🎉 OpenTelemetry Collector Contrib v0.25.0 (Beta) 🎉

The OpenTelemetry Collector Contrib contains everything in the [opentelemetry-collector release](https://github.com/open-telemetry/opentelemetry-collector/releases/tag/v0.25.0) (be sure to check the release notes here as well!). Check out the [Getting Started Guide](https://opentelemetry.io/docs/collector/getting-started/) for deployment and configuration information.

### 🚀 New components 🚀

- `kafkametricsreceiver` new receiver component for collecting metrics about a kafka cluster - primarily lag and offset. [configuration instructions](receiver/kafkametricsreceiver/README.md)
- `file_storage` extension to read and write data to the local file system (#3087)

### 🛑 Breaking changes 🛑

- `newrelic` exporter (#3091):
  - Removal of common attributes (use opentelemetry collector resource processor to add attributes)
  - Drop support for cumulative metrics being sent to New Relic via a collector

### 💡 Enhancements 💡

- Update `opentelemetry-log-collection` to v0.17.0 for log receivers (#3017)
- `datadog` exporter:
  - Add `peer.service` priority instead of `service.name` (#2817)
  - Improve support of semantic conventions for K8s, Azure and ECS (#2623)
- Improve and batch logs translation for stanza (#2892)
- `statsd` receiver: Add timing/histogram as OTLP gauge (#2973)
- `honeycomb` exporter: Add Retry and Queue settings (#2714)
- `resourcedetection` processor:
  - Add AKS resource detector (#3035)
  - Use conventions package constants for ECS detector (#3171)
- `sumologic` exporter: Add graphite format (#2695)
- Add trace attributes to the log entry for stanza (#3018)
- `splunk_hec` exporter: Send log record name as part of the HEC log event (#3119)
- `newrelic` exporter (#3091):
  - Add support for logs
  - Performance improvements
  - Optimizations to the New Relic payload to reduce payload size
  - Metrics generated for monitoring the exporter
  - Insert Key vs License keys are auto-detected in some cases
  - Collector version information is properly extracted via the application start info parameters

### 🧰 Bug fixes 🧰

- `splunk_hec` exporter: Fix sending log payload with missing the GZIP footer (#3032)
- `awsxray` exporter: Remove propagation of error on shutdown (#2999)
- `resourcedetection` processor:
  - Correctly report DRAGONFLYBSD value (#3100)
  - Fallback to `os.Hostname` when FQDN is not available (#3099)
- `httpforwarder` extension: Do not report ErrServerClosed when shutting down the service (#3173)
- `collectd` receiver: Do not report ErrServerClosed when shutting down the service (#3178)

## v0.24.0

# 🎉 OpenTelemetry Collector Contrib v0.24.0 (Beta) 🎉

The OpenTelemetry Collector Contrib contains everything in the [opentelemetry-collector release](https://github.com/open-telemetry/opentelemetry-collector/releases/tag/v0.24.0) (be sure to check the release notes here as well!). Check out the [Getting Started Guide](https://opentelemetry.io/docs/collector/getting-started/) for deployment and configuration information.

### 🚀 New components 🚀

- `fluentbit` extension and `fluentforward` receiver moved from opentelemetry-collector

### 💡 Enhancements 💡

- Check `NO_WINDOWS_SERVICE` environment variable to force interactive mode on Windows (#2819)
- `resourcedetection `processor:
  - Add task revision to ECS resource detector (#2814)
  - Add GKE detector (#2821)
  - Add Amazon EKS detector (#2820)
  - Add `VMScaleSetName` field to Azure detector (#2890)
- `awsemf` exporter:
  - Add `parse_json_encoded_attr_values` config option to decode json-encoded strings in attribute values (#2827)
  - Add `output_destination` config option to support AWS Lambda (#2720)
- `googlecloud` exporter: Handle `cloud.availability_zone` semantic convention (#2893)
- `newrelic` exporter: Add `instrumentation.provider` to default attributes (#2900)
- Set unprivileged user to container image (#2925)
- `splunkhec` exporter: Add `max_content_length_logs` config option to send log data in payloads less than max content length (#2524)
- `k8scluster` and `kubeletstats` receiver: Replace package constants in favor of constants from conventions in core (#2996)

### 🧰 Bug fixes 🧰

- `spanmetrics` processor:
  - Rename `calls` metric to `calls_total` and set `IsMonotonic` to true (#2837)
  - Validate duplicate dimensions at start (#2844)
- `awsemf` exporter: Calculate delta instead of rate for cumulative metrics (#2512)
- `signalfx` exporter:
  - Remove more unnecessary translation rules (#2889)
  - Implement summary type (#2998)
- `awsxray` exporter: Remove translation to HTTP status from OC status (#2978)
- `awsprometheusremotewrite` exporter: Close HTTP body after RoundTrip (#2955)
- `splunkhec` exporter: Add ResourceAttributes to Splunk Event (#2843)

## v0.23.0

# 🎉 OpenTelemetry Collector Contrib v0.23.0 (Beta) 🎉

The OpenTelemetry Collector Contrib contains everything in the [opentelemetry-collector release](https://github.com/open-telemetry/opentelemetry-collector/releases/tag/v0.23.0) (be sure to check the release notes here as well!). Check out the [Getting Started Guide](https://opentelemetry.io/docs/collector/getting-started/) for deployment and configuration information.

### 🚀 New components 🚀

- `groupbyattrs` processor to group the records by provided attributes
- `dotnetdiagnostics` receiver to read metrics from .NET processes

### 🛑 Breaking changes 🛑

- `stackdriver` exporter marked as deprecated and renamed to `googlecloud`
- Change the rule expression in receiver creator for matching endpoints types from `type.port`, `type.hostport` and `type.pod` to `type == "port"`, `type == "hostport"` and `type == "pod"` (#2661)

### 💡 Enhancements 💡

- `loadbalancing` exporter: Add support for logs (#2470)
- `sumologic` exporter: Add carbon formatter (#2562)
- `awsecscontainermetrics` receiver: Add new metric for stopped container (#2383)
- `awsemf` exporter:
  - Send EMF logs in batches (#2572)
  - Add prometheus type field for CloudWatch compatibility (#2689)
- `signalfx` exporter:
  - Add resource attributes to events (#2631)
  - Add translation rule to drop dimensions (#2660)
  - Remove temporary host translation workaround (#2652)
  - Remove unnecessary default translation rules (#2672)
  - Update `exclude_metrics` option so that the default exclude rules can be overridden by setting the option to `[]` (#2737)
- `awsprometheusremotewrite` exporter: Add support for given IAM roles (#2675)
- `statsd` receiver: Change to use OpenTelemetry type instead of OpenCensus type (#2733)
- `resourcedetection` processor: Add missing entries for `cloud.infrastructure_service` (#2777)

### 🧰 Bug fixes 🧰

- `dynatrace` exporter: Serialize each datapoint into separate line (#2618)
- `splunkhec` exporter: Retain all otel attributes (#2712)
- `newrelic` exporter: Fix default metric URL (#2739)
- `googlecloud` exporter: Add host.name label if hostname is present in node (#2711)

## v0.22.0

# 🎉 OpenTelemetry Collector Contrib v0.22.0 (Beta) 🎉

The OpenTelemetry Collector Contrib contains everything in the [opentelemetry-collector release](https://github.com/open-telemetry/opentelemetry-collector/releases/tag/v0.22.0) (be sure to check the release notes here as well!). Check out the [Getting Started Guide](https://opentelemetry.io/docs/collector/getting-started/) for deployment and configuration information.

### 🚀 New components 🚀

- `filelog` receiver to tail and parse logs from files using the [opentelemetry-log-collection](https://github.com/open-telemetry/opentelemetry-log-collection) library

### 💡 Enhancements 💡

- `dynatrace` exporter: Send metrics to Dynatrace in chunks of 1000 (#2468)
- `k8s` processor: Add ability to associate metadata tags using pod UID rather than just IP (#2199)
- `signalfx` exporter:
  - Add statusCode to logging field on dimension client (#2459)
  - Add translation rules for `cpu.utilization_per_core` (#2540)
  - Updates to metadata handling (#2531)
  - Calculate extra network I/O metrics (#2553)
  - Calculate extra disk I/O metrics (#2557)
- `statsd` receiver: Add metric type label and `enable_metric_type` option (#2466)
- `sumologic` exporter: Add support for carbon2 format (#2562)
- `resourcedetection` processor: Add Azure detector (#2372)
- `k8scluster` receiver: Use OTel conventions for metadata (#2530)
- `newrelic` exporter: Multi-tenant support for sending trace data and performance enhancements (#2481)
- `stackdriver` exporter: Enable `retry_on_failure` and `sending_queue` options (#2613)
- Use standard way to convert from time.Time to proto Timestamp (#2548)

### 🧰 Bug fixes 🧰

- `signalfx` exporter:
  - Fix calculation of `network.total` metric (#2551)
  - Correctly convert dimensions on metadata updates (#2552)
- `awsxray` exporter and receiver: Fix the type of content_length (#2539)
- `resourcedetection` processor: Use values in accordance to semantic conventions for AWS (#2556)
- `awsemf` exporter: Fix concurrency issue (#2571)

## v0.21.0

# 🎉 OpenTelemetry Collector Contrib v0.21.0 (Beta) 🎉

The OpenTelemetry Collector Contrib contains everything in the [opentelemetry-collector release](https://github.com/open-telemetry/opentelemetry-collector/releases/tag/v0.21.0) (be sure to check the release notes here as well!). Check out the [Getting Started Guide](https://opentelemetry.io/docs/collector/getting-started/) for deployment and configuration information.

### 🚀 New components 🚀

- `loki` exporter to export data via HTTP to Loki

### 🛑 Breaking changes 🛑

- `signalfx` exporter: Allow periods to be sent in dimension keys (#2456). Existing users who do not want to change this functionality can set `nonalphanumeric_dimension_chars` to `_-`

### 💡 Enhancements 💡

- `awsemf` exporter:
  - Support unit customization before sending logs to AWS CloudWatch (#2318)
  - Group exported metrics by labels (#2317)
- `datadog` exporter: Add basic span events support (#2338)
- `alibabacloudlogservice` exporter: Support new metrics interface (#2280)
- `sumologic` exporter:
  - Enable metrics pipeline (#2117)
  - Add support for all types of log body (#2380)
- `signalfx` exporter: Add `nonalphanumeric_dimension_chars` config option (#2442)

### 🧰 Bug fixes 🧰

- `resourcedetection` processor: Fix resource attribute environment variable (#2378)
- `k8scluster` receiver: Fix nil pointer bug (#2450)

## v0.20.0

# 🎉 OpenTelemetry Collector Contrib v0.20.0 (Beta) 🎉

The OpenTelemetry Collector Contrib contains everything in the [opentelemetry-collector release](https://github.com/open-telemetry/opentelemetry-collector/releases/tag/v0.20.0) (be sure to check the release notes here as well!). Check out the [Getting Started Guide](https://opentelemetry.io/docs/collector/getting-started/) for deployment and configuration information.

### 🚀 New components 🚀

- `spanmetrics` processor to aggregate Request, Error and Duration (R.E.D) metrics from span data
- `awsxray` receiver to accept spans in the X-Ray Segment format
- `groupbyattrs` processor to group the records by provided attributes

### 🛑 Breaking changes 🛑

- Rename `kinesis` exporter to `awskinesis` (#2234)
- `signalfx` exporter: Remove `send_compatible_metrics` option, use `translation_rules` instead (#2267)
- `datadog` exporter: Remove default prefix from user metrics (#2308)

### 💡 Enhancements 💡

- `signalfx` exporter: Add k8s metrics to default excludes (#2167)
- `stackdriver` exporter: Reduce QPS (#2191)
- `datadog` exporter:
  - Translate otel exceptions to DataDog errors (#2195)
  - Use resource attributes for metadata and generated metrics (#2023)
- `sapm` exporter: Enable queuing by default (#1224)
- `dynatrace` exporter: Allow underscores anywhere in metric or dimension names (#2219)
- `awsecscontainermetrics` receiver: Handle stopped container's metadata (#2229)
- `awsemf` exporter: Enhance metrics batching in AWS EMF logs (#2271)
- `f5cloud` exporter: Add User-Agent header with version to requests (#2292)

### 🧰 Bug fixes 🧰

- `signalfx` exporter: Reinstate network/filesystem translation rules (#2171)

## v0.19.0

# 🎉 OpenTelemetry Collector Contrib v0.19.0 (Beta) 🎉

The OpenTelemetry Collector Contrib contains everything in the [opentelemetry-collector release](https://github.com/open-telemetry/opentelemetry-collector/releases/tag/v0.19.0) (be sure to check the release notes here as well!). Check out the [Getting Started Guide](https://opentelemetry.io/docs/collector/getting-started/) for deployment and configuration information.

### 🚀 New components 🚀

- `f5cloud` exporter to export metric, trace, and log data to F5 Cloud
- `jmx` receiver to report metrics from a target MBean server in conjunction with the [JMX Metric Gatherer](https://github.com/open-telemetry/opentelemetry-java-contrib/blob/v1.0.0-alpha/contrib/jmx-metrics/README.md)

### 🛑 Breaking changes 🛑

- `signalfx` exporter: The `exclude_metrics` option now takes slice of metric filters instead of just metric names (slice of strings) (#1951)

### 💡 Enhancements 💡

- `datadog` exporter: Sanitize datadog service names (#1982)
- `awsecscontainermetrics` receiver: Add more metadata (#2011)
- `azuremonitor` exporter: Favor RPC over HTTP spans (#2006)
- `awsemf` exporter: Always use float64 as calculated rate (#2019)
- `splunkhec` receiver: Make the HEC receiver path configurable, and use `/*` by default (#2137)
- `signalfx` exporter:
  - Drop non-default metrics and add `include_metrics` option to override (#2145, #2146, #2162)
  - Rename `system.network.dropped_packets` metric to `system.network.dropped` (#2160)
  - Do not filter cloud attributes from dimensions (#2020)
- `redis` receiver: Migrate to pdata metrics #1889

### 🧰 Bug fixes 🧰

- `datadog` exporter: Ensure that version tag is added to trace stats (#2010)
- `loadbalancing` exporter: Rolling update of collector can stop the periodical check of DNS updates (#1798)
- `awsecscontainermetrics` receiver: Change the type of `exit_code` from string to int and deal with the situation when there is no data (#2147)
- `groupbytrace` processor: Make onTraceReleased asynchronous to fix processor overload (#1808)
- Handle cases where the time field of Splunk HEC events is encoded as a String (#2159)

## v0.18.0

# 🎉 OpenTelemetry Collector Contrib v0.18.0 (Beta) 🎉

The OpenTelemetry Collector Contrib contains everything in the [opentelemetry-collector release](https://github.com/open-telemetry/opentelemetry-collector/releases/tag/v0.18.0) (be sure to check the release notes here as well!). Check out the [Getting Started Guide](https://opentelemetry.io/docs/collector/getting-started/) for deployment and configuration information.

### 🚀 New components 🚀

- `sumologic` exporter to send logs and metrics data to Sumo Logic
- `dynatrace` exporter to send metrics to Dynatrace

### 💡 Enhancements 💡

- `datadog` exporter:
  - Add resource attributes to tags conversion feature (#1782)
  - Add Kubernetes conventions for hostnames (#1919)
  - Add container tags to datadog export for container infra metrics in service view (#1895)
  - Update resource naming and span naming (#1861)
  - Add environment variables support for config options (#1897)
- `awsxray` exporter: Add parsing of JavaScript stack traces (#1888)
- `elastic` exporter: Translate exception span events (#1858)
- `signalfx` exporter: Add translation rules to aggregate per core CPU metrics in default translations (#1841)
- `resourcedetection` processor: Gather tags associated with the EC2 instance and add them as resource attributes (#1899)
- `simpleprometheus` receiver: Add support for passing params to the prometheus scrape config (#1949)
- `azuremonitor` exporter: Implement Span status code specification changes - gRPC (#1960)
- `metricstransform` processor: Add grouping option ($1887)
- `alibabacloudlogservice` exporter: Use producer to send data to improve performance (#1981)

### 🧰 Bug fixes 🧰

- `datadog` exporter: Handle monotonic metrics client-side (#1805)
- `awsxray` exporter: Log error when translating span (#1809)

## v0.17.0

# 🎉 OpenTelemetry Collector Contrib v0.17.0 (Beta) 🎉

The OpenTelemetry Collector Contrib contains everything in the [opentelemetry-collector release](https://github.com/open-telemetry/opentelemetry-collector/releases/tag/v0.17.0) (be sure to check the release notes here as well!). Check out the [Getting Started Guide](https://opentelemetry.io/docs/collector/getting-started/) for deployment and configuration information.

### 💡 Enhancements 💡

- `awsemf` exporter: Add collector version to EMF exporter user agent (#1778)
- `signalfx` exporter: Add configuration for trace correlation (#1795)
- `statsd` receiver: Add support for metric aggregation (#1670)
- `datadog` exporter: Improve logging of hostname detection (#1796)

### 🧰 Bug fixes 🧰

- `resourcedetection` processor: Fix ecs detector to not use the default golang logger (#1745)
- `signalfx` receiver: Return 200 when receiver succeed (#1785)
- `datadog` exporter: Use a singleton for sublayer calculation (#1759)
- `awsxray` and `awsemf` exporters: Change the User-Agent content order (#1791)

## v0.16.0

# 🎉 OpenTelemetry Collector Contrib v0.16.0 (Beta) 🎉

The OpenTelemetry Collector Contrib contains everything in the [opentelemetry-collector release](https://github.com/open-telemetry/opentelemetry-collector/releases/tag/v0.16.0) (be sure to check the release notes here as well!). Check out the [Getting Started Guide](https://opentelemetry.io/docs/collector/getting-started/) for deployment and configuration information.

### 🛑 Breaking changes 🛑

- `honeycomb` exporter: Update to use internal data format (#1689)

### 💡 Enhancements 💡

- `newrelic` exporter: Add support for span events (#1643)
- `awsemf` exporter:
  - Add placeholder support in `log_group_name` and `log_stream_name` config (#1623, #1661)
  - Add label matching filtering rule (#1619)
- `resourcedetection` processor: Add new resource detector for AWS Elastic Beanstalk environments (#1585)
- `loadbalancing` exporter:
  - Add sort of endpoints in static resolver (#1692)
  - Allow specifying port when using DNS resolver (#1650)
- Add `batchperresourceattr` helper library that splits an incoming data based on an attribute in the resource (#1694)
- `alibabacloudlogservice` exporter:
  - Add logs exporter (#1609)
  - Change trace type from opencensus to opentelemetry (#1713)
- `datadog` exporter:
  - Improve trace exporter performance (#1706, #1707)
  - Add option to only send metadata (#1723)
- `awsxray` exporter:
  - Add parsing of Python stack traces (#1676)
  - Add collector version to user agent (#1730)

### 🧰 Bug fixes 🧰

- `loadbalancing` exporter:
  - Fix retry queue for exporters (#1687)
  - Fix `periodicallyResolve` for DNS resolver checks (#1678)
- `datadog` exporter: Fix status code handling (#1691)
- `awsxray` exporter:
  - Fix empty traces in X-Ray console (#1709)
  - Stricter requirements for adding http request url (#1729)
  - Fix status code handling for errors/faults (#1740)
- `signalfx` exporter:
  - Split incoming data requests by access token before enqueuing (#1727)
  - Disable retry on 400 and 401, retry with backoff on 429 and 503 (#1672)
- `awsecscontainermetrics` receiver: Improve error handling to fix seg fault (#1738)

## v0.15.0

# 🎉 OpenTelemetry Collector Contrib v0.15.0 (Beta) 🎉

The OpenTelemetry Collector Contrib contains everything in the [opentelemetry-collector release](https://github.com/open-telemetry/opentelemetry-collector/releases/tag/v0.15.0) (be sure to check the release notes here as well!). Check out the [Getting Started Guide](https://opentelemetry.io/docs/collector/getting-started/) for deployment and configuration information.

### 🚀 New components 🚀

- `zookeeper` receiver: Collects metrics from a Zookeeper instance using the `mntr` command
- `loadbalacing` exporter: Consistently exports spans belonging to the same trace to the same backend
- `windowsperfcounters` receiver: Captures the configured system, application, or custom performance counter data from the Windows registry using the PDH interface
- `awsprometheusremotewrite` exporter:  Sends metrics data in Prometheus TimeSeries format to a Prometheus Remote Write Backend and signs each outgoing HTTP request following the AWS Signature Version 4 signing process

### 💡 Enhancements 💡

- `awsemf` exporter:
  - Add `metric_declarations` config option for metric filtering and dimensions (#1503)
  - Add SummaryDataType and remove Min/Max from Histogram (#1584)
- `signalfxcorrelation` exporter: Add ability to translate host dimension (#1561)
- `newrelic` exporter: Use pdata instead of the OpenCensus for traces (#1587)
- `metricstransform` processor:
  - Add `combine` action for matched metrics (#1506)
  - Add `submatch_case` config option to specify case of matched label values (#1640)
- `awsecscontainermetrics` receiver: Extract cluster name from ARN (#1626)
- `elastic` exporter: Improve handling of span status if the status code is unset (#1591)

### 🧰 Bug fixes 🧰

- `awsemf` exporter: Add check for unhandled metric data types (#1493)
- `groupbytrace` processor: Make buffered channel to avoid goroutines leak (#1505)
- `stackdriver` exporter: Set `options.UserAgent` so that the OpenCensus exporter does not override the UA ($1620)

## v0.14.0

# 🎉 OpenTelemetry Collector Contrib v0.14.0 (Beta) 🎉

The OpenTelemetry Collector Contrib contains everything in the [opentelemetry-collector release](https://github.com/open-telemetry/opentelemetry-collector/releases/tag/v0.14.0) (be sure to check the release notes here as well!). Check out the [Getting Started Guide](https://opentelemetry.io/docs/collector/getting-started/) for deployment and configuration information.

### 🚀 New components 🚀

- `datadog` exporter to send metric and trace data to Datadog (#1352)
- `tailsampling` processor moved from core to contrib (#1383)

### 🛑 Breaking changes 🛑

- `jmxmetricsextension` migrated to `jmxreceiver` (#1182, #1357)
- Move signalfx correlation code out of `sapm` to `signalfxcorrelation` exporter (#1376)
- Move Splunk specific utils outside of common (#1306)
- `stackdriver` exporter:
    - Config options `metric_prefix` & `skip_create_metric_descriptor` are now nested under `metric`, see [README](https://github.com/open-telemetry/opentelemetry-collector-contrib/blob/v0.14.0/exporter/stackdriverexporter/README.md).
    - Trace status codes no longer reflect gRPC codes as per spec changes: open-telemetry/opentelemetry-specification#1067
- `datadog` exporter: Remove option to change the namespace prefix (#1483)

### 💡 Enhancements 💡

- `splunkhec` receiver: Add ability to ingest metrics (#1276)
- `signalfx` receiver: Improve pipeline error handling (#1329)
- `datadog` exporter:
  - Improve hostname resolution (#1285)
  - Add flushing/export of traces and trace-related statistics (#1266)
  - Enable traces on Windows (#1340)
  - Send otel.exporter running metric (#1354)
  - Add tag normalization util method (#1373)
  - Send host metadata (#1351)
  - Support resource conventions for hostnames (#1434)
  - Add version tag extract (#1449)
- Add `batchpertrace` library to split the incoming batch into several batches, one per trace (#1257)
- `statsd` receiver:
  - Add timer support (#1335)
  - Add sample rate support for counter, transfer gauge to double and transfer counter to int only (#1361)
- `awsemf` exporter: Restructure metric translator logic (#1353)
- `resourcedetection` processor:
  - Add EC2 hostname attribute (#1324)
  - Add ECS Resource detector (#1360)
- `sapm` exporter: Add queue settings (#1390)
- `metrictransform` processor: Add metric filter option (#1447)
- `awsxray` exporter: Improve ECS attribute and origin translation (#1428)
- `resourcedetection` processor: Initial system detector (#1405)

### 🧰 Bug fixes 🧰

- Remove duplicate definition of cloud providers with core conventions (#1288)
- `kubeletstats` receiver: Handle nil references from the kubelet API (#1326)
- `awsxray` receiver:
  - Add kind type to root span to fix the empty parentID problem (#1338)
  - Fix the race condition issue (#1490)
- `awsxray` exporter:
  - Setting the tlsconfig InsecureSkipVerify using NoVerifySSL (#1350)
  - Drop invalid xray trace id (#1366)
- `elastic` exporter: Ensure span name is limited (#1371)
- `splunkhec` exporter: Don't send 'zero' timestamps to Splunk HEC (#1157)
- `stackdriver` exporter: Skip processing empty metrics slice (#1494)

## v0.13.0

# 🎉 OpenTelemetry Collector Contrib v0.13.0 (Beta) 🎉

The OpenTelemetry Collector Contrib contains everything in the [opentelemetry-collector release](https://github.com/open-telemetry/opentelemetry-collector/releases/tag/v0.13.0) (be sure to check the release notes here as well!). Check out the [Getting Started Guide](https://opentelemetry.io/docs/collector/getting-started/) for deployment and configuration information.

### 💡 Enhancements 💡

- `sapm` exporter:
  - Enable queuing by default (#1224)
  - Add SignalFx APM correlation (#1205)
  - Make span source attribute and destination dimension names configurable (#1286)
- `signalfx` exporter:
  - Pass context to the http client requests (#1225)
  - Update `disk.summary_utilization` translation rule to accommodate new labels (#1258)
- `newrelic` exporter: Add `span.kind` attribute (#1263)
- `datadog` exporter:
  - Add Datadog trace translation helpers (#1208)
  - Add API key validation (#1216)
- `splunkhec` receiver: Add the ability to ingest logs (#1268)
- `awscontainermetrics` receiver: Report `CpuUtilized` metric in percentage (#1283)
- `awsemf` exporter: Only calculate metric rate for cumulative counter and avoid SingleDimensionRollup for metrics with only one dimension (#1280)

### 🧰 Bug fixes 🧰

- Make `signalfx` exporter a metadata exporter (#1252)
- `awsecscontainermetrics` receiver: Check for empty network rate stats and set zero (#1260)
- `awsemf` exporter: Remove InstrumentationLibrary dimension in CloudWatch EMF Logs if it is undefined (#1256)
- `awsxray` receiver: Fix trace/span id transfer (#1264)
- `datadog` exporter: Remove trace support for Windows for now (#1274)
- `sapm` exporter: Correlation enabled check inversed (#1278)

## v0.12.0

# 🎉 OpenTelemetry Collector Contrib v0.12.0 (Beta) 🎉

The OpenTelemetry Collector Contrib contains everything in the [opentelemetry-collector release](https://github.com/open-telemetry/opentelemetry-collector/releases/tag/v0.12.0) (be sure to check the release notes here as well!). Check out the [Getting Started Guide](https://opentelemetry.io/docs/collector/getting-started/) for deployment and configuration information.

### 🚀 New components 🚀

- `awsemf` exporter to support exporting metrics to AWS CloudWatch (#498, #1169)
- `http_forwarder` extension that forwards HTTP requests to a specified target (#979, #1014, #1150)
- `datadog` exporter that sends metric and trace data to Datadog (#1142, #1178, #1181, #1212)
- `awsecscontainermetrics` receiver to collect metrics from Amazon ECS Task Metadata Endpoint (#1089, #1148, #1160)

### 💡 Enhancements 💡

- `signalfx` exporter:
  - Add host metadata synchronization (#1039, #1118)
  - Add `copy_dimensions` translator option (#1126)
  - Update `k8s_cluster` metric translations (#1121)
  - Add option to exclude metrics (#1156)
  - Add `avg` aggregation method (#1151)
  - Fallback to host if cloud resource id not found (#1170)
  - Add backwards compatible translation rules for the `dockerstatsreceiver` (#1201)
  - Enable queuing and retries (#1223)
- `splunkhec` exporter:
  - Add log support (#875)
  - Enable queuing and retries (#1222)
- `k8scluster` receiver: Standardize metric names (#1119)
- `awsxray` exporter:
  - Support AWS EKS attributes (#1090)
  - Store resource attributes in X-Ray segments (#1174)
- `honeycomb` exporter:
  - Add span kind to the event sent to Honeycomb (#474)
  - Add option to adjust the sample rate using an attribute on the span (#1162)
- `jmxmetrics` extension: Add subprocess manager to manage child java processes (#1028)
- `elastic` exporter: Initial metrics support (#1173)
- `k8s` processor: Rename default attr names for label/annotation extraction (#1214)
- Add common SignalFx host id extraction (#1100)
- Allow MSI upgrades (#1165)

### 🧰 Bug fixes 🧰

- `awsxray` exporter: Don't set origin to EC2 when not on AWS (#1115)

## v0.11.0

# 🎉 OpenTelemetry Collector Contrib v0.11.0 (Beta) 🎉

The OpenTelemetry Collector Contrib contains everything in the [opentelemetry-collector release](https://github.com/open-telemetry/opentelemetry-collector/releases/tag/v0.11.0) (be sure to check the release notes here as well!). Check out the [Getting Started Guide](https://opentelemetry.io/docs/collector/getting-started/) for deployment and configuration information.

### 🚀 New components 🚀
- add `dockerstats` receiver as top level component (#1081)
- add `tracegen` utility (#956)

### 💡 Enhancements 💡
- `stackdriver` exporter: Allow overriding client options via config (#1010)
- `k8scluster` receiver: Ensure informer caches are synced before initial data sync (#842)
- `elastic` exporter: Translate `deployment.environment` resource attribute to Elastic APM's semantically equivalent `service.environment` (#1022)
- `k8s` processor: Add logs support (#1051)
- `awsxray` exporter: Log response error with zap (#1050)
- `signalfx` exporter
  - Add dimensions to renamed metrics (#1041)
  - Add translation rules for `disk_ops.total` and `disk_ops.pending` metrics (#1082)
  - Add event support (#1036)
- `kubeletstats` receiver: Cache detailed PVC labels to reduce API calls (#1052)
- `signalfx` receiver: Add event support (#1035)

## v0.10.0

# 🎉 OpenTelemetry Collector Contrib v0.10.0 (Beta) 🎉

The OpenTelemetry Collector Contrib contains everything in the [opentelemetry-collector release](https://github.com/open-telemetry/opentelemetry-collector/releases/tag/v0.10.0) (be sure to check the release notes here as well!). Check out the [Getting Started Guide](https://opentelemetry.io/docs/collector/getting-started/) for deployment and configuration information.

### 🚀 New components 🚀
- add initial docker stats receiver, without sourcing in top level components (#495)
- add initial jmx metrics extension structure, without sourcing in top level components (#740)
- `routing` processor for routing spans based on HTTP headers (#907)
- `splunkhec` receiver to receive Splunk HEC metrics, traces and logs (#840)
- Add skeleton for `http_forwarder` extension that forwards HTTP requests to a specified target (#979)

### 💡 Enhancements 💡
- `stackdriver` exporter
  - Add timeout parameter (#835)
  - Add option to configurably set UserAgent string (#758)
- `signalfx` exporter
  - Reduce memory allocations for big batches processing (#871)
  - Add AWSUniqueId and gcp_id generation (#829)
  - Calculate cpu.utilization compatibility metric (#839, #974, #954)
- `metricstransform` processor: Replace `{{version}}` in label values (#876)
- `resourcedetection` processor: Logs Support (#970)
- `statsd` receiver: Add parsing for labels and gauges (#903)

### 🧰 Bug fixes 🧰
- `k8s` processor
  - Wrap metrics before sending further down the pipeline (#837)
  - Fix setting attributes on metrics passed from agent (#836)
- `awsxray` exporter: Fix "pointer to empty string" is not omitted bug (#830)
- `azuremonitor` exporter: Treat UNSPECIFIED span kind as INTERNAL (#844)
- `signalfx` exporter: Remove misleading warnings (#869)
- `newrelic` exporter: Fix panic if service name is empty (#969)
- `honeycomb` exporter: Don't emit default proc id + starttime (#972)

## v0.9.0

# 🎉 OpenTelemetry Collector Contrib v0.9.0 (Beta) 🎉

The OpenTelemetry Collector Contrib contains everything in the [opentelemetry-collector release](https://github.com/open-telemetry/opentelemetry-collector/releases/tag/v0.9.0) (be sure to check the release notes here as well!). Check out the [Getting Started Guide](https://opentelemetry.io/docs/collector/getting-started/) for deployment and configuration information.

### 🛑 Breaking changes 🛑
- Remove deprecated `lightstep` exporter (#828)

### 🚀 New components 🚀
- `statsd` receiver for ingesting StatsD messages (#566)

### 💡 Enhancements 💡
- `signalfx` exporter
   - Add disk usage translations (#760)
   - Add disk utilization translations (#782)
   - Add translation rule to drop redundant metrics (#809)
- `kubeletstats` receiver
  - Sync available volume metadata from /pods endpoint (#690)
  - Add ability to collect detailed data from PVC (#743)
- `awsxray` exporter: Translate SDK name/version into xray model (#755)
- `elastic` exporter: Translate semantic conventions to Elastic destination fields (#671)
- `stackdriver` exporter: Add point count metric (#757)
- `awsxray` receiver
  - Ported the TCP proxy from the X-Ray daemon (#774)
  - Convert to OTEL trace format (#691)

### 🧰 Bug fixes 🧰
- `kubeletstats` receiver: Do not break down metrics batch (#754)
- `host` observer: Fix issue on darwin where ports listening on all interfaces are not correctly accounted for (#582)
- `newrelic` exporter: Fix panic on missing span status (#775)

## v0.8.0

# 🎉 OpenTelemetry Collector Contrib v0.8.0 (Beta) 🎉

The OpenTelemetry Collector Contrib contains everything in the [opentelemetry-collector release](https://github.com/open-telemetry/opentelemetry-collector/releases/tag/v0.8.0) (be sure to check the release notes here as well!). Check out the [Getting Started Guide](https://opentelemetry.io/docs/collector/getting-started/) for deployment and configuration information.

### 🚀 New components 🚀

- Receivers
  - `prometheusexec` subprocess manager (##499)

### 💡 Enhancements 💡

- `signalfx` exporter
  - Add/Update metric translations (#579, #584, #639, #640, #652, #662)
  - Add support for calculate new metric translator (#644)
  - Add renaming rules for load metrics (#664)
  - Update `container.name` to `k8s.container.name` in default translation rule (#683)
  - Rename working-set and page-fault metrics (#679)
- `awsxray` exporter
  - Translate exception event into xray exception (#577)
  - Add ingestion of X-Ray segments via UDP (#502)
  - Parse Java stacktrace and populate in xray cause (#687)
- `kubeletstats` receiver
  - Add metric_groups option (#648)
  - Set datapoint timestamp in receiver (#661)
  - Change `container.name` label to `k8s.container.name` (#680)
  - Add working-set and page-fault metrics (#666)
  - Add basic support for volume metrics (#667)
- `stackdriver` trace exporter: Move to new interface and pdata (#486)
- `metricstranform` processor: Keep timeseries and points in order after aggregation (#663)
- `k8scluster` receiver: Change `container.spec.name` label to `k8s.container.name` (#681)
- Migrate receiver creator to internal data model (#701)
- Add ec2 support to `resourcedetection` processor (#587)
- Enable timeout, sending queue and retry for SAPM exporter (#707)

### 🧰 Bug fixes 🧰

- `azuremonitor` exporter: Correct HTTP status code success mapping (#588)
- `k8scluster` receiver: Fix owner reference in metadata updates (#649)
- `awsxray` exporter: Fix handling of db system (#697)

### 🚀 New components 🚀

- Skeleton for AWS ECS container metrics receiver (#463)
- `prometheus_exec` receiver (#655)

## v0.7.0

# 🎉 OpenTelemetry Collector Contrib v0.7.0 (Beta) 🎉

The OpenTelemetry Collector Contrib contains everything in the [opentelemetry-collector release](https://github.com/open-telemetry/opentelemetry-collector/releases/tag/v0.7.0) (be sure to check the release notes here as well!). Check out the [Getting Started Guide](https://opentelemetry.io/docs/collector/getting-started/) for deployment and configuration information.

### 🛑 Breaking changes 🛑

- `awsxray` receiver updated to support udp: `tcp_endpoint` config option renamed to `endpoint` (#497)
- TLS config changed for `sapmreceiver` (#488) and `signalfxreceiver` receivers (#488)

### 🚀 New components 🚀

- Exporters
  - `sentry` adds tracing exporter for [Sentry](https://sentry.io/) (#565)
- Extensions
  - `endpoints` observer: adds generic endpoint watcher (#427)
  - `host` observer: looks for listening network endpoints on host (#432)

### 💡 Enhancements 💡

- Update `honeycomb` exporter for v0.8.0 compatibility
- Extend `metricstransform` processor to be able to add a label to an existing metric (#441)
- Update `kubeletstats` metrics according to semantic conventions (#475)
- Updated `awsxray` receiver config to use udp (#497)
- Add `/pods` endpoint support in `kubeletstats` receiver to add extra labels (#569)
- Add metric translation options to `signalfx` exporter (#477, #501, #571, #573)

### 🧰 Bug fixes 🧰

- `azuremonitor` exporter: Mark spanToEnvelope errors as permanent (#500)

## v0.6.0

# 🎉 OpenTelemetry Collector Contrib v0.6.0 (Beta) 🎉

The OpenTelemetry Collector Contrib contains everything in the [opentelemetry-collector release](https://github.com/open-telemetry/opentelemetry-collector/releases/tag/v0.6.0) (be sure to check the release notes here as well!). Check out the [Getting Started Guide](https://opentelemetry.io/docs/collector/getting-started/) for deployment and configuration information.

### 🛑 Breaking changes 🛑

- Removed `jaegarlegacy` (#397) and `zipkinscribe` receivers (#410)
- `kubeletstats` receiver: Renamed `k8s.pod.namespace` pod label to `k8s.namespace.name` and `k8s.container.name` container label to `container.name`

### 🚀 New components 🚀

- Processors
  - `metricstransform` renames/aggregates within individual metrics (#376) and allow changing the data type between int and float (#402)

### 💡 Enhancements 💡

- `awsxray` exporter: Use `peer.service` as segment name when set. (#385)
- `splunk` exporter: Add trace exports support (#359, #399)
- Build and publish Windows MSI (#408) and DEB/RPM Linux packages (#405)

### 🧰 Bug fixes 🧰

- `kubeletstats` receiver:
  - Fixed NPE for newly created pods (#404)
  - Updated to latest change in the ReceiverFactoryOld interface (#401)
  - Fixed logging and self reported metrics (#357)
- `awsxray` exporter: Only convert SQL information for SQL databases. (#379)
- `resourcedetection` processor: Correctly obtain machine-type info from gce metadata (#395)
- `k8scluster` receiver: Fix container resource metrics (#416)

## v0.5.0

Released 01-07-2020

# 🎉 OpenTelemetry Collector Contrib v0.5.0 (Beta) 🎉

The OpenTelemetry Collector Contrib contains everything in the [opentelemetry-collector release](https://github.com/open-telemetry/opentelemetry-collector/releases/tag/v0.5.0) (be sure to check the release notes here as well!). Check out the [Getting Started Guide](https://opentelemetry.io/docs/collector/getting-started/) for deployment and configuration information.

### 🚀 New components 🚀

- Processors
  - `resourcedetection` to automatically detect the resource based on the configured set of detectors (#309)

### 💡 Enhancements 💡

- `kubeletstats` receiver: Support for ServiceAccount authentication (#324)
- `signalfx` exporter and receiver
  - Add SignalFx metric token passthrough and config option (#325)
  - Set default endpoint of `signalfx` receiver to `:9943` (#351)
- `awsxray` exporter: Support aws plugins EC2/ECS/Beanstalk (#343)
- `sapm` exporter and receiver: Add SAPM access token passthrough and config option (#349)
- `k8s` processor: Add metrics support (#358)
- `k8s` observer: Separate annotations from labels in discovered pods (#363)

### 🧰 Bug fixes 🧰

- `honeycomb` exporter: Remove shared use of libhoney from goroutines (#305)

## v0.4.0

Released 17-06-2020

# 🎉 OpenTelemetry Collector Contrib v0.4.0 (Beta) 🎉

The OpenTelemetry Collector Contrib contains everything in the [opentelemetry-collector release](https://github.com/open-telemetry/opentelemetry-collector/releases/tag/v0.4.0) (be sure to check the release notes here as well!). Check out the [Getting Started Guide](https://opentelemetry.io/docs/collector/getting-started/) for deployment and configuration information.

### 🛑 Breaking changes 🛑

  - `signalfx` exporter `url` parameter changed to `ingest_url` (no impact if only using `realm` setting)

### 🚀 New components 🚀

- Receivers
  - `receiver_creator` to create receivers at runtime (#145), add observer support to receiver_creator (#173), add rules support (#207), add dynamic configuration values (#235)
  - `kubeletstats` receiver (#237)
  - `prometheus_simple` receiver (#184)
  - `kubernetes-cluster` receiver (#175)
  - `redis` receiver (#138)
- Exporters
  - `alibabacloudlogservice` exporter (#259)
  - `SplunkHEC` metrics exporter (#246)
  - `elastic` APM exporter (#240)
  - `newrelic` exporter (#229)
- Extensions
  - `k8s` observer (#185)

### 💡 Enhancements 💡

- `awsxray` exporter
  - Use X-Ray convention of segment name == service name (#282)
  - Tweak xray export to improve rendering of traces and improve parity (#241)
  - Add handling for spans received with nil attributes (#212)
- `honeycomb` exporter
  - Use SendPresampled (#291)
  - Add span attributes as honeycomb event fields (#271)
  - Support resource labels in Honeycomb exporter (#20)
- `k8s` processor
  - Add support of Pod UID extraction to k8sprocessor (#219)
  - Use `k8s.pod.ip` to record resource IP instead of just `ip` (#183)
  - Support same authentication mechanism as other kubernetes components do (#307)
- `sapm` exporter: Add TLS for SAPM and SignalFx receiver (#215)
- `signalfx` exporter
  - Add metric metadata syncer to SignalFx exporter (#231)
  - Add TLS for SAPM and SignalFx receiver (#215)
- `stackdriver` exporter: Add support for resource mapping in config (#163)

### 🧰 Bug fixes 🧰

- `awsxray` exporter: Wrap bad request errors for proper handling by retry queue (#205)
- `lightstep` exporter: Ensure Lightstep exporter doesnt crash on nil node (#250)
- `sapm` exporter: Do not break Jaeger traces before sending downstream (#193)
- `k8s` processor: Ensure Jaeger spans work in passthrough mode (262)

## 🧩 Components 🧩

### Receivers

| Traces | Metrics |
|:-------:|:-------:|
| Jaeger Legacy | Carbon |
| SAPM (SignalFx APM) | Collectd |
| Zipkin Scribe | K8s Cluster |
| | Redis |
| |  SignalFx |
| | Simple Prometheus |
| | Wavefront |

### Processors

- K8s

### Exporters

| Commercial | Community |
|:------------:|:-----------:|
| Alibaba Cloud Log Service | Carbon |
| AWS X-ray | Elastic |
| Azure Monitor | Jaeger Thrift |
| Honeycomb | Kinesis |
| Lightstep |
| New Relic |
| SAPM (SignalFx APM) |
| SignalFx (Metrics) |
| Splunk HEC |
| Stackdriver (Google) |

### Extensions

- Observer
  - K8s

## v0.3.0 Beta

Released 2020-03-30

### Breaking changes

-  Make prometheus receiver config loading strict. #697
Prometheus receiver will now fail fast if the config contains unused keys in it.

### Changes and fixes

- Enable best effort serve by default of Prometheus Exporter (https://github.com/orijtech/prometheus-go-metrics-exporter/pull/6)
- Fix null pointer exception in the logging exporter #743
- Remove unnecessary condition to have at least one processor #744
- Updated Honeycomb exported to `honeycombio/opentelemetry-exporter-go v0.3.1`

### Features

Receivers / Exporters:

* AWS X-Ray
* Carbon
* CollectD
* Honeycomb
* Jaeger
* Kinesis
* LightStep
* OpenCensus
* OpenTelemetry
* SAPM
* SignalFx
* Stackdriver
* Wavefront
* Zipkin
* Zipkin Scribe


Processors:

* Attributes
* Batch
* Memory Limiter
* Queued Retry
* Resource
* Sampling
* Span
* Kubernetes

Extensions:

* Health Check
* Performance Profiler
* zPages


## v0.2.8

Released 2020-03-25

Alpha v0.2.8 of OpenTelemetry Collector Contrib.

- Implemented OTLP receiver and exporter.
- Added ability to pass config to the service programmatically (useful for custom builds).
- Improved own metrics / observability.


## v0.2.7

Released 2020-03-17

### Self-Observability
- New command-line switch to control legacy and new metrics. Users are encouraged
to experiment and migrate to the new metrics.
- Improved error handling on shutdown.


### Processors
- Fixed passthrough mode k8sprocessor.
- Added `HASH` action to attribute processor.

### Receivers and Exporters
- Added Honeycomb exporter.
- Added LightStep exporter.
- Added regular expression for Carbon receiver, allowing the metric name to be broken into proper label keys and values.
- Updated Stackdriver exporter to use a new batch API.


## v0.2.6 Alpha

Released 2020-02-18

### Self-Observability
- Updated metrics prefix to `otelcol` and expose command line argument to modify the prefix value.
- Batch dropped span now emits zero when no spans are dropped.

### Processors
- Extended Span processor to have include/exclude span logic.
- Ability to choose strict or regexp matching for include/exclude filters.

### Receivers and Exporters
- Added Carbon receiver and exporter.
- Added Wavefront receiver.


## v0.0.5 Alpha

Released 2020-01-30

- Regexp-based filtering of span names.
- Ability to extract attributes from span names and rename span.
- File exporter for debugging.
- Span processor is now enabled by default.

## v0.0.1 Alpha

Released 2020-01-11

First release of OpenTelemetry Collector Contrib.


[v0.3.0]: https://github.com/open-telemetry/opentelemetry-collector-contrib/compare/v0.2.8...v0.3.0
[v0.2.8]: https://github.com/open-telemetry/opentelemetry-collector-contrib/compare/v0.2.7...v0.2.8
[v0.2.7]: https://github.com/open-telemetry/opentelemetry-collector-contrib/compare/v0.2.6...v0.2.7
[v0.2.6]: https://github.com/open-telemetry/opentelemetry-collector-contrib/compare/v0.0.5...v0.2.6
[v0.0.5]: https://github.com/open-telemetry/opentelemetry-collector-contrib/compare/v0.0.1...v0.0.5
[v0.0.1]: https://github.com/open-telemetry/opentelemetry-collector-contrib/tree/v0.0.1<|MERGE_RESOLUTION|>--- conflicted
+++ resolved
@@ -28,11 +28,8 @@
 - `datadogexporter`: Fix host aliases not being properly sent to the Datadog backend (#9748)
 - `groupbyattrsprocessor`: copied aggregationtemporality when grouping metrics. (#9088)
 - `mongodbreceiver`: Fix issue where receiver startup could hang (#10111)
-<<<<<<< HEAD
+- `transformprocessor`: Fix issue where metric.aggregation_temporality and metric.is_monotic were not actually gettable or settable (#10197)
 - `transformprocessor`: Fix issue where incorrect error was returned if a bad path was passed to a function (#10141)
-=======
-- `transformprocessor`: Fix issue where metric.aggregation_temporality and metric.is_monotic were not actually gettable or settable (#10197)
->>>>>>> 9e8397d6
 
 ## v0.51.0
 
