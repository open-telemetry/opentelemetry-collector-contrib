--- conflicted
+++ resolved
@@ -5,18 +5,14 @@
 ## 💡 Enhancements 💡
 
 - `tanzuobservabilityexporter`: Turn on metrics exporter (#7281)
-<<<<<<< HEAD
+- `attributesprocessor` `resourceprocessor`: Add `from_context` value source
 - `resourcedetectionprocessor`: check cluster config to verify resource is on aws for eks resources (#7186)
 
-=======
-- `attributesprocessor` `resourceprocessor`: Add `from_context` value source
-
-## 🛑 Breaking changes 🛑
-
-## 🚀 New components 🚀
-
-## 🧰 Bug fixes 🧰
->>>>>>> 4ccaabd8
+## 🛑 Breaking changes 🛑
+
+## 🚀 New components 🚀
+
+## 🧰 Bug fixes 🧰
 
 ## v0.43.0
 
