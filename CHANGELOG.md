--- conflicted
+++ resolved
@@ -31,12 +31,9 @@
 - `dynatraceexporter`: Ensure min is always less than or equal to mean and max is always greater or equal to mean for histogram estimation. (#10257)
 - `resourcedetectionprocessor`: GCP resource detector now properly detects zone/region on GKE (#10347)
 - `resourcedetectionprocessor`: GCP resource detector no longer fails to detect resource when using workload identity (#10486)
-<<<<<<< HEAD
+- `tailsamplingprocessor`: Fix composite sampler with inverse policy
 - `awsprometheusremotewriteexporter`: Fix signing of empty request bodies. (#10578)
 - `sigv4authextension`: Fix signing of empty request bodies. (#10578)
-=======
-- `tailsamplingprocessor`: Fix composite sampler with inverse policy
->>>>>>> bc831553
 
 ## v0.52.0
 
