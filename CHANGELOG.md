--- conflicted
+++ resolved
@@ -28,27 +28,15 @@
 - `filterprocessor`: Add ability to filter `Spans` (#6341)
 - `prometheusexporter` : Added a feature to prometheusexporter to export exemplars along with histogram metrics (#9945)
 - `tracegen`: support add additional resource attributes. (#11145)
-<<<<<<< HEAD
-- `transformprocessor`: Add ability to interact with enums via sybmols. (#11787)
-
-### 🧰 Bug fixes 🧰
-
-- `redactionprocessor`: respect allow_all_keys configuration (#11542)
-- `filestorageextension`: Copy values returned by Get (#11776)
-- `transformprocessor`: Fixed all instances where enums were not being accessed as `int64`. (#11787)
-
-### Unmaintained components
-
-=======
 - `transformprocessor`: Add IsMatch factory function.  This function allows regex matching in conditions (#10903)
 - `transformprocessor`: `replace_pattern` and `replace_all_patterns` use regex for pattern matching and replacing text in attributes/metrics. (#11125)
+- `transformprocessor`: Add ability to interact with enums via sybmols. (#11787)
 - `coralogixexporter`: Add support for metrics (#11065)
 
 ### 🧰 Bug fixes 🧰
 
 - `datadogexporter`: The `traces.span_name_remappings` setting now correctly refers to the OpenTelemetry key to be renamed without any sort of normalization. (#9693)
 - `datadogexporter`: Unify traces exporter behavior with Datadog Agent OTLP traces ingest. (#9693)
->>>>>>> 50680ea2
 - `aerospikereceiver`: Fix issue where namespaces would not be collected (#11465)
 - `filestorageextension`: Copy values returned by Get (#11776)
 - `redactionprocessor`: respect allow_all_keys configuration (#11542)
