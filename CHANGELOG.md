# Changelog

## Unreleased

## 🛑 Breaking changes 🛑

### 🚩 Deprecations 🚩

- `datadogexporter`: Deprecate `Sanitize` method of `Config` struct (#8829)

### 🚀 New components 🚀

- `expvarreceiver`: Include `expvarreceiver` in components (#10847)
- `googlemanagedprometheusexporter` Add the Google Managed Service for Prometheus exporter. (#10840)

### 💡 Enhancements 💡

- `cmd/mdatagen`: Allow attribute values of any types (#9245)
- `transformprocessor`: Add byte slice literal to the grammar.  Add new SpanID and TraceID functions that take a byte slice and return a Span/Trace ID. (#10487)
- `elasticsearchreceiver`: Add integration test for elasticsearch receiver (#10165)
- `datadogexporter`: Some config validation and unmarshaling steps are now done on `Validate` and `Unmarshal` instead of `Sanitize` (#8829)
- `examples`: Add an example for scraping Couchbase metrics (#10894)

### 🧰 Bug fixes 🧰

- `kubletetstatsreceiver`: Bring back `k8s.container.name` attribute (#10848)
<<<<<<< HEAD
- `transformprocessor`: Fix issue where some trace fields were not working correctly in conditions. (#10471)
=======
- `pkg/stanza`: Skip building fingerprint in case of configuration change (#10485)
>>>>>>> 1db76fe0

## v0.53.0

### 🛑 Breaking changes 🛑

- `jmxreceiver`: Remove properties & groovyscript parameters from JMX Receiver. Add ResourceAttributes & LogLevel parameter to supply some of the removed functionality with reduced attack surface (#9685)
- `resourcedetectionprocessor`: 'gke' and 'gce' resource detectors are replaced with a single 'gcp' detector (#10347)
- `pkg/stanza`: Removed reference to deprecated `ClusterName` (#10426)
- `couchbasereceiver`: Fully removed unimplemented Couchbase receiver (#10482)
- `hostmetricsreciever`: Fix Load Scraper to normalize 1m, 5m, and 15m averages independently (#8267)

### 🚀 New components 🚀

- `flinkmetricsreceiver`: Add implementation of Flink Metric Receiver (#10121)
- `windowseventlogreceiver` Added implementation of Windows Event Log Receiver (#9228)
- `vcenterreceiver`: Add metrics receiver for new vcenterreceiver component (#9224)
- `googlecloudpubsubreceiver` Activate the Google Cloud Pubsub receiver. (#10580)
- `googlecloudpubsubexporter` Activate the Google Cloud Pubsub exporter. (#10580)

### 💡 Enhancements 💡

- `awsemfexporter`: Add min and max support for histograms (#10577)
- `tailsamplingprocessor`: Add support for string invert matching to `and` policy (#9553)
- `mezemoexporter`: Add user agent string to outgoing HTTP requests (#10470)
- `prometheusreceiver`: Improve performance of metrics builder (#10546)
- `transformprocessor`: Add functions for conversion of scalar metric types (`gauge_to_sum` and `sum_to_gauge`) (#10255)
- `dynatraceexporter`: Use min and max when provided in a data point for histograms (#10815)
- `dynatraceexporter`: Truncate unmarshalable responses to avoid long log lines (#10568)
- `scrapertest`: Add `IgnoreResourceAttributeValue` option to metric comparison (#10828)

### 🧰 Bug fixes 🧰

- `transformprocessor`: Fix issue where incorrect error was returned if a bad path was passed to a function (#10141)
- `tanzuobservabilityexporter`: Improve how negative values in exponential histograms are handled. (#10135)
- `dynatraceexporter`: Ensure min is always less than or equal to mean and max is always greater or equal to mean for histogram estimation. (#10257)
- `resourcedetectionprocessor`: GCP resource detector now properly detects zone/region on GKE (#10347)
- `resourcedetectionprocessor`: GCP resource detector no longer fails to detect resource when using workload identity (#10486)
- `tailsamplingprocessor`: Fix composite sampler with inverse policy
- `awsprometheusremotewriteexporter`: Fix signing of empty request bodies. (#10578)
- `sigv4authextension`: Fix signing of empty request bodies. (#10578)
- `prometheusexporter`: Converting monotonic Delta to Cumulative sums (#9919)
- `statsdreceiver`: Update the lastIntervalTime for Counter metrics (#9919)
- `resourcedetectionprocessor`: GCP resource detector now correctly detects region on Google App Engine standard (#10814)
- `apachereceiver`: Update units to follow semconv (#10587)

## v0.52.0

### 🛑 Breaking changes 🛑

- `jmxreceiver`: Hash the jars provided to JMX Receiver and only allow if they match an approved list (#9687)
- `jmxreceiver`: Remove properties & groovyscript parameters from JMX Receiver. Add ResourceAttributes & LogLevel parameter to supply some of the removed functionality with reduced attack surface (#9685)

### 🚀 New components 🚀

- `bigipreceiver`: Add implementation of F5 Big-IP Metric Receiver (#9680)
- `expvarreceiver`: Initial work for a receiver designed to scrape `memstats` from Golang applications. (#9747)
- `mezmoexporter`: Add implementation of Mezmo Log exporter (#9743)
- `nsxtreceiver`: Added implementation of NSX-T Metric Receiver (#9568)
- `expvarreceiver`: Add implementation of new receiver. (#10183)
- `telemetrygen`: Started implementing an upgraded version of `tracegen` generating traces and metrics (#9597)

### 💡 Enhancements 💡

- `transformprocessor`: Add transformation of metrics (#10100)
- `transformprocessor`: Include transform processor in components (#10134)
- `kubeletstatsreceiver`: Update receiver to use new Metrics Builder. All emitted metrics remain the same. (#9744)
- `transformprocessor`: Add new `replace_match` and `replace_all_matches` functions (#10132)
- `resourcedetectionprocessor`: Add "cname" and "lookup" hostname sources
- `jmxreceiver`: Communicate with JMX metrics gatherer subprocess via properties file (#9685)
- `pkg/stanza`: make multiline tests more like integration tests #10353 

### 🧰 Bug fixes 🧰

- `datadogexporter`: add error checks for datadog exporter (#9964)
- `datadogexporter`: Fix host aliases not being properly sent to the Datadog backend (#9748)
- `groupbyattrsprocessor`: copied aggregationtemporality when grouping metrics. (#9088)
- `jaeger`: Update OTLP-Jaeger translation of span events according to the OTel Spec: use `event` log field instead
  of `message` to represent OTel Span Event Name (#10273)
- `mongodbreceiver`: Fix issue where receiver startup could hang (#10111)
- `transformprocessor`: Fix issue where metric.aggregation_temporality and metric.is_monotic were not actually gettable or settable (#10197)
- `signalfxexporter`: Emit prometheus compatible histogram/summary to signalfx #10299
  - This behavior can be reverted using the `exporter.signalfxexporter.PrometheusCompatible` featuregate.
- `podmanreceiver`: Container Stats Error structure (#9397)
- `pkg/stanza`: pipeline.Operators() will return a consistently ordered list of operators whenever possible (#9761)
- `tanzuobservabilityexporter`: add  error checks for tanzuobservability exporter (#10188)

## v0.51.0

### 🛑 Breaking changes 🛑

- `datadogexporter`: Replace HistogramMode defined as string with enum. (#9589)
- `pkg/translator/signalfx`: Change signalfx translator to expose To/From translator structs. (#9740)
- `transformprocessor`: Add parameter validation to `truncate_all` and `limit` functions.  The `limit` parameter can no longer be negative. (#9783)
- `newrelicexporter` deleted. Use New Relic [native OTLP ingest](https://docs.newrelic.com/docs/more-integrations/open-source-telemetry-integrations/opentelemetry/opentelemetry-setup/) instead. (#9894)
- `k8sclusterreceiver`: Removing `ClusterName` as per https://github.com/kubernetes/apimachinery/commit/430b920312ca0fa10eca95967764ff08f34083a3. (#9885)

### 🚩 Deprecations 🚩

- `exporter/azuremonitor`: Deprecate use of LogRecord.Name as the log envelope category name. There is no replacement. (#9258)
- `processor/k8sattributes`: Deprecate use of k8s.cluster.name metadata parameter (obsolete) (#9968)

### 🚀 New components 🚀

- `schemaprocessor`: Starting the initial work to allow from translating from semantic convention to another (#8371)
- `saphanareceiver`: Added implementation of SAP HANA Metric Receiver (#8827)
- `logstransformprocessor`: Add implementation of Logs Transform Processor (#9335)

### 💡 Enhancements 💡

- `cmd/mdatagen`: Replace enum attributes values with typed constants (#9683)
- `elasticsearchreceiver`: Update metrics scope name from `otelcol/elasticsearch`
  to `otelcol/elasticsearchreceiver` (#9757)
- `k8sclusterreceiver`: Validate that k8s API supports a resource before setting up a watcher for it (#9523)
- `internal/stanza`: Add support for `remove` operator (#9524)
- `k8sattributesprocessor`: Support regex capture groups in tag_name (#9525)
- `mongoreceiver`: Update metrics scope name from `otelcol/mongodb` to `otelcol/mongodbreceiver` (#9759)
- `transformprocessor`: Add new `truncation` function to allow truncating string values in maps such as `attributes` or `resource.attributes` (#9546)
- `datadogexporter`: Add `api.fail_on_invalid_key` to fail fast if api key is invalid (#9426)
- `transformprocessor`: Add support for functions to validate parameters (#9563)
- `googlecloudexporter`: Add GCP cloud logging exporter (#9679)
- `transformprocessor`: Add new `limit` function to allow limiting the number of items in a map, such as the number of attributes in `attributes` or `resource.attributes` (#9552)
- `processor/attributes`: Support attributes set by server authenticator (#9420)
- `datadogexporter`: Experimental support for Exponential Histograms with delta aggregation temporality (#8350)
- `prometheusreceiver`: Support OpenMetrics Info and Stateset metrics (#9378)

### 🧰 Bug fixes 🧰

- `k8sclusterreceiver`: Fix the receiver to work with 1.19 and 1.20 k8s API versions (#9523)
- `azuremonitorexporter`: Fix log exporter bug related to incorrectly mapping SpanId (#9579)
- `mysqlreceiver`: Fix attribute values mismatch with its definition (#9688)
- `opencensusreceiver`: Do not report fatal error if err is server closed (#9559).
- `sqlserverreceiver`: Fix the receiver to have integer types on metrics where applicable (#9601)
- `prometheusreceiver`: Fix the memory issue introduced in the 0.49.0 release (#9718)
- `couchdbreceiver`: Fix issue where the receiver would not respect custom metric settings (#9598)
- `nginxreceiver`: Include nginxreceiver in components (#9572)
- `pkg/translator/prometheusremotewrite`: Fix data race when used with other exporters (#9736)
- `examples/demo`: fix baggage not work in trace demo app. (#9418)
- `prometheusreceiver`: Handle the condition where `up` metric value is NaN (#9253)
- `tanzuobservabilityexporter`: Make metrics stanza in config be optional (#9098)
- `filelogreceiver`: Update Kubernetes examples to fix native OTel logs collection issue where 0 length logs cause errors (#9754)
- `logstransformprocessor`: Resolve node ordering to fix intermittent failures (#9761)
- `awsinsightreceiver`: Migrate from `ConfigMapsResourceLock` to `ConfigMapsLeasesResourceLock` as per https://github.com/kubernetes/client-go/commit/276ea3ed979947d7cdd4b3d708862245ddcd8883 (#9885)
- `filelog`, `journald`, `syslog`, `tcplog`, `udplog`: Add support for []string type for converting log record entries (#9887)

## v0.50.0

### 🛑 Breaking changes 🛑

- `stackdriverexporter`: Remove the stackdriver exporter in favor of the identical googlecloud exporter (#9274)
- `filelog`, `journald`, `syslog`, `tcplog`, `udplog`: Remove `preserve_to` field from sub-parsers (#9331)
- `kafkametricsreceiver`: instrumentation name updated from `otelcol/kafkametrics` to `otelcol/kafkametricsreceiver` (#9406)
- `kubeletstatsreceiver`: instrumentation name updated from `kubeletstats` to `otelcol/kubeletstatsreceiver` (#9400)
- `datadogexporter`: Remove `GetHostTags` method from `TagsConfig` struct (#9423)
- `googlecloudexporter`: Graduate the `exporter.googlecloud.OTLPDirect` feature-gate to Beta.  This includes changes to the configuration structure, and many changes to default behavior. (#9471)

### 🚩 Deprecations 🚩

- `cumulativetodeltaprocessor`: Deprecated `metrics` configuration option in favor of `include` and `exclude` (#8952)
- `datadogexporter`: Deprecate `metrics::report_quantiles` in favor of `metrics::summaries::mode` (#8846)
- `datadogexporter`: Deprecate `traces.sample_rate` setting. It was never used anywhere. (#9771)

### 🚀 New components 🚀

- `iisreceiver`: Add implementation of IIS Metric Receiver (#8832)
- `sqlserverreceiver`: Add implementation of SQL Server Metric Receiver (#8398)
- `activedirectorydsreceiver`: Add implementation of Active Directory Domain Services metric receiver (#9359)
- `sqlreceiver`: Add readme, factory, and config to initial implementation of SQL receiver (#9408)

### 💡 Enhancements 💡

- `pkg/translator/prometheusremotewrite`: Allow to disable sanitize metric labels (#8270)
- `basicauthextension`: Implement `configauth.ClientAuthenticator` so that the extension can also be used as HTTP client basic authenticator.(#8847)
- `azuremonitorexporter`, `lokiexporter`, `observiqexporter`: Update timestamp processing logic (#9130)
- `cumulativetodeltaprocessor`: add new include/exclude configuration options with regex support (#8952)
- `datadogexporter`: Update deprecation messages to reflect new deprecation plan (#9422)
- `cmd/mdatagen`: Update generated functions to have simple parse function to handle string parsing consistently and limit code duplication across receivers (#7574)
- `attributesprocessor`: Support filter by severity (#9132)
- `transformprocessor`: Add transformation of logs (#9368)
- `datadogexporter`: Add `metrics::summaries::mode` to specify export mode for summaries (#8846)
- `prometheusreceiver`: Add resource attributes for kubernetes resource discovery labels (#9416)

### 🧰 Bug fixes 🧰

- `fluentforwardreceiver`: Release port on shutdown (#9111)
- `prometheusexporter`: Prometheus fails to generate logs when prometheus exporter produced a check exception occurs. (#8949)
- `resourcedetectionprocessor`: Wire docker detector (#9372)
- `kafkametricsreceiver`: The kafkametricsreceiver was changed to connect to kafka during scrape, rather than startup. If kafka is unavailable the receiver will attempt to connect during subsequent scrapes until succcessful (#8817).
- `datadogexporter`: Update Kubernetes example manifest to new executable name. (#9425).
- `riakreceiver`: Fix issue where user configured metric settings were ignored. (#9561)
- `sqlserverreceiver`: Update `sqlserver.transaction_log.growth.count` and `sqlserver.transaction_log.shrink.count` to be monotonic sums. (#9522)

## v0.49.0

### ⚠️ Warning  ⚠️

This release contains an issue in
[Prometheus receiver](https://github.com/open-telemetry/opentelemetry-collector-contrib/tree/main/receiver/prometheusreceiver)
causing 30% memory consumption increase when there is a lot of target churn. The issue is currently being
investigated and will be fixed in one of the new releases. More details:
https://github.com/open-telemetry/opentelemetry-collector-contrib/issues/9278.

### 🛑 Breaking changes 🛑

- `filelogreceiver`, `journaldreceiver`, `syslogreceiver`, `tcplogreceiver`, `udplogreceiver`:
  - Updated data model to align with stable logs data model, which includes various breaking changes. (#9139, #8835)
    - A detailed [Upgrade Guide](https://github.com/open-telemetry/opentelemetry-log-collection/releases/tag/v0.28.0) is available in the log-collection v0.29.0 release notes.
- `datadogexporter`: Remove `OnlyMetadata` method from `Config` struct (#8980)
- `datadogexporter`: Remove `GetCensoredKey` method from `APIConfig` struct (#8980)
- `mongodbatlasreceiver`: Updated to uses newer metric builder which changed some metric and resource attributes (#9093)
- `dynatraceexporter`: Make `serialization` package `/internal` (#9097)
- `attributesprocessor`: Remove log names from filters (#9131)
- `k8sclusterreceiver`: The `receiver.k8sclusterreceiver.reportCpuMetricsAsDouble` feature gate is now enabled by default (#9367)
  - Users may have to update monitoring for a few Kubernetes cpu metrics, for
    more details see [feature-gate-configurations](https://github.com/open-telemetry/opentelemetry-collector-contrib/tree/main/receiver/k8sclusterreceiver#feature-gate-configurations).

### 🚩 Deprecations 🚩

- `datadogexporter`: Deprecate `service` setting in favor of `service.name` semantic convention (#8784)
- `datadogexporter`: Deprecate `version` setting in favor of `service.version` semantic convention (#8784)
- `datadogexporter`: Deprecate `env` setting in favor of `deployment.environment` semantic convention (#9017)
- `datadogexporter`: Deprecate `GetHostTags` method from `TagsConfig` struct (#8975)
- `datadogexporter`: Deprecate `tags` setting in favor of `host_metadata::tags` (#9100)
- `datadogexporter`: Deprecate `send_metadata` setting in favor of `host_metadata::enabled` (#9100)
- `datadogexporter`: Deprecate `use_resource_metadata` setting in favor of `host_metadata::hostname_source` (#9100)
- `prometheusexecreceiver`: Deprecate prom_exec receiver (#9058)
- `fluentbitextension`: Deprecate Fluentbit extension (#9062)

### 🚀 New components 🚀

- `riakreceiver`: Riak Metric Receiver (#8548)

### 💡 Enhancements 💡
- `splunkhecexporter`: Add support for batching traces (#8995)
- `hostmetricsreceiver`: Migrate Processes scraper to the Metrics builder (#8855)
- `tanzuobservabilityexporter`: Use resourcetotelemetry helper (#8338)
- Add `make crosslink` target to ensure replace statements are included in `go.mod` for all transitive dependencies within repository (#8822)
- `filestorageextension`: Change bbolt DB settings for better performance (#9004)
- `jaegerremotesamplingextension`: Add local and remote sampling stores (#8818)
- `attributesprocessor`: Add support to filter on log body (#8996)
- `prometheusremotewriteexporter`: Translate resource attributes to the target info metric (#8493)
- `prometheusexporter`: Add `job` and `instance` labels to metrics so they can be scraped with `honor_labels: true` (#9115)
- `podmanreceiver`: Add API timeout configuration option (#9014)
- `cmd/mdatagen`: Add `sem_conv_version` field to metadata.yaml that is used to set metrics SchemaURL (#9010)
- `splunkheceporter`: Add an option to disable log or profiling data (#9065)
- `windowsperfcountersreceiver`: Move code into separate package for use in other windowsperfcounter receivers (#9108)
- `datadogexporter`: Add `host_metadata` configuration section to configure host metadata export (#9100)
- `cmd/mdatagen`: Update documentation generated for attributes to list enumerated values and show the "value" that will be visible on metrics when it is different from the attribute key in metadata.yaml (#8983)
- `routingprocessor`: add option to drop resource attribute used for routing (#8990)

### 🧰 Bug fixes 🧰

- `filestorageextension`: use correct bbolt options for compaction (#9134)
- `hostmetricsreceiver`: Use cpu times for time delta in cpu.utilization calculation (#8857)
- `dynatraceexporter`: Remove overly verbose stacktrace from certain logs (#8989)
- `googlecloudexporter`: fix the `exporter.googlecloud.OTLPDirect` fature-gate, which was not applied when the flag was provided (#9116)
- `signalfxexporter`: Fix bug to enable timeouts for correlating traces and metrics (#9101)
- `windowsperfcountersreceiver`: fix exported values being integers instead of doubles (#9138)
- `prometheusreceiver`: Fix issues with relabelling the `job` and `instance` labels. (#8780)
- `dynatraceexporter`: Continue processing data points after a serialization error. (#9330)

## v0.48.0

### 💡 Enhancements 💡

- `k8seventsreceiver`: Add Api_version and resource_version (#8539)
- `datadogexporter`: Add `metrics::sums::cumulative_monotonic_mode` to specify export mode for cumulative monotonic sums (#8490)
- `dynatraceexporter`: add multi-instance deployment note to README.md (#8848)
- `resourcedetectionprocessor`: Add attribute allowlist (#8547)
- `datadogexporter`:  Metrics payload data and Sketches payload data will be logged if collector is started in debug mode (#8929)
- `cmd/mdatagen`: Add resource attributes definition to metadata.yaml and move `pdata.Metrics` creation to the
  generated code (#8555)

### 🛑 Breaking changes 🛑

- `windowsperfcountersreceiver`: Added metrics configuration (#8376)
- `lokiexporter`: Remove deprecated LogRecord.name field (#8951)
- `splunkhecexporter`: Remove deprecated LogRecord.name field (#8951)

### 🚩 Deprecations 🚩

- `datadogexporter`: Deprecate `OnlyMetadata` method from `Config` struct (#8359)
- `datadogexporter`: Deprecate `GetCensoredKey` method from `APIConfig` struct (#8830)
- `datadogexporter`: Deprecate `metrics::send_monotonic_counter` in favor of `metrics::sums::cumulative_monotonic_mode` (#8490)

### 🚀 New components 🚀

- `sigv4authextension`: Enable component (#8518)

## v0.47.0

### 💡 Enhancements 💡

- `googlecloudexporter`: Add Validate method in config (#8559)
- `attributesprocessor`: Add convert action (#7930)
- `attributesprocessor`: Add metric support (#8111)
- `prometheusremotewriteexporter`: Write-Ahead Log support enabled (#7304)
- `hostreceiver/filesystemscraper`: Add filesystem utilization (#8027)
- `hostreceiver/pagingscraper`: Add paging.utilization (#6221)
- `googlecloudexporter`: [Alpha] Translate metrics directly from OTLP to gcm using the `exporter.googlecloud.OTLPDirect` feature-gate (#7177)
- `simpleprometheusreceiver`: Add support for static labels (#7908)
- `spanmetricsprocessor`: Dropping the condition to replace _ with key_ as __ label is reserved and _ is not (#8057)
- `podmanreceiver`: Add container.runtime attribute to container metrics (#8262)
- `dockerstatsreceiver`: Add container.runtime attribute to container metrics (#8261)
- `tanzuobservabilityexporter`: instrumentation Library and Dropped Counts to Span Tags (#8120)
- `clickhouseexporter`: Implement consume log logic. (#9705)
- `influxdbexporter`: Add support for cumulative, non-monotonic metrics. (#8348)
- `oauth2clientauthextension`: Add support for EndpointParams (#7307)
- Add `NewMetricData` function to `MetricsBuilder` to consistently set instrumentation library name (#8255)
- `googlecloudpubsubreceiver` Added implementation of Google Cloud Pubsub receiver. (#8391)
- `googlecloudpubsubexporter` Added implementation of Google Cloud Pubsub exporter. (#8391)
- `coralogixexporter` Allow exporter timeout to be configured (#7957)
- `prometheusremotewriteexporter` support adding trace id and span id attached to exemplars (#8380)
- `influxdbexporter`: accept histogram metric missing infinity bucket. (#8462)
- `skywalkingreceiver`: Added implementation of Skywalking receiver. (#8549)
- `prometheusreceiver`: Fix staleness bug for histograms and summaries (#8561)

### 🛑 Breaking changes 🛑

- `mongodbatlasreceiver`: rename mislabeled attribute `memory_state` to correct `disk_status` on partition disk metrics (#7747)
- `mongodbatlasreceiver`: Correctly set initial lookback for querying mongodb atlas api (#8246)
- `nginxreceiver`: instrumentation name updated from `otelcol/nginx` to `otelcol/nginxreceiver` (#8255)
- `postgresqlreceiver`: instrumentation name updated from `otelcol/postgresql` to `otelcol/postgresqlreceiver` (#8255)
- `redisreceiver`: instrumentation name updated from `otelcol/redis` to `otelcol/redisreceiver` (#8255)
- `apachereceiver`: instrumentation name updated from `otelcol/apache` to `otelcol/apachereceiver` ()
- `couchdbreceiver`: instrumentation name updated from `otelcol/couchdb` to `otelcol/couchdbreceiver` (#8366)
- `prometheusreceiver` Change resource attributes on metrics: `instance` -> `service.instance.id`, `host.name` -> `net.host.name`,  `port` -> `net.host.port`, `scheme` -> `http.scheme`, `job` removed (#8266)
- `prometheusremotewriteexporter` Use `service.*` resource attributes instead of `job` and `instance` resource attributes when adding job and instance labels to metrics (#8266)
- `mysqlreceiver`: instrumentation name updated from `otel/mysql` to `otelcol/mysqlreceiver` (#8387)
- `zookeeperreceiver`: instrumentation name updated from `otelcol/zookeeper` to `otelcol/zookeeperreceiver` (#8389)
- `coralogixexporter`: Create dynamic subsystem name (#7957)
  - Deprecate configuration changed. Dynamic subsystem name from traces service name property.
- `rabbitmqreceiver`: instrumentation name updated from `otelcol/rabbitmq` to `otelcol/rabbitmqreceiver` (#8400)

### 🧰 Bug fixes 🧰

- `zipkinexporter`: Set "error" tag value when status is set to error (#8187)
- `prometheusremotewriteexporter`: Correctly handle metric labels which collide after sanitization (#8378)
- `prometheusremotewriteexporter`: Drop labels when exemplar attributes exceed the max number of characters (#8379)
- `k8sclusterreceiver`: Add support to enable k8s node and container cpu metrics to be reported as double values (#8245)
  - Use "--feature-gates=receiver.k8sclusterreceiver.reportCpuMetricsAsDouble" to enable reporting node and container
    cpu metrics as a double values.
- `tanzuobservabilityexporter`: Fix a typo in Instrumentation Library name and version tags (#8384)
- `logreceivers`: Fix an issue where receiver would sometimes fail to build using Go 1.18 (#8521)
- `awsxrayreceiver`: Add defaults for optional stack frame parameters (#8790)

### 🚩 Deprecations 🚩

- `datadogexporter`: Deprecate automatic environment variable detection (#8397)

### 🚀 New components 🚀
- `sigv4authextension`: New Component: Sigv4 Authenticator Extension (#8263)

## v0.46.0

### 💡 Enhancements 💡

- `internal/stanza`: Export metrics from Stanza receivers (#8025)
- `hostreceiver/pagingscraper`: Migrate the scraper to the mdatagen metrics builder (#7139)
- Do not drop zero trace/span id spans in the jaeger conversion (#7946)
- Upgrade to use semantic conventions 1.6.1 (#7926)
- `dynatraceexporter`: Validate QueueSettings and perform config validation in Validate() instead (#8020)
- `sapmexporter`: Add validation for `sending_queue` setting (#8023)
- `signalfxexporter`: Add validation for `sending_queue` setting (#8026)
- `internal/stanza`: Add support for arbitrary attribute types (#8081)
- `resourcedetectionprocessor`: Add confighttp.HTTPClientSettings To Resource Detection Config Fixes (#7397)
- `hostmetricsreceiver`: Add cpu.utilization metrics to cpu scrapper (#7130)
- `honeycombexporter`: Add validation for `sending_queue` setting (#8113)
- `routingprocessor`: Expand error handling on failure to build exporters (#8125)
- `skywalkingreceiver`: Add new skywalking receiver component folder and structure (#8107)
- `groupbyattrsprocesor`: Allow empty keys, which allows to use the processor for compaction (#7793)
- `datadogexporter`: Add rbac to example k8s manifest file (#8186)
- `splunkhecexporter`: Add validation for `sending_queue` setting (#8256)

### 🛑 Breaking changes 🛑

- Remove deprecated functions from jaeger translator (#8032)
- `internal/stanza`: Remove `write_to` setting from input operators (#8081)
- `mongodbatlasreceiver`: rename `mongodb.atlas.*` attributes to `mongodb_atlas.*` adhering to naming guidelines. Adding 3 new attributes (#7960)

### 🧰 Bug fixes 🧰

- `prometheusreceiver`: Fix segfault that can occur after receiving stale metrics (#8056)
- `filelogreceiver`: Fix issue where logs could occasionally be duplicated (#8123)
- `prometheusremotewriteexporter`: Fix empty non-string resource attributes (#8116)

### 🚀 New components 🚀

## v0.45.1

### 💡 Enhancements 💡

- `sumologicexporter`: Move validation to Config (#7936)
- `elasticsearchexporter`: Fix crash with batch processor (#7953).
- `splunkhecexporter`: Batch metrics payloads (#7760)
- `tanzuobservabilityexporter`: Add internal SDK metric tag (#7826)
- `hostreceiver/processscraper`: Migrate the scraper to the mdatagen metrics builder (#7287)

### 🧰 Bug fixes 🧰

- `awsprometheusremotewriteexporter`: fix dependencies issue (#7963)

### 🚀 New components 🚀

- `awsfirehose` receiver: Add AWS Kinesis Data Firehose Receiver (#7918)

## v0.45.0

### 💡 Enhancements 💡

- `hostreceiver/filesystemscraper`: Migrate the scraper to the mdatagen metrics builder (#7772)
- `hostreceiver/memoryscraper`: Migrate the scraper to the mdatagen metrics builder (#7312)
- `lokiexporter`: Use record attributes as log labels (#7569)
- `routingprocessor`: Do not err on failure to build exporters (#7423)
- `apachereceiver`: Update to mdatagen v2 (#7573)
- `datadogexporter`: Don't send host metadata if hostname is empty (#7426)
- `datadogexporter`: Add insecure_skip_verify flag to configuration (#7422)
- `coralogixexporter`: Update readme (#7785)
- `awscloudwatchlogsexporter`: Remove name from aws cloudwatch logs exporter (#7554)
- `tanzuobservabilityexporter`: Update OTel Collector's Exporter to match WF Proxy Handling of source (#7929)
- `hostreceiver/memoryscraper`: Add memory.utilization (#6221)
- `awskinesisexporter`: Add Queue Config Validation AWS Kinesis Exporter (#7835)
- `elasticsearchexporter`: Remove usage of deprecated LogRecord.Name field (#7829).
- `loadbalancingexporter`: Allow non-exist hostname on startup (#7935)
- `datadogexporter`: Use exact sum, count and average on Datadog distributions (#7830)
- `storage/filestorage`: add optional compaction to filestorage (#7768)
- `tanzuobservabilityexporter`: Add attributes from the Resource to the resulting WF metric tags & set `source` value in WF metric (#8101)

### 🛑 Breaking changes 🛑

- Use go mod compat, drops support for reproducibility with go 1.16 (#7915)
- `apachereceiver`: Update instrumentation library name from `otel/apache` to `otelcol/apache` (#7754)
- `pkg/translator/prometheusremotewrite`: Cleanup prw translator public functions (#7776)
- `prometheusreceiver`: The OpenCensus-based metric conversion pipeline has
  been removed.
  - The `receiver.prometheus.OTLPDirect` feature gate has been removed as
    the direct pipeline is the only remaining pipeline.
- `translator/jaeger`: Cleanup jaeger translator function names (#7775)
  - Deprecate old funcs with Internal word.
- `mysqlreceiver`: Update data model and names for several metrics (#7924)
  - Change all metrics to Int values
  - Remove `mysql.buffer_pool_pages`. Replace with:
    - `mysql.buffer_pool.pages`
    - `mysql.buffer_pool.data_pages`
    - `mysql.buffer_pool.page_flushes`
  - Remove `mysql.buffer_pool_size`. Replace with:
    - `mysql.buffer_pool.limit`
    - `mysql.buffer_pool.usage`
  - Rename `mysql.buffer_pool_operations` to `mysql.buffer_pool.operations`

### 🚩 Deprecations 🚩

- Deprecated log_names setting from filter processor. (#7552)

### 🧰 Bug fixes 🧰

 - `tailsamplingprocessor`: "And" policy only works as a sub policy under a composite policy (#7590)
 - `prometheusreceiver`: Correctly map description and units when converting
  Prometheus metadata directly to pdata. (#7748)
 - `sumologicexporter`: fix exporter panics on malformed histogram (#7548)
- `awsecscontainermetrics`: CPU Reserved is now 1024/vCPU for ECS Container Insights (#6734)

### 🚀 New components 🚀

- `clickhouse` exporter: Add ClickHouse Exporter (#6907)
- `pkg/translator/signalfx`: Extract signalfx to metrics conversion in a separate package (#7778)
  - Extract FromMetrics to SignalFx translator package (#7823)

## v0.44.0

### 💡 Enhancements 💡

- `kafkaexporter`: Add compression and flush max messages options.
- `dynatraceexporter`: Write error logs using plugin logger (#7360)
- `dynatraceexporter`: Fix docs for TLS settings (#7568)
- `tanzuobservabilityexporter`: Turn on metrics exporter (#7281)
- `attributesprocessor` `resourceprocessor`: Add `from_context` value source
- `resourcedetectionprocessor`: check cluster config to verify resource is on aws for eks resources (#7186)
- `awscloudwatchlogsexporter`: enable awscloudwatchlogsexporter which accepts and exports log data (#7297)
- `translator/prometheusremotewrite`: add a new module to help translate data from OTLP to Prometheus Remote Write (#7240)
- `azuremonitorexporter`: In addition to traces, export logs to Azure Application Insights (#7403)
- `jmxreceiver`: Added `additional_jars` configuration option to launch JMX Metric Gatherer JAR with extended `CLASSPATH` (#7378)
- `awscontainerinsightreceiver`: add full pod name when configured to AWS Container Insights Receiver (#7415)
- `hostreceiver/loadscraper`: Migrate the scraper to the mdatagen metrics builder (#7288)
- `awsecscontainermetricsreceiver`: Rename attributes to follow semantic conventions (#7425)
- `datadogexporter`: Always map conventional attributes to tags (#7185)
- `mysqlreceiver`: Add golden files for integration test (#7303)
- `nginxreceiver`: Standardize integration test (#7515)
- `mysqlreceiver`: Update to use mdatagen v2 (#7507)
- `postgresqlreceiver`: Add integration tests (#7501)
- `apachereceiver`: Add integration test (#7517)
- `mysqlreceiver`: Use scrapererror to report errors (#7513)
- `postgresreceiver`: Update to mdatagen v2 (#7503)
- `nginxreceiver`: Update to mdatagen v2 (#7549)
- `datadogexporter`: Fix traces exporter's initialization log (#7564)
- `tailsamplingprocessor`: Add And sampling policy (#6910)
- `coralogixexporter`: Add Coralogix Exporter (#7383)
- `prometheusexecreceiver`: Add default value for `scrape_timeout` option (#7587)

### 🛑 Breaking changes 🛑

- `resourcedetectionprocessor`: Update `os.type` attribute values according to semantic conventions (#7544)
- `awsprometheusremotewriteexporter`: Deprecation notice; may be removed after v0.49.0
  - Switch to using the `prometheusremotewriteexporter` + `sigv4authextension` instead

### 🧰 Bug fixes 🧰

- `resourcedetectionprocessor`: fix `meta` allow list excluding keys with nil values (#7424)
- `postgresqlreceiver`: Fix issue where empty metrics could be returned after failed connection (#7502)
- `resourcetotelemetry`: Ensure resource attributes are added to summary
  and exponential histogram data points. (#7523)

### 🚩 Deprecations 🚩

- Deprecated otel_to_hec_fields.name setting from splunkhec exporter. (#7560)

## v0.43.0

### 💡 Enhancements 💡

- `coralogixexporter`: First implementation of Coralogix Exporter (#6816)
- `cloudfoundryreceiver`: Enable Cloud Foundry client (#7060)
- `elasticsearchexporter`: add elasticsearchexporter to the components exporter list (#6002)
- `elasticsearchreceiver`: Add metric metadata (#6892)
- `elasticsearchreceiver`: Use same metrics as JMX receiver for JVM metrics (#7160)
- `elasticsearchreceiver`: Implement scraping logic (#7174)
- `datadogexporter`: Add http.status_code tag to trace stats (#6889)
- `datadogexporter`: Add configuration option to use OTel span name into the Datatog resource name (#6611)
- `mongodbreceiver`: Add initial client code to the component (#7125)
- `tanzuobservabilityexporter`: Support delta histograms (#6897)
- `awscloudwatchlogsexporter`: Use cwlogs package to export logs (#7152)
- `mysqlreceiver`: Add the receiver to available components (#7078)
- `tanzuobservabilityexporter`: Documentation for the memory_limiter configuration (#7164)
- `dynatraceexporter`: Do not shut down exporter when metrics ingest module is temporarily unavailable (#7161)
- `mongodbreceiver`: Add metric metadata (#7163)
- `mongodbreceiver`: Add metric scraping (#7175)
- `postgresqlreceiver`: add the receiver to available components (#7079)
- `rabbitmqreceiver`: Add scraper logic (#7299)
- `tanzuobservability exporter`: Support summary metrics (#7121)
- `mongodbatlasreceiver`: Add retry and backoff to HTTP client (#6943)
- Use Jaeger gRPC instead of Thrift in the docker-compose example (#7243)
- `tanzuobservabilityexporter`: Support exponential histograms (#7127)
- `receiver_creator`: Log added and removed endpoint env structs (#7248)
- `prometheusreceiver`: Use the OTLP data conversion path by default. (#7282)
  - Use `--feature-gates=-receiver.prometheus.OTLPDirect` to re-enable the
    OpenCensus conversion path.
- `extension/observers`: Correctly set image and tag on container endpoints (#7279)
- `tanzuobservabilityexporter`: Document how to enable memory_limiter (#7286)
- `hostreceiver/networkscraper`: Migrate the scraper to the mdatagen metrics builder (#7048)
- `hostmetricsreceiver`: Add MuteProcessNameError config flag to mute specific error reading process executable (#7176)
- `scrapertest`: Improve comparison logic (#7305)
- `hostmetricsreceiver`: add `cpu_average` option for load scraper to report the average cpu load (#6999)
- `scrapertest`: Add comparison option to ignore specific attributes (#6519)
- `tracegen`: Add option to pass in custom headers to export calls via command line (#7308)
- `tracegen`: Provide official container images (#7179)
- `scrapertest`: Add comparison function for pdata.Metrics (#7400)
- `prometheusremotewriteexporter` : Dropping the condition to replace _ with key_ as __ label is reserved and _ is not (#7112)

### 🛑 Breaking changes 🛑

- `tanzuobservabilityexporter`: Remove status.code
- `tanzuobservabilityexporter`: Use semantic conventions for status.message (#7126)
- `k8sattributesprocessor`: Move `kube` and `observability` packages to `internal` folder (#7159)
- `k8sattributesprocessor`: Unexport processor `Option`s (#7311)
- `zookeeperreceiver`: Refactored metrics to have correct units, types, and combined some metrics via attributes. (#7280)
- `prometheusremotewriteexporter`: `PRWExporter` struct and `NewPRWExporter()`
  function are now unexported. (#TBD)
- `newrelicexporter` marked as deprecated (#7284)

### 🚀 New components 🚀

- `rabbitmqreceiver`: Establish codebase for RabbitMQ metrics receiver (#7239)
- Add `basicauth` extension (#7167)
- `k8seventsreceiver`: Implement core logic (#6885)

### 🧰 Bug fixes 🧰

- `k8sattributeprocessor`: Parse IP out of net.Addr to correctly tag k8s.pod.ip (#7077)
- `k8sattributeprocessor`: Process IP correctly for net.Addr instances that are not typed (#7133)
- `mdatagen`: Fix validation of `enabled` field in metadata.yaml (#7166)
- `elasticsearch`: Fix timestamp for each metric being startup time (#7255)
- `prometheusremotewriteexporter`: Fix index out of range panic caused by expiring metrics (#7149)
- `resourcedetection`: Log the error when checking for ec2metadata availability (#7296)

## v0.42.0

### 💡 Enhancements 💡

- `couchbasereceiver`: Add couchbase client (#7122)
- `couchdbreceiver`: Add couchdb scraper (#7131)
- `couchdbreceiver`: Add couchdb client (#6880)
- `elasticsearchreceiver`: Implement scraper client (#7019)
- `couchdbreceiver`: Add metadata metrics (#6878)
- `prometheusremotewriteexporter`: Handling Staleness flag from OTLP (#6679)
- `prometheusexporter`: Handling Staleness flag from OTLP (#6805)
- `prometheusreceiver`: Set OTLP no-data-present flag for stale scraped metrics. (#7043)
- `mysqlreceiver`: Add Integration test (#6916)
- `datadogexporter`: Add compatibility with ECS Fargate semantic conventions (#6670)
- `k8s_observer`: discover k8s.node endpoints (#6820)
- `redisreceiver`: Add missing description fields to keyspace metrics (#6940)
- `redisreceiver`: Set start timestamp uniformly for gauge and sum metrics (#6941)
- `kafkaexporter`: Allow controlling Kafka acknowledgment behaviour  (#6301)
- `lokiexporter`: Log the first part of the http body on failed pushes to loki (#6946)
- `resourcedetectionprocessor`: add the [consul](https://www.consul.io/) detector (#6382)
- `awsemfexporter`: refactor cw_client logic into separate `cwlogs` package (#7072)
- `prometheusexporter`: Dropping the condition to replace _ with key_ as __ label is reserved and _ is not (#7506)

### 🛑 Breaking changes 🛑

- `memcachedreceiver`: Update metric names (#6594)
- `memcachedreceiver`: Fix some metric units and value types (#6895)
- `sapm` receiver: Use Jaeger status values instead of OpenCensus (#6682)
- `jaeger` receiver/exporter: Parse/set Jaeger status with OTel spec values (#6682)
- `awsecscontainermetricsreceiver`: remove tag from `container.image.name` (#6436)
- `k8sclusterreceiver`: remove tag from `container.image.name` (#6436)

### 🚀 New components 🚀

- `ecs_task_observer`: Discover running containers in AWS ECS tasks (#6894)
- `mongodbreceiver`: Establish codebase for MongoDB metrics receiver (#6972)
- `couchbasereceiver`: Establish codebase for Couchbase metrics receiver (#7046)
- `dbstorage`: New experimental dbstorage extension (#7061)
- `redactionprocessor`: Remove sensitive data from traces (#6495)

### 🧰 Bug fixes 🧰

- `ecstaskobserver`: Fix "Incorrect conversion between integer types" security issue (#6939)
- Fix typo in "direction" metrics attribute description (#6949)
- `zookeeperreceiver`: Fix issue where receiver could panic during shutdown (#7020)
- `prometheusreceiver`: Fix metadata fetching when metrics differ by trimmable suffixes (#6932)
- Sanitize URLs being logged (#7021)
- `prometheusreceiver`: Fix start time tracking for long scrape intervals (#7053)
- `signalfxexporter`: Don't use syscall to avoid compilation errors on some platforms (#7062)
- `tailsamplingprocessor`: Add support for new policies as composite sub-policies (#6975)

### 💡 Enhancements 💡

- `lokiexporter`: add complete log record to body (#6619)
- `k8sclusterreceiver` add `container.image.tag` attribute (#6436)
- `spanmetricproccessor`: use an LRU cache for the cached Dimensions key-value pairs (#2179)
- `skywalkingexporter`: add skywalking metrics exporter (#6528)
- `deltatorateprocessor`: add int counter support (#6982)
- `filestorageextension`: document default values (#7022)
- `redisreceiver`: Migrate the scraper to the mdatagen metrics builder (#6938)

## v0.41.0

### 🛑 Breaking changes 🛑

- None

### 🚀 New components 🚀

- `asapauthextension` (#6627)
- `mongodbatlasreceiver` (#6367)

### 🧰 Bug fixes 🧰

- `filestorageextension`: fix panic when configured directory cannot be accessed (#6103)
- `hostmetricsreceiver`: fix set of attributes for system.cpu.time metric (#6422)
- `k8sobserver`: only record pod endpoints for running pods (#5878)
- `mongodbatlasreceiver`: fix attributes fields in metadata.yaml (#6440)
- `prometheusexecreceiver`: command line processing on Windows (#6145)
- `spanmetricsprocessor`: fix exemplars support (#6140)
-  Remap arm64 to aarch64 on rpm/deb packages (#6635)

### 💡 Enhancements 💡

- `datadogexporter`: do not use attribute localhost-like hostnames (#6477)
- `datadogexporter`: retry per network call (#6412)
- `datadogexporter`: take hostname into account for cache (#6223)
- `exporter/lokiexporter`: adding a feature for loki exporter to encode JSON for log entry (#5846)
- `googlecloudspannerreceiver`: added fallback to ADC for database connections. (#6629)
- `googlecloudspannerreceiver`: added parsing only distinct items for sample lock request label. (#6514)
- `googlecloudspannerreceiver`: added request tag label to metadata config for top query stats. (#6475)
- `googlecloudspannerreceiver`: added sample lock requests label to the top lock stats metrics. (#6466)
- `googlecloudspannerreceiver`: added transaction tag label to metadata config for top transaction stats. (#6433)
- `groupbyattrsprocessor`: added support for metrics signal (#6248)
- `hostmetricsreceiver`: ensure SchemaURL is set (#6482)
- `kubeletstatsreceiver`: add support for read-only kubelet endpoint (#6488)
- `mysqlreceiver`: enable native authentication (#6628)
- `mysqlreceiver`: remove requirement for password on MySQL (#6479)
- `receiver/prometheusreceiver`: do not add host.name to metrics from localhost/unspecified targets (#6476)
- `spanmetricsprocessor`: add setStatus operation (#5886)
- `splunkhecexporter`: remove duplication of host.name attribute (#6527)
- `tanzuobservabilityexporter`: add consumer for sum metrics. (#6385)
- Update log-collection library to v0.23.0 (#6593)

## v0.40.0

### 🛑 Breaking changes 🛑

- `tencentcloudlogserviceexporter`: change `Endpoint` to `Region` to simplify configuration (#6135)

### 🚀 New components 🚀

- Add `memcached` receiver (#5839)

### 🧰 Bug fixes 🧰

- Fix token passthrough for HEC (#5435)
- `datadogexporter`: Fix missing resource attributes default mapping when resource_attributes_as_tags: false (#6359)
- `tanzuobservabilityexporter`: Log and report missing metric values. (#5835)
- `mongodbatlasreceiver`: Fix metrics metadata (#6395)

### 💡 Enhancements 💡

- `awsprometheusremotewrite` exporter: Improve error message when failing to sign request
- `mongodbatlas`: add metrics (#5921)
- `healthcheckextension`: Add path option (#6111)
- Set unprivileged user to container image (#6380)
- `k8sclusterreceiver`: Add allocatable type of metrics (#6113)
- `observiqexporter`: Allow Dialer timeout to be configured (#5906)
- `routingprocessor`: remove broken debug log fields (#6373)
- `prometheusremotewriteexporter`: Add exemplars support (#5578)
- `fluentforwardreceiver`: Convert attributes with nil value to AttributeValueTypeEmpty (#6630)

## v0.39.0

### 🛑 Breaking changes 🛑

- `httpdreceiver` renamed to `apachereceiver` to match industry standards (#6207)
- `tencentcloudlogserviceexporter` change `Endpoint` to `Region` to simplify configuration (#6135)

### 🚀 New components 🚀

- Add `postgresqlreceiver` config and factory (#6153)
- Add TencentCloud LogService exporter `tencentcloudlogserviceexporter` (#5722)
- Restore `jaegerthrifthttpexporter` (#5666)
- Add `skywalkingexporter` (#5690, #6114)

### 🧰 Bug fixes 🧰

- `datadogexporter`: Improve cumulative metrics reset detection using `StartTimestamp` (#6120)
- `mysqlreceiver`: Address issues in shutdown function (#6239)
- `tailsamplingprocessor`: End go routines during shutdown (#5693)
- `googlecloudexporter`: Update google cloud exporter to correctly close the metric exporter (#5990)
- `statsdreceiver`: Fix the summary point calculation (#6155)
- `datadogexporter` Correct default value for `send_count_sum_metrics` (#6130)

### 💡 Enhancements 💡

- `datadogexporter`: Increase default timeout to 15 seconds (#6131)
- `googlecloudspannerreceiver`: Added metrics cardinality handling for Google Cloud Spanner receiver (#5981, #6148, #6229)
- `mysqlreceiver`: Mysql add support for different protocols (#6138)
- `bearertokenauthextension`: Added support of Bearer Auth for HTTP Exporters (#5962)
- `awsxrayexporter`: Fallback to rpc.method for segment operation when aws.operation missing (#6231)
- `healthcheckextension`: Add new health check feature for collector pipeline (#5643)
- `datadogexporter`: Always add current hostname (#5967)
- `k8sattributesprocessor`: Add code to fetch all annotations and labels by specifying key regex (#5780)
- `datadogexporter`: Do not rely on collector to resolve envvar when possible to resolve them (#6122)
- `datadogexporter`: Add container tags to attributes package (#6086)
- `datadogexporter`: Preserve original TraceID (#6158)
- `prometheusreceiver`: Enhance prometheus receiver logger to determine errors, test real e2e usage (#5870)
- `awsxrayexporter`: Added support for AWS AppRunner origin (#6141)

## v0.38.0

### 🛑 Breaking changes 🛑

- `datadogexporter` Make distributions the default histogram export option. (#5885)
- `redisreceiver` Update Redis receiver's metric names. (#5837)
- Remove `scraperhelper` from contrib, use the core version. (#5826)

### 🚀 New components 🚀

- `googlecloudspannerreceiver` Added implementation of Google Cloud Spanner receiver. (#5727)
- `awsxrayproxy` Wire up awsxrayproxy extension. (#5747)
- `awscontainerinsightreceiver` Enable AWS Container Insight receiver. (#5960)

### 🧰 Bug fixes 🧰

- `statsdreceiver`: fix start timestamp / temporality for counters. (#5714)
- Fix security issue related to github.com/tidwall/gjson. (#5936)
- `datadogexporter` Fix cumulative histogram handling in distributions mode (#5867)
- `datadogexporter` Skip nil sketches (#5925)

### 💡 Enhancements 💡

- Extend `kafkareceiver` configuration capabilities. (#5677)
- Convert `mongodbatlas` receiver to use scraperhelper. (#5827)
- Convert `dockerstats` receiver to use scraperhelper. (#5825)
- Convert `podman` receiver to use scraperhelper. (#5822)
- Convert `redisreceiver` to use scraperhelper. (#5796)
- Convert `kubeletstats` receiver to use scraperhelper. (#5821)
- `googlecloudspannerreceiver` Migrated Google Cloud Spanner receiver to scraper approach. (#5868)
- `datadogexporter` Use a `Consumer` interface for decoupling from zorkian's package. (#5315)
- `mdatagen` - Add support for extended metric descriptions (#5688)
- `signalfxexporter` Log datapoints option. (#5689)
- `cumulativetodeltaprocessor`: Update cumulative to delta. (#5772)
- Update configuration default values in log receivers docs. (#5840)
- `fluentforwardreceiver`: support more complex fluent-bit objects. (#5676)
- `datadogexporter` Remove spammy logging. (#5856)
- `datadogexporter` Remove obsolete report_buckets config. (#5858)
- Improve performance of metric expression matcher. (#5864)
- `tanzuobservabilityexporter` Introduce metricsConsumer and gaugeMetricConsumer. (#5426)
- `awsxrayexporter` rpc.system has priority to determine aws namespace. (#5833)
- `tailsamplingprocessor` Add support for composite sampling policy to the tailsampler. (#4958)
- `kafkaexporter` Add support for AWS_MSK_IAM SASL Auth (#5763)
- Refactor the client Authenticators  for the new "ClientAuthenticator" interfaces (#5905)
- `mongodbatlasreceiver` Add client wrapper for MongoDB Atlas support (#5386)
- `redisreceiver` Update Redis config options (#5861)
- `routingprocessor`: allow routing for all signals (#5869)
- `extension/observer/docker` add ListAndWatch to observer (#5851)

## v0.37.1

### 🧰 Bug fixes 🧰

- Fixes a problem with v0.37.0 which contained dependencies on v0.36.0 components. They should have been updated to v0.37.0.

## v0.37.0

### 🚀 New components 🚀

- [`journald` receiver](https://github.com/open-telemetry/opentelemetry-collector-contrib/tree/main/receiver/journaldreceiver) to parse Journald events from systemd journal using the [opentelemetry-log-collection](https://github.com/open-telemetry/opentelemetry-log-collection) library

### 🛑 Breaking changes 🛑

- Remove squash on configtls.TLSClientSetting for splunkhecexporter (#5541)
- Remove squash on configtls.TLSClientSetting for elastic components (#5539)
- Remove squash on configtls.TLSClientSetting for observiqexporter (#5540)
- Remove squash on configtls.TLSClientSetting for AWS components (#5454)
- Move `k8sprocessor` to `k8sattributesprocessor`.
- Rename `k8s_tagger` configuration `k8sattributes`.
- filelog receiver: use empty value for `SeverityText` field instead of `"Undefined"` (#5423)
- Rename `configparser.ConfigMap` to `config.Map`
- Rename `pdata.AggregationTemporality*` to `pdata.MetricAggregationTemporality*`
- Remove deprecated `batchpertrace` package/module (#5380)

### 💡 Enhancements 💡

- `k8sattributes` processor: add container metadata enrichment (#5467, #5572)
- `resourcedetection` processor: Add an option to force using hostname instead of FQDN (#5064)
- `dockerstats` receiver: Move docker client into new shared `internal/docker` (#4702)
- `spanmetrics` processor:
  - Add exemplars to metrics (#5263)
  - Support resource attributes in metrics dimensions (#4624)
- `filter` processor:
  - Add log filtering by `regexp` type filters (#5237)
  - Add record level log filtering (#5418)
- `dynatrace` exporter: Handle non-gauge data types (#5056)
- `datadog` exporter:
  - Add support for exporting histograms as sketches (#5082)
  - Scrub sensitive information from errors (#5575)
  - Add option to send instrumentation library metadata tags with metrics (#5431)
- `podman` receiver: Add `api_version`, `ssh_key`, and `ssh_passphrase` config options (#5430)
- `signalfx` exporter:
  - Add `max_connections` config option (#5432)
  - Add dimension name to log when value > 256 chars (#5258)
  - Discourage setting of endpoint path (#4851)
- `kubeletstats` receiver: Convert to pdata instead of using OpenCensus (#5458)
- `tailsampling` processor: Add `invert_match` config option to `string_attribute` policy (#4393)
- `awsemf` exporter: Add a feature flag in UserAgent for AWS backend to monitor the adoptions (#5178)
- `splunkhec` exporter: Handle explicitly NaN and Inf values (#5581)
- `hostmetrics` receiver:
  - Collect more process states in processes scraper (#4856)
  - Add device label to paging scraper (#4854)
- `awskinesis` exporter: Extend to allow for dynamic export types (#5440)

### 🧰 Bug fixes 🧰

- `datadog` exporter:
  - Fix tags on summary and bucket metrics (#5416)
  - Fix cache key generation for cumulative metrics (#5417)
- `resourcedetection` processor: Fix failure to start collector if at least one detector returns an error (#5242)
- `prometheus` exporter: Do not record obsreport calls (#5438)
- `prometheus` receiver: Metric type fixes to match Prometheus functionality (#4865)
- `sentry` exporter: Fix sentry tracing (#4320)
- `statsd` receiver: Set quantiles for metrics (#5647)

## v0.36.0

### 🛑 Breaking changes 🛑

- `filter` processor: The configs for `logs` filter processor have been changed to be consistent with the `metrics` filter processor. (#4895)
- `splunk_hec` receiver:
  - `source_key`, `sourcetype_key`, `host_key` and `index_key` have now moved under `hec_metadata_to_otel_attrs` (#4726)
  - `path` field on splunkhecreceiver configuration is removed: We removed the `path` attribute as any request going to the Splunk HEC receiver port should be accepted, and added the `raw_path` field to explicitly map the path accepting raw HEC data. (#4951)
- feat(dynatrace): tags is deprecated in favor of default_dimensions (#5055)

### 💡 Enhancements 💡

- `filter` processor: Add ability to `include` logs based on resource attributes in addition to excluding logs based on resource attributes for strict matching. (#4895)
- `kubelet` API: Add ability to create an empty CertPool when the system run environment is windows
- `JMX` receiver: Allow JMX receiver logging level to be configured (#4898)
- `datadog` exporter: Export histograms as in OpenMetrics Datadog check (#5065)
- `dockerstats` receiver: Set Schema URL (#5239)
- Rename memorylimiter -> memorylimiterprocessor (#5262)
- `awskinesis` exporter: Refactor AWS kinesis exporter to be synchronous  (#5248)

## v0.35.0

### 🛑 Breaking changes 🛑

- Rename configparser.Parser to configparser.ConfigMap (#5070)
- Rename TelemetryCreateSettings -> TelemetrySettings (#5169)

### 💡 Enhancements 💡

- chore: update influxdb exporter and receiver (#5058)
- chore(dynatrace): use payload limit from api constants (#5077)
- Add documentation for filelog's new force_flush_period parameter (#5066)
- Reuse the gzip reader with a sync.Pool (#5145)
- Add a trace observer when splunkhecreceiver is used for logs (#5063)
- Remove usage of deprecated pdata.AttributeValueMapToMap (#5174)
- Podman Stats Receiver: Receiver and Metrics implementation (#4577)

### 🧰 Bug fixes 🧰

- Use staleness markers generated by prometheus, rather than making our own (#5062)
- `datadogexporter` exporter: skip NaN and infinite values (#5053)

## v0.34.0

### 🚀 New components 🚀

- [`cumulativetodelta` processor](https://github.com/open-telemetry/opentelemetry-collector-contrib/tree/main/processor/cumulativetodeltaprocessor) to convert cumulative sum metrics to cumulative delta

- [`file` exporter](https://github.com/open-telemetry/opentelemetry-collector-contrib/tree/main/exporter/fileexporter) from core repository ([#3474](https://github.com/open-telemetry/opentelemetry-collector/issues/3474))
- [`jaeger` exporter](https://github.com/open-telemetry/opentelemetry-collector-contrib/tree/main/exporter/jaegerexporter) from core repository ([#3474](https://github.com/open-telemetry/opentelemetry-collector/issues/3474))
- [`kafka` exporter](https://github.com/open-telemetry/opentelemetry-collector-contrib/tree/main/exporter/kafkaexporter) from core repository ([#3474](https://github.com/open-telemetry/opentelemetry-collector/issues/3474))
- [`opencensus` exporter](https://github.com/open-telemetry/opentelemetry-collector-contrib/tree/main/exporter/opencensusexporter) from core repository ([#3474](https://github.com/open-telemetry/opentelemetry-collector/issues/3474))
- [`prometheus` exporter](https://github.com/open-telemetry/opentelemetry-collector-contrib/tree/main/exporter/prometheusexporter) from core repository ([#3474](https://github.com/open-telemetry/opentelemetry-collector/issues/3474))
- [`prometheusremotewrite` exporter](https://github.com/open-telemetry/opentelemetry-collector-contrib/tree/main/exporter/prometheusremotewriteexporter) from core repository ([#3474](https://github.com/open-telemetry/opentelemetry-collector/issues/3474))
- [`zipkin` exporter](https://github.com/open-telemetry/opentelemetry-collector-contrib/tree/main/exporter/zipkinexporter) from core repository ([#3474](https://github.com/open-telemetry/opentelemetry-collector/issues/3474))
- [`attribute` processor](https://github.com/open-telemetry/opentelemetry-collector-contrib/tree/main/processor/attributesprocessor) from core repository ([#3474](https://github.com/open-telemetry/opentelemetry-collector/issues/3474))
- [`filter` processor](https://github.com/open-telemetry/opentelemetry-collector-contrib/tree/main/processor/filterprocessor) from core repository ([#3474](https://github.com/open-telemetry/opentelemetry-collector/issues/3474))
- [`probabilisticsampler` processor](https://github.com/open-telemetry/opentelemetry-collector-contrib/tree/main/processor/probabilisticsamplerprocessor) from core repository ([#3474](https://github.com/open-telemetry/opentelemetry-collector/issues/3474))
- [`resource` processor](https://github.com/open-telemetry/opentelemetry-collector-contrib/tree/main/processor/resourceprocessor) from core repository ([#3474](https://github.com/open-telemetry/opentelemetry-collector/issues/3474))
- [`span` processor](https://github.com/open-telemetry/opentelemetry-collector-contrib/tree/main/processor/spanprocessor) from core repository ([#3474](https://github.com/open-telemetry/opentelemetry-collector/issues/3474))
- [`hostmetrics` receiver](https://github.com/open-telemetry/opentelemetry-collector-contrib/tree/main/receiver/hostmetricsreceiver) from core repository ([#3474](https://github.com/open-telemetry/opentelemetry-collector/issues/3474))
- [`jaeger` receiver](https://github.com/open-telemetry/opentelemetry-collector-contrib/tree/main/receiver/jaegerreceiver) from core repository ([#3474](https://github.com/open-telemetry/opentelemetry-collector/issues/3474))
- [`kafka` receiver](https://github.com/open-telemetry/opentelemetry-collector-contrib/tree/main/receiver/kafkareceiver) from core repository ([#3474](https://github.com/open-telemetry/opentelemetry-collector/issues/3474))
- [`opencensus` receiver](https://github.com/open-telemetry/opentelemetry-collector-contrib/tree/main/receiver/opencensusreceiver) from core repository ([#3474](https://github.com/open-telemetry/opentelemetry-collector/issues/3474))
- [`prometheus` receiver](https://github.com/open-telemetry/opentelemetry-collector-contrib/tree/main/receiver/prometheusreceiver) from core repository ([#3474](https://github.com/open-telemetry/opentelemetry-collector/issues/3474))
- [`zipkin` receiver](https://github.com/open-telemetry/opentelemetry-collector-contrib/tree/main/receiver/zipkinreceiver) from core repository ([#3474](https://github.com/open-telemetry/opentelemetry-collector/issues/3474))
- [`bearertokenauth` extension](https://github.com/open-telemetry/opentelemetry-collector-contrib/tree/main/extension/bearertokenauthextension) from core repository ([#3474](https://github.com/open-telemetry/opentelemetry-collector/issues/3474))
- [`healthcheck` extension](https://github.com/open-telemetry/opentelemetry-collector-contrib/tree/main/extension/healthcheckextension) from core repository ([#3474](https://github.com/open-telemetry/opentelemetry-collector/issues/3474))
- [`oidcauth` extension](https://github.com/open-telemetry/opentelemetry-collector-contrib/tree/main/extension/oidcauthextension) from core repository ([#3474](https://github.com/open-telemetry/opentelemetry-collector/issues/3474))
- [`pprof` extension](https://github.com/open-telemetry/opentelemetry-collector-contrib/tree/main/extension/pprofextension) from core repository ([#3474](https://github.com/open-telemetry/opentelemetry-collector/issues/3474))
- [`testbed`](https://github.com/open-telemetry/opentelemetry-collector-contrib/tree/main/testbed) from core repository ([#3474](https://github.com/open-telemetry/opentelemetry-collector/issues/3474))

### 💡 Enhancements 💡

- `tailsampling` processor: Add new policy `probabilistic` (#3876)

## v0.33.0

# 🎉 OpenTelemetry Collector Contrib v0.33.0 (Beta) 🎉

The OpenTelemetry Collector Contrib contains everything in the [opentelemetry-collector release](https://github.com/open-telemetry/opentelemetry-collector/releases/tag/v0.32.0) (be sure to check the release notes here as well!). Check out the [Getting Started Guide](https://opentelemetry.io/docs/collector/getting-started/) for deployment and configuration information.

### 🚀 New components 🚀

- [`cumulativetodelta` processor](https://github.com/open-telemetry/opentelemetry-collector-contrib/tree/main/processor/cumulativetodeltaprocessor) to convert cumulative sum metrics to cumulative delta

### 💡 Enhancements 💡

- Collector contrib has now full support for metrics proto v0.9.0.

## v0.32.0

# 🎉 OpenTelemetry Collector Contrib v0.32.0 (Beta) 🎉

This release is marked as "bad" since the metrics pipelines will produce bad data.

- See https://github.com/open-telemetry/opentelemetry-collector/issues/3824

The OpenTelemetry Collector Contrib contains everything in the [opentelemetry-collector release](https://github.com/open-telemetry/opentelemetry-collector/releases/tag/v0.32.0) (be sure to check the release notes here as well!). Check out the [Getting Started Guide](https://opentelemetry.io/docs/collector/getting-started/) for deployment and configuration information.

### 🛑 Breaking changes 🛑

- `splunk_hec` receiver/exporter: `com.splunk.source` field is mapped to `source` field in Splunk instead of `service.name` (#4596)
- `redis` receiver: Move interval runner package to `internal/interval` (#4600)
- `datadog` exporter: Export summary count and sum as monotonic counts (#4605)

### 💡 Enhancements 💡

- `logzio` exporter:
  - New implementation of an in-memory queue to store traces, data compression with gzip, and queue configuration options (#4395)
  - Make `Hclog2ZapLogger` struct and methods private for public go api review (#4431)
- `newrelic` exporter (#4392):
  - Marked unsupported metric as permanent error
  - Force the interval to be valid even if 0
- `awsxray` exporter: Add PHP stacktrace parsing support (#4454)
- `file_storage` extension: Implementation of batch storage API (#4145)
- `datadog` exporter:
  - Skip sum metrics with no aggregation temporality (#4597)
  - Export delta sums as counts (#4609)
- `elasticsearch` exporter: Add dedot support (#4579)
- `signalfx` exporter: Add process metric to translation rules (#4598)
- `splunk_hec` exporter: Add profiling logs support (#4464)
- `awsemf` exporter: Replace logGroup and logStream pattern with metric labels (#4466)

### 🧰 Bug fixes 🧰

- `awsxray` exporter: Fix the origin on ECS/EKS/EB on EC2 cases (#4391)
- `splunk_hec` exporter: Prevent re-sending logs that were successfully sent (#4467)
- `signalfx` exporter: Prefix temporary metric translations (#4394)

## v0.31.0

# 🎉 OpenTelemetry Collector Contrib v0.31.0 (Beta) 🎉

The OpenTelemetry Collector Contrib contains everything in the [opentelemetry-collector release](https://github.com/open-telemetry/opentelemetry-collector/releases/tag/v0.31.0) (be sure to check the release notes here as well!). Check out the [Getting Started Guide](https://opentelemetry.io/docs/collector/getting-started/) for deployment and configuration information.

### 🛑 Breaking changes 🛑

- `influxdb` receiver: Removed `metrics_schema` config option (#4277)

### 💡 Enhancements 💡

- Update to OTLP 0.8.0:
  - Remove use of `IntHistogram` (#4276)
  - Update exporters/receivers for `NumberDataPoint`
- Remove use of deprecated `pdata` slice `Resize()` (#4203, #4208, #4209)
- `awsemf` exporter: Added the option to have a user who is sending metrics from EKS Fargate Container Insights to reformat them to look the same as insights from ECS so that they can be ingested by CloudWatch (#4130)
- `k8scluster` receiver: Support OpenShift cluster quota metrics (#4342)
- `newrelic` exporter (#4278):
  - Requests are now retry-able via configuration option (defaults to retries enabled). Permanent errors are not retried.
  - The exporter monitoring metrics now include an untagged summary metric for ease of use.
  - Improved error logging to include URLs that fail to post messages to New Relic.
- `datadog` exporter: Upscale trace stats when global sampling rate is set (#4213)

### 🧰 Bug fixes 🧰

- `statsd` receiver: Add option to set Counter to be monotonic (#4154)
- Fix `internal/stanza` severity mappings (#4315)
- `awsxray` exporter: Fix the wrong AWS env resource setting (#4384)
- `newrelic` exporter (#4278):
  - Configuration unmarshalling did not allow timeout value to be set to 0 in the endpoint specific section.
  - Request cancellation was not propagated via context into the http request.
  - The queued retry logger is set to a zap.Nop logger as intended.

## v0.30.0

# 🎉 OpenTelemetry Collector Contrib v0.30.0 (Beta) 🎉

The OpenTelemetry Collector Contrib contains everything in the [opentelemetry-collector release](https://github.com/open-telemetry/opentelemetry-collector/releases/tag/v0.30.0) (be sure to check the release notes here as well!). Check out the [Getting Started Guide](https://opentelemetry.io/docs/collector/getting-started/) for deployment and configuration information.

### 🚀 New components 🚀
- `oauth2clientauth` extension: ported from core (#3848)
- `metrics-generation` processor: is now enabled and available (#4047)

### 🛑 Breaking changes 🛑

- Removed `jaegerthrifthttp` exporter (#4089)

### 💡 Enhancements 💡

- `tailsampling` processor:
  - Add new policy `status_code` (#3754)
  - Add new tail sampling processor policy: status_code (#3754)
- `awscontainerinsights` receiver:
  - Integrate components and fix bugs for EKS Container Insights (#3846)
  - Add Cgroup to collect ECS instance metrics for container insights receiver #3875
- `spanmetrics` processor: Support sub-millisecond latency buckets (#4091)
- `sentry` exporter: Add exception event capture in sentry (#3854)

## v0.29.0

# 🎉 OpenTelemetry Collector Contrib v0.29.0 (Beta) 🎉

The OpenTelemetry Collector Contrib contains everything in the [opentelemetry-collector release](https://github.com/open-telemetry/opentelemetry-collector/releases/tag/v0.29.0) (be sure to check the release notes here as well!). Check out the [Getting Started Guide](https://opentelemetry.io/docs/collector/getting-started/) for deployment and configuration information.

### 🛑 Breaking changes 🛑

- `redis` receiver (#3808)
  - removed configuration `service_name`. Use resource processor or `resource_attributes` setting if using `receivercreator`
  - removed `type` label and set instrumentation library name to `otelcol/redis` as other receivers do

### 💡 Enhancements 💡

- `tailsampling` processor:
  - Add new policy `latency` (#3750)
  - Add new policy `status_code` (#3754)
- `splunkhec` exporter: Include `trace_id` and `span_id` if set (#3850)
- `newrelic` exporter: Update instrumentation naming in accordance with otel spec (#3733)
- `sentry` exporter: Added support for insecure connection with Sentry (#3446)
- `k8s` processor:
  - Add namespace k8s tagger (#3384)
  - Add ignored pod names as config parameter (#3520)
- `awsemf` exporter: Add support for `TaskDefinitionFamily` placeholder on log stream name (#3755)
- `loki` exporter: Add resource attributes as Loki label (#3418)

### 🧰 Bug fixes 🧰

- `datadog` exporter:
  - Ensure top level spans are computed (#3786)
  - Update `env` clobbering behavior (#3851)
- `awsxray` exporter: Fixed filtered attribute translation (#3757)
- `splunkhec` exporter: Include trace and span id if set in log record (#3850)

## v0.28.0

# 🎉 OpenTelemetry Collector Contrib v0.28.0 (Beta) 🎉

The OpenTelemetry Collector Contrib contains everything in the [opentelemetry-collector release](https://github.com/open-telemetry/opentelemetry-collector/releases/tag/v0.28.0) (be sure to check the release notes here as well!). Check out the [Getting Started Guide](https://opentelemetry.io/docs/collector/getting-started/) for deployment and configuration information.

### 🚀 New components 🚀

- `humio` exporter to export data to Humio using JSON over the HTTP [Ingest API](https://docs.humio.com/reference/api/ingest/)
- `udplog` receiver to receives logs from udp using the [opentelemetry-log-collection](https://github.com/open-telemetry/opentelemetry-log-collection) library
- `tanzuobservability` exporter to send traces to [Tanzu Observability](https://tanzu.vmware.com/observability)

### 🛑 Breaking changes 🛑

- `f5cloud` exporter (#3509):
  - Renamed the config 'auth' field to 'f5cloud_auth'. This will prevent a config field name collision when [Support for Custom Exporter Authenticators as Extensions](https://github.com/open-telemetry/opentelemetry-collector/pull/3128) is ready to be integrated.

### 💡 Enhancements 💡

- Enabled Dependabot for Github Actions (#3543)
- Change obsreport helpers for receivers to use the new pattern created in Collector (#3439,#3443,#3449,#3504,#3521,#3548)
- `datadog` exporter:
  - Add logging for unknown or unsupported metric types (#3421)
  - Add collector version tag to internal health metrics (#3394)
  - Remove sublayer stats calc and mutex (#3531)
  - Deduplicate hosts for which we send running metrics (#3539)
  - Add support for summary datatype (#3660)
  - Add datadog span operation name remapping config option (#3444)
  - Update error formatting for error spans that are not exceptions (#3701)
- `nginx` receiver: Update the nginx metrics to more closely align with the conventions (#3420)
- `elasticsearch` exporter: Init JSON encoding support (#3101)
- `jmx` receiver:
  - Allow setting system properties (#3450)
  - Update tested JMX Metric Gatherer release (#3695)
- Refactor components for the Client Authentication Extensions (#3507)
- Remove redundant conversion calls (#3688)
- `storage` extension: Add a `Close` method to Client interface (#3506)
- `splunkhec` exporter: Add `metric_type` as key which maps to the type of the metric (#3696)
- `k8s` processor: Add semantic conventions to k8s-tagger for pod metadata (#3544)
- `kubeletstats` receiver: Refactor kubelet client to internal folder (#3698)
- `newrelic` exporter (#3690):
  - Updates the log level from error to debug when New Relic rate limiting occurs
  - Updates the sanitized api key that is reported via metrics
- `filestorage` extension: Add ability to specify name (#3703)
- `awsemf` exporter: Store the initial value for cumulative metrics (#3425)
- `awskinesis` exporter: Refactor to allow for extended types of encoding (#3655)
- `ecsobserver` extension:
  - Add task definition, ec2, and service fetcher (#3503)
  - Add exporter to convert task to target (#3333)

### 🧰 Bug fixes 🧰

- `awsemf` exporter: Remove delta adjustment from summaries by default (#3408)
- `alibabacloudlogservice` exporter: Sanitize labels for metrics (#3454)
- `statsd` receiver: Fix StatsD drop metrics tags when using summary as observer_type for timer/histogram (#3440)
- `awsxray` exporter: Restore setting of Throttle for HTTP throttle response (#3685)
- `awsxray` receiver: Fix quick start bug (#3653)
- `metricstransform` processor: Check all data points for matching metric label values (#3435)

## v0.27.0

# 🎉 OpenTelemetry Collector Contrib v0.27.0 (Beta) 🎉

The OpenTelemetry Collector Contrib contains everything in the [opentelemetry-collector release](https://github.com/open-telemetry/opentelemetry-collector/releases/tag/v0.27.0) (be sure to check the release notes here as well!). Check out the [Getting Started Guide](https://opentelemetry.io/docs/collector/getting-started/) for deployment and configuration information.

### 🚀 New components 🚀

- `tcplog` receiver to receive logs from tcp using the [opentelemetry-log-collection](https://github.com/open-telemetry/opentelemetry-log-collection) library
- `influxdb` receiver to accept metrics data as [InfluxDB Line Protocol](https://docs.influxdata.com/influxdb/v2.0/reference/syntax/line-protocol/)

### 💡 Enhancements 💡

- `splunkhec` exporter:
  - Include the response in returned 400 errors (#3338)
  - Map summary metrics to Splunk HEC metrics (#3344)
  - Add HEC telemetry (#3260)
- `newrelic` exporter: Include dropped attributes and events counts (#3187)
- `datadog` exporter:
  - Add Fargate task ARN to container tags (#3326)
  - Improve mappings for span kind dd span type (#3368)
- `signalfx` exporter: Add info log for host metadata properties update (#3343)
- `awsprometheusremotewrite` exporter: Add SDK and system information to User-Agent header (#3317)
- `metricstransform` processor: Add filtering capabilities matching metric label values for applying changes (#3201)
- `groupbytrace` processor: Added workers for queue processing (#2902)
- `resourcedetection` processor: Add docker detector (#2775)
- `tailsampling` processor: Support regex on span attribute filtering (#3335)

### 🧰 Bug fixes 🧰

- `datadog` exporter:
  - Update Datadog attributes to tags mapping (#3292)
  - Consistent `hostname` and default metrics behavior (#3286)
- `signalfx` exporter: Handle character limits on metric names and dimensions (#3328)
- `newrelic` exporter: Fix timestamp value for cumulative metrics (#3406)

## v0.26.0

# 🎉 OpenTelemetry Collector Contrib v0.26.0 (Beta) 🎉

The OpenTelemetry Collector Contrib contains everything in the [opentelemetry-collector release](https://github.com/open-telemetry/opentelemetry-collector/releases/tag/v0.26.0) (be sure to check the release notes here as well!). Check out the [Getting Started Guide](https://opentelemetry.io/docs/collector/getting-started/) for deployment and configuration information.

### 🚀 New components 🚀

- `influxdb` exporter to support sending tracing, metrics, and logging data to [InfluxDB](https://www.influxdata.com/products/)

### 🛑 Breaking changes 🛑

- `signalfx` exporter (#3207):
  - Additional metrics excluded by default by signalfx exporter
    - system.disk.io_time
    - system.disk.operation_time
    - system.disk.weighted_io_time
    - system.network.connections
    - system.processes.count
    - system.processes.created

### 💡 Enhancements 💡

- Add default config and systemd environment file support for DEB/RPM packages (#3123)
- Log errors on receiver start/stop failures (#3208)
- `newrelic` exporter: Update API key detection logic (#3212)
- `splunkhec` exporter:
  - Mark permanent errors to avoid futile retries (#3253)
  - Add TLS certs verification (#3204)
- `datadog` exporter:
  - Add env and tag name normalization to trace payloads (#3200)
  - add `ignore_resource`s configuration option (#3245)
- `jmx` receiver: Update for latest snapshot and header support (#3283)
- `awsxray` exporter: Added support for stack trace translation for .NET language (#3280)
- `statsd` receiver: Add timing/histogram for statsD receiver as OTLP summary (#3261)

### 🧰 Bug fixes 🧰

- `awsprometheusremotewrite` exporter:
  - Remove `sending_queue` (#3186)
  - Use the correct default for aws_auth.service (#3161)
  - Identify the Amazon Prometheus region from the endpoint (#3210)
  - Don't panic in case session can't be constructed (#3221)
- `datadog` exporter: Add max tag length (#3185)
- `sapm` exporter: Fix crash when passing the signalfx access token (#3294)
- `newrelic` exporter: Update error conditions (#3322)

## v0.25.0

# 🎉 OpenTelemetry Collector Contrib v0.25.0 (Beta) 🎉

The OpenTelemetry Collector Contrib contains everything in the [opentelemetry-collector release](https://github.com/open-telemetry/opentelemetry-collector/releases/tag/v0.25.0) (be sure to check the release notes here as well!). Check out the [Getting Started Guide](https://opentelemetry.io/docs/collector/getting-started/) for deployment and configuration information.

### 🚀 New components 🚀

- `kafkametricsreceiver` new receiver component for collecting metrics about a kafka cluster - primarily lag and offset. [configuration instructions](receiver/kafkametricsreceiver/README.md)
- `file_storage` extension to read and write data to the local file system (#3087)

### 🛑 Breaking changes 🛑

- `newrelic` exporter (#3091):
  - Removal of common attributes (use opentelemetry collector resource processor to add attributes)
  - Drop support for cumulative metrics being sent to New Relic via a collector

### 💡 Enhancements 💡

- Update `opentelemetry-log-collection` to v0.17.0 for log receivers (#3017)
- `datadog` exporter:
  - Add `peer.service` priority instead of `service.name` (#2817)
  - Improve support of semantic conventions for K8s, Azure and ECS (#2623)
- Improve and batch logs translation for stanza (#2892)
- `statsd` receiver: Add timing/histogram as OTLP gauge (#2973)
- `honeycomb` exporter: Add Retry and Queue settings (#2714)
- `resourcedetection` processor:
  - Add AKS resource detector (#3035)
  - Use conventions package constants for ECS detector (#3171)
- `sumologic` exporter: Add graphite format (#2695)
- Add trace attributes to the log entry for stanza (#3018)
- `splunk_hec` exporter: Send log record name as part of the HEC log event (#3119)
- `newrelic` exporter (#3091):
  - Add support for logs
  - Performance improvements
  - Optimizations to the New Relic payload to reduce payload size
  - Metrics generated for monitoring the exporter
  - Insert Key vs License keys are auto-detected in some cases
  - Collector version information is properly extracted via the application start info parameters

### 🧰 Bug fixes 🧰

- `splunk_hec` exporter: Fix sending log payload with missing the GZIP footer (#3032)
- `awsxray` exporter: Remove propagation of error on shutdown (#2999)
- `resourcedetection` processor:
  - Correctly report DRAGONFLYBSD value (#3100)
  - Fallback to `os.Hostname` when FQDN is not available (#3099)
- `httpforwarder` extension: Do not report ErrServerClosed when shutting down the service (#3173)
- `collectd` receiver: Do not report ErrServerClosed when shutting down the service (#3178)

## v0.24.0

# 🎉 OpenTelemetry Collector Contrib v0.24.0 (Beta) 🎉

The OpenTelemetry Collector Contrib contains everything in the [opentelemetry-collector release](https://github.com/open-telemetry/opentelemetry-collector/releases/tag/v0.24.0) (be sure to check the release notes here as well!). Check out the [Getting Started Guide](https://opentelemetry.io/docs/collector/getting-started/) for deployment and configuration information.

### 🚀 New components 🚀

- `fluentbit` extension and `fluentforward` receiver moved from opentelemetry-collector

### 💡 Enhancements 💡

- Check `NO_WINDOWS_SERVICE` environment variable to force interactive mode on Windows (#2819)
- `resourcedetection `processor:
  - Add task revision to ECS resource detector (#2814)
  - Add GKE detector (#2821)
  - Add Amazon EKS detector (#2820)
  - Add `VMScaleSetName` field to Azure detector (#2890)
- `awsemf` exporter:
  - Add `parse_json_encoded_attr_values` config option to decode json-encoded strings in attribute values (#2827)
  - Add `output_destination` config option to support AWS Lambda (#2720)
- `googlecloud` exporter: Handle `cloud.availability_zone` semantic convention (#2893)
- `newrelic` exporter: Add `instrumentation.provider` to default attributes (#2900)
- Set unprivileged user to container image (#2925)
- `splunkhec` exporter: Add `max_content_length_logs` config option to send log data in payloads less than max content length (#2524)
- `k8scluster` and `kubeletstats` receiver: Replace package constants in favor of constants from conventions in core (#2996)

### 🧰 Bug fixes 🧰

- `spanmetrics` processor:
  - Rename `calls` metric to `calls_total` and set `IsMonotonic` to true (#2837)
  - Validate duplicate dimensions at start (#2844)
- `awsemf` exporter: Calculate delta instead of rate for cumulative metrics (#2512)
- `signalfx` exporter:
  - Remove more unnecessary translation rules (#2889)
  - Implement summary type (#2998)
- `awsxray` exporter: Remove translation to HTTP status from OC status (#2978)
- `awsprometheusremotewrite` exporter: Close HTTP body after RoundTrip (#2955)
- `splunkhec` exporter: Add ResourceAttributes to Splunk Event (#2843)

## v0.23.0

# 🎉 OpenTelemetry Collector Contrib v0.23.0 (Beta) 🎉

The OpenTelemetry Collector Contrib contains everything in the [opentelemetry-collector release](https://github.com/open-telemetry/opentelemetry-collector/releases/tag/v0.23.0) (be sure to check the release notes here as well!). Check out the [Getting Started Guide](https://opentelemetry.io/docs/collector/getting-started/) for deployment and configuration information.

### 🚀 New components 🚀

- `groupbyattrs` processor to group the records by provided attributes
- `dotnetdiagnostics` receiver to read metrics from .NET processes

### 🛑 Breaking changes 🛑

- `stackdriver` exporter marked as deprecated and renamed to `googlecloud`
- Change the rule expression in receiver creator for matching endpoints types from `type.port`, `type.hostport` and `type.pod` to `type == "port"`, `type == "hostport"` and `type == "pod"` (#2661)

### 💡 Enhancements 💡

- `loadbalancing` exporter: Add support for logs (#2470)
- `sumologic` exporter: Add carbon formatter (#2562)
- `awsecscontainermetrics` receiver: Add new metric for stopped container (#2383)
- `awsemf` exporter:
  - Send EMF logs in batches (#2572)
  - Add prometheus type field for CloudWatch compatibility (#2689)
- `signalfx` exporter:
  - Add resource attributes to events (#2631)
  - Add translation rule to drop dimensions (#2660)
  - Remove temporary host translation workaround (#2652)
  - Remove unnecessary default translation rules (#2672)
  - Update `exclude_metrics` option so that the default exclude rules can be overridden by setting the option to `[]` (#2737)
- `awsprometheusremotewrite` exporter: Add support for given IAM roles (#2675)
- `statsd` receiver: Change to use OpenTelemetry type instead of OpenCensus type (#2733)
- `resourcedetection` processor: Add missing entries for `cloud.infrastructure_service` (#2777)

### 🧰 Bug fixes 🧰

- `dynatrace` exporter: Serialize each datapoint into separate line (#2618)
- `splunkhec` exporter: Retain all otel attributes (#2712)
- `newrelic` exporter: Fix default metric URL (#2739)
- `googlecloud` exporter: Add host.name label if hostname is present in node (#2711)

## v0.22.0

# 🎉 OpenTelemetry Collector Contrib v0.22.0 (Beta) 🎉

The OpenTelemetry Collector Contrib contains everything in the [opentelemetry-collector release](https://github.com/open-telemetry/opentelemetry-collector/releases/tag/v0.22.0) (be sure to check the release notes here as well!). Check out the [Getting Started Guide](https://opentelemetry.io/docs/collector/getting-started/) for deployment and configuration information.

### 🚀 New components 🚀

- `filelog` receiver to tail and parse logs from files using the [opentelemetry-log-collection](https://github.com/open-telemetry/opentelemetry-log-collection) library

### 💡 Enhancements 💡

- `dynatrace` exporter: Send metrics to Dynatrace in chunks of 1000 (#2468)
- `k8s` processor: Add ability to associate metadata tags using pod UID rather than just IP (#2199)
- `signalfx` exporter:
  - Add statusCode to logging field on dimension client (#2459)
  - Add translation rules for `cpu.utilization_per_core` (#2540)
  - Updates to metadata handling (#2531)
  - Calculate extra network I/O metrics (#2553)
  - Calculate extra disk I/O metrics (#2557)
- `statsd` receiver: Add metric type label and `enable_metric_type` option (#2466)
- `sumologic` exporter: Add support for carbon2 format (#2562)
- `resourcedetection` processor: Add Azure detector (#2372)
- `k8scluster` receiver: Use OTel conventions for metadata (#2530)
- `newrelic` exporter: Multi-tenant support for sending trace data and performance enhancements (#2481)
- `stackdriver` exporter: Enable `retry_on_failure` and `sending_queue` options (#2613)
- Use standard way to convert from time.Time to proto Timestamp (#2548)

### 🧰 Bug fixes 🧰

- `signalfx` exporter:
  - Fix calculation of `network.total` metric (#2551)
  - Correctly convert dimensions on metadata updates (#2552)
- `awsxray` exporter and receiver: Fix the type of content_length (#2539)
- `resourcedetection` processor: Use values in accordance to semantic conventions for AWS (#2556)
- `awsemf` exporter: Fix concurrency issue (#2571)

## v0.21.0

# 🎉 OpenTelemetry Collector Contrib v0.21.0 (Beta) 🎉

The OpenTelemetry Collector Contrib contains everything in the [opentelemetry-collector release](https://github.com/open-telemetry/opentelemetry-collector/releases/tag/v0.21.0) (be sure to check the release notes here as well!). Check out the [Getting Started Guide](https://opentelemetry.io/docs/collector/getting-started/) for deployment and configuration information.

### 🚀 New components 🚀

- `loki` exporter to export data via HTTP to Loki

### 🛑 Breaking changes 🛑

- `signalfx` exporter: Allow periods to be sent in dimension keys (#2456). Existing users who do not want to change this functionality can set `nonalphanumeric_dimension_chars` to `_-`

### 💡 Enhancements 💡

- `awsemf` exporter:
  - Support unit customization before sending logs to AWS CloudWatch (#2318)
  - Group exported metrics by labels (#2317)
- `datadog` exporter: Add basic span events support (#2338)
- `alibabacloudlogservice` exporter: Support new metrics interface (#2280)
- `sumologic` exporter:
  - Enable metrics pipeline (#2117)
  - Add support for all types of log body (#2380)
- `signalfx` exporter: Add `nonalphanumeric_dimension_chars` config option (#2442)

### 🧰 Bug fixes 🧰

- `resourcedetection` processor: Fix resource attribute environment variable (#2378)
- `k8scluster` receiver: Fix nil pointer bug (#2450)

## v0.20.0

# 🎉 OpenTelemetry Collector Contrib v0.20.0 (Beta) 🎉

The OpenTelemetry Collector Contrib contains everything in the [opentelemetry-collector release](https://github.com/open-telemetry/opentelemetry-collector/releases/tag/v0.20.0) (be sure to check the release notes here as well!). Check out the [Getting Started Guide](https://opentelemetry.io/docs/collector/getting-started/) for deployment and configuration information.

### 🚀 New components 🚀

- `spanmetrics` processor to aggregate Request, Error and Duration (R.E.D) metrics from span data
- `awsxray` receiver to accept spans in the X-Ray Segment format
- `groupbyattrs` processor to group the records by provided attributes

### 🛑 Breaking changes 🛑

- Rename `kinesis` exporter to `awskinesis` (#2234)
- `signalfx` exporter: Remove `send_compatible_metrics` option, use `translation_rules` instead (#2267)
- `datadog` exporter: Remove default prefix from user metrics (#2308)

### 💡 Enhancements 💡

- `signalfx` exporter: Add k8s metrics to default excludes (#2167)
- `stackdriver` exporter: Reduce QPS (#2191)
- `datadog` exporter:
  - Translate otel exceptions to DataDog errors (#2195)
  - Use resource attributes for metadata and generated metrics (#2023)
- `sapm` exporter: Enable queuing by default (#1224)
- `dynatrace` exporter: Allow underscores anywhere in metric or dimension names (#2219)
- `awsecscontainermetrics` receiver: Handle stopped container's metadata (#2229)
- `awsemf` exporter: Enhance metrics batching in AWS EMF logs (#2271)
- `f5cloud` exporter: Add User-Agent header with version to requests (#2292)

### 🧰 Bug fixes 🧰

- `signalfx` exporter: Reinstate network/filesystem translation rules (#2171)

## v0.19.0

# 🎉 OpenTelemetry Collector Contrib v0.19.0 (Beta) 🎉

The OpenTelemetry Collector Contrib contains everything in the [opentelemetry-collector release](https://github.com/open-telemetry/opentelemetry-collector/releases/tag/v0.19.0) (be sure to check the release notes here as well!). Check out the [Getting Started Guide](https://opentelemetry.io/docs/collector/getting-started/) for deployment and configuration information.

### 🚀 New components 🚀

- `f5cloud` exporter to export metric, trace, and log data to F5 Cloud
- `jmx` receiver to report metrics from a target MBean server in conjunction with the [JMX Metric Gatherer](https://github.com/open-telemetry/opentelemetry-java-contrib/blob/v1.0.0-alpha/contrib/jmx-metrics/README.md)

### 🛑 Breaking changes 🛑

- `signalfx` exporter: The `exclude_metrics` option now takes slice of metric filters instead of just metric names (slice of strings) (#1951)

### 💡 Enhancements 💡

- `datadog` exporter: Sanitize datadog service names (#1982)
- `awsecscontainermetrics` receiver: Add more metadata (#2011)
- `azuremonitor` exporter: Favor RPC over HTTP spans (#2006)
- `awsemf` exporter: Always use float64 as calculated rate (#2019)
- `splunkhec` receiver: Make the HEC receiver path configurable, and use `/*` by default (#2137)
- `signalfx` exporter:
  - Drop non-default metrics and add `include_metrics` option to override (#2145, #2146, #2162)
  - Rename `system.network.dropped_packets` metric to `system.network.dropped` (#2160)
  - Do not filter cloud attributes from dimensions (#2020)
- `redis` receiver: Migrate to pdata metrics #1889

### 🧰 Bug fixes 🧰

- `datadog` exporter: Ensure that version tag is added to trace stats (#2010)
- `loadbalancing` exporter: Rolling update of collector can stop the periodical check of DNS updates (#1798)
- `awsecscontainermetrics` receiver: Change the type of `exit_code` from string to int and deal with the situation when there is no data (#2147)
- `groupbytrace` processor: Make onTraceReleased asynchronous to fix processor overload (#1808)
- Handle cases where the time field of Splunk HEC events is encoded as a String (#2159)

## v0.18.0

# 🎉 OpenTelemetry Collector Contrib v0.18.0 (Beta) 🎉

The OpenTelemetry Collector Contrib contains everything in the [opentelemetry-collector release](https://github.com/open-telemetry/opentelemetry-collector/releases/tag/v0.18.0) (be sure to check the release notes here as well!). Check out the [Getting Started Guide](https://opentelemetry.io/docs/collector/getting-started/) for deployment and configuration information.

### 🚀 New components 🚀

- `sumologic` exporter to send logs and metrics data to Sumo Logic
- `dynatrace` exporter to send metrics to Dynatrace

### 💡 Enhancements 💡

- `datadog` exporter:
  - Add resource attributes to tags conversion feature (#1782)
  - Add Kubernetes conventions for hostnames (#1919)
  - Add container tags to datadog export for container infra metrics in service view (#1895)
  - Update resource naming and span naming (#1861)
  - Add environment variables support for config options (#1897)
- `awsxray` exporter: Add parsing of JavaScript stack traces (#1888)
- `elastic` exporter: Translate exception span events (#1858)
- `signalfx` exporter: Add translation rules to aggregate per core CPU metrics in default translations (#1841)
- `resourcedetection` processor: Gather tags associated with the EC2 instance and add them as resource attributes (#1899)
- `simpleprometheus` receiver: Add support for passing params to the prometheus scrape config (#1949)
- `azuremonitor` exporter: Implement Span status code specification changes - gRPC (#1960)
- `metricstransform` processor: Add grouping option ($1887)
- `alibabacloudlogservice` exporter: Use producer to send data to improve performance (#1981)

### 🧰 Bug fixes 🧰

- `datadog` exporter: Handle monotonic metrics client-side (#1805)
- `awsxray` exporter: Log error when translating span (#1809)

## v0.17.0

# 🎉 OpenTelemetry Collector Contrib v0.17.0 (Beta) 🎉

The OpenTelemetry Collector Contrib contains everything in the [opentelemetry-collector release](https://github.com/open-telemetry/opentelemetry-collector/releases/tag/v0.17.0) (be sure to check the release notes here as well!). Check out the [Getting Started Guide](https://opentelemetry.io/docs/collector/getting-started/) for deployment and configuration information.

### 💡 Enhancements 💡

- `awsemf` exporter: Add collector version to EMF exporter user agent (#1778)
- `signalfx` exporter: Add configuration for trace correlation (#1795)
- `statsd` receiver: Add support for metric aggregation (#1670)
- `datadog` exporter: Improve logging of hostname detection (#1796)

### 🧰 Bug fixes 🧰

- `resourcedetection` processor: Fix ecs detector to not use the default golang logger (#1745)
- `signalfx` receiver: Return 200 when receiver succeed (#1785)
- `datadog` exporter: Use a singleton for sublayer calculation (#1759)
- `awsxray` and `awsemf` exporters: Change the User-Agent content order (#1791)

## v0.16.0

# 🎉 OpenTelemetry Collector Contrib v0.16.0 (Beta) 🎉

The OpenTelemetry Collector Contrib contains everything in the [opentelemetry-collector release](https://github.com/open-telemetry/opentelemetry-collector/releases/tag/v0.16.0) (be sure to check the release notes here as well!). Check out the [Getting Started Guide](https://opentelemetry.io/docs/collector/getting-started/) for deployment and configuration information.

### 🛑 Breaking changes 🛑

- `honeycomb` exporter: Update to use internal data format (#1689)

### 💡 Enhancements 💡

- `newrelic` exporter: Add support for span events (#1643)
- `awsemf` exporter:
  - Add placeholder support in `log_group_name` and `log_stream_name` config (#1623, #1661)
  - Add label matching filtering rule (#1619)
- `resourcedetection` processor: Add new resource detector for AWS Elastic Beanstalk environments (#1585)
- `loadbalancing` exporter:
  - Add sort of endpoints in static resolver (#1692)
  - Allow specifying port when using DNS resolver (#1650)
- Add `batchperresourceattr` helper library that splits an incoming data based on an attribute in the resource (#1694)
- `alibabacloudlogservice` exporter:
  - Add logs exporter (#1609)
  - Change trace type from opencensus to opentelemetry (#1713)
- `datadog` exporter:
  - Improve trace exporter performance (#1706, #1707)
  - Add option to only send metadata (#1723)
- `awsxray` exporter:
  - Add parsing of Python stack traces (#1676)
  - Add collector version to user agent (#1730)

### 🧰 Bug fixes 🧰

- `loadbalancing` exporter:
  - Fix retry queue for exporters (#1687)
  - Fix `periodicallyResolve` for DNS resolver checks (#1678)
- `datadog` exporter: Fix status code handling (#1691)
- `awsxray` exporter:
  - Fix empty traces in X-Ray console (#1709)
  - Stricter requirements for adding http request url (#1729)
  - Fix status code handling for errors/faults (#1740)
- `signalfx` exporter:
  - Split incoming data requests by access token before enqueuing (#1727)
  - Disable retry on 400 and 401, retry with backoff on 429 and 503 (#1672)
- `awsecscontainermetrics` receiver: Improve error handling to fix seg fault (#1738)

## v0.15.0

# 🎉 OpenTelemetry Collector Contrib v0.15.0 (Beta) 🎉

The OpenTelemetry Collector Contrib contains everything in the [opentelemetry-collector release](https://github.com/open-telemetry/opentelemetry-collector/releases/tag/v0.15.0) (be sure to check the release notes here as well!). Check out the [Getting Started Guide](https://opentelemetry.io/docs/collector/getting-started/) for deployment and configuration information.

### 🚀 New components 🚀

- `zookeeper` receiver: Collects metrics from a Zookeeper instance using the `mntr` command
- `loadbalacing` exporter: Consistently exports spans belonging to the same trace to the same backend
- `windowsperfcounters` receiver: Captures the configured system, application, or custom performance counter data from the Windows registry using the PDH interface
- `awsprometheusremotewrite` exporter:  Sends metrics data in Prometheus TimeSeries format to a Prometheus Remote Write Backend and signs each outgoing HTTP request following the AWS Signature Version 4 signing process

### 💡 Enhancements 💡

- `awsemf` exporter:
  - Add `metric_declarations` config option for metric filtering and dimensions (#1503)
  - Add SummaryDataType and remove Min/Max from Histogram (#1584)
- `signalfxcorrelation` exporter: Add ability to translate host dimension (#1561)
- `newrelic` exporter: Use pdata instead of the OpenCensus for traces (#1587)
- `metricstransform` processor:
  - Add `combine` action for matched metrics (#1506)
  - Add `submatch_case` config option to specify case of matched label values (#1640)
- `awsecscontainermetrics` receiver: Extract cluster name from ARN (#1626)
- `elastic` exporter: Improve handling of span status if the status code is unset (#1591)

### 🧰 Bug fixes 🧰

- `awsemf` exporter: Add check for unhandled metric data types (#1493)
- `groupbytrace` processor: Make buffered channel to avoid goroutines leak (#1505)
- `stackdriver` exporter: Set `options.UserAgent` so that the OpenCensus exporter does not override the UA ($1620)

## v0.14.0

# 🎉 OpenTelemetry Collector Contrib v0.14.0 (Beta) 🎉

The OpenTelemetry Collector Contrib contains everything in the [opentelemetry-collector release](https://github.com/open-telemetry/opentelemetry-collector/releases/tag/v0.14.0) (be sure to check the release notes here as well!). Check out the [Getting Started Guide](https://opentelemetry.io/docs/collector/getting-started/) for deployment and configuration information.

### 🚀 New components 🚀

- `datadog` exporter to send metric and trace data to Datadog (#1352)
- `tailsampling` processor moved from core to contrib (#1383)

### 🛑 Breaking changes 🛑

- `jmxmetricsextension` migrated to `jmxreceiver` (#1182, #1357)
- Move signalfx correlation code out of `sapm` to `signalfxcorrelation` exporter (#1376)
- Move Splunk specific utils outside of common (#1306)
- `stackdriver` exporter:
    - Config options `metric_prefix` & `skip_create_metric_descriptor` are now nested under `metric`, see [README](https://github.com/open-telemetry/opentelemetry-collector-contrib/blob/v0.14.0/exporter/stackdriverexporter/README.md).
    - Trace status codes no longer reflect gRPC codes as per spec changes: open-telemetry/opentelemetry-specification#1067
- `datadog` exporter: Remove option to change the namespace prefix (#1483)

### 💡 Enhancements 💡

- `splunkhec` receiver: Add ability to ingest metrics (#1276)
- `signalfx` receiver: Improve pipeline error handling (#1329)
- `datadog` exporter:
  - Improve hostname resolution (#1285)
  - Add flushing/export of traces and trace-related statistics (#1266)
  - Enable traces on Windows (#1340)
  - Send otel.exporter running metric (#1354)
  - Add tag normalization util method (#1373)
  - Send host metadata (#1351)
  - Support resource conventions for hostnames (#1434)
  - Add version tag extract (#1449)
- Add `batchpertrace` library to split the incoming batch into several batches, one per trace (#1257)
- `statsd` receiver:
  - Add timer support (#1335)
  - Add sample rate support for counter, transfer gauge to double and transfer counter to int only (#1361)
- `awsemf` exporter: Restructure metric translator logic (#1353)
- `resourcedetection` processor:
  - Add EC2 hostname attribute (#1324)
  - Add ECS Resource detector (#1360)
- `sapm` exporter: Add queue settings (#1390)
- `metrictransform` processor: Add metric filter option (#1447)
- `awsxray` exporter: Improve ECS attribute and origin translation (#1428)
- `resourcedetection` processor: Initial system detector (#1405)

### 🧰 Bug fixes 🧰

- Remove duplicate definition of cloud providers with core conventions (#1288)
- `kubeletstats` receiver: Handle nil references from the kubelet API (#1326)
- `awsxray` receiver:
  - Add kind type to root span to fix the empty parentID problem (#1338)
  - Fix the race condition issue (#1490)
- `awsxray` exporter:
  - Setting the tlsconfig InsecureSkipVerify using NoVerifySSL (#1350)
  - Drop invalid xray trace id (#1366)
- `elastic` exporter: Ensure span name is limited (#1371)
- `splunkhec` exporter: Don't send 'zero' timestamps to Splunk HEC (#1157)
- `stackdriver` exporter: Skip processing empty metrics slice (#1494)

## v0.13.0

# 🎉 OpenTelemetry Collector Contrib v0.13.0 (Beta) 🎉

The OpenTelemetry Collector Contrib contains everything in the [opentelemetry-collector release](https://github.com/open-telemetry/opentelemetry-collector/releases/tag/v0.13.0) (be sure to check the release notes here as well!). Check out the [Getting Started Guide](https://opentelemetry.io/docs/collector/getting-started/) for deployment and configuration information.

### 💡 Enhancements 💡

- `sapm` exporter:
  - Enable queuing by default (#1224)
  - Add SignalFx APM correlation (#1205)
  - Make span source attribute and destination dimension names configurable (#1286)
- `signalfx` exporter:
  - Pass context to the http client requests (#1225)
  - Update `disk.summary_utilization` translation rule to accommodate new labels (#1258)
- `newrelic` exporter: Add `span.kind` attribute (#1263)
- `datadog` exporter:
  - Add Datadog trace translation helpers (#1208)
  - Add API key validation (#1216)
- `splunkhec` receiver: Add the ability to ingest logs (#1268)
- `awscontainermetrics` receiver: Report `CpuUtilized` metric in percentage (#1283)
- `awsemf` exporter: Only calculate metric rate for cumulative counter and avoid SingleDimensionRollup for metrics with only one dimension (#1280)

### 🧰 Bug fixes 🧰

- Make `signalfx` exporter a metadata exporter (#1252)
- `awsecscontainermetrics` receiver: Check for empty network rate stats and set zero (#1260)
- `awsemf` exporter: Remove InstrumentationLibrary dimension in CloudWatch EMF Logs if it is undefined (#1256)
- `awsxray` receiver: Fix trace/span id transfer (#1264)
- `datadog` exporter: Remove trace support for Windows for now (#1274)
- `sapm` exporter: Correlation enabled check inversed (#1278)

## v0.12.0

# 🎉 OpenTelemetry Collector Contrib v0.12.0 (Beta) 🎉

The OpenTelemetry Collector Contrib contains everything in the [opentelemetry-collector release](https://github.com/open-telemetry/opentelemetry-collector/releases/tag/v0.12.0) (be sure to check the release notes here as well!). Check out the [Getting Started Guide](https://opentelemetry.io/docs/collector/getting-started/) for deployment and configuration information.

### 🚀 New components 🚀

- `awsemf` exporter to support exporting metrics to AWS CloudWatch (#498, #1169)
- `http_forwarder` extension that forwards HTTP requests to a specified target (#979, #1014, #1150)
- `datadog` exporter that sends metric and trace data to Datadog (#1142, #1178, #1181, #1212)
- `awsecscontainermetrics` receiver to collect metrics from Amazon ECS Task Metadata Endpoint (#1089, #1148, #1160)

### 💡 Enhancements 💡

- `signalfx` exporter:
  - Add host metadata synchronization (#1039, #1118)
  - Add `copy_dimensions` translator option (#1126)
  - Update `k8s_cluster` metric translations (#1121)
  - Add option to exclude metrics (#1156)
  - Add `avg` aggregation method (#1151)
  - Fallback to host if cloud resource id not found (#1170)
  - Add backwards compatible translation rules for the `dockerstatsreceiver` (#1201)
  - Enable queuing and retries (#1223)
- `splunkhec` exporter:
  - Add log support (#875)
  - Enable queuing and retries (#1222)
- `k8scluster` receiver: Standardize metric names (#1119)
- `awsxray` exporter:
  - Support AWS EKS attributes (#1090)
  - Store resource attributes in X-Ray segments (#1174)
- `honeycomb` exporter:
  - Add span kind to the event sent to Honeycomb (#474)
  - Add option to adjust the sample rate using an attribute on the span (#1162)
- `jmxmetrics` extension: Add subprocess manager to manage child java processes (#1028)
- `elastic` exporter: Initial metrics support (#1173)
- `k8s` processor: Rename default attr names for label/annotation extraction (#1214)
- Add common SignalFx host id extraction (#1100)
- Allow MSI upgrades (#1165)

### 🧰 Bug fixes 🧰

- `awsxray` exporter: Don't set origin to EC2 when not on AWS (#1115)

## v0.11.0

# 🎉 OpenTelemetry Collector Contrib v0.11.0 (Beta) 🎉

The OpenTelemetry Collector Contrib contains everything in the [opentelemetry-collector release](https://github.com/open-telemetry/opentelemetry-collector/releases/tag/v0.11.0) (be sure to check the release notes here as well!). Check out the [Getting Started Guide](https://opentelemetry.io/docs/collector/getting-started/) for deployment and configuration information.

### 🚀 New components 🚀
- add `dockerstats` receiver as top level component (#1081)
- add `tracegen` utility (#956)

### 💡 Enhancements 💡
- `stackdriver` exporter: Allow overriding client options via config (#1010)
- `k8scluster` receiver: Ensure informer caches are synced before initial data sync (#842)
- `elastic` exporter: Translate `deployment.environment` resource attribute to Elastic APM's semantically equivalent `service.environment` (#1022)
- `k8s` processor: Add logs support (#1051)
- `awsxray` exporter: Log response error with zap (#1050)
- `signalfx` exporter
  - Add dimensions to renamed metrics (#1041)
  - Add translation rules for `disk_ops.total` and `disk_ops.pending` metrics (#1082)
  - Add event support (#1036)
- `kubeletstats` receiver: Cache detailed PVC labels to reduce API calls (#1052)
- `signalfx` receiver: Add event support (#1035)

## v0.10.0

# 🎉 OpenTelemetry Collector Contrib v0.10.0 (Beta) 🎉

The OpenTelemetry Collector Contrib contains everything in the [opentelemetry-collector release](https://github.com/open-telemetry/opentelemetry-collector/releases/tag/v0.10.0) (be sure to check the release notes here as well!). Check out the [Getting Started Guide](https://opentelemetry.io/docs/collector/getting-started/) for deployment and configuration information.

### 🚀 New components 🚀
- add initial docker stats receiver, without sourcing in top level components (#495)
- add initial jmx metrics extension structure, without sourcing in top level components (#740)
- `routing` processor for routing spans based on HTTP headers (#907)
- `splunkhec` receiver to receive Splunk HEC metrics, traces and logs (#840)
- Add skeleton for `http_forwarder` extension that forwards HTTP requests to a specified target (#979)

### 💡 Enhancements 💡
- `stackdriver` exporter
  - Add timeout parameter (#835)
  - Add option to configurably set UserAgent string (#758)
- `signalfx` exporter
  - Reduce memory allocations for big batches processing (#871)
  - Add AWSUniqueId and gcp_id generation (#829)
  - Calculate cpu.utilization compatibility metric (#839, #974, #954)
- `metricstransform` processor: Replace `{{version}}` in label values (#876)
- `resourcedetection` processor: Logs Support (#970)
- `statsd` receiver: Add parsing for labels and gauges (#903)

### 🧰 Bug fixes 🧰
- `k8s` processor
  - Wrap metrics before sending further down the pipeline (#837)
  - Fix setting attributes on metrics passed from agent (#836)
- `awsxray` exporter: Fix "pointer to empty string" is not omitted bug (#830)
- `azuremonitor` exporter: Treat UNSPECIFIED span kind as INTERNAL (#844)
- `signalfx` exporter: Remove misleading warnings (#869)
- `newrelic` exporter: Fix panic if service name is empty (#969)
- `honeycomb` exporter: Don't emit default proc id + starttime (#972)

## v0.9.0

# 🎉 OpenTelemetry Collector Contrib v0.9.0 (Beta) 🎉

The OpenTelemetry Collector Contrib contains everything in the [opentelemetry-collector release](https://github.com/open-telemetry/opentelemetry-collector/releases/tag/v0.9.0) (be sure to check the release notes here as well!). Check out the [Getting Started Guide](https://opentelemetry.io/docs/collector/getting-started/) for deployment and configuration information.

### 🛑 Breaking changes 🛑
- Remove deprecated `lightstep` exporter (#828)

### 🚀 New components 🚀
- `statsd` receiver for ingesting StatsD messages (#566)

### 💡 Enhancements 💡
- `signalfx` exporter
   - Add disk usage translations (#760)
   - Add disk utilization translations (#782)
   - Add translation rule to drop redundant metrics (#809)
- `kubeletstats` receiver
  - Sync available volume metadata from /pods endpoint (#690)
  - Add ability to collect detailed data from PVC (#743)
- `awsxray` exporter: Translate SDK name/version into xray model (#755)
- `elastic` exporter: Translate semantic conventions to Elastic destination fields (#671)
- `stackdriver` exporter: Add point count metric (#757)
- `awsxray` receiver
  - Ported the TCP proxy from the X-Ray daemon (#774)
  - Convert to OTEL trace format (#691)

### 🧰 Bug fixes 🧰
- `kubeletstats` receiver: Do not break down metrics batch (#754)
- `host` observer: Fix issue on darwin where ports listening on all interfaces are not correctly accounted for (#582)
- `newrelic` exporter: Fix panic on missing span status (#775)

## v0.8.0

# 🎉 OpenTelemetry Collector Contrib v0.8.0 (Beta) 🎉

The OpenTelemetry Collector Contrib contains everything in the [opentelemetry-collector release](https://github.com/open-telemetry/opentelemetry-collector/releases/tag/v0.8.0) (be sure to check the release notes here as well!). Check out the [Getting Started Guide](https://opentelemetry.io/docs/collector/getting-started/) for deployment and configuration information.

### 🚀 New components 🚀

- Receivers
  - `prometheusexec` subprocess manager (##499)

### 💡 Enhancements 💡

- `signalfx` exporter
  - Add/Update metric translations (#579, #584, #639, #640, #652, #662)
  - Add support for calculate new metric translator (#644)
  - Add renaming rules for load metrics (#664)
  - Update `container.name` to `k8s.container.name` in default translation rule (#683)
  - Rename working-set and page-fault metrics (#679)
- `awsxray` exporter
  - Translate exception event into xray exception (#577)
  - Add ingestion of X-Ray segments via UDP (#502)
  - Parse Java stacktrace and populate in xray cause (#687)
- `kubeletstats` receiver
  - Add metric_groups option (#648)
  - Set datapoint timestamp in receiver (#661)
  - Change `container.name` label to `k8s.container.name` (#680)
  - Add working-set and page-fault metrics (#666)
  - Add basic support for volume metrics (#667)
- `stackdriver` trace exporter: Move to new interface and pdata (#486)
- `metricstranform` processor: Keep timeseries and points in order after aggregation (#663)
- `k8scluster` receiver: Change `container.spec.name` label to `k8s.container.name` (#681)
- Migrate receiver creator to internal data model (#701)
- Add ec2 support to `resourcedetection` processor (#587)
- Enable timeout, sending queue and retry for SAPM exporter (#707)

### 🧰 Bug fixes 🧰

- `azuremonitor` exporter: Correct HTTP status code success mapping (#588)
- `k8scluster` receiver: Fix owner reference in metadata updates (#649)
- `awsxray` exporter: Fix handling of db system (#697)

### 🚀 New components 🚀

- Skeleton for AWS ECS container metrics receiver (#463)
- `prometheus_exec` receiver (#655)

## v0.7.0

# 🎉 OpenTelemetry Collector Contrib v0.7.0 (Beta) 🎉

The OpenTelemetry Collector Contrib contains everything in the [opentelemetry-collector release](https://github.com/open-telemetry/opentelemetry-collector/releases/tag/v0.7.0) (be sure to check the release notes here as well!). Check out the [Getting Started Guide](https://opentelemetry.io/docs/collector/getting-started/) for deployment and configuration information.

### 🛑 Breaking changes 🛑

- `awsxray` receiver updated to support udp: `tcp_endpoint` config option renamed to `endpoint` (#497)
- TLS config changed for `sapmreceiver` (#488) and `signalfxreceiver` receivers (#488)

### 🚀 New components 🚀

- Exporters
  - `sentry` adds tracing exporter for [Sentry](https://sentry.io/) (#565)
- Extensions
  - `endpoints` observer: adds generic endpoint watcher (#427)
  - `host` observer: looks for listening network endpoints on host (#432)

### 💡 Enhancements 💡

- Update `honeycomb` exporter for v0.8.0 compatibility
- Extend `metricstransform` processor to be able to add a label to an existing metric (#441)
- Update `kubeletstats` metrics according to semantic conventions (#475)
- Updated `awsxray` receiver config to use udp (#497)
- Add `/pods` endpoint support in `kubeletstats` receiver to add extra labels (#569)
- Add metric translation options to `signalfx` exporter (#477, #501, #571, #573)

### 🧰 Bug fixes 🧰

- `azuremonitor` exporter: Mark spanToEnvelope errors as permanent (#500)

## v0.6.0

# 🎉 OpenTelemetry Collector Contrib v0.6.0 (Beta) 🎉

The OpenTelemetry Collector Contrib contains everything in the [opentelemetry-collector release](https://github.com/open-telemetry/opentelemetry-collector/releases/tag/v0.6.0) (be sure to check the release notes here as well!). Check out the [Getting Started Guide](https://opentelemetry.io/docs/collector/getting-started/) for deployment and configuration information.

### 🛑 Breaking changes 🛑

- Removed `jaegarlegacy` (#397) and `zipkinscribe` receivers (#410)
- `kubeletstats` receiver: Renamed `k8s.pod.namespace` pod label to `k8s.namespace.name` and `k8s.container.name` container label to `container.name`

### 🚀 New components 🚀

- Processors
  - `metricstransform` renames/aggregates within individual metrics (#376) and allow changing the data type between int and float (#402)

### 💡 Enhancements 💡

- `awsxray` exporter: Use `peer.service` as segment name when set. (#385)
- `splunk` exporter: Add trace exports support (#359, #399)
- Build and publish Windows MSI (#408) and DEB/RPM Linux packages (#405)

### 🧰 Bug fixes 🧰

- `kubeletstats` receiver:
  - Fixed NPE for newly created pods (#404)
  - Updated to latest change in the ReceiverFactoryOld interface (#401)
  - Fixed logging and self reported metrics (#357)
- `awsxray` exporter: Only convert SQL information for SQL databases. (#379)
- `resourcedetection` processor: Correctly obtain machine-type info from gce metadata (#395)
- `k8scluster` receiver: Fix container resource metrics (#416)

## v0.5.0

Released 01-07-2020

# 🎉 OpenTelemetry Collector Contrib v0.5.0 (Beta) 🎉

The OpenTelemetry Collector Contrib contains everything in the [opentelemetry-collector release](https://github.com/open-telemetry/opentelemetry-collector/releases/tag/v0.5.0) (be sure to check the release notes here as well!). Check out the [Getting Started Guide](https://opentelemetry.io/docs/collector/getting-started/) for deployment and configuration information.

### 🚀 New components 🚀

- Processors
  - `resourcedetection` to automatically detect the resource based on the configured set of detectors (#309)

### 💡 Enhancements 💡

- `kubeletstats` receiver: Support for ServiceAccount authentication (#324)
- `signalfx` exporter and receiver
  - Add SignalFx metric token passthrough and config option (#325)
  - Set default endpoint of `signalfx` receiver to `:9943` (#351)
- `awsxray` exporter: Support aws plugins EC2/ECS/Beanstalk (#343)
- `sapm` exporter and receiver: Add SAPM access token passthrough and config option (#349)
- `k8s` processor: Add metrics support (#358)
- `k8s` observer: Separate annotations from labels in discovered pods (#363)

### 🧰 Bug fixes 🧰

- `honeycomb` exporter: Remove shared use of libhoney from goroutines (#305)

## v0.4.0

Released 17-06-2020

# 🎉 OpenTelemetry Collector Contrib v0.4.0 (Beta) 🎉

The OpenTelemetry Collector Contrib contains everything in the [opentelemetry-collector release](https://github.com/open-telemetry/opentelemetry-collector/releases/tag/v0.4.0) (be sure to check the release notes here as well!). Check out the [Getting Started Guide](https://opentelemetry.io/docs/collector/getting-started/) for deployment and configuration information.

### 🛑 Breaking changes 🛑

  - `signalfx` exporter `url` parameter changed to `ingest_url` (no impact if only using `realm` setting)

### 🚀 New components 🚀

- Receivers
  - `receiver_creator` to create receivers at runtime (#145), add observer support to receiver_creator (#173), add rules support (#207), add dynamic configuration values (#235)
  - `kubeletstats` receiver (#237)
  - `prometheus_simple` receiver (#184)
  - `kubernetes-cluster` receiver (#175)
  - `redis` receiver (#138)
- Exporters
  - `alibabacloudlogservice` exporter (#259)
  - `SplunkHEC` metrics exporter (#246)
  - `elastic` APM exporter (#240)
  - `newrelic` exporter (#229)
- Extensions
  - `k8s` observer (#185)

### 💡 Enhancements 💡

- `awsxray` exporter
  - Use X-Ray convention of segment name == service name (#282)
  - Tweak xray export to improve rendering of traces and improve parity (#241)
  - Add handling for spans received with nil attributes (#212)
- `honeycomb` exporter
  - Use SendPresampled (#291)
  - Add span attributes as honeycomb event fields (#271)
  - Support resource labels in Honeycomb exporter (#20)
- `k8s` processor
  - Add support of Pod UID extraction to k8sprocessor (#219)
  - Use `k8s.pod.ip` to record resource IP instead of just `ip` (#183)
  - Support same authentication mechanism as other kubernetes components do (#307)
- `sapm` exporter: Add TLS for SAPM and SignalFx receiver (#215)
- `signalfx` exporter
  - Add metric metadata syncer to SignalFx exporter (#231)
  - Add TLS for SAPM and SignalFx receiver (#215)
- `stackdriver` exporter: Add support for resource mapping in config (#163)

### 🧰 Bug fixes 🧰

- `awsxray` exporter: Wrap bad request errors for proper handling by retry queue (#205)
- `lightstep` exporter: Ensure Lightstep exporter doesnt crash on nil node (#250)
- `sapm` exporter: Do not break Jaeger traces before sending downstream (#193)
- `k8s` processor: Ensure Jaeger spans work in passthrough mode (262)

## 🧩 Components 🧩

### Receivers

| Traces | Metrics |
|:-------:|:-------:|
| Jaeger Legacy | Carbon |
| SAPM (SignalFx APM) | Collectd |
| Zipkin Scribe | K8s Cluster |
| | Redis |
| |  SignalFx |
| | Simple Prometheus |
| | Wavefront |

### Processors

- K8s

### Exporters

| Commercial | Community |
|:------------:|:-----------:|
| Alibaba Cloud Log Service | Carbon |
| AWS X-ray | Elastic |
| Azure Monitor | Jaeger Thrift |
| Honeycomb | Kinesis |
| Lightstep |
| New Relic |
| SAPM (SignalFx APM) |
| SignalFx (Metrics) |
| Splunk HEC |
| Stackdriver (Google) |

### Extensions

- Observer
  - K8s

## v0.3.0 Beta

Released 2020-03-30

### Breaking changes

-  Make prometheus receiver config loading strict. #697
Prometheus receiver will now fail fast if the config contains unused keys in it.

### Changes and fixes

- Enable best effort serve by default of Prometheus Exporter (https://github.com/orijtech/prometheus-go-metrics-exporter/pull/6)
- Fix null pointer exception in the logging exporter #743
- Remove unnecessary condition to have at least one processor #744
- Updated Honeycomb exported to `honeycombio/opentelemetry-exporter-go v0.3.1`

### Features

Receivers / Exporters:

* AWS X-Ray
* Carbon
* CollectD
* Honeycomb
* Jaeger
* Kinesis
* LightStep
* OpenCensus
* OpenTelemetry
* SAPM
* SignalFx
* Stackdriver
* Wavefront
* Zipkin
* Zipkin Scribe


Processors:

* Attributes
* Batch
* Memory Limiter
* Queued Retry
* Resource
* Sampling
* Span
* Kubernetes

Extensions:

* Health Check
* Performance Profiler
* zPages


## v0.2.8

Released 2020-03-25

Alpha v0.2.8 of OpenTelemetry Collector Contrib.

- Implemented OTLP receiver and exporter.
- Added ability to pass config to the service programmatically (useful for custom builds).
- Improved own metrics / observability.


## v0.2.7

Released 2020-03-17

### Self-Observability
- New command-line switch to control legacy and new metrics. Users are encouraged
to experiment and migrate to the new metrics.
- Improved error handling on shutdown.


### Processors
- Fixed passthrough mode k8sprocessor.
- Added `HASH` action to attribute processor.

### Receivers and Exporters
- Added Honeycomb exporter.
- Added LightStep exporter.
- Added regular expression for Carbon receiver, allowing the metric name to be broken into proper label keys and values.
- Updated Stackdriver exporter to use a new batch API.


## v0.2.6 Alpha

Released 2020-02-18

### Self-Observability
- Updated metrics prefix to `otelcol` and expose command line argument to modify the prefix value.
- Batch dropped span now emits zero when no spans are dropped.

### Processors
- Extended Span processor to have include/exclude span logic.
- Ability to choose strict or regexp matching for include/exclude filters.

### Receivers and Exporters
- Added Carbon receiver and exporter.
- Added Wavefront receiver.


## v0.0.5 Alpha

Released 2020-01-30

- Regexp-based filtering of span names.
- Ability to extract attributes from span names and rename span.
- File exporter for debugging.
- Span processor is now enabled by default.

## v0.0.1 Alpha

Released 2020-01-11

First release of OpenTelemetry Collector Contrib.


[v0.3.0]: https://github.com/open-telemetry/opentelemetry-collector-contrib/compare/v0.2.8...v0.3.0
[v0.2.8]: https://github.com/open-telemetry/opentelemetry-collector-contrib/compare/v0.2.7...v0.2.8
[v0.2.7]: https://github.com/open-telemetry/opentelemetry-collector-contrib/compare/v0.2.6...v0.2.7
[v0.2.6]: https://github.com/open-telemetry/opentelemetry-collector-contrib/compare/v0.0.5...v0.2.6
[v0.0.5]: https://github.com/open-telemetry/opentelemetry-collector-contrib/compare/v0.0.1...v0.0.5
[v0.0.1]: https://github.com/open-telemetry/opentelemetry-collector-contrib/tree/v0.0.1<|MERGE_RESOLUTION|>--- conflicted
+++ resolved
@@ -24,11 +24,8 @@
 ### 🧰 Bug fixes 🧰
 
 - `kubletetstatsreceiver`: Bring back `k8s.container.name` attribute (#10848)
-<<<<<<< HEAD
 - `transformprocessor`: Fix issue where some trace fields were not working correctly in conditions. (#10471)
-=======
 - `pkg/stanza`: Skip building fingerprint in case of configuration change (#10485)
->>>>>>> 1db76fe0
 
 ## v0.53.0
 
