# Changelog

## Unreleased

### 🛑 Breaking changes 🛑

- `datadogexporter`: Replace HistogramMode defined as string with enum.
- `pkg/translator/signalfx`: Change signalfx translator to expose To/From translator structs. (#9740)

### 🚩 Deprecations 🚩

- `exporter/azuremonitor`: Deprecate use of LogRecord.Name as the log envelope category name. There is no replacement.

### 🚀 New components 🚀

- `schemaprocessor`: Starting the initial work to allow from translating from semantic convention to another (#8371)
- `saphanareceiver`: Added implementation of SAP HANA Metric Receiver (#8827)

### 💡 Enhancements 💡

- `cmd/mdatagen`: Replace enum attributes values with typed constants (#9683)
- `k8sclusterreceiver`: Validate that k8s API supports a resource before setting up a watcher for it (#9523)
- `internal/stanza`: Add support for `remove` operator (#9524)
- `k8sattributesprocessor`: Support regex capture groups in tag_name (#9525)
- `transformprocessor`: Add new `truncation` function to allow truncating string values in maps such as `attributes` or `resource.attributes` (#9546)
<<<<<<< HEAD
- `datadogexporter`: Experimental support for Exponential Histograms with delta aggregation temporality (#8350)
=======
- `datadogexporter`: Add `api.fail_on_invalid_key` to fail fast if api key is invalid (#9426)
>>>>>>> 8772edfa

### 🧰 Bug fixes 🧰

- `k8sclusterreceiver`: Fix the receiver to work with 1.19 and 1.20 k8s API versions (#9523)
- `azuremonitorexporter`: Fix log exporter bug related to incorrectly mapping SpanId (#9579)
- `mysqlreceiver`: Fix attribute values mismatch with its definition (#9688)
- `opencensusreceiver`: Do not report fatal error if err is server closed (#9559).
- `sqlserverreceiver`: Fix the receiver to have integer types on metrics where applicable (#9601)
- `prometheusreceiver`: Fix the memory issue introduced in the 0.49.0 release (#9718)
- `couchdbreceiver`: Fix issue where the receiver would not respect custom metric settings (#9598)
- `nginxreceiver`: Include nginxreceiver in components (#9572)
- `pkg/translator/prometheusremotewrite`: Fix data race when used with other exporters (#9736)
- `examples/demo`: fix baggage not work in trace demo app. (#9418)
- `prometheusreceiver`: Handle the condition where `up` metric value is NaN (#9253)

## v0.50.0

### 🛑 Breaking changes 🛑

- `stackdriverexporter`: Remove the stackdriver exporter in favor of the identical googlecloud exporter (#9274)
- `filelog`, `journald`, `syslog`, `tcplog`, `udplog`: Remove `preserve_to` field from sub-parsers (#9331)
- `kafkametricsreceiver`: instrumentation name updated from `otelcol/kafkametrics` to `otelcol/kafkametricsreceiver` (#9406)
- `kubeletstatsreceiver`: instrumentation name updated from `kubeletstats` to `otelcol/kubeletstatsreceiver` (#9400)
- `datadogexporter`: Remove `GetHostTags` method from `TagsConfig` struct (#9423)
- `googlecloudexporter`: Graduate the `exporter.googlecloud.OTLPDirect` feature-gate to Beta.  This includes changes to the configuration structure, and many changes to default behavior. (#9471)

### 🚩 Deprecations 🚩

- `cumulativetodeltaprocessor`: Deprecated `metrics` configuration option in favor of `include` and `exclude` (#8952)
- `datadogexporter`: Deprecate `metrics::report_quantiles` in favor of `metrics::summaries::mode` (#8846)

### 🚀 New components 🚀

- `iisreceiver`: Add implementation of IIS Metric Receiver (#8832)
- `sqlserverreceiver`: Add implementation of SQL Server Metric Receiver (#8398)
- `activedirectorydsreceiver`: Add implementation of Active Directory Domain Services metric receiver (#9359)

### 💡 Enhancements 💡

- `pkg/translator/prometheusremotewrite`: Allow to disable sanitize metric labels (#8270)
- `basicauthextension`: Implement `configauth.ClientAuthenticator` so that the extension can also be used as HTTP client basic authenticator.(#8847)
- `azuremonitorexporter`, `lokiexporter`, `observiqexporter`: Update timestamp processing logic (#9130)
- `cumulativetodeltaprocessor`: add new include/exclude configuration options with regex support (#8952)
- `datadogexporter`: Update deprecation messages to reflect new deprecation plan (#9422)
- `cmd/mdatagen`: Update generated functions to have simple parse function to handle string parsing consistently and limit code duplication across receivers (#7574)
- `attributesprocessor`: Support filter by severity (#9132)
- `transformprocessor`: Add transformation of logs (#9368)
- `datadogexporter`: Add `metrics::summaries::mode` to specify export mode for summaries (#8846)
- `prometheusreceiver`: Add resource attributes for kubernetes resource discovery labels (#9416)

### 🧰 Bug fixes 🧰

- `fluentforwardreceiver`: Release port on shutdown (#9111)
- `prometheusexporter`: Prometheus fails to generate logs when prometheus exporter produced a check exception occurs. (#8949)
- `resourcedetectionprocessor`: Wire docker detector (#9372)
- `kafkametricsreceiver`: The kafkametricsreceiver was changed to connect to kafka during scrape, rather than startup. If kafka is unavailable the receiver will attempt to connect during subsequent scrapes until succcessful (#8817).
- `datadogexporter`: Update Kubernetes example manifest to new executable name. (#9425).
- `riakreceiver`: Fix issue where user configured metric settings were ignored. (#9561)
- `sqlserverreceiver`: Update `sqlserver.transaction_log.growth.count` and `sqlserver.transaction_log.shrink.count` to be monotonic sums. (#9522)

## v0.49.0

### ⚠️ Warning  ⚠️

This release contains an issue in
[Prometheus receiver](https://github.com/open-telemetry/opentelemetry-collector-contrib/tree/main/receiver/prometheusreceiver)
causing 30% memory consumption increase when there is a lot of target churn. The issue is currently being 
investigated and will be fixed in one of the new releases. More details:
https://github.com/open-telemetry/opentelemetry-collector-contrib/issues/9278.

### 🛑 Breaking changes 🛑

- `filelogreceiver`, `journaldreceiver`, `syslogreceiver`, `tcplogreceiver`, `udplogreceiver`:
  - Updated data model to align with stable logs data model, which includes various breaking changes. (#9139, #8835)
    - A detailed [Upgrade Guide](https://github.com/open-telemetry/opentelemetry-log-collection/releases/tag/v0.28.0) is available in the log-collection v0.29.0 release notes.
- `datadogexporter`: Remove `OnlyMetadata` method from `Config` struct (#8980)
- `datadogexporter`: Remove `GetCensoredKey` method from `APIConfig` struct (#8980)
- `mongodbatlasreceiver`: Updated to uses newer metric builder which changed some metric and resource attributes (#9093)
- `dynatraceexporter`: Make `serialization` package `/internal` (#9097)
- `attributesprocessor`: Remove log names from filters (#9131)
- `k8sclusterreceiver`: The `receiver.k8sclusterreceiver.reportCpuMetricsAsDouble` feature gate is now enabled by default (#9367)
  - Users may have to update monitoring for a few Kubernetes cpu metrics, for 
    more details see [feature-gate-configurations](https://github.com/open-telemetry/opentelemetry-collector-contrib/tree/main/receiver/k8sclusterreceiver#feature-gate-configurations).

### 🚩 Deprecations 🚩

- `datadogexporter`: Deprecate `service` setting in favor of `service.name` semantic convention (#8784)
- `datadogexporter`: Deprecate `version` setting in favor of `service.version` semantic convention (#8784)
- `datadogexporter`: Deprecate `env` setting in favor of `deployment.environment` semantic convention (#9017)
- `datadogexporter`: Deprecate `GetHostTags` method from `TagsConfig` struct (#8975)
- `datadogexporter`: Deprecate `tags` setting in favor of `host_metadata::tags` (#9100)
- `datadogexporter`: Deprecate `send_metadata` setting in favor of `host_metadata::enabled` (#9100)
- `datadogexporter`: Deprecate `use_resource_metadata` setting in favor of `host_metadata::hostname_source` (#9100)
- `prometheusexecreceiver`: Deprecate prom_exec receiver (#9058)
- `fluentbitextension`: Deprecate Fluentbit extension (#9062)

### 🚀 New components 🚀

- `riakreceiver`: Riak Metric Receiver (#8548)

### 💡 Enhancements 💡
- `splunkhecexporter`: Add support for batching traces (#8995)
- `hostmetricsreceiver`: Migrate Processes scraper to the Metrics builder (#8855)
- `tanzuobservabilityexporter`: Use resourcetotelemetry helper (#8338)
- Add `make crosslink` target to ensure replace statements are included in `go.mod` for all transitive dependencies within repository (#8822)
- `filestorageextension`: Change bbolt DB settings for better performance (#9004)
- `jaegerremotesamplingextension`: Add local and remote sampling stores (#8818)
- `attributesprocessor`: Add support to filter on log body (#8996)
- `prometheusremotewriteexporter`: Translate resource attributes to the target info metric (#8493)
- `prometheusexporter`: Add `job` and `instance` labels to metrics so they can be scraped with `honor_labels: true` (#9115)
- `podmanreceiver`: Add API timeout configuration option (#9014)
- `cmd/mdatagen`: Add `sem_conv_version` field to metadata.yaml that is used to set metrics SchemaURL (#9010)
- `splunkheceporter`: Add an option to disable log or profiling data (#9065)
- `windowsperfcountersreceiver`: Move code into separate package for use in other windowsperfcounter receivers (#9108)
- `datadogexporter`: Add `host_metadata` configuration section to configure host metadata export (#9100)
- `cmd/mdatagen`: Update documentation generated for attributes to list enumerated values and show the "value" that will be visible on metrics when it is different from the attribute key in metadata.yaml (#8983)
- `routingprocessor`: add option to drop resource attribute used for routing (#8990)

### 🧰 Bug fixes 🧰

- `filestorageextension`: use correct bbolt options for compaction (#9134)
- `hostmetricsreceiver`: Use cpu times for time delta in cpu.utilization calculation (#8857)
- `dynatraceexporter`: Remove overly verbose stacktrace from certain logs (#8989)
- `googlecloudexporter`: fix the `exporter.googlecloud.OTLPDirect` fature-gate, which was not applied when the flag was provided (#9116)
- `signalfxexporter`: Fix bug to enable timeouts for correlating traces and metrics (#9101)
- `windowsperfcountersreceiver`: fix exported values being integers instead of doubles (#9138)
- `prometheusreceiver`: Fix issues with relabelling the `job` and `instance` labels. (#8780)
- `dynatraceexporter`: Continue processing data points after a serialization error. (#9330)

## v0.48.0

### 💡 Enhancements 💡

- `k8seventsreceiver`: Add Api_version and resource_version (#8539)
- `datadogexporter`: Add `metrics::sums::cumulative_monotonic_mode` to specify export mode for cumulative monotonic sums (#8490)
- `dynatraceexporter`: add multi-instance deployment note to README.md (#8848)
- `resourcedetectionprocessor`: Add attribute allowlist (#8547)
- `datadogexporter`:  Metrics payload data and Sketches payload data will be logged if collector is started in debug mode (#8929)
- `cmd/mdatagen`: Add resource attributes definition to metadata.yaml and move `pdata.Metrics` creation to the
  generated code (#8555)

### 🛑 Breaking changes 🛑

- `windowsperfcountersreceiver`: Added metrics configuration (#8376)
- `lokiexporter`: Remove deprecated LogRecord.name field (#8951)
- `splunkhecexporter`: Remove deprecated LogRecord.name field (#8951)

### 🚩 Deprecations 🚩

- `datadogexporter`: Deprecate `OnlyMetadata` method from `Config` struct (#8359)
- `datadogexporter`: Deprecate `GetCensoredKey` method from `APIConfig` struct (#8830)
- `datadogexporter`: Deprecate `metrics::send_monotonic_counter` in favor of `metrics::sums::cumulative_monotonic_mode` (#8490)

### 🚀 New components 🚀

- `sigv4authextension`: Enable component (#8518)

## v0.47.0

### 💡 Enhancements 💡

- `googlecloudexporter`: Add Validate method in config (#8559)
- `attributesprocessor`: Add convert action (#7930)
- `attributesprocessor`: Add metric support (#8111)
- `prometheusremotewriteexporter`: Write-Ahead Log support enabled (#7304)
- `hostreceiver/filesystemscraper`: Add filesystem utilization (#8027)
- `hostreceiver/pagingscraper`: Add paging.utilization (#6221)
- `googlecloudexporter`: [Alpha] Translate metrics directly from OTLP to gcm using the `exporter.googlecloud.OTLPDirect` feature-gate (#7177)
- `simpleprometheusreceiver`: Add support for static labels (#7908)
- `spanmetricsprocessor`: Dropping the condition to replace _ with key_ as __ label is reserved and _ is not (#8057)
- `podmanreceiver`: Add container.runtime attribute to container metrics (#8262)
- `dockerstatsreceiver`: Add container.runtime attribute to container metrics (#8261)
- `tanzuobservabilityexporter`: instrumentation Library and Dropped Counts to Span Tags (#8120)
- `clickhouseexporter`: Implement consume log logic. (#9705)
- `influxdbexporter`: Add support for cumulative, non-monotonic metrics. (#8348)
- `oauth2clientauthextension`: Add support for EndpointParams (#7307)
- Add `NewMetricData` function to `MetricsBuilder` to consistently set instrumentation library name (#8255)
- `googlecloudpubsubreceiver` Added implementation of Google Cloud Pubsub receiver. (#8391)
- `googlecloudpubsubexporter` Added implementation of Google Cloud Pubsub exporter. (#8391)
- `coralogixexporter` Allow exporter timeout to be configured (#7957)
- `prometheusremotewriteexporter` support adding trace id and span id attached to exemplars (#8380)
- `influxdbexporter`: accept histogram metric missing infinity bucket. (#8462)
- `skywalkingreceiver`: Added implementation of Skywalking receiver. (#8549)
- `prometheusreceiver`: Fix staleness bug for histograms and summaries (#8561)

### 🛑 Breaking changes 🛑

- `mongodbatlasreceiver`: rename mislabeled attribute `memory_state` to correct `disk_status` on partition disk metrics (#7747)
- `mongodbatlasreceiver`: Correctly set initial lookback for querying mongodb atlas api (#8246)
- `nginxreceiver`: instrumentation name updated from `otelcol/nginx` to `otelcol/nginxreceiver` (#8255)
- `postgresqlreceiver`: instrumentation name updated from `otelcol/postgresql` to `otelcol/postgresqlreceiver` (#8255)
- `redisreceiver`: instrumentation name updated from `otelcol/redis` to `otelcol/redisreceiver` (#8255)
- `apachereceiver`: instrumentation name updated from `otelcol/apache` to `otelcol/apachereceiver` ()
- `couchdbreceiver`: instrumentation name updated from `otelcol/couchdb` to `otelcol/couchdbreceiver` (#8366)
- `prometheusreceiver` Change resource attributes on metrics: `instance` -> `service.instance.id`, `host.name` -> `net.host.name`,  `port` -> `net.host.port`, `scheme` -> `http.scheme`, `job` removed (#8266)
- `prometheusremotewriteexporter` Use `service.*` resource attributes instead of `job` and `instance` resource attributes when adding job and instance labels to metrics (#8266)
- `mysqlreceiver`: instrumentation name updated from `otel/mysql` to `otelcol/mysqlreceiver` (#8387)
- `zookeeperreceiver`: instrumentation name updated from `otelcol/zookeeper` to `otelcol/zookeeperreceiver` (#8389)
- `coralogixexporter`: Create dynamic subsystem name (#7957)
  - Deprecate configuration changed. Dynamic subsystem name from traces service name property.
- `rabbitmqreceiver`: instrumentation name updated from `otelcol/rabbitmq` to `otelcol/rabbitmqreceiver` (#8400)

### 🧰 Bug fixes 🧰

- `zipkinexporter`: Set "error" tag value when status is set to error (#8187)
- `prometheusremotewriteexporter`: Correctly handle metric labels which collide after sanitization (#8378)
- `prometheusremotewriteexporter`: Drop labels when exemplar attributes exceed the max number of characters (#8379)
- `k8sclusterreceiver`: Add support to enable k8s node and container cpu metrics to be reported as double values (#8245)
  - Use "--feature-gates=receiver.k8sclusterreceiver.reportCpuMetricsAsDouble" to enable reporting node and container
    cpu metrics as a double values.
- `tanzuobservabilityexporter`: Fix a typo in Instrumentation Library name and version tags (#8384)
- `logreceivers`: Fix an issue where receiver would sometimes fail to build using Go 1.18 (#8521)
- `awsxrayreceiver`: Add defaults for optional stack frame parameters (#8790)

### 🚩 Deprecations 🚩

- `datadogexporter`: Deprecate automatic environment variable detection (#8397)

### 🚀 New components 🚀
- `sigv4authextension`: New Component: Sigv4 Authenticator Extension (#8263)

## v0.46.0

### 💡 Enhancements 💡

- `internal/stanza`: Export metrics from Stanza receivers (#8025)
- `hostreceiver/pagingscraper`: Migrate the scraper to the mdatagen metrics builder (#7139)
- Do not drop zero trace/span id spans in the jaeger conversion (#7946)
- Upgrade to use semantic conventions 1.6.1 (#7926)
- `dynatraceexporter`: Validate QueueSettings and perform config validation in Validate() instead (#8020)
- `sapmexporter`: Add validation for `sending_queue` setting (#8023)
- `signalfxexporter`: Add validation for `sending_queue` setting (#8026)
- `internal/stanza`: Add support for arbitrary attribute types (#8081)
- `resourcedetectionprocessor`: Add confighttp.HTTPClientSettings To Resource Detection Config Fixes (#7397)
- `hostmetricsreceiver`: Add cpu.utilization metrics to cpu scrapper (#7130)
- `honeycombexporter`: Add validation for `sending_queue` setting (#8113)
- `routingprocessor`: Expand error handling on failure to build exporters (#8125)
- `skywalkingreceiver`: Add new skywalking receiver component folder and structure (#8107)
- `groupbyattrsprocesor`: Allow empty keys, which allows to use the processor for compaction (#7793)
- `datadogexporter`: Add rbac to example k8s manifest file (#8186)
- `splunkhecexporter`: Add validation for `sending_queue` setting (#8256)

### 🛑 Breaking changes 🛑

- Remove deprecated functions from jaeger translator (#8032)
- `internal/stanza`: Remove `write_to` setting from input operators (#8081)
- `mongodbatlasreceiver`: rename `mongodb.atlas.*` attributes to `mongodb_atlas.*` adhering to naming guidelines. Adding 3 new attributes (#7960)

### 🧰 Bug fixes 🧰

- `prometheusreceiver`: Fix segfault that can occur after receiving stale metrics (#8056)
- `filelogreceiver`: Fix issue where logs could occasionally be duplicated (#8123)
- `prometheusremotewriteexporter`: Fix empty non-string resource attributes (#8116)

### 🚀 New components 🚀

## v0.45.1

### 💡 Enhancements 💡

- `sumologicexporter`: Move validation to Config (#7936)
- `elasticsearchexporter`: Fix crash with batch processor (#7953).
- `splunkhecexporter`: Batch metrics payloads (#7760)
- `tanzuobservabilityexporter`: Add internal SDK metric tag (#7826)
- `hostreceiver/processscraper`: Migrate the scraper to the mdatagen metrics builder (#7287)

### 🧰 Bug fixes 🧰

- `awsprometheusremotewriteexporter`: fix dependencies issue (#7963)

### 🚀 New components 🚀

- `awsfirehose` receiver: Add AWS Kinesis Data Firehose Receiver (#7918)

## v0.45.0

### 💡 Enhancements 💡

- `hostreceiver/filesystemscraper`: Migrate the scraper to the mdatagen metrics builder (#7772)
- `hostreceiver/memoryscraper`: Migrate the scraper to the mdatagen metrics builder (#7312)
- `lokiexporter`: Use record attributes as log labels (#7569)
- `routingprocessor`: Do not err on failure to build exporters (#7423)
- `apachereceiver`: Update to mdatagen v2 (#7573)
- `datadogexporter`: Don't send host metadata if hostname is empty (#7426)
- `datadogexporter`: Add insecure_skip_verify flag to configuration (#7422)
- `coralogixexporter`: Update readme (#7785)
- `awscloudwatchlogsexporter`: Remove name from aws cloudwatch logs exporter (#7554)
- `tanzuobservabilityexporter`: Update OTel Collector's Exporter to match WF Proxy Handling of source (#7929)
- `hostreceiver/memoryscraper`: Add memory.utilization (#6221)
- `awskinesisexporter`: Add Queue Config Validation AWS Kinesis Exporter (#7835)
- `elasticsearchexporter`: Remove usage of deprecated LogRecord.Name field (#7829).
- `loadbalancingexporter`: Allow non-exist hostname on startup (#7935)
- `datadogexporter`: Use exact sum, count and average on Datadog distributions (#7830)
- `storage/filestorage`: add optional compaction to filestorage (#7768)
- `tanzuobservabilityexporter`: Add attributes from the Resource to the resulting WF metric tags & set `source` value in WF metric (#8101)

### 🛑 Breaking changes 🛑

- Use go mod compat, drops support for reproducibility with go 1.16 (#7915)
- `apachereceiver`: Update instrumentation library name from `otel/apache` to `otelcol/apache` (#7754)
- `pkg/translator/prometheusremotewrite`: Cleanup prw translator public functions (#7776)
- `prometheusreceiver`: The OpenCensus-based metric conversion pipeline has
  been removed.
  - The `receiver.prometheus.OTLPDirect` feature gate has been removed as
    the direct pipeline is the only remaining pipeline.
- `translator/jaeger`: Cleanup jaeger translator function names (#7775)
  - Deprecate old funcs with Internal word.
- `mysqlreceiver`: Update data model and names for several metrics (#7924)
  - Change all metrics to Int values
  - Remove `mysql.buffer_pool_pages`. Replace with:
    - `mysql.buffer_pool.pages`
    - `mysql.buffer_pool.data_pages`
    - `mysql.buffer_pool.page_flushes`
  - Remove `mysql.buffer_pool_size`. Replace with:
    - `mysql.buffer_pool.limit`
    - `mysql.buffer_pool.usage`
  - Rename `mysql.buffer_pool_operations` to `mysql.buffer_pool.operations`

### 🚩 Deprecations 🚩

- Deprecated log_names setting from filter processor. (#7552)

### 🧰 Bug fixes 🧰

 - `tailsamplingprocessor`: "And" policy only works as a sub policy under a composite policy (#7590)
 - `prometheusreceiver`: Correctly map description and units when converting
  Prometheus metadata directly to pdata. (#7748)
 - `sumologicexporter`: fix exporter panics on malformed histogram (#7548)
- `awsecscontainermetrics`: CPU Reserved is now 1024/vCPU for ECS Container Insights (#6734)

### 🚀 New components 🚀

- `clickhouse` exporter: Add ClickHouse Exporter (#6907)
- `pkg/translator/signalfx`: Extract signalfx to metrics conversion in a separate package (#7778)
  - Extract FromMetrics to SignalFx translator package (#7823)

## v0.44.0

### 💡 Enhancements 💡

- `kafkaexporter`: Add compression and flush max messages options.
- `dynatraceexporter`: Write error logs using plugin logger (#7360)
- `dynatraceexporter`: Fix docs for TLS settings (#7568)
- `tanzuobservabilityexporter`: Turn on metrics exporter (#7281)
- `attributesprocessor` `resourceprocessor`: Add `from_context` value source
- `resourcedetectionprocessor`: check cluster config to verify resource is on aws for eks resources (#7186)
- `awscloudwatchlogsexporter`: enable awscloudwatchlogsexporter which accepts and exports log data (#7297)
- `translator/prometheusremotewrite`: add a new module to help translate data from OTLP to Prometheus Remote Write (#7240)
- `azuremonitorexporter`: In addition to traces, export logs to Azure Application Insights (#7403)
- `jmxreceiver`: Added `additional_jars` configuration option to launch JMX Metric Gatherer JAR with extended `CLASSPATH` (#7378)
- `awscontainerinsightreceiver`: add full pod name when configured to AWS Container Insights Receiver (#7415)
- `hostreceiver/loadscraper`: Migrate the scraper to the mdatagen metrics builder (#7288)
- `awsecscontainermetricsreceiver`: Rename attributes to follow semantic conventions (#7425)
- `datadogexporter`: Always map conventional attributes to tags (#7185)
- `mysqlreceiver`: Add golden files for integration test (#7303)
- `nginxreceiver`: Standardize integration test (#7515)
- `mysqlreceiver`: Update to use mdatagen v2 (#7507)
- `postgresqlreceiver`: Add integration tests (#7501)
- `apachereceiver`: Add integration test (#7517)
- `mysqlreceiver`: Use scrapererror to report errors (#7513)
- `postgresreceiver`: Update to mdatagen v2 (#7503)
- `nginxreceiver`: Update to mdatagen v2 (#7549)
- `datadogexporter`: Fix traces exporter's initialization log (#7564)
- `tailsamplingprocessor`: Add And sampling policy (#6910)
- `coralogixexporter`: Add Coralogix Exporter (#7383)
- `prometheusexecreceiver`: Add default value for `scrape_timeout` option (#7587)

### 🛑 Breaking changes 🛑

- `resourcedetectionprocessor`: Update `os.type` attribute values according to semantic conventions (#7544)
- `awsprometheusremotewriteexporter`: Deprecation notice; may be removed after v0.49.0
  - Switch to using the `prometheusremotewriteexporter` + `sigv4authextension` instead

### 🧰 Bug fixes 🧰

- `resourcedetectionprocessor`: fix `meta` allow list excluding keys with nil values (#7424)
- `postgresqlreceiver`: Fix issue where empty metrics could be returned after failed connection (#7502)
- `resourcetotelemetry`: Ensure resource attributes are added to summary
  and exponential histogram data points. (#7523)

### 🚩 Deprecations 🚩

- Deprecated otel_to_hec_fields.name setting from splunkhec exporter. (#7560)

## v0.43.0

### 💡 Enhancements 💡

- `coralogixexporter`: First implementation of Coralogix Exporter (#6816)
- `cloudfoundryreceiver`: Enable Cloud Foundry client (#7060)
- `elasticsearchexporter`: add elasticsearchexporter to the components exporter list (#6002)
- `elasticsearchreceiver`: Add metric metadata (#6892)
- `elasticsearchreceiver`: Use same metrics as JMX receiver for JVM metrics (#7160)
- `elasticsearchreceiver`: Implement scraping logic (#7174)
- `datadogexporter`: Add http.status_code tag to trace stats (#6889)
- `datadogexporter`: Add configuration option to use OTel span name into the Datatog resource name (#6611)
- `mongodbreceiver`: Add initial client code to the component (#7125)
- `tanzuobservabilityexporter`: Support delta histograms (#6897)
- `awscloudwatchlogsexporter`: Use cwlogs package to export logs (#7152)
- `mysqlreceiver`: Add the receiver to available components (#7078)
- `tanzuobservabilityexporter`: Documentation for the memory_limiter configuration (#7164)
- `dynatraceexporter`: Do not shut down exporter when metrics ingest module is temporarily unavailable (#7161)
- `mongodbreceiver`: Add metric metadata (#7163)
- `mongodbreceiver`: Add metric scraping (#7175)
- `postgresqlreceiver`: add the receiver to available components (#7079)
- `rabbitmqreceiver`: Add scraper logic (#7299)
- `tanzuobservability exporter`: Support summary metrics (#7121)
- `mongodbatlasreceiver`: Add retry and backoff to HTTP client (#6943)
- Use Jaeger gRPC instead of Thrift in the docker-compose example (#7243)
- `tanzuobservabilityexporter`: Support exponential histograms (#7127)
- `receiver_creator`: Log added and removed endpoint env structs (#7248)
- `prometheusreceiver`: Use the OTLP data conversion path by default. (#7282)
  - Use `--feature-gates=-receiver.prometheus.OTLPDirect` to re-enable the
    OpenCensus conversion path.
- `extension/observers`: Correctly set image and tag on container endpoints (#7279)
- `tanzuobservabilityexporter`: Document how to enable memory_limiter (#7286)
- `hostreceiver/networkscraper`: Migrate the scraper to the mdatagen metrics builder (#7048)
- `hostmetricsreceiver`: Add MuteProcessNameError config flag to mute specific error reading process executable (#7176)
- `scrapertest`: Improve comparison logic (#7305)
- `hostmetricsreceiver`: add `cpu_average` option for load scraper to report the average cpu load (#6999)
- `scrapertest`: Add comparison option to ignore specific attributes (#6519)
- `tracegen`: Add option to pass in custom headers to export calls via command line (#7308)
- `tracegen`: Provide official container images (#7179)
- `scrapertest`: Add comparison function for pdata.Metrics (#7400)
- `prometheusremotewriteexporter` : Dropping the condition to replace _ with key_ as __ label is reserved and _ is not (#7112)

### 🛑 Breaking changes 🛑

- `tanzuobservabilityexporter`: Remove status.code
- `tanzuobservabilityexporter`: Use semantic conventions for status.message (#7126)
- `k8sattributesprocessor`: Move `kube` and `observability` packages to `internal` folder (#7159)
- `k8sattributesprocessor`: Unexport processor `Option`s (#7311)
- `zookeeperreceiver`: Refactored metrics to have correct units, types, and combined some metrics via attributes. (#7280)
- `prometheusremotewriteexporter`: `PRWExporter` struct and `NewPRWExporter()`
  function are now unexported. (#TBD)
- `newrelicexporter` marked as deprecated (#7284)

### 🚀 New components 🚀

- `rabbitmqreceiver`: Establish codebase for RabbitMQ metrics receiver (#7239)
- Add `basicauth` extension (#7167)
- `k8seventsreceiver`: Implement core logic (#6885)

### 🧰 Bug fixes 🧰

- `k8sattributeprocessor`: Parse IP out of net.Addr to correctly tag k8s.pod.ip (#7077)
- `k8sattributeprocessor`: Process IP correctly for net.Addr instances that are not typed (#7133)
- `mdatagen`: Fix validation of `enabled` field in metadata.yaml (#7166)
- `elasticsearch`: Fix timestamp for each metric being startup time (#7255)
- `prometheusremotewriteexporter`: Fix index out of range panic caused by expiring metrics (#7149)
- `resourcedetection`: Log the error when checking for ec2metadata availability (#7296)

## v0.42.0

### 💡 Enhancements 💡

- `couchbasereceiver`: Add couchbase client (#7122)
- `couchdbreceiver`: Add couchdb scraper (#7131)
- `couchdbreceiver`: Add couchdb client (#6880)
- `elasticsearchreceiver`: Implement scraper client (#7019)
- `couchdbreceiver`: Add metadata metrics (#6878)
- `prometheusremotewriteexporter`: Handling Staleness flag from OTLP (#6679)
- `prometheusexporter`: Handling Staleness flag from OTLP (#6805)
- `prometheusreceiver`: Set OTLP no-data-present flag for stale scraped metrics. (#7043)
- `mysqlreceiver`: Add Integration test (#6916)
- `datadogexporter`: Add compatibility with ECS Fargate semantic conventions (#6670)
- `k8s_observer`: discover k8s.node endpoints (#6820)
- `redisreceiver`: Add missing description fields to keyspace metrics (#6940)
- `redisreceiver`: Set start timestamp uniformly for gauge and sum metrics (#6941)
- `kafkaexporter`: Allow controlling Kafka acknowledgment behaviour  (#6301)
- `lokiexporter`: Log the first part of the http body on failed pushes to loki (#6946)
- `resourcedetectionprocessor`: add the [consul](https://www.consul.io/) detector (#6382)
- `awsemfexporter`: refactor cw_client logic into separate `cwlogs` package (#7072)
- `prometheusexporter`: Dropping the condition to replace _ with key_ as __ label is reserved and _ is not (#7506)

### 🛑 Breaking changes 🛑

- `memcachedreceiver`: Update metric names (#6594)
- `memcachedreceiver`: Fix some metric units and value types (#6895)
- `sapm` receiver: Use Jaeger status values instead of OpenCensus (#6682)
- `jaeger` receiver/exporter: Parse/set Jaeger status with OTel spec values (#6682)
- `awsecscontainermetricsreceiver`: remove tag from `container.image.name` (#6436)
- `k8sclusterreceiver`: remove tag from `container.image.name` (#6436)

### 🚀 New components 🚀

- `ecs_task_observer`: Discover running containers in AWS ECS tasks (#6894)
- `mongodbreceiver`: Establish codebase for MongoDB metrics receiver (#6972)
- `couchbasereceiver`: Establish codebase for Couchbase metrics receiver (#7046)
- `dbstorage`: New experimental dbstorage extension (#7061)
- `redactionprocessor`: Remove sensitive data from traces (#6495)

### 🧰 Bug fixes 🧰

- `ecstaskobserver`: Fix "Incorrect conversion between integer types" security issue (#6939)
- Fix typo in "direction" metrics attribute description (#6949)
- `zookeeperreceiver`: Fix issue where receiver could panic during shutdown (#7020)
- `prometheusreceiver`: Fix metadata fetching when metrics differ by trimmable suffixes (#6932)
- Sanitize URLs being logged (#7021)
- `prometheusreceiver`: Fix start time tracking for long scrape intervals (#7053)
- `signalfxexporter`: Don't use syscall to avoid compilation errors on some platforms (#7062)
- `tailsamplingprocessor`: Add support for new policies as composite sub-policies (#6975)

### 💡 Enhancements 💡

- `lokiexporter`: add complete log record to body (#6619)
- `k8sclusterreceiver` add `container.image.tag` attribute (#6436)
- `spanmetricproccessor`: use an LRU cache for the cached Dimensions key-value pairs (#2179)
- `skywalkingexporter`: add skywalking metrics exporter (#6528)
- `deltatorateprocessor`: add int counter support (#6982)
- `filestorageextension`: document default values (#7022)
- `redisreceiver`: Migrate the scraper to the mdatagen metrics builder (#6938)

## v0.41.0

### 🛑 Breaking changes 🛑

- None

### 🚀 New components 🚀

- `asapauthextension` (#6627)
- `mongodbatlasreceiver` (#6367)

### 🧰 Bug fixes 🧰

- `filestorageextension`: fix panic when configured directory cannot be accessed (#6103)
- `hostmetricsreceiver`: fix set of attributes for system.cpu.time metric (#6422)
- `k8sobserver`: only record pod endpoints for running pods (#5878)
- `mongodbatlasreceiver`: fix attributes fields in metadata.yaml (#6440)
- `prometheusexecreceiver`: command line processing on Windows (#6145)
- `spanmetricsprocessor`: fix exemplars support (#6140)
-  Remap arm64 to aarch64 on rpm/deb packages (#6635)

### 💡 Enhancements 💡

- `datadogexporter`: do not use attribute localhost-like hostnames (#6477)
- `datadogexporter`: retry per network call (#6412)
- `datadogexporter`: take hostname into account for cache (#6223)
- `exporter/lokiexporter`: adding a feature for loki exporter to encode JSON for log entry (#5846)
- `googlecloudspannerreceiver`: added fallback to ADC for database connections. (#6629)
- `googlecloudspannerreceiver`: added parsing only distinct items for sample lock request label. (#6514)
- `googlecloudspannerreceiver`: added request tag label to metadata config for top query stats. (#6475)
- `googlecloudspannerreceiver`: added sample lock requests label to the top lock stats metrics. (#6466)
- `googlecloudspannerreceiver`: added transaction tag label to metadata config for top transaction stats. (#6433)
- `groupbyattrsprocessor`: added support for metrics signal (#6248)
- `hostmetricsreceiver`: ensure SchemaURL is set (#6482)
- `kubeletstatsreceiver`: add support for read-only kubelet endpoint (#6488)
- `mysqlreceiver`: enable native authentication (#6628)
- `mysqlreceiver`: remove requirement for password on MySQL (#6479)
- `receiver/prometheusreceiver`: do not add host.name to metrics from localhost/unspecified targets (#6476)
- `spanmetricsprocessor`: add setStatus operation (#5886)
- `splunkhecexporter`: remove duplication of host.name attribute (#6527)
- `tanzuobservabilityexporter`: add consumer for sum metrics. (#6385)
- Update log-collection library to v0.23.0 (#6593)

## v0.40.0

### 🛑 Breaking changes 🛑

- `tencentcloudlogserviceexporter`: change `Endpoint` to `Region` to simplify configuration (#6135)

### 🚀 New components 🚀

- Add `memcached` receiver (#5839)

### 🧰 Bug fixes 🧰

- Fix token passthrough for HEC (#5435)
- `datadogexporter`: Fix missing resource attributes default mapping when resource_attributes_as_tags: false (#6359)
- `tanzuobservabilityexporter`: Log and report missing metric values. (#5835)
- `mongodbatlasreceiver`: Fix metrics metadata (#6395)

### 💡 Enhancements 💡

- `awsprometheusremotewrite` exporter: Improve error message when failing to sign request
- `mongodbatlas`: add metrics (#5921)
- `healthcheckextension`: Add path option (#6111)
- Set unprivileged user to container image (#6380)
- `k8sclusterreceiver`: Add allocatable type of metrics (#6113)
- `observiqexporter`: Allow Dialer timeout to be configured (#5906)
- `routingprocessor`: remove broken debug log fields (#6373)
- `prometheusremotewriteexporter`: Add exemplars support (#5578)
- `fluentforwardreceiver`: Convert attributes with nil value to AttributeValueTypeEmpty (#6630)

## v0.39.0

### 🛑 Breaking changes 🛑

- `httpdreceiver` renamed to `apachereceiver` to match industry standards (#6207)
- `tencentcloudlogserviceexporter` change `Endpoint` to `Region` to simplify configuration (#6135)

### 🚀 New components 🚀

- Add `postgresqlreceiver` config and factory (#6153)
- Add TencentCloud LogService exporter `tencentcloudlogserviceexporter` (#5722)
- Restore `jaegerthrifthttpexporter` (#5666)
- Add `skywalkingexporter` (#5690, #6114)

### 🧰 Bug fixes 🧰

- `datadogexporter`: Improve cumulative metrics reset detection using `StartTimestamp` (#6120)
- `mysqlreceiver`: Address issues in shutdown function (#6239)
- `tailsamplingprocessor`: End go routines during shutdown (#5693)
- `googlecloudexporter`: Update google cloud exporter to correctly close the metric exporter (#5990)
- `statsdreceiver`: Fix the summary point calculation (#6155)
- `datadogexporter` Correct default value for `send_count_sum_metrics` (#6130)

### 💡 Enhancements 💡

- `datadogexporter`: Increase default timeout to 15 seconds (#6131)
- `googlecloudspannerreceiver`: Added metrics cardinality handling for Google Cloud Spanner receiver (#5981, #6148, #6229)
- `mysqlreceiver`: Mysql add support for different protocols (#6138)
- `bearertokenauthextension`: Added support of Bearer Auth for HTTP Exporters (#5962)
- `awsxrayexporter`: Fallback to rpc.method for segment operation when aws.operation missing (#6231)
- `healthcheckextension`: Add new health check feature for collector pipeline (#5643)
- `datadogexporter`: Always add current hostname (#5967)
- `k8sattributesprocessor`: Add code to fetch all annotations and labels by specifying key regex (#5780)
- `datadogexporter`: Do not rely on collector to resolve envvar when possible to resolve them (#6122)
- `datadogexporter`: Add container tags to attributes package (#6086)
- `datadogexporter`: Preserve original TraceID (#6158)
- `prometheusreceiver`: Enhance prometheus receiver logger to determine errors, test real e2e usage (#5870)
- `awsxrayexporter`: Added support for AWS AppRunner origin (#6141)

## v0.38.0

### 🛑 Breaking changes 🛑

- `datadogexporter` Make distributions the default histogram export option. (#5885)
- `redisreceiver` Update Redis receiver's metric names. (#5837)
- Remove `scraperhelper` from contrib, use the core version. (#5826)

### 🚀 New components 🚀

- `googlecloudspannerreceiver` Added implementation of Google Cloud Spanner receiver. (#5727)
- `awsxrayproxy` Wire up awsxrayproxy extension. (#5747)
- `awscontainerinsightreceiver` Enable AWS Container Insight receiver. (#5960)

### 🧰 Bug fixes 🧰

- `statsdreceiver`: fix start timestamp / temporality for counters. (#5714)
- Fix security issue related to github.com/tidwall/gjson. (#5936)
- `datadogexporter` Fix cumulative histogram handling in distributions mode (#5867)
- `datadogexporter` Skip nil sketches (#5925)

### 💡 Enhancements 💡

- Extend `kafkareceiver` configuration capabilities. (#5677)
- Convert `mongodbatlas` receiver to use scraperhelper. (#5827)
- Convert `dockerstats` receiver to use scraperhelper. (#5825)
- Convert `podman` receiver to use scraperhelper. (#5822)
- Convert `redisreceiver` to use scraperhelper. (#5796)
- Convert `kubeletstats` receiver to use scraperhelper. (#5821)
- `googlecloudspannerreceiver` Migrated Google Cloud Spanner receiver to scraper approach. (#5868)
- `datadogexporter` Use a `Consumer` interface for decoupling from zorkian's package. (#5315)
- `mdatagen` - Add support for extended metric descriptions (#5688)
- `signalfxexporter` Log datapoints option. (#5689)
- `cumulativetodeltaprocessor`: Update cumulative to delta. (#5772)
- Update configuration default values in log receivers docs. (#5840)
- `fluentforwardreceiver`: support more complex fluent-bit objects. (#5676)
- `datadogexporter` Remove spammy logging. (#5856)
- `datadogexporter` Remove obsolete report_buckets config. (#5858)
- Improve performance of metric expression matcher. (#5864)
- `tanzuobservabilityexporter` Introduce metricsConsumer and gaugeMetricConsumer. (#5426)
- `awsxrayexporter` rpc.system has priority to determine aws namespace. (#5833)
- `tailsamplingprocessor` Add support for composite sampling policy to the tailsampler. (#4958)
- `kafkaexporter` Add support for AWS_MSK_IAM SASL Auth (#5763)
- Refactor the client Authenticators  for the new "ClientAuthenticator" interfaces (#5905)
- `mongodbatlasreceiver` Add client wrapper for MongoDB Atlas support (#5386)
- `redisreceiver` Update Redis config options (#5861)
- `routingprocessor`: allow routing for all signals (#5869)
- `extension/observer/docker` add ListAndWatch to observer (#5851)

## v0.37.1

### 🧰 Bug fixes 🧰

- Fixes a problem with v0.37.0 which contained dependencies on v0.36.0 components. They should have been updated to v0.37.0.

## v0.37.0

### 🚀 New components 🚀

- [`journald` receiver](https://github.com/open-telemetry/opentelemetry-collector-contrib/tree/main/receiver/journaldreceiver) to parse Journald events from systemd journal using the [opentelemetry-log-collection](https://github.com/open-telemetry/opentelemetry-log-collection) library

### 🛑 Breaking changes 🛑

- Remove squash on configtls.TLSClientSetting for splunkhecexporter (#5541)
- Remove squash on configtls.TLSClientSetting for elastic components (#5539)
- Remove squash on configtls.TLSClientSetting for observiqexporter (#5540)
- Remove squash on configtls.TLSClientSetting for AWS components (#5454)
- Move `k8sprocessor` to `k8sattributesprocessor`.
- Rename `k8s_tagger` configuration `k8sattributes`.
- filelog receiver: use empty value for `SeverityText` field instead of `"Undefined"` (#5423)
- Rename `configparser.ConfigMap` to `config.Map`
- Rename `pdata.AggregationTemporality*` to `pdata.MetricAggregationTemporality*`
- Remove deprecated `batchpertrace` package/module (#5380)

### 💡 Enhancements 💡

- `k8sattributes` processor: add container metadata enrichment (#5467, #5572)
- `resourcedetection` processor: Add an option to force using hostname instead of FQDN (#5064)
- `dockerstats` receiver: Move docker client into new shared `internal/docker` (#4702)
- `spanmetrics` processor:
  - Add exemplars to metrics (#5263)
  - Support resource attributes in metrics dimensions (#4624)
- `filter` processor:
  - Add log filtering by `regexp` type filters (#5237)
  - Add record level log filtering (#5418)
- `dynatrace` exporter: Handle non-gauge data types (#5056)
- `datadog` exporter:
  - Add support for exporting histograms as sketches (#5082)
  - Scrub sensitive information from errors (#5575)
  - Add option to send instrumentation library metadata tags with metrics (#5431)
- `podman` receiver: Add `api_version`, `ssh_key`, and `ssh_passphrase` config options (#5430)
- `signalfx` exporter:
  - Add `max_connections` config option (#5432)
  - Add dimension name to log when value > 256 chars (#5258)
  - Discourage setting of endpoint path (#4851)
- `kubeletstats` receiver: Convert to pdata instead of using OpenCensus (#5458)
- `tailsampling` processor: Add `invert_match` config option to `string_attribute` policy (#4393)
- `awsemf` exporter: Add a feature flag in UserAgent for AWS backend to monitor the adoptions (#5178)
- `splunkhec` exporter: Handle explicitly NaN and Inf values (#5581)
- `hostmetrics` receiver:
  - Collect more process states in processes scraper (#4856)
  - Add device label to paging scraper (#4854)
- `awskinesis` exporter: Extend to allow for dynamic export types (#5440)

### 🧰 Bug fixes 🧰

- `datadog` exporter:
  - Fix tags on summary and bucket metrics (#5416)
  - Fix cache key generation for cumulative metrics (#5417)
- `resourcedetection` processor: Fix failure to start collector if at least one detector returns an error (#5242)
- `prometheus` exporter: Do not record obsreport calls (#5438)
- `prometheus` receiver: Metric type fixes to match Prometheus functionality (#4865)
- `sentry` exporter: Fix sentry tracing (#4320)
- `statsd` receiver: Set quantiles for metrics (#5647)

## v0.36.0

### 🛑 Breaking changes 🛑

- `filter` processor: The configs for `logs` filter processor have been changed to be consistent with the `metrics` filter processor. (#4895)
- `splunk_hec` receiver:
  - `source_key`, `sourcetype_key`, `host_key` and `index_key` have now moved under `hec_metadata_to_otel_attrs` (#4726)
  - `path` field on splunkhecreceiver configuration is removed: We removed the `path` attribute as any request going to the Splunk HEC receiver port should be accepted, and added the `raw_path` field to explicitly map the path accepting raw HEC data. (#4951)
- feat(dynatrace): tags is deprecated in favor of default_dimensions (#5055)

### 💡 Enhancements 💡

- `filter` processor: Add ability to `include` logs based on resource attributes in addition to excluding logs based on resource attributes for strict matching. (#4895)
- `kubelet` API: Add ability to create an empty CertPool when the system run environment is windows
- `JMX` receiver: Allow JMX receiver logging level to be configured (#4898)
- `datadog` exporter: Export histograms as in OpenMetrics Datadog check (#5065)
- `dockerstats` receiver: Set Schema URL (#5239)
- Rename memorylimiter -> memorylimiterprocessor (#5262)
- `awskinesis` exporter: Refactor AWS kinesis exporter to be synchronous  (#5248)

## v0.35.0

### 🛑 Breaking changes 🛑

- Rename configparser.Parser to configparser.ConfigMap (#5070)
- Rename TelemetryCreateSettings -> TelemetrySettings (#5169)

### 💡 Enhancements 💡

- chore: update influxdb exporter and receiver (#5058)
- chore(dynatrace): use payload limit from api constants (#5077)
- Add documentation for filelog's new force_flush_period parameter (#5066)
- Reuse the gzip reader with a sync.Pool (#5145)
- Add a trace observer when splunkhecreceiver is used for logs (#5063)
- Remove usage of deprecated pdata.AttributeValueMapToMap (#5174)
- Podman Stats Receiver: Receiver and Metrics implementation (#4577)

### 🧰 Bug fixes 🧰

- Use staleness markers generated by prometheus, rather than making our own (#5062)
- `datadogexporter` exporter: skip NaN and infinite values (#5053)

## v0.34.0

### 🚀 New components 🚀

- [`cumulativetodelta` processor](https://github.com/open-telemetry/opentelemetry-collector-contrib/tree/main/processor/cumulativetodeltaprocessor) to convert cumulative sum metrics to cumulative delta

- [`file` exporter](https://github.com/open-telemetry/opentelemetry-collector-contrib/tree/main/exporter/fileexporter) from core repository ([#3474](https://github.com/open-telemetry/opentelemetry-collector/issues/3474))
- [`jaeger` exporter](https://github.com/open-telemetry/opentelemetry-collector-contrib/tree/main/exporter/jaegerexporter) from core repository ([#3474](https://github.com/open-telemetry/opentelemetry-collector/issues/3474))
- [`kafka` exporter](https://github.com/open-telemetry/opentelemetry-collector-contrib/tree/main/exporter/kafkaexporter) from core repository ([#3474](https://github.com/open-telemetry/opentelemetry-collector/issues/3474))
- [`opencensus` exporter](https://github.com/open-telemetry/opentelemetry-collector-contrib/tree/main/exporter/opencensusexporter) from core repository ([#3474](https://github.com/open-telemetry/opentelemetry-collector/issues/3474))
- [`prometheus` exporter](https://github.com/open-telemetry/opentelemetry-collector-contrib/tree/main/exporter/prometheusexporter) from core repository ([#3474](https://github.com/open-telemetry/opentelemetry-collector/issues/3474))
- [`prometheusremotewrite` exporter](https://github.com/open-telemetry/opentelemetry-collector-contrib/tree/main/exporter/prometheusremotewriteexporter) from core repository ([#3474](https://github.com/open-telemetry/opentelemetry-collector/issues/3474))
- [`zipkin` exporter](https://github.com/open-telemetry/opentelemetry-collector-contrib/tree/main/exporter/zipkinexporter) from core repository ([#3474](https://github.com/open-telemetry/opentelemetry-collector/issues/3474))
- [`attribute` processor](https://github.com/open-telemetry/opentelemetry-collector-contrib/tree/main/processor/attributeprocessor) from core repository ([#3474](https://github.com/open-telemetry/opentelemetry-collector/issues/3474))
- [`filter` processor](https://github.com/open-telemetry/opentelemetry-collector-contrib/tree/main/processor/filterprocessor) from core repository ([#3474](https://github.com/open-telemetry/opentelemetry-collector/issues/3474))
- [`probabilisticsampler` processor](https://github.com/open-telemetry/opentelemetry-collector-contrib/tree/main/processor/probabilisticsamplerprocessor) from core repository ([#3474](https://github.com/open-telemetry/opentelemetry-collector/issues/3474))
- [`resource` processor](https://github.com/open-telemetry/opentelemetry-collector-contrib/tree/main/processor/resourceprocessor) from core repository ([#3474](https://github.com/open-telemetry/opentelemetry-collector/issues/3474))
- [`span` processor](https://github.com/open-telemetry/opentelemetry-collector-contrib/tree/main/processor/spanprocessor) from core repository ([#3474](https://github.com/open-telemetry/opentelemetry-collector/issues/3474))
- [`hostmetrics` receiver](https://github.com/open-telemetry/opentelemetry-collector-contrib/tree/main/receiver/hostmetricsreceiver) from core repository ([#3474](https://github.com/open-telemetry/opentelemetry-collector/issues/3474))
- [`jaeger` receiver](https://github.com/open-telemetry/opentelemetry-collector-contrib/tree/main/receiver/jaegerreceiver) from core repository ([#3474](https://github.com/open-telemetry/opentelemetry-collector/issues/3474))
- [`kafka` receiver](https://github.com/open-telemetry/opentelemetry-collector-contrib/tree/main/receiver/kafkareceiver) from core repository ([#3474](https://github.com/open-telemetry/opentelemetry-collector/issues/3474))
- [`opencensus` receiver](https://github.com/open-telemetry/opentelemetry-collector-contrib/tree/main/receiver/opencensusreceiver) from core repository ([#3474](https://github.com/open-telemetry/opentelemetry-collector/issues/3474))
- [`prometheus` receiver](https://github.com/open-telemetry/opentelemetry-collector-contrib/tree/main/receiver/prometheusreceiver) from core repository ([#3474](https://github.com/open-telemetry/opentelemetry-collector/issues/3474))
- [`zipkin` receiver](https://github.com/open-telemetry/opentelemetry-collector-contrib/tree/main/receiver/zipkinreceiver) from core repository ([#3474](https://github.com/open-telemetry/opentelemetry-collector/issues/3474))
- [`bearertokenauth` extension](https://github.com/open-telemetry/opentelemetry-collector-contrib/tree/main/extension/bearertokenauthextension) from core repository ([#3474](https://github.com/open-telemetry/opentelemetry-collector/issues/3474))
- [`healthcheck` extension](https://github.com/open-telemetry/opentelemetry-collector-contrib/tree/main/extension/healthcheckextension) from core repository ([#3474](https://github.com/open-telemetry/opentelemetry-collector/issues/3474))
- [`oidcauth` extension](https://github.com/open-telemetry/opentelemetry-collector-contrib/tree/main/extension/oidcauthextension) from core repository ([#3474](https://github.com/open-telemetry/opentelemetry-collector/issues/3474))
- [`pprof` extension](https://github.com/open-telemetry/opentelemetry-collector-contrib/tree/main/extension/pprofextension) from core repository ([#3474](https://github.com/open-telemetry/opentelemetry-collector/issues/3474))
- [`testbed`](https://github.com/open-telemetry/opentelemetry-collector-contrib/tree/main/testbed) from core repository ([#3474](https://github.com/open-telemetry/opentelemetry-collector/issues/3474))

### 💡 Enhancements 💡

- `tailsampling` processor: Add new policy `probabilistic` (#3876)

## v0.33.0

# 🎉 OpenTelemetry Collector Contrib v0.33.0 (Beta) 🎉

The OpenTelemetry Collector Contrib contains everything in the [opentelemetry-collector release](https://github.com/open-telemetry/opentelemetry-collector/releases/tag/v0.32.0) (be sure to check the release notes here as well!). Check out the [Getting Started Guide](https://opentelemetry.io/docs/collector/getting-started/) for deployment and configuration information.

### 🚀 New components 🚀

- [`cumulativetodelta` processor](https://github.com/open-telemetry/opentelemetry-collector-contrib/tree/main/processor/cumulativetodeltaprocessor) to convert cumulative sum metrics to cumulative delta

### 💡 Enhancements 💡

- Collector contrib has now full support for metrics proto v0.9.0.

## v0.32.0

# 🎉 OpenTelemetry Collector Contrib v0.32.0 (Beta) 🎉

This release is marked as "bad" since the metrics pipelines will produce bad data.

- See https://github.com/open-telemetry/opentelemetry-collector/issues/3824

The OpenTelemetry Collector Contrib contains everything in the [opentelemetry-collector release](https://github.com/open-telemetry/opentelemetry-collector/releases/tag/v0.32.0) (be sure to check the release notes here as well!). Check out the [Getting Started Guide](https://opentelemetry.io/docs/collector/getting-started/) for deployment and configuration information.

### 🛑 Breaking changes 🛑

- `splunk_hec` receiver/exporter: `com.splunk.source` field is mapped to `source` field in Splunk instead of `service.name` (#4596)
- `redis` receiver: Move interval runner package to `internal/interval` (#4600)
- `datadog` exporter: Export summary count and sum as monotonic counts (#4605)

### 💡 Enhancements 💡

- `logzio` exporter:
  - New implementation of an in-memory queue to store traces, data compression with gzip, and queue configuration options (#4395)
  - Make `Hclog2ZapLogger` struct and methods private for public go api review (#4431)
- `newrelic` exporter (#4392):
  - Marked unsupported metric as permanent error
  - Force the interval to be valid even if 0
- `awsxray` exporter: Add PHP stacktrace parsing support (#4454)
- `file_storage` extension: Implementation of batch storage API (#4145)
- `datadog` exporter:
  - Skip sum metrics with no aggregation temporality (#4597)
  - Export delta sums as counts (#4609)
- `elasticsearch` exporter: Add dedot support (#4579)
- `signalfx` exporter: Add process metric to translation rules (#4598)
- `splunk_hec` exporter: Add profiling logs support (#4464)
- `awsemf` exporter: Replace logGroup and logStream pattern with metric labels (#4466)

### 🧰 Bug fixes 🧰

- `awsxray` exporter: Fix the origin on ECS/EKS/EB on EC2 cases (#4391)
- `splunk_hec` exporter: Prevent re-sending logs that were successfully sent (#4467)
- `signalfx` exporter: Prefix temporary metric translations (#4394)

## v0.31.0

# 🎉 OpenTelemetry Collector Contrib v0.31.0 (Beta) 🎉

The OpenTelemetry Collector Contrib contains everything in the [opentelemetry-collector release](https://github.com/open-telemetry/opentelemetry-collector/releases/tag/v0.31.0) (be sure to check the release notes here as well!). Check out the [Getting Started Guide](https://opentelemetry.io/docs/collector/getting-started/) for deployment and configuration information.

### 🛑 Breaking changes 🛑

- `influxdb` receiver: Removed `metrics_schema` config option (#4277)

### 💡 Enhancements 💡

- Update to OTLP 0.8.0:
  - Remove use of `IntHistogram` (#4276)
  - Update exporters/receivers for `NumberDataPoint`
- Remove use of deprecated `pdata` slice `Resize()` (#4203, #4208, #4209)
- `awsemf` exporter: Added the option to have a user who is sending metrics from EKS Fargate Container Insights to reformat them to look the same as insights from ECS so that they can be ingested by CloudWatch (#4130)
- `k8scluster` receiver: Support OpenShift cluster quota metrics (#4342)
- `newrelic` exporter (#4278):
  - Requests are now retry-able via configuration option (defaults to retries enabled). Permanent errors are not retried.
  - The exporter monitoring metrics now include an untagged summary metric for ease of use.
  - Improved error logging to include URLs that fail to post messages to New Relic.
- `datadog` exporter: Upscale trace stats when global sampling rate is set (#4213)

### 🧰 Bug fixes 🧰

- `statsd` receiver: Add option to set Counter to be monotonic (#4154)
- Fix `internal/stanza` severity mappings (#4315)
- `awsxray` exporter: Fix the wrong AWS env resource setting (#4384)
- `newrelic` exporter (#4278):
  - Configuration unmarshalling did not allow timeout value to be set to 0 in the endpoint specific section.
  - Request cancellation was not propagated via context into the http request.
  - The queued retry logger is set to a zap.Nop logger as intended.

## v0.30.0

# 🎉 OpenTelemetry Collector Contrib v0.30.0 (Beta) 🎉

The OpenTelemetry Collector Contrib contains everything in the [opentelemetry-collector release](https://github.com/open-telemetry/opentelemetry-collector/releases/tag/v0.30.0) (be sure to check the release notes here as well!). Check out the [Getting Started Guide](https://opentelemetry.io/docs/collector/getting-started/) for deployment and configuration information.

### 🚀 New components 🚀
- `oauth2clientauth` extension: ported from core (#3848)
- `metrics-generation` processor: is now enabled and available (#4047)

### 🛑 Breaking changes 🛑

- Removed `jaegerthrifthttp` exporter (#4089)

### 💡 Enhancements 💡

- `tailsampling` processor:
  - Add new policy `status_code` (#3754)
  - Add new tail sampling processor policy: status_code (#3754)
- `awscontainerinsights` receiver:
  - Integrate components and fix bugs for EKS Container Insights (#3846)
  - Add Cgroup to collect ECS instance metrics for container insights receiver #3875
- `spanmetrics` processor: Support sub-millisecond latency buckets (#4091)
- `sentry` exporter: Add exception event capture in sentry (#3854)

## v0.29.0

# 🎉 OpenTelemetry Collector Contrib v0.29.0 (Beta) 🎉

The OpenTelemetry Collector Contrib contains everything in the [opentelemetry-collector release](https://github.com/open-telemetry/opentelemetry-collector/releases/tag/v0.29.0) (be sure to check the release notes here as well!). Check out the [Getting Started Guide](https://opentelemetry.io/docs/collector/getting-started/) for deployment and configuration information.

### 🛑 Breaking changes 🛑

- `redis` receiver (#3808)
  - removed configuration `service_name`. Use resource processor or `resource_attributes` setting if using `receivercreator`
  - removed `type` label and set instrumentation library name to `otelcol/redis` as other receivers do

### 💡 Enhancements 💡

- `tailsampling` processor:
  - Add new policy `latency` (#3750)
  - Add new policy `status_code` (#3754)
- `splunkhec` exporter: Include `trace_id` and `span_id` if set (#3850)
- `newrelic` exporter: Update instrumentation naming in accordance with otel spec (#3733)
- `sentry` exporter: Added support for insecure connection with Sentry (#3446)
- `k8s` processor:
  - Add namespace k8s tagger (#3384)
  - Add ignored pod names as config parameter (#3520)
- `awsemf` exporter: Add support for `TaskDefinitionFamily` placeholder on log stream name (#3755)
- `loki` exporter: Add resource attributes as Loki label (#3418)

### 🧰 Bug fixes 🧰

- `datadog` exporter:
  - Ensure top level spans are computed (#3786)
  - Update `env` clobbering behavior (#3851)
- `awsxray` exporter: Fixed filtered attribute translation (#3757)
- `splunkhec` exporter: Include trace and span id if set in log record (#3850)

## v0.28.0

# 🎉 OpenTelemetry Collector Contrib v0.28.0 (Beta) 🎉

The OpenTelemetry Collector Contrib contains everything in the [opentelemetry-collector release](https://github.com/open-telemetry/opentelemetry-collector/releases/tag/v0.28.0) (be sure to check the release notes here as well!). Check out the [Getting Started Guide](https://opentelemetry.io/docs/collector/getting-started/) for deployment and configuration information.

### 🚀 New components 🚀

- `humio` exporter to export data to Humio using JSON over the HTTP [Ingest API](https://docs.humio.com/reference/api/ingest/)
- `udplog` receiver to receives logs from udp using the [opentelemetry-log-collection](https://github.com/open-telemetry/opentelemetry-log-collection) library
- `tanzuobservability` exporter to send traces to [Tanzu Observability](https://tanzu.vmware.com/observability)

### 🛑 Breaking changes 🛑

- `f5cloud` exporter (#3509):
  - Renamed the config 'auth' field to 'f5cloud_auth'. This will prevent a config field name collision when [Support for Custom Exporter Authenticators as Extensions](https://github.com/open-telemetry/opentelemetry-collector/pull/3128) is ready to be integrated.

### 💡 Enhancements 💡

- Enabled Dependabot for Github Actions (#3543)
- Change obsreport helpers for receivers to use the new pattern created in Collector (#3439,#3443,#3449,#3504,#3521,#3548)
- `datadog` exporter:
  - Add logging for unknown or unsupported metric types (#3421)
  - Add collector version tag to internal health metrics (#3394)
  - Remove sublayer stats calc and mutex (#3531)
  - Deduplicate hosts for which we send running metrics (#3539)
  - Add support for summary datatype (#3660)
  - Add datadog span operation name remapping config option (#3444)
  - Update error formatting for error spans that are not exceptions (#3701)
- `nginx` receiver: Update the nginx metrics to more closely align with the conventions (#3420)
- `elasticsearch` exporter: Init JSON encoding support (#3101)
- `jmx` receiver:
  - Allow setting system properties (#3450)
  - Update tested JMX Metric Gatherer release (#3695)
- Refactor components for the Client Authentication Extensions (#3507)
- Remove redundant conversion calls (#3688)
- `storage` extension: Add a `Close` method to Client interface (#3506)
- `splunkhec` exporter: Add `metric_type` as key which maps to the type of the metric (#3696)
- `k8s` processor: Add semantic conventions to k8s-tagger for pod metadata (#3544)
- `kubeletstats` receiver: Refactor kubelet client to internal folder (#3698)
- `newrelic` exporter (#3690):
  - Updates the log level from error to debug when New Relic rate limiting occurs
  - Updates the sanitized api key that is reported via metrics
- `filestorage` extension: Add ability to specify name (#3703)
- `awsemf` exporter: Store the initial value for cumulative metrics (#3425)
- `awskinesis` exporter: Refactor to allow for extended types of encoding (#3655)
- `ecsobserver` extension:
  - Add task definition, ec2, and service fetcher (#3503)
  - Add exporter to convert task to target (#3333)

### 🧰 Bug fixes 🧰

- `awsemf` exporter: Remove delta adjustment from summaries by default (#3408)
- `alibabacloudlogservice` exporter: Sanitize labels for metrics (#3454)
- `statsd` receiver: Fix StatsD drop metrics tags when using summary as observer_type for timer/histogram (#3440)
- `awsxray` exporter: Restore setting of Throttle for HTTP throttle response (#3685)
- `awsxray` receiver: Fix quick start bug (#3653)
- `metricstransform` processor: Check all data points for matching metric label values (#3435)

## v0.27.0

# 🎉 OpenTelemetry Collector Contrib v0.27.0 (Beta) 🎉

The OpenTelemetry Collector Contrib contains everything in the [opentelemetry-collector release](https://github.com/open-telemetry/opentelemetry-collector/releases/tag/v0.27.0) (be sure to check the release notes here as well!). Check out the [Getting Started Guide](https://opentelemetry.io/docs/collector/getting-started/) for deployment and configuration information.

### 🚀 New components 🚀

- `tcplog` receiver to receive logs from tcp using the [opentelemetry-log-collection](https://github.com/open-telemetry/opentelemetry-log-collection) library
- `influxdb` receiver to accept metrics data as [InfluxDB Line Protocol](https://docs.influxdata.com/influxdb/v2.0/reference/syntax/line-protocol/)

### 💡 Enhancements 💡

- `splunkhec` exporter:
  - Include the response in returned 400 errors (#3338)
  - Map summary metrics to Splunk HEC metrics (#3344)
  - Add HEC telemetry (#3260)
- `newrelic` exporter: Include dropped attributes and events counts (#3187)
- `datadog` exporter:
  - Add Fargate task ARN to container tags (#3326)
  - Improve mappings for span kind dd span type (#3368)
- `signalfx` exporter: Add info log for host metadata properties update (#3343)
- `awsprometheusremotewrite` exporter: Add SDK and system information to User-Agent header (#3317)
- `metricstransform` processor: Add filtering capabilities matching metric label values for applying changes (#3201)
- `groupbytrace` processor: Added workers for queue processing (#2902)
- `resourcedetection` processor: Add docker detector (#2775)
- `tailsampling` processor: Support regex on span attribute filtering (#3335)

### 🧰 Bug fixes 🧰

- `datadog` exporter:
  - Update Datadog attributes to tags mapping (#3292)
  - Consistent `hostname` and default metrics behavior (#3286)
- `signalfx` exporter: Handle character limits on metric names and dimensions (#3328)
- `newrelic` exporter: Fix timestamp value for cumulative metrics (#3406)

## v0.26.0

# 🎉 OpenTelemetry Collector Contrib v0.26.0 (Beta) 🎉

The OpenTelemetry Collector Contrib contains everything in the [opentelemetry-collector release](https://github.com/open-telemetry/opentelemetry-collector/releases/tag/v0.26.0) (be sure to check the release notes here as well!). Check out the [Getting Started Guide](https://opentelemetry.io/docs/collector/getting-started/) for deployment and configuration information.

### 🚀 New components 🚀

- `influxdb` exporter to support sending tracing, metrics, and logging data to [InfluxDB](https://www.influxdata.com/products/)

### 🛑 Breaking changes 🛑

- `signalfx` exporter (#3207):
  - Additional metrics excluded by default by signalfx exporter
    - system.disk.io_time
    - system.disk.operation_time
    - system.disk.weighted_io_time
    - system.network.connections
    - system.processes.count
    - system.processes.created

### 💡 Enhancements 💡

- Add default config and systemd environment file support for DEB/RPM packages (#3123)
- Log errors on receiver start/stop failures (#3208)
- `newrelic` exporter: Update API key detection logic (#3212)
- `splunkhec` exporter:
  - Mark permanent errors to avoid futile retries (#3253)
  - Add TLS certs verification (#3204)
- `datadog` exporter:
  - Add env and tag name normalization to trace payloads (#3200)
  - add `ignore_resource`s configuration option (#3245)
- `jmx` receiver: Update for latest snapshot and header support (#3283)
- `awsxray` exporter: Added support for stack trace translation for .NET language (#3280)
- `statsd` receiver: Add timing/histogram for statsD receiver as OTLP summary (#3261)

### 🧰 Bug fixes 🧰

- `awsprometheusremotewrite` exporter:
  - Remove `sending_queue` (#3186)
  - Use the correct default for aws_auth.service (#3161)
  - Identify the Amazon Prometheus region from the endpoint (#3210)
  - Don't panic in case session can't be constructed (#3221)
- `datadog` exporter: Add max tag length (#3185)
- `sapm` exporter: Fix crash when passing the signalfx access token (#3294)
- `newrelic` exporter: Update error conditions (#3322)

## v0.25.0

# 🎉 OpenTelemetry Collector Contrib v0.25.0 (Beta) 🎉

The OpenTelemetry Collector Contrib contains everything in the [opentelemetry-collector release](https://github.com/open-telemetry/opentelemetry-collector/releases/tag/v0.25.0) (be sure to check the release notes here as well!). Check out the [Getting Started Guide](https://opentelemetry.io/docs/collector/getting-started/) for deployment and configuration information.

### 🚀 New components 🚀

- `kafkametricsreceiver` new receiver component for collecting metrics about a kafka cluster - primarily lag and offset. [configuration instructions](receiver/kafkametricsreceiver/README.md)
- `file_storage` extension to read and write data to the local file system (#3087)

### 🛑 Breaking changes 🛑

- `newrelic` exporter (#3091):
  - Removal of common attributes (use opentelemetry collector resource processor to add attributes)
  - Drop support for cumulative metrics being sent to New Relic via a collector

### 💡 Enhancements 💡

- Update `opentelemetry-log-collection` to v0.17.0 for log receivers (#3017)
- `datadog` exporter:
  - Add `peer.service` priority instead of `service.name` (#2817)
  - Improve support of semantic conventions for K8s, Azure and ECS (#2623)
- Improve and batch logs translation for stanza (#2892)
- `statsd` receiver: Add timing/histogram as OTLP gauge (#2973)
- `honeycomb` exporter: Add Retry and Queue settings (#2714)
- `resourcedetection` processor:
  - Add AKS resource detector (#3035)
  - Use conventions package constants for ECS detector (#3171)
- `sumologic` exporter: Add graphite format (#2695)
- Add trace attributes to the log entry for stanza (#3018)
- `splunk_hec` exporter: Send log record name as part of the HEC log event (#3119)
- `newrelic` exporter (#3091):
  - Add support for logs
  - Performance improvements
  - Optimizations to the New Relic payload to reduce payload size
  - Metrics generated for monitoring the exporter
  - Insert Key vs License keys are auto-detected in some cases
  - Collector version information is properly extracted via the application start info parameters

### 🧰 Bug fixes 🧰

- `splunk_hec` exporter: Fix sending log payload with missing the GZIP footer (#3032)
- `awsxray` exporter: Remove propagation of error on shutdown (#2999)
- `resourcedetection` processor:
  - Correctly report DRAGONFLYBSD value (#3100)
  - Fallback to `os.Hostname` when FQDN is not available (#3099)
- `httpforwarder` extension: Do not report ErrServerClosed when shutting down the service (#3173)
- `collectd` receiver: Do not report ErrServerClosed when shutting down the service (#3178)

## v0.24.0

# 🎉 OpenTelemetry Collector Contrib v0.24.0 (Beta) 🎉

The OpenTelemetry Collector Contrib contains everything in the [opentelemetry-collector release](https://github.com/open-telemetry/opentelemetry-collector/releases/tag/v0.24.0) (be sure to check the release notes here as well!). Check out the [Getting Started Guide](https://opentelemetry.io/docs/collector/getting-started/) for deployment and configuration information.

### 🚀 New components 🚀

- `fluentbit` extension and `fluentforward` receiver moved from opentelemetry-collector

### 💡 Enhancements 💡

- Check `NO_WINDOWS_SERVICE` environment variable to force interactive mode on Windows (#2819)
- `resourcedetection `processor:
  - Add task revision to ECS resource detector (#2814)
  - Add GKE detector (#2821)
  - Add Amazon EKS detector (#2820)
  - Add `VMScaleSetName` field to Azure detector (#2890)
- `awsemf` exporter:
  - Add `parse_json_encoded_attr_values` config option to decode json-encoded strings in attribute values (#2827)
  - Add `output_destination` config option to support AWS Lambda (#2720)
- `googlecloud` exporter: Handle `cloud.availability_zone` semantic convention (#2893)
- `newrelic` exporter: Add `instrumentation.provider` to default attributes (#2900)
- Set unprivileged user to container image (#2925)
- `splunkhec` exporter: Add `max_content_length_logs` config option to send log data in payloads less than max content length (#2524)
- `k8scluster` and `kubeletstats` receiver: Replace package constants in favor of constants from conventions in core (#2996)

### 🧰 Bug fixes 🧰

- `spanmetrics` processor:
  - Rename `calls` metric to `calls_total` and set `IsMonotonic` to true (#2837)
  - Validate duplicate dimensions at start (#2844)
- `awsemf` exporter: Calculate delta instead of rate for cumulative metrics (#2512)
- `signalfx` exporter:
  - Remove more unnecessary translation rules (#2889)
  - Implement summary type (#2998)
- `awsxray` exporter: Remove translation to HTTP status from OC status (#2978)
- `awsprometheusremotewrite` exporter: Close HTTP body after RoundTrip (#2955)
- `splunkhec` exporter: Add ResourceAttributes to Splunk Event (#2843)

## v0.23.0

# 🎉 OpenTelemetry Collector Contrib v0.23.0 (Beta) 🎉

The OpenTelemetry Collector Contrib contains everything in the [opentelemetry-collector release](https://github.com/open-telemetry/opentelemetry-collector/releases/tag/v0.23.0) (be sure to check the release notes here as well!). Check out the [Getting Started Guide](https://opentelemetry.io/docs/collector/getting-started/) for deployment and configuration information.

### 🚀 New components 🚀

- `groupbyattrs` processor to group the records by provided attributes
- `dotnetdiagnostics` receiver to read metrics from .NET processes

### 🛑 Breaking changes 🛑

- `stackdriver` exporter marked as deprecated and renamed to `googlecloud`
- Change the rule expression in receiver creator for matching endpoints types from `type.port`, `type.hostport` and `type.pod` to `type == "port"`, `type == "hostport"` and `type == "pod"` (#2661)

### 💡 Enhancements 💡

- `loadbalancing` exporter: Add support for logs (#2470)
- `sumologic` exporter: Add carbon formatter (#2562)
- `awsecscontainermetrics` receiver: Add new metric for stopped container (#2383)
- `awsemf` exporter:
  - Send EMF logs in batches (#2572)
  - Add prometheus type field for CloudWatch compatibility (#2689)
- `signalfx` exporter:
  - Add resource attributes to events (#2631)
  - Add translation rule to drop dimensions (#2660)
  - Remove temporary host translation workaround (#2652)
  - Remove unnecessary default translation rules (#2672)
  - Update `exclude_metrics` option so that the default exclude rules can be overridden by setting the option to `[]` (#2737)
- `awsprometheusremotewrite` exporter: Add support for given IAM roles (#2675)
- `statsd` receiver: Change to use OpenTelemetry type instead of OpenCensus type (#2733)
- `resourcedetection` processor: Add missing entries for `cloud.infrastructure_service` (#2777)

### 🧰 Bug fixes 🧰

- `dynatrace` exporter: Serialize each datapoint into separate line (#2618)
- `splunkhec` exporter: Retain all otel attributes (#2712)
- `newrelic` exporter: Fix default metric URL (#2739)
- `googlecloud` exporter: Add host.name label if hostname is present in node (#2711)

## v0.22.0

# 🎉 OpenTelemetry Collector Contrib v0.22.0 (Beta) 🎉

The OpenTelemetry Collector Contrib contains everything in the [opentelemetry-collector release](https://github.com/open-telemetry/opentelemetry-collector/releases/tag/v0.22.0) (be sure to check the release notes here as well!). Check out the [Getting Started Guide](https://opentelemetry.io/docs/collector/getting-started/) for deployment and configuration information.

### 🚀 New components 🚀

- `filelog` receiver to tail and parse logs from files using the [opentelemetry-log-collection](https://github.com/open-telemetry/opentelemetry-log-collection) library

### 💡 Enhancements 💡

- `dynatrace` exporter: Send metrics to Dynatrace in chunks of 1000 (#2468)
- `k8s` processor: Add ability to associate metadata tags using pod UID rather than just IP (#2199)
- `signalfx` exporter:
  - Add statusCode to logging field on dimension client (#2459)
  - Add translation rules for `cpu.utilization_per_core` (#2540)
  - Updates to metadata handling (#2531)
  - Calculate extra network I/O metrics (#2553)
  - Calculate extra disk I/O metrics (#2557)
- `statsd` receiver: Add metric type label and `enable_metric_type` option (#2466)
- `sumologic` exporter: Add support for carbon2 format (#2562)
- `resourcedetection` processor: Add Azure detector (#2372)
- `k8scluster` receiver: Use OTel conventions for metadata (#2530)
- `newrelic` exporter: Multi-tenant support for sending trace data and performance enhancements (#2481)
- `stackdriver` exporter: Enable `retry_on_failure` and `sending_queue` options (#2613)
- Use standard way to convert from time.Time to proto Timestamp (#2548)

### 🧰 Bug fixes 🧰

- `signalfx` exporter:
  - Fix calculation of `network.total` metric (#2551)
  - Correctly convert dimensions on metadata updates (#2552)
- `awsxray` exporter and receiver: Fix the type of content_length (#2539)
- `resourcedetection` processor: Use values in accordance to semantic conventions for AWS (#2556)
- `awsemf` exporter: Fix concurrency issue (#2571)

## v0.21.0

# 🎉 OpenTelemetry Collector Contrib v0.21.0 (Beta) 🎉

The OpenTelemetry Collector Contrib contains everything in the [opentelemetry-collector release](https://github.com/open-telemetry/opentelemetry-collector/releases/tag/v0.21.0) (be sure to check the release notes here as well!). Check out the [Getting Started Guide](https://opentelemetry.io/docs/collector/getting-started/) for deployment and configuration information.

### 🚀 New components 🚀

- `loki` exporter to export data via HTTP to Loki

### 🛑 Breaking changes 🛑

- `signalfx` exporter: Allow periods to be sent in dimension keys (#2456). Existing users who do not want to change this functionality can set `nonalphanumeric_dimension_chars` to `_-`

### 💡 Enhancements 💡

- `awsemf` exporter:
  - Support unit customization before sending logs to AWS CloudWatch (#2318)
  - Group exported metrics by labels (#2317)
- `datadog` exporter: Add basic span events support (#2338)
- `alibabacloudlogservice` exporter: Support new metrics interface (#2280)
- `sumologic` exporter:
  - Enable metrics pipeline (#2117)
  - Add support for all types of log body (#2380)
- `signalfx` exporter: Add `nonalphanumeric_dimension_chars` config option (#2442)

### 🧰 Bug fixes 🧰

- `resourcedetection` processor: Fix resource attribute environment variable (#2378)
- `k8scluster` receiver: Fix nil pointer bug (#2450)

## v0.20.0

# 🎉 OpenTelemetry Collector Contrib v0.20.0 (Beta) 🎉

The OpenTelemetry Collector Contrib contains everything in the [opentelemetry-collector release](https://github.com/open-telemetry/opentelemetry-collector/releases/tag/v0.20.0) (be sure to check the release notes here as well!). Check out the [Getting Started Guide](https://opentelemetry.io/docs/collector/getting-started/) for deployment and configuration information.

### 🚀 New components 🚀

- `spanmetrics` processor to aggregate Request, Error and Duration (R.E.D) metrics from span data
- `awsxray` receiver to accept spans in the X-Ray Segment format
- `groupbyattrs` processor to group the records by provided attributes

### 🛑 Breaking changes 🛑

- Rename `kinesis` exporter to `awskinesis` (#2234)
- `signalfx` exporter: Remove `send_compatible_metrics` option, use `translation_rules` instead (#2267)
- `datadog` exporter: Remove default prefix from user metrics (#2308)

### 💡 Enhancements 💡

- `signalfx` exporter: Add k8s metrics to default excludes (#2167)
- `stackdriver` exporter: Reduce QPS (#2191)
- `datadog` exporter:
  - Translate otel exceptions to DataDog errors (#2195)
  - Use resource attributes for metadata and generated metrics (#2023)
- `sapm` exporter: Enable queuing by default (#1224)
- `dynatrace` exporter: Allow underscores anywhere in metric or dimension names (#2219)
- `awsecscontainermetrics` receiver: Handle stopped container's metadata (#2229)
- `awsemf` exporter: Enhance metrics batching in AWS EMF logs (#2271)
- `f5cloud` exporter: Add User-Agent header with version to requests (#2292)

### 🧰 Bug fixes 🧰

- `signalfx` exporter: Reinstate network/filesystem translation rules (#2171)

## v0.19.0

# 🎉 OpenTelemetry Collector Contrib v0.19.0 (Beta) 🎉

The OpenTelemetry Collector Contrib contains everything in the [opentelemetry-collector release](https://github.com/open-telemetry/opentelemetry-collector/releases/tag/v0.19.0) (be sure to check the release notes here as well!). Check out the [Getting Started Guide](https://opentelemetry.io/docs/collector/getting-started/) for deployment and configuration information.

### 🚀 New components 🚀

- `f5cloud` exporter to export metric, trace, and log data to F5 Cloud
- `jmx` receiver to report metrics from a target MBean server in conjunction with the [JMX Metric Gatherer](https://github.com/open-telemetry/opentelemetry-java-contrib/blob/main/contrib/jmx-metrics/README.md)

### 🛑 Breaking changes 🛑

- `signalfx` exporter: The `exclude_metrics` option now takes slice of metric filters instead of just metric names (slice of strings) (#1951)

### 💡 Enhancements 💡

- `datadog` exporter: Sanitize datadog service names (#1982)
- `awsecscontainermetrics` receiver: Add more metadata (#2011)
- `azuremonitor` exporter: Favor RPC over HTTP spans (#2006)
- `awsemf` exporter: Always use float64 as calculated rate (#2019)
- `splunkhec` receiver: Make the HEC receiver path configurable, and use `/*` by default (#2137)
- `signalfx` exporter:
  - Drop non-default metrics and add `include_metrics` option to override (#2145, #2146, #2162)
  - Rename `system.network.dropped_packets` metric to `system.network.dropped` (#2160)
  - Do not filter cloud attributes from dimensions (#2020)
- `redis` receiver: Migrate to pdata metrics #1889

### 🧰 Bug fixes 🧰

- `datadog` exporter: Ensure that version tag is added to trace stats (#2010)
- `loadbalancing` exporter: Rolling update of collector can stop the periodical check of DNS updates (#1798)
- `awsecscontainermetrics` receiver: Change the type of `exit_code` from string to int and deal with the situation when there is no data (#2147)
- `groupbytrace` processor: Make onTraceReleased asynchronous to fix processor overload (#1808)
- Handle cases where the time field of Splunk HEC events is encoded as a String (#2159)

## v0.18.0

# 🎉 OpenTelemetry Collector Contrib v0.18.0 (Beta) 🎉

The OpenTelemetry Collector Contrib contains everything in the [opentelemetry-collector release](https://github.com/open-telemetry/opentelemetry-collector/releases/tag/v0.18.0) (be sure to check the release notes here as well!). Check out the [Getting Started Guide](https://opentelemetry.io/docs/collector/getting-started/) for deployment and configuration information.

### 🚀 New components 🚀

- `sumologic` exporter to send logs and metrics data to Sumo Logic
- `dynatrace` exporter to send metrics to Dynatrace

### 💡 Enhancements 💡

- `datadog` exporter:
  - Add resource attributes to tags conversion feature (#1782)
  - Add Kubernetes conventions for hostnames (#1919)
  - Add container tags to datadog export for container infra metrics in service view (#1895)
  - Update resource naming and span naming (#1861)
  - Add environment variables support for config options (#1897)
- `awsxray` exporter: Add parsing of JavaScript stack traces (#1888)
- `elastic` exporter: Translate exception span events (#1858)
- `signalfx` exporter: Add translation rules to aggregate per core CPU metrics in default translations (#1841)
- `resourcedetection` processor: Gather tags associated with the EC2 instance and add them as resource attributes (#1899)
- `simpleprometheus` receiver: Add support for passing params to the prometheus scrape config (#1949)
- `azuremonitor` exporter: Implement Span status code specification changes - gRPC (#1960)
- `metricstransform` processor: Add grouping option ($1887)
- `alibabacloudlogservice` exporter: Use producer to send data to improve performance (#1981)

### 🧰 Bug fixes 🧰

- `datadog` exporter: Handle monotonic metrics client-side (#1805)
- `awsxray` exporter: Log error when translating span (#1809)

## v0.17.0

# 🎉 OpenTelemetry Collector Contrib v0.17.0 (Beta) 🎉

The OpenTelemetry Collector Contrib contains everything in the [opentelemetry-collector release](https://github.com/open-telemetry/opentelemetry-collector/releases/tag/v0.17.0) (be sure to check the release notes here as well!). Check out the [Getting Started Guide](https://opentelemetry.io/docs/collector/getting-started/) for deployment and configuration information.

### 💡 Enhancements 💡

- `awsemf` exporter: Add collector version to EMF exporter user agent (#1778)
- `signalfx` exporter: Add configuration for trace correlation (#1795)
- `statsd` receiver: Add support for metric aggregation (#1670)
- `datadog` exporter: Improve logging of hostname detection (#1796)

### 🧰 Bug fixes 🧰

- `resourcedetection` processor: Fix ecs detector to not use the default golang logger (#1745)
- `signalfx` receiver: Return 200 when receiver succeed (#1785)
- `datadog` exporter: Use a singleton for sublayer calculation (#1759)
- `awsxray` and `awsemf` exporters: Change the User-Agent content order (#1791)

## v0.16.0

# 🎉 OpenTelemetry Collector Contrib v0.16.0 (Beta) 🎉

The OpenTelemetry Collector Contrib contains everything in the [opentelemetry-collector release](https://github.com/open-telemetry/opentelemetry-collector/releases/tag/v0.16.0) (be sure to check the release notes here as well!). Check out the [Getting Started Guide](https://opentelemetry.io/docs/collector/getting-started/) for deployment and configuration information.

### 🛑 Breaking changes 🛑

- `honeycomb` exporter: Update to use internal data format (#1689)

### 💡 Enhancements 💡

- `newrelic` exporter: Add support for span events (#1643)
- `awsemf` exporter:
  - Add placeholder support in `log_group_name` and `log_stream_name` config (#1623, #1661)
  - Add label matching filtering rule (#1619)
- `resourcedetection` processor: Add new resource detector for AWS Elastic Beanstalk environments (#1585)
- `loadbalancing` exporter:
  - Add sort of endpoints in static resolver (#1692)
  - Allow specifying port when using DNS resolver (#1650)
- Add `batchperresourceattr` helper library that splits an incoming data based on an attribute in the resource (#1694)
- `alibabacloudlogservice` exporter:
  - Add logs exporter (#1609)
  - Change trace type from opencensus to opentelemetry (#1713)
- `datadog` exporter:
  - Improve trace exporter performance (#1706, #1707)
  - Add option to only send metadata (#1723)
- `awsxray` exporter:
  - Add parsing of Python stack traces (#1676)
  - Add collector version to user agent (#1730)

### 🧰 Bug fixes 🧰

- `loadbalancing` exporter:
  - Fix retry queue for exporters (#1687)
  - Fix `periodicallyResolve` for DNS resolver checks (#1678)
- `datadog` exporter: Fix status code handling (#1691)
- `awsxray` exporter:
  - Fix empty traces in X-Ray console (#1709)
  - Stricter requirements for adding http request url (#1729)
  - Fix status code handling for errors/faults (#1740)
- `signalfx` exporter:
  - Split incoming data requests by access token before enqueuing (#1727)
  - Disable retry on 400 and 401, retry with backoff on 429 and 503 (#1672)
- `awsecscontainermetrics` receiver: Improve error handling to fix seg fault (#1738)

## v0.15.0

# 🎉 OpenTelemetry Collector Contrib v0.15.0 (Beta) 🎉

The OpenTelemetry Collector Contrib contains everything in the [opentelemetry-collector release](https://github.com/open-telemetry/opentelemetry-collector/releases/tag/v0.15.0) (be sure to check the release notes here as well!). Check out the [Getting Started Guide](https://opentelemetry.io/docs/collector/getting-started/) for deployment and configuration information.

### 🚀 New components 🚀

- `zookeeper` receiver: Collects metrics from a Zookeeper instance using the `mntr` command
- `loadbalacing` exporter: Consistently exports spans belonging to the same trace to the same backend
- `windowsperfcounters` receiver: Captures the configured system, application, or custom performance counter data from the Windows registry using the PDH interface
- `awsprometheusremotewrite` exporter:  Sends metrics data in Prometheus TimeSeries format to a Prometheus Remote Write Backend and signs each outgoing HTTP request following the AWS Signature Version 4 signing process

### 💡 Enhancements 💡

- `awsemf` exporter:
  - Add `metric_declarations` config option for metric filtering and dimensions (#1503)
  - Add SummaryDataType and remove Min/Max from Histogram (#1584)
- `signalfxcorrelation` exporter: Add ability to translate host dimension (#1561)
- `newrelic` exporter: Use pdata instead of the OpenCensus for traces (#1587)
- `metricstransform` processor:
  - Add `combine` action for matched metrics (#1506)
  - Add `submatch_case` config option to specify case of matched label values (#1640)
- `awsecscontainermetrics` receiver: Extract cluster name from ARN (#1626)
- `elastic` exporter: Improve handling of span status if the status code is unset (#1591)

### 🧰 Bug fixes 🧰

- `awsemf` exporter: Add check for unhandled metric data types (#1493)
- `groupbytrace` processor: Make buffered channel to avoid goroutines leak (#1505)
- `stackdriver` exporter: Set `options.UserAgent` so that the OpenCensus exporter does not override the UA ($1620)

## v0.14.0

# 🎉 OpenTelemetry Collector Contrib v0.14.0 (Beta) 🎉

The OpenTelemetry Collector Contrib contains everything in the [opentelemetry-collector release](https://github.com/open-telemetry/opentelemetry-collector/releases/tag/v0.14.0) (be sure to check the release notes here as well!). Check out the [Getting Started Guide](https://opentelemetry.io/docs/collector/getting-started/) for deployment and configuration information.

### 🚀 New components 🚀

- `datadog` exporter to send metric and trace data to Datadog (#1352)
- `tailsampling` processor moved from core to contrib (#1383)

### 🛑 Breaking changes 🛑

- `jmxmetricsextension` migrated to `jmxreceiver` (#1182, #1357)
- Move signalfx correlation code out of `sapm` to `signalfxcorrelation` exporter (#1376)
- Move Splunk specific utils outside of common (#1306)
- `stackdriver` exporter:
    - Config options `metric_prefix` & `skip_create_metric_descriptor` are now nested under `metric`, see [README](https://github.com/open-telemetry/opentelemetry-collector-contrib/blob/main/exporter/stackdriverexporter/README.md).
    - Trace status codes no longer reflect gRPC codes as per spec changes: open-telemetry/opentelemetry-specification#1067
- `datadog` exporter: Remove option to change the namespace prefix (#1483)

### 💡 Enhancements 💡

- `splunkhec` receiver: Add ability to ingest metrics (#1276)
- `signalfx` receiver: Improve pipeline error handling (#1329)
- `datadog` exporter:
  - Improve hostname resolution (#1285)
  - Add flushing/export of traces and trace-related statistics (#1266)
  - Enable traces on Windows (#1340)
  - Send otel.exporter running metric (#1354)
  - Add tag normalization util method (#1373)
  - Send host metadata (#1351)
  - Support resource conventions for hostnames (#1434)
  - Add version tag extract (#1449)
- Add `batchpertrace` library to split the incoming batch into several batches, one per trace (#1257)
- `statsd` receiver:
  - Add timer support (#1335)
  - Add sample rate support for counter, transfer gauge to double and transfer counter to int only (#1361)
- `awsemf` exporter: Restructure metric translator logic (#1353)
- `resourcedetection` processor:
  - Add EC2 hostname attribute (#1324)
  - Add ECS Resource detector (#1360)
- `sapm` exporter: Add queue settings (#1390)
- `metrictransform` processor: Add metric filter option (#1447)
- `awsxray` exporter: Improve ECS attribute and origin translation (#1428)
- `resourcedetection` processor: Initial system detector (#1405)

### 🧰 Bug fixes 🧰

- Remove duplicate definition of cloud providers with core conventions (#1288)
- `kubeletstats` receiver: Handle nil references from the kubelet API (#1326)
- `awsxray` receiver:
  - Add kind type to root span to fix the empty parentID problem (#1338)
  - Fix the race condition issue (#1490)
- `awsxray` exporter:
  - Setting the tlsconfig InsecureSkipVerify using NoVerifySSL (#1350)
  - Drop invalid xray trace id (#1366)
- `elastic` exporter: Ensure span name is limited (#1371)
- `splunkhec` exporter: Don't send 'zero' timestamps to Splunk HEC (#1157)
- `stackdriver` exporter: Skip processing empty metrics slice (#1494)

## v0.13.0

# 🎉 OpenTelemetry Collector Contrib v0.13.0 (Beta) 🎉

The OpenTelemetry Collector Contrib contains everything in the [opentelemetry-collector release](https://github.com/open-telemetry/opentelemetry-collector/releases/tag/v0.13.0) (be sure to check the release notes here as well!). Check out the [Getting Started Guide](https://opentelemetry.io/docs/collector/getting-started/) for deployment and configuration information.

### 💡 Enhancements 💡

- `sapm` exporter:
  - Enable queuing by default (#1224)
  - Add SignalFx APM correlation (#1205)
  - Make span source attribute and destination dimension names configurable (#1286)
- `signalfx` exporter:
  - Pass context to the http client requests (#1225)
  - Update `disk.summary_utilization` translation rule to accommodate new labels (#1258)
- `newrelic` exporter: Add `span.kind` attribute (#1263)
- `datadog` exporter:
  - Add Datadog trace translation helpers (#1208)
  - Add API key validation (#1216)
- `splunkhec` receiver: Add the ability to ingest logs (#1268)
- `awscontainermetrics` receiver: Report `CpuUtilized` metric in percentage (#1283)
- `awsemf` exporter: Only calculate metric rate for cumulative counter and avoid SingleDimensionRollup for metrics with only one dimension (#1280)

### 🧰 Bug fixes 🧰

- Make `signalfx` exporter a metadata exporter (#1252)
- `awsecscontainermetrics` receiver: Check for empty network rate stats and set zero (#1260)
- `awsemf` exporter: Remove InstrumentationLibrary dimension in CloudWatch EMF Logs if it is undefined (#1256)
- `awsxray` receiver: Fix trace/span id transfer (#1264)
- `datadog` exporter: Remove trace support for Windows for now (#1274)
- `sapm` exporter: Correlation enabled check inversed (#1278)

## v0.12.0

# 🎉 OpenTelemetry Collector Contrib v0.12.0 (Beta) 🎉

The OpenTelemetry Collector Contrib contains everything in the [opentelemetry-collector release](https://github.com/open-telemetry/opentelemetry-collector/releases/tag/v0.12.0) (be sure to check the release notes here as well!). Check out the [Getting Started Guide](https://opentelemetry.io/docs/collector/getting-started/) for deployment and configuration information.

### 🚀 New components 🚀

- `awsemf` exporter to support exporting metrics to AWS CloudWatch (#498, #1169)
- `http_forwarder` extension that forwards HTTP requests to a specified target (#979, #1014, #1150)
- `datadog` exporter that sends metric and trace data to Datadog (#1142, #1178, #1181, #1212)
- `awsecscontainermetrics` receiver to collect metrics from Amazon ECS Task Metadata Endpoint (#1089, #1148, #1160)

### 💡 Enhancements 💡

- `signalfx` exporter:
  - Add host metadata synchronization (#1039, #1118)
  - Add `copy_dimensions` translator option (#1126)
  - Update `k8s_cluster` metric translations (#1121)
  - Add option to exclude metrics (#1156)
  - Add `avg` aggregation method (#1151)
  - Fallback to host if cloud resource id not found (#1170)
  - Add backwards compatible translation rules for the `dockerstatsreceiver` (#1201)
  - Enable queuing and retries (#1223)
- `splunkhec` exporter:
  - Add log support (#875)
  - Enable queuing and retries (#1222)
- `k8scluster` receiver: Standardize metric names (#1119)
- `awsxray` exporter:
  - Support AWS EKS attributes (#1090)
  - Store resource attributes in X-Ray segments (#1174)
- `honeycomb` exporter:
  - Add span kind to the event sent to Honeycomb (#474)
  - Add option to adjust the sample rate using an attribute on the span (#1162)
- `jmxmetrics` extension: Add subprocess manager to manage child java processes (#1028)
- `elastic` exporter: Initial metrics support (#1173)
- `k8s` processor: Rename default attr names for label/annotation extraction (#1214)
- Add common SignalFx host id extraction (#1100)
- Allow MSI upgrades (#1165)

### 🧰 Bug fixes 🧰

- `awsxray` exporter: Don't set origin to EC2 when not on AWS (#1115)

## v0.11.0

# 🎉 OpenTelemetry Collector Contrib v0.11.0 (Beta) 🎉

The OpenTelemetry Collector Contrib contains everything in the [opentelemetry-collector release](https://github.com/open-telemetry/opentelemetry-collector/releases/tag/v0.11.0) (be sure to check the release notes here as well!). Check out the [Getting Started Guide](https://opentelemetry.io/docs/collector/getting-started/) for deployment and configuration information.

### 🚀 New components 🚀
- add `dockerstats` receiver as top level component (#1081)
- add `tracegen` utility (#956)

### 💡 Enhancements 💡
- `stackdriver` exporter: Allow overriding client options via config (#1010)
- `k8scluster` receiver: Ensure informer caches are synced before initial data sync (#842)
- `elastic` exporter: Translate `deployment.environment` resource attribute to Elastic APM's semantically equivalent `service.environment` (#1022)
- `k8s` processor: Add logs support (#1051)
- `awsxray` exporter: Log response error with zap (#1050)
- `signalfx` exporter
  - Add dimensions to renamed metrics (#1041)
  - Add translation rules for `disk_ops.total` and `disk_ops.pending` metrics (#1082)
  - Add event support (#1036)
- `kubeletstats` receiver: Cache detailed PVC labels to reduce API calls (#1052)
- `signalfx` receiver: Add event support (#1035)

## v0.10.0

# 🎉 OpenTelemetry Collector Contrib v0.10.0 (Beta) 🎉

The OpenTelemetry Collector Contrib contains everything in the [opentelemetry-collector release](https://github.com/open-telemetry/opentelemetry-collector/releases/tag/v0.10.0) (be sure to check the release notes here as well!). Check out the [Getting Started Guide](https://opentelemetry.io/docs/collector/getting-started/) for deployment and configuration information.

### 🚀 New components 🚀
- add initial docker stats receiver, without sourcing in top level components (#495)
- add initial jmx metrics extension structure, without sourcing in top level components (#740)
- `routing` processor for routing spans based on HTTP headers (#907)
- `splunkhec` receiver to receive Splunk HEC metrics, traces and logs (#840)
- Add skeleton for `http_forwarder` extension that forwards HTTP requests to a specified target (#979)

### 💡 Enhancements 💡
- `stackdriver` exporter
  - Add timeout parameter (#835)
  - Add option to configurably set UserAgent string (#758)
- `signalfx` exporter
  - Reduce memory allocations for big batches processing (#871)
  - Add AWSUniqueId and gcp_id generation (#829)
  - Calculate cpu.utilization compatibility metric (#839, #974, #954)
- `metricstransform` processor: Replace `{{version}}` in label values (#876)
- `resourcedetection` processor: Logs Support (#970)
- `statsd` receiver: Add parsing for labels and gauges (#903)

### 🧰 Bug fixes 🧰
- `k8s` processor
  - Wrap metrics before sending further down the pipeline (#837)
  - Fix setting attributes on metrics passed from agent (#836)
- `awsxray` exporter: Fix "pointer to empty string" is not omitted bug (#830)
- `azuremonitor` exporter: Treat UNSPECIFIED span kind as INTERNAL (#844)
- `signalfx` exporter: Remove misleading warnings (#869)
- `newrelic` exporter: Fix panic if service name is empty (#969)
- `honeycomb` exporter: Don't emit default proc id + starttime (#972)

## v0.9.0

# 🎉 OpenTelemetry Collector Contrib v0.9.0 (Beta) 🎉

The OpenTelemetry Collector Contrib contains everything in the [opentelemetry-collector release](https://github.com/open-telemetry/opentelemetry-collector/releases/tag/v0.9.0) (be sure to check the release notes here as well!). Check out the [Getting Started Guide](https://opentelemetry.io/docs/collector/getting-started/) for deployment and configuration information.

### 🛑 Breaking changes 🛑
- Remove deprecated `lightstep` exporter (#828)

### 🚀 New components 🚀
- `statsd` receiver for ingesting StatsD messages (#566)

### 💡 Enhancements 💡
- `signalfx` exporter
   - Add disk usage translations (#760)
   - Add disk utilization translations (#782)
   - Add translation rule to drop redundant metrics (#809)
- `kubeletstats` receiver
  - Sync available volume metadata from /pods endpoint (#690)
  - Add ability to collect detailed data from PVC (#743)
- `awsxray` exporter: Translate SDK name/version into xray model (#755)
- `elastic` exporter: Translate semantic conventions to Elastic destination fields (#671)
- `stackdriver` exporter: Add point count metric (#757)
- `awsxray` receiver
  - Ported the TCP proxy from the X-Ray daemon (#774)
  - Convert to OTEL trace format (#691)

### 🧰 Bug fixes 🧰
- `kubeletstats` receiver: Do not break down metrics batch (#754)
- `host` observer: Fix issue on darwin where ports listening on all interfaces are not correctly accounted for (#582)
- `newrelic` exporter: Fix panic on missing span status (#775)

## v0.8.0

# 🎉 OpenTelemetry Collector Contrib v0.8.0 (Beta) 🎉

The OpenTelemetry Collector Contrib contains everything in the [opentelemetry-collector release](https://github.com/open-telemetry/opentelemetry-collector/releases/tag/v0.8.0) (be sure to check the release notes here as well!). Check out the [Getting Started Guide](https://opentelemetry.io/docs/collector/getting-started/) for deployment and configuration information.

### 🚀 New components 🚀

- Receivers
  - `prometheusexec` subprocess manager (##499)

### 💡 Enhancements 💡

- `signalfx` exporter
  - Add/Update metric translations (#579, #584, #639, #640, #652, #662)
  - Add support for calculate new metric translator (#644)
  - Add renaming rules for load metrics (#664)
  - Update `container.name` to `k8s.container.name` in default translation rule (#683)
  - Rename working-set and page-fault metrics (#679)
- `awsxray` exporter
  - Translate exception event into xray exception (#577)
  - Add ingestion of X-Ray segments via UDP (#502)
  - Parse Java stacktrace and populate in xray cause (#687)
- `kubeletstats` receiver
  - Add metric_groups option (#648)
  - Set datapoint timestamp in receiver (#661)
  - Change `container.name` label to `k8s.container.name` (#680)
  - Add working-set and page-fault metrics (#666)
  - Add basic support for volume metrics (#667)
- `stackdriver` trace exporter: Move to new interface and pdata (#486)
- `metricstranform` processor: Keep timeseries and points in order after aggregation (#663)
- `k8scluster` receiver: Change `container.spec.name` label to `k8s.container.name` (#681)
- Migrate receiver creator to internal data model (#701)
- Add ec2 support to `resourcedetection` processor (#587)
- Enable timeout, sending queue and retry for SAPM exporter (#707)

### 🧰 Bug fixes 🧰

- `azuremonitor` exporter: Correct HTTP status code success mapping (#588)
- `k8scluster` receiver: Fix owner reference in metadata updates (#649)
- `awsxray` exporter: Fix handling of db system (#697)

### 🚀 New components 🚀

- Skeleton for AWS ECS container metrics receiver (#463)
- `prometheus_exec` receiver (#655)

## v0.7.0

# 🎉 OpenTelemetry Collector Contrib v0.7.0 (Beta) 🎉

The OpenTelemetry Collector Contrib contains everything in the [opentelemetry-collector release](https://github.com/open-telemetry/opentelemetry-collector/releases/tag/v0.7.0) (be sure to check the release notes here as well!). Check out the [Getting Started Guide](https://opentelemetry.io/docs/collector/getting-started/) for deployment and configuration information.

### 🛑 Breaking changes 🛑

- `awsxray` receiver updated to support udp: `tcp_endpoint` config option renamed to `endpoint` (#497)
- TLS config changed for `sapmreceiver` (#488) and `signalfxreceiver` receivers (#488)

### 🚀 New components 🚀

- Exporters
  - `sentry` adds tracing exporter for [Sentry](https://sentry.io/) (#565)
- Extensions
  - `endpoints` observer: adds generic endpoint watcher (#427)
  - `host` observer: looks for listening network endpoints on host (#432)

### 💡 Enhancements 💡

- Update `honeycomb` exporter for v0.8.0 compatibility
- Extend `metricstransform` processor to be able to add a label to an existing metric (#441)
- Update `kubeletstats` metrics according to semantic conventions (#475)
- Updated `awsxray` receiver config to use udp (#497)
- Add `/pods` endpoint support in `kubeletstats` receiver to add extra labels (#569)
- Add metric translation options to `signalfx` exporter (#477, #501, #571, #573)

### 🧰 Bug fixes 🧰

- `azuremonitor` exporter: Mark spanToEnvelope errors as permanent (#500)

## v0.6.0

# 🎉 OpenTelemetry Collector Contrib v0.6.0 (Beta) 🎉

The OpenTelemetry Collector Contrib contains everything in the [opentelemetry-collector release](https://github.com/open-telemetry/opentelemetry-collector/releases/tag/v0.6.0) (be sure to check the release notes here as well!). Check out the [Getting Started Guide](https://opentelemetry.io/docs/collector/getting-started/) for deployment and configuration information.

### 🛑 Breaking changes 🛑

- Removed `jaegarlegacy` (#397) and `zipkinscribe` receivers (#410)
- `kubeletstats` receiver: Renamed `k8s.pod.namespace` pod label to `k8s.namespace.name` and `k8s.container.name` container label to `container.name`

### 🚀 New components 🚀

- Processors
  - `metricstransform` renames/aggregates within individual metrics (#376) and allow changing the data type between int and float (#402)

### 💡 Enhancements 💡

- `awsxray` exporter: Use `peer.service` as segment name when set. (#385)
- `splunk` exporter: Add trace exports support (#359, #399)
- Build and publish Windows MSI (#408) and DEB/RPM Linux packages (#405)

### 🧰 Bug fixes 🧰

- `kubeletstats` receiver:
  - Fixed NPE for newly created pods (#404)
  - Updated to latest change in the ReceiverFactoryOld interface (#401)
  - Fixed logging and self reported metrics (#357)
- `awsxray` exporter: Only convert SQL information for SQL databases. (#379)
- `resourcedetection` processor: Correctly obtain machine-type info from gce metadata (#395)
- `k8scluster` receiver: Fix container resource metrics (#416)

## v0.5.0

Released 01-07-2020

# 🎉 OpenTelemetry Collector Contrib v0.5.0 (Beta) 🎉

The OpenTelemetry Collector Contrib contains everything in the [opentelemetry-collector release](https://github.com/open-telemetry/opentelemetry-collector/releases/tag/v0.5.0) (be sure to check the release notes here as well!). Check out the [Getting Started Guide](https://opentelemetry.io/docs/collector/getting-started/) for deployment and configuration information.

### 🚀 New components 🚀

- Processors
  - `resourcedetection` to automatically detect the resource based on the configured set of detectors (#309)

### 💡 Enhancements 💡

- `kubeletstats` receiver: Support for ServiceAccount authentication (#324)
- `signalfx` exporter and receiver
  - Add SignalFx metric token passthrough and config option (#325)
  - Set default endpoint of `signalfx` receiver to `:9943` (#351)
- `awsxray` exporter: Support aws plugins EC2/ECS/Beanstalk (#343)
- `sapm` exporter and receiver: Add SAPM access token passthrough and config option (#349)
- `k8s` processor: Add metrics support (#358)
- `k8s` observer: Separate annotations from labels in discovered pods (#363)

### 🧰 Bug fixes 🧰

- `honeycomb` exporter: Remove shared use of libhoney from goroutines (#305)

## v0.4.0

Released 17-06-2020

# 🎉 OpenTelemetry Collector Contrib v0.4.0 (Beta) 🎉

The OpenTelemetry Collector Contrib contains everything in the [opentelemetry-collector release](https://github.com/open-telemetry/opentelemetry-collector/releases/tag/v0.4.0) (be sure to check the release notes here as well!). Check out the [Getting Started Guide](https://opentelemetry.io/docs/collector/getting-started/) for deployment and configuration information.

### 🛑 Breaking changes 🛑

  - `signalfx` exporter `url` parameter changed to `ingest_url` (no impact if only using `realm` setting)

### 🚀 New components 🚀

- Receivers
  - `receiver_creator` to create receivers at runtime (#145), add observer support to receiver_creator (#173), add rules support (#207), add dynamic configuration values (#235)
  - `kubeletstats` receiver (#237)
  - `prometheus_simple` receiver (#184)
  - `kubernetes-cluster` receiver (#175)
  - `redis` receiver (#138)
- Exporters
  - `alibabacloudlogservice` exporter (#259)
  - `SplunkHEC` metrics exporter (#246)
  - `elastic` APM exporter (#240)
  - `newrelic` exporter (#229)
- Extensions
  - `k8s` observer (#185)

### 💡 Enhancements 💡

- `awsxray` exporter
  - Use X-Ray convention of segment name == service name (#282)
  - Tweak xray export to improve rendering of traces and improve parity (#241)
  - Add handling for spans received with nil attributes (#212)
- `honeycomb` exporter
  - Use SendPresampled (#291)
  - Add span attributes as honeycomb event fields (#271)
  - Support resource labels in Honeycomb exporter (#20)
- `k8s` processor
  - Add support of Pod UID extraction to k8sprocessor (#219)
  - Use `k8s.pod.ip` to record resource IP instead of just `ip` (#183)
  - Support same authentication mechanism as other kubernetes components do (#307)
- `sapm` exporter: Add TLS for SAPM and SignalFx receiver (#215)
- `signalfx` exporter
  - Add metric metadata syncer to SignalFx exporter (#231)
  - Add TLS for SAPM and SignalFx receiver (#215)
- `stackdriver` exporter: Add support for resource mapping in config (#163)

### 🧰 Bug fixes 🧰

- `awsxray` exporter: Wrap bad request errors for proper handling by retry queue (#205)
- `lightstep` exporter: Ensure Lightstep exporter doesnt crash on nil node (#250)
- `sapm` exporter: Do not break Jaeger traces before sending downstream (#193)
- `k8s` processor: Ensure Jaeger spans work in passthrough mode (262)

## 🧩 Components 🧩

### Receivers

| Traces | Metrics |
|:-------:|:-------:|
| Jaeger Legacy | Carbon |
| SAPM (SignalFx APM) | Collectd |
| Zipkin Scribe | K8s Cluster |
| | Redis |
| |  SignalFx |
| | Simple Prometheus |
| | Wavefront |

### Processors

- K8s

### Exporters

| Commercial | Community |
|:------------:|:-----------:|
| Alibaba Cloud Log Service | Carbon |
| AWS X-ray | Elastic |
| Azure Monitor | Jaeger Thrift |
| Honeycomb | Kinesis |
| Lightstep |
| New Relic |
| SAPM (SignalFx APM) |
| SignalFx (Metrics) |
| Splunk HEC |
| Stackdriver (Google) |

### Extensions

- Observer
  - K8s

## v0.3.0 Beta

Released 2020-03-30

### Breaking changes

-  Make prometheus receiver config loading strict. #697
Prometheus receiver will now fail fast if the config contains unused keys in it.

### Changes and fixes

- Enable best effort serve by default of Prometheus Exporter (https://github.com/orijtech/prometheus-go-metrics-exporter/pull/6)
- Fix null pointer exception in the logging exporter #743
- Remove unnecessary condition to have at least one processor #744
- Updated Honeycomb exported to `honeycombio/opentelemetry-exporter-go v0.3.1`

### Features

Receivers / Exporters:

* AWS X-Ray
* Carbon
* CollectD
* Honeycomb
* Jaeger
* Kinesis
* LightStep
* OpenCensus
* OpenTelemetry
* SAPM
* SignalFx
* Stackdriver
* Wavefront
* Zipkin
* Zipkin Scribe


Processors:

* Attributes
* Batch
* Memory Limiter
* Queued Retry
* Resource
* Sampling
* Span
* Kubernetes

Extensions:

* Health Check
* Performance Profiler
* zPages


## v0.2.8

Released 2020-03-25

Alpha v0.2.8 of OpenTelemetry Collector Contrib.

- Implemented OTLP receiver and exporter.
- Added ability to pass config to the service programmatically (useful for custom builds).
- Improved own metrics / observability.


## v0.2.7

Released 2020-03-17

### Self-Observability
- New command-line switch to control legacy and new metrics. Users are encouraged
to experiment and migrate to the new metrics.
- Improved error handling on shutdown.


### Processors
- Fixed passthrough mode k8sprocessor.
- Added `HASH` action to attribute processor.

### Receivers and Exporters
- Added Honeycomb exporter.
- Added LightStep exporter.
- Added regular expression for Carbon receiver, allowing the metric name to be broken into proper label keys and values.
- Updated Stackdriver exporter to use a new batch API.


## v0.2.6 Alpha

Released 2020-02-18

### Self-Observability
- Updated metrics prefix to `otelcol` and expose command line argument to modify the prefix value.
- Batch dropped span now emits zero when no spans are dropped.

### Processors
- Extended Span processor to have include/exclude span logic.
- Ability to choose strict or regexp matching for include/exclude filters.

### Receivers and Exporters
- Added Carbon receiver and exporter.
- Added Wavefront receiver.


## v0.0.5 Alpha

Released 2020-01-30

- Regexp-based filtering of span names.
- Ability to extract attributes from span names and rename span.
- File exporter for debugging.
- Span processor is now enabled by default.

## v0.0.1 Alpha

Released 2020-01-11

First release of OpenTelemetry Collector Contrib.


[v0.3.0]: https://github.com/open-telemetry/opentelemetry-collector-contrib/compare/v0.2.8...v0.3.0
[v0.2.8]: https://github.com/open-telemetry/opentelemetry-collector-contrib/compare/v0.2.7...v0.2.8
[v0.2.7]: https://github.com/open-telemetry/opentelemetry-collector-contrib/compare/v0.2.6...v0.2.7
[v0.2.6]: https://github.com/open-telemetry/opentelemetry-collector-contrib/compare/v0.0.5...v0.2.6
[v0.0.5]: https://github.com/open-telemetry/opentelemetry-collector-contrib/compare/v0.0.1...v0.0.5
[v0.0.1]: https://github.com/open-telemetry/opentelemetry-collector-contrib/tree/v0.0.1<|MERGE_RESOLUTION|>--- conflicted
+++ resolved
@@ -23,11 +23,8 @@
 - `internal/stanza`: Add support for `remove` operator (#9524)
 - `k8sattributesprocessor`: Support regex capture groups in tag_name (#9525)
 - `transformprocessor`: Add new `truncation` function to allow truncating string values in maps such as `attributes` or `resource.attributes` (#9546)
-<<<<<<< HEAD
+- `datadogexporter`: Add `api.fail_on_invalid_key` to fail fast if api key is invalid (#9426)
 - `datadogexporter`: Experimental support for Exponential Histograms with delta aggregation temporality (#8350)
-=======
-- `datadogexporter`: Add `api.fail_on_invalid_key` to fail fast if api key is invalid (#9426)
->>>>>>> 8772edfa
 
 ### 🧰 Bug fixes 🧰
 
