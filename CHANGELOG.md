# Changelog

## Unreleased
- `sigv4authextension`: Enable component (#8518)

### 💡 Enhancements 💡

- `k8seventsreceiver`: Add Api_version and resource_version (#8539)
- `dynatraceexporter`: add multi-instance deployment note to README.md (#8848)
<<<<<<< HEAD
- `cumulativetodeltaprocessor`: add new include/exclude configuration options with regex support (#8952)
=======
- `resourcedetectionprocessor`: Add attribute allowlist (#8547)
>>>>>>> dec6c70a

### 🛑 Breaking changes 🛑

- `windowsperfcountersreceiver`: Added metrics configuration (#8376)
- `lokiexporter`: Remove deprecated LogRecord.name field (#8951)
- `splunkhecexporter`: Remove deprecated LogRecord.name field (#8951)

### 🚩 Deprecations 🚩

- `datadogexporter`: Deprecate `OnlyMetadata` method from `Config` struct (#8359)
- `datadogexporter`: Deprecate `GetCensoredKey` method from `APIConfig` struct (#8830)

### 💡 Enhancements 💡

- `cmd/mdatagen`: Add resource attributes definition to metadata.yaml and move `pdata.Metrics` creation to the
  generated code (#5270) 

### 💡 Enhancements 💡

- `datadogexporter`: Add `metrics::sums::cumulative_monotonic_mode` to specify export mode for cumulative monotonic sums (#8490)

### 🚩 Deprecations 🚩

- `datadogexporter`: Deprecate `metrics::send_monotonic_counter` in favor of `metrics::sums::cumulative_monotonic_mode` (#8490)

## v0.47.0

### 💡 Enhancements 💡

- `googlecloudexporter`: Add Validate method in config (#8559)
- `attributesprocessor`: Add convert action (#7930)
- `attributesprocessor`: Add metric support (#8111)
- `prometheusremotewriteexporter`: Write-Ahead Log support enabled (#7304)
- `hostreceiver/filesystemscraper`: Add filesystem utilization (#8027)
- `hostreceiver/pagingscraper`: Add paging.utilization (#6221)
- `googlecloudexporter`: [Alpha] Translate metrics directly from OTLP to gcm using the `exporter.googlecloud.OTLPDirect` feature-gate (#7177)
- `simpleprometheusreceiver`: Add support for static labels (#7908)
- `spanmetricsprocessor`: Dropping the condition to replace _ with key_ as __ label is reserved and _ is not (#8057)
- `podmanreceiver`: Add container.runtime attribute to container metrics (#8262)
- `dockerstatsreceiver`: Add container.runtime attribute to container metrics (#8261)
- `tanzuobservabilityexporter`: instrumentation Library and Dropped Counts to Span Tags (#8120)
- `clickhouseexporter`: Implement consume log logic. (#9705)
- `influxdbexporter`: Add support for cumulative, non-monotonic metrics. (#8348)
- `oauth2clientauthextension`: Add support for EndpointParams (#7307)
- Add `NewMetricData` function to `MetricsBuilder` to consistently set instrumentation library name (#8255)
- `googlecloudpubsubreceiver` Added implementation of Google Cloud Pubsub receiver. (#8391)
- `googlecloudpubsubexporter` Added implementation of Google Cloud Pubsub exporter. (#8391)
- `coralogixexporter` Allow exporter timeout to be configured (#7957)
- `prometheusremotewriteexporter` support adding trace id and span id attached to exemplars (#8380)
- `influxdbexporter`: accept histogram metric missing infinity bucket. (#8462)
- `skywalkingreceiver`: Added implementation of Skywalking receiver. (#8549)
- `prometheusreceiver`: Fix staleness bug for histograms and summaries (#8561)

### 🛑 Breaking changes 🛑

- `mongodbatlasreceiver`: rename mislabeled attribute `memory_state` to correct `disk_status` on partition disk metrics (#7747)
- `mongodbatlasreceiver`: Correctly set initial lookback for querying mongodb atlas api (#8246)
- `nginxreceiver`: instrumentation name updated from `otelcol/nginx` to `otelcol/nginxreceiver` (#8255)
- `postgresqlreceiver`: instrumentation name updated from `otelcol/postgresql` to `otelcol/postgresqlreceiver` (#8255)
- `redisreceiver`: instrumentation name updated from `otelcol/redis` to `otelcol/redisreceiver` (#8255)
- `apachereceiver`: instrumentation name updated from `otelcol/apache` to `otelcol/apachereceiver` ()
- `couchdbreceiver`: instrumentation name updated from `otelcol/couchdb` to `otelcol/couchdbreceiver` (#8366)
- `prometheusreceiver` Change resource attributes on metrics: `instance` -> `service.instance.id`, `host.name` -> `net.host.name`,  `port` -> `net.host.port`, `scheme` -> `http.scheme`, `job` removed (#8266)
- `prometheusremotewriteexporter` Use `service.*` resource attributes instead of `job` and `instance` resource attributes when adding job and instance labels to metrics (#8266)
- `mysqlreceiver`: instrumentation name updated from `otel/mysql` to `otelcol/mysqlreceiver` (#8387)
- `zookeeperreceiver`: instrumentation name updated from `otelcol/zookeeper` to `otelcol/zookeeperreceiver` (#8389)
- `coralogixexporter`: Create dynamic subsystem name (#7957)
  - Deprecate configuration changed. Dynamic subsystem name from traces service name property.
- `rabbitmqreceiver`: instrumentation name updated from `otelcol/rabbitmq` to `otelcol/rabbitmqreceiver` (#8400)

### 🧰 Bug fixes 🧰

- `zipkinexporter`: Set "error" tag value when status is set to error (#8187)
- `prometheusremotewriteexporter`: Correctly handle metric labels which collide after sanitization (#8378)
- `prometheusremotewriteexporter`: Drop labels when exemplar attributes exceed the max number of characters (#8379)
- `k8sclusterreceiver`: Add support to enable k8s node and container cpu metrics to be reported as double values (#8245)
  - Use "--feature-gates=receiver.k8sclusterreceiver.reportCpuMetricsAsDouble" to enable reporting node and container
    cpu metrics as a double values.
- `tanzuobservabilityexporter`: Fix a typo in Instrumentation Library name and version tags (#8384)
- `logreceivers`: Fix an issue where receiver would sometimes fail to build using Go 1.18 (#8521)
- `awsxrayreceiver`: Add defaults for optional stack frame parameters (#8790)

### 🚩 Deprecations 🚩

- `datadogexporter`: Deprecate automatic environment variable detection (#8397)

### 🚀 New components 🚀
- `sigv4authextension`: New Component: Sigv4 Authenticator Extension (#8263)

## v0.46.0

### 💡 Enhancements 💡

- `internal/stanza`: Export metrics from Stanza receivers (#8025)
- `hostreceiver/pagingscraper`: Migrate the scraper to the mdatagen metrics builder (#7139)
- Do not drop zero trace/span id spans in the jaeger conversion (#7946)
- Upgrade to use semantic conventions 1.6.1 (#7926)
- `dynatraceexporter`: Validate QueueSettings and perform config validation in Validate() instead (#8020)
- `sapmexporter`: Add validation for `sending_queue` setting (#8023)
- `signalfxexporter`: Add validation for `sending_queue` setting (#8026)
- `internal/stanza`: Add support for arbitrary attribute types (#8081)
- `resourcedetectionprocessor`: Add confighttp.HTTPClientSettings To Resource Detection Config Fixes (#7397)
- `hostmetricsreceiver`: Add cpu.utilization metrics to cpu scrapper (#7130)
- `honeycombexporter`: Add validation for `sending_queue` setting (#8113)
- `routingprocessor`: Expand error handling on failure to build exporters (#8125)
- `skywalkingreceiver`: Add new skywalking receiver component folder and structure (#8107)
- `groupbyattrsprocesor`: Allow empty keys, which allows to use the processor for compaction (#7793)
- `datadogexporter`: Add rbac to example k8s manifest file (#8186)
- `splunkhecexporter`: Add validation for `sending_queue` setting (#8256)

### 🛑 Breaking changes 🛑

- Remove deprecated functions from jaeger translator (#8032)
- `internal/stanza`: Remove `write_to` setting from input operators (#8081)
- `mongodbatlasreceiver`: rename `mongodb.atlas.*` attributes to `mongodb_atlas.*` adhering to naming guidelines. Adding 3 new attributes (#7960)

### 🧰 Bug fixes 🧰

- `prometheusreceiver`: Fix segfault that can occur after receiving stale metrics (#8056)
- `filelogreceiver`: Fix issue where logs could occasionally be duplicated (#8123)
- `prometheusremotewriteexporter`: Fix empty non-string resource attributes (#8116)

### 🚀 New components 🚀

## v0.45.1

### 💡 Enhancements 💡

- `sumologicexporter`: Move validation to Config (#7936)
- `elasticsearchexporter`: Fix crash with batch processor (#7953).
- `splunkhecexporter`: Batch metrics payloads (#7760)
- `tanzuobservabilityexporter`: Add internal SDK metric tag (#7826)
- `hostreceiver/processscraper`: Migrate the scraper to the mdatagen metrics builder (#7287)

### 🧰 Bug fixes 🧰

- `awsprometheusremotewriteexporter`: fix dependencies issue (#7963)

### 🚀 New components 🚀

- `awsfirehose` receiver: Add AWS Kinesis Data Firehose Receiver (#7918)

## v0.45.0

### 💡 Enhancements 💡

- `hostreceiver/filesystemscraper`: Migrate the scraper to the mdatagen metrics builder (#7772)
- `hostreceiver/memoryscraper`: Migrate the scraper to the mdatagen metrics builder (#7312)
- `lokiexporter`: Use record attributes as log labels (#7569)
- `routingprocessor`: Do not err on failure to build exporters (#7423)
- `apachereceiver`: Update to mdatagen v2 (#7573)
- `datadogexporter`: Don't send host metadata if hostname is empty (#7426)
- `datadogexporter`: Add insecure_skip_verify flag to configuration (#7422)
- `coralogixexporter`: Update readme (#7785)
- `awscloudwatchlogsexporter`: Remove name from aws cloudwatch logs exporter (#7554)
- `tanzuobservabilityexporter`: Update OTel Collector's Exporter to match WF Proxy Handling of source (#7929)
- `hostreceiver/memoryscraper`: Add memory.utilization (#6221)
- `awskinesisexporter`: Add Queue Config Validation AWS Kinesis Exporter (#7835)
- `elasticsearchexporter`: Remove usage of deprecated LogRecord.Name field (#7829).
- `loadbalancingexporter`: Allow non-exist hostname on startup (#7935)
- `datadogexporter`: Use exact sum, count and average on Datadog distributions (#7830)
- `storage/filestorage`: add optional compaction to filestorage (#7768)
- `tanzuobservabilityexporter`: Add attributes from the Resource to the resulting WF metric tags & set `source` value in WF metric (#8101)

### 🛑 Breaking changes 🛑

- Use go mod compat, drops support for reproducibility with go 1.16 (#7915)
- `apachereceiver`: Update instrumentation library name from `otel/apache` to `otelcol/apache` (#7754)
- `pkg/translator/prometheusremotewrite`: Cleanup prw translator public functions (#7776)
- `prometheusreceiver`: The OpenCensus-based metric conversion pipeline has 
  been removed.
  - The `receiver.prometheus.OTLPDirect` feature gate has been removed as 
    the direct pipeline is the only remaining pipeline.
- `translator/jaeger`: Cleanup jaeger translator function names (#7775)
  - Deprecate old funcs with Internal word.
- `mysqlreceiver`: Update data model and names for several metrics (#7924)
  - Change all metrics to Int values
  - Remove `mysql.buffer_pool_pages`. Replace with:
    - `mysql.buffer_pool.pages`
    - `mysql.buffer_pool.data_pages`
    - `mysql.buffer_pool.page_flushes`
  - Remove `mysql.buffer_pool_size`. Replace with:
    - `mysql.buffer_pool.limit`
    - `mysql.buffer_pool.usage`
  - Rename `mysql.buffer_pool_operations` to `mysql.buffer_pool.operations`

### 🚩 Deprecations 🚩

- Deprecated log_names setting from filter processor. (#7552)

### 🧰 Bug fixes 🧰

 - `tailsamplingprocessor`: "And" policy only works as a sub policy under a composite policy (#7590) 
 - `prometheusreceiver`: Correctly map description and units when converting
  Prometheus metadata directly to pdata. (#7748)
 - `sumologicexporter`: fix exporter panics on malformed histogram (#7548)
- `awsecscontainermetrics`: CPU Reserved is now 1024/vCPU for ECS Container Insights (#6734)

### 🚀 New components 🚀

- `clickhouse` exporter: Add ClickHouse Exporter (#6907)
- `pkg/translator/signalfx`: Extract signalfx to metrics conversion in a separate package (#7778)
  - Extract FromMetrics to SignalFx translator package (#7823)

## v0.44.0

### 💡 Enhancements 💡

- `kafkaexporter`: Add compression and flush max messages options.
- `dynatraceexporter`: Write error logs using plugin logger (#7360)
- `dynatraceexporter`: Fix docs for TLS settings (#7568)
- `tanzuobservabilityexporter`: Turn on metrics exporter (#7281)
- `attributesprocessor` `resourceprocessor`: Add `from_context` value source
- `resourcedetectionprocessor`: check cluster config to verify resource is on aws for eks resources (#7186)
- `awscloudwatchlogsexporter`: enable awscloudwatchlogsexporter which accepts and exports log data (#7297)
- `translator/prometheusremotewrite`: add a new module to help translate data from OTLP to Prometheus Remote Write (#7240)
- `azuremonitorexporter`: In addition to traces, export logs to Azure Application Insights (#7403)
- `jmxreceiver`: Added `additional_jars` configuration option to launch JMX Metric Gatherer JAR with extended `CLASSPATH` (#7378)
- `awscontainerinsightreceiver`: add full pod name when configured to AWS Container Insights Receiver (#7415)
- `hostreceiver/loadscraper`: Migrate the scraper to the mdatagen metrics builder (#7288)
- `awsecscontainermetricsreceiver`: Rename attributes to follow semantic conventions (#7425)
- `datadogexporter`: Always map conventional attributes to tags (#7185)
- `mysqlreceiver`: Add golden files for integration test (#7303)
- `nginxreceiver`: Standardize integration test (#7515)
- `mysqlreceiver`: Update to use mdatagen v2 (#7507)
- `postgresqlreceiver`: Add integration tests (#7501)
- `apachereceiver`: Add integration test (#7517)
- `mysqlreceiver`: Use scrapererror to report errors (#7513)
- `postgresreceiver`: Update to mdatagen v2 (#7503)
- `nginxreceiver`: Update to mdatagen v2 (#7549)
- `datadogexporter`: Fix traces exporter's initialization log (#7564)
- `tailsamplingprocessor`: Add And sampling policy (#6910)
- `coralogixexporter`: Add Coralogix Exporter (#7383)
- `prometheusexecreceiver`: Add default value for `scrape_timeout` option (#7587)

### 🛑 Breaking changes 🛑

- `resourcedetectionprocessor`: Update `os.type` attribute values according to semantic conventions (#7544)
- `awsprometheusremotewriteexporter`: Deprecation notice; may be removed after v0.49.0
  - Switch to using the `prometheusremotewriteexporter` + `sigv4authextension` instead

### 🧰 Bug fixes 🧰

- `resourcedetectionprocessor`: fix `meta` allow list excluding keys with nil values (#7424)
- `postgresqlreceiver`: Fix issue where empty metrics could be returned after failed connection (#7502)
- `resourcetotelemetry`: Ensure resource attributes are added to summary
  and exponential histogram data points. (#7523)

### 🚩 Deprecations 🚩

- Deprecated otel_to_hec_fields.name setting from splunkhec exporter. (#7560)

## v0.43.0

### 💡 Enhancements 💡

- `coralogixexporter`: First implementation of Coralogix Exporter (#6816)
- `cloudfoundryreceiver`: Enable Cloud Foundry client (#7060)
- `elasticsearchexporter`: add elasticsearchexporter to the components exporter list (#6002)
- `elasticsearchreceiver`: Add metric metadata (#6892)
- `elasticsearchreceiver`: Use same metrics as JMX receiver for JVM metrics (#7160)
- `elasticsearchreceiver`: Implement scraping logic (#7174)
- `datadogexporter`: Add http.status_code tag to trace stats (#6889)
- `datadogexporter`: Add configuration option to use OTel span name into the Datatog resource name (#6611)
- `mongodbreceiver`: Add initial client code to the component (#7125)
- `tanzuobservabilityexporter`: Support delta histograms (#6897)
- `awscloudwatchlogsexporter`: Use cwlogs package to export logs (#7152)
- `mysqlreceiver`: Add the receiver to available components (#7078)
- `tanzuobservabilityexporter`: Documentation for the memory_limiter configuration (#7164)
- `dynatraceexporter`: Do not shut down exporter when metrics ingest module is temporarily unavailable (#7161)
- `mongodbreceiver`: Add metric metadata (#7163)
- `mongodbreceiver`: Add metric scraping (#7175)
- `postgresqlreceiver`: add the receiver to available components (#7079)
- `rabbitmqreceiver`: Add scraper logic (#7299)
- `tanzuobservability exporter`: Support summary metrics (#7121)
- `mongodbatlasreceiver`: Add retry and backoff to HTTP client (#6943)
- Use Jaeger gRPC instead of Thrift in the docker-compose example (#7243)
- `tanzuobservabilityexporter`: Support exponential histograms (#7127)
- `receiver_creator`: Log added and removed endpoint env structs (#7248)
- `prometheusreceiver`: Use the OTLP data conversion path by default. (#7282)
  - Use `--feature-gates=-receiver.prometheus.OTLPDirect` to re-enable the 
    OpenCensus conversion path.
- `extension/observers`: Correctly set image and tag on container endpoints (#7279)
- `tanzuobservabilityexporter`: Document how to enable memory_limiter (#7286)
- `hostreceiver/networkscraper`: Migrate the scraper to the mdatagen metrics builder (#7048)
- `hostmetricsreceiver`: Add MuteProcessNameError config flag to mute specific error reading process executable (#7176)
- `scrapertest`: Improve comparison logic (#7305)
- `hostmetricsreceiver`: add `cpu_average` option for load scraper to report the average cpu load (#6999)
- `scrapertest`: Add comparison option to ignore specific attributes (#6519)
- `tracegen`: Add option to pass in custom headers to export calls via command line (#7308)
- `tracegen`: Provide official container images (#7179)
- `scrapertest`: Add comparison function for pdata.Metrics (#7400)
- `prometheusremotewriteexporter` : Dropping the condition to replace _ with key_ as __ label is reserved and _ is not (#7112)

### 🛑 Breaking changes 🛑

- `tanzuobservabilityexporter`: Remove status.code
- `tanzuobservabilityexporter`: Use semantic conventions for status.message (#7126) 
- `k8sattributesprocessor`: Move `kube` and `observability` packages to `internal` folder (#7159)
- `k8sattributesprocessor`: Unexport processor `Option`s (#7311)
- `zookeeperreceiver`: Refactored metrics to have correct units, types, and combined some metrics via attributes. (#7280)
- `prometheusremotewriteexporter`: `PRWExporter` struct and `NewPRWExporter()`
  function are now unexported. (#TBD)
- `newrelicexporter` marked as deprecated (#7284)

### 🚀 New components 🚀

- `rabbitmqreceiver`: Establish codebase for RabbitMQ metrics receiver (#7239)
- Add `basicauth` extension (#7167)
- `k8seventsreceiver`: Implement core logic (#6885)

### 🧰 Bug fixes 🧰

- `k8sattributeprocessor`: Parse IP out of net.Addr to correctly tag k8s.pod.ip (#7077)
- `k8sattributeprocessor`: Process IP correctly for net.Addr instances that are not typed (#7133)
- `mdatagen`: Fix validation of `enabled` field in metadata.yaml (#7166)
- `elasticsearch`: Fix timestamp for each metric being startup time (#7255)
- `prometheusremotewriteexporter`: Fix index out of range panic caused by expiring metrics (#7149)
- `resourcedetection`: Log the error when checking for ec2metadata availability (#7296) 

## v0.42.0

### 💡 Enhancements 💡

- `couchbasereceiver`: Add couchbase client (#7122)
- `couchdbreceiver`: Add couchdb scraper (#7131)
- `couchdbreceiver`: Add couchdb client (#6880)
- `elasticsearchreceiver`: Implement scraper client (#7019)
- `couchdbreceiver`: Add metadata metrics (#6878)
- `prometheusremotewriteexporter`: Handling Staleness flag from OTLP (#6679)
- `prometheusexporter`: Handling Staleness flag from OTLP (#6805)
- `prometheusreceiver`: Set OTLP no-data-present flag for stale scraped metrics. (#7043)
- `mysqlreceiver`: Add Integration test (#6916)
- `datadogexporter`: Add compatibility with ECS Fargate semantic conventions (#6670)
- `k8s_observer`: discover k8s.node endpoints (#6820)
- `redisreceiver`: Add missing description fields to keyspace metrics (#6940)
- `redisreceiver`: Set start timestamp uniformly for gauge and sum metrics (#6941)
- `kafkaexporter`: Allow controlling Kafka acknowledgment behaviour  (#6301)
- `lokiexporter`: Log the first part of the http body on failed pushes to loki (#6946)
- `resourcedetectionprocessor`: add the [consul](https://www.consul.io/) detector (#6382)
- `awsemfexporter`: refactor cw_client logic into separate `cwlogs` package (#7072)
- `prometheusexporter`: Dropping the condition to replace _ with key_ as __ label is reserved and _ is not (#7506)

### 🛑 Breaking changes 🛑

- `memcachedreceiver`: Update metric names (#6594)
- `memcachedreceiver`: Fix some metric units and value types (#6895)
- `sapm` receiver: Use Jaeger status values instead of OpenCensus (#6682)
- `jaeger` receiver/exporter: Parse/set Jaeger status with OTel spec values (#6682)
- `awsecscontainermetricsreceiver`: remove tag from `container.image.name` (#6436)
- `k8sclusterreceiver`: remove tag from `container.image.name` (#6436)

### 🚀 New components 🚀

- `ecs_task_observer`: Discover running containers in AWS ECS tasks (#6894)
- `mongodbreceiver`: Establish codebase for MongoDB metrics receiver (#6972)
- `couchbasereceiver`: Establish codebase for Couchbase metrics receiver (#7046)
- `dbstorage`: New experimental dbstorage extension (#7061)
- `redactionprocessor`: Remove sensitive data from traces (#6495)

### 🧰 Bug fixes 🧰

- `ecstaskobserver`: Fix "Incorrect conversion between integer types" security issue (#6939)
- Fix typo in "direction" metrics attribute description (#6949)
- `zookeeperreceiver`: Fix issue where receiver could panic during shutdown (#7020)
- `prometheusreceiver`: Fix metadata fetching when metrics differ by trimmable suffixes (#6932)
- Sanitize URLs being logged (#7021)
- `prometheusreceiver`: Fix start time tracking for long scrape intervals (#7053)
- `signalfxexporter`: Don't use syscall to avoid compilation errors on some platforms (#7062)
- `tailsamplingprocessor`: Add support for new policies as composite sub-policies (#6975)

### 💡 Enhancements 💡

- `lokiexporter`: add complete log record to body (#6619)
- `k8sclusterreceiver` add `container.image.tag` attribute (#6436)
- `spanmetricproccessor`: use an LRU cache for the cached Dimensions key-value pairs (#2179)
- `skywalkingexporter`: add skywalking metrics exporter (#6528)
- `deltatorateprocessor`: add int counter support (#6982)
- `filestorageextension`: document default values (#7022)
- `redisreceiver`: Migrate the scraper to the mdatagen metrics builder (#6938)  

## v0.41.0

### 🛑 Breaking changes 🛑

- None

### 🚀 New components 🚀

- `asapauthextension` (#6627)
- `mongodbatlasreceiver` (#6367)

### 🧰 Bug fixes 🧰

- `filestorageextension`: fix panic when configured directory cannot be accessed (#6103)
- `hostmetricsreceiver`: fix set of attributes for system.cpu.time metric (#6422)
- `k8sobserver`: only record pod endpoints for running pods (#5878)
- `mongodbatlasreceiver`: fix attributes fields in metadata.yaml (#6440)
- `prometheusexecreceiver`: command line processing on Windows (#6145)
- `spanmetricsprocessor`: fix exemplars support (#6140)
-  Remap arm64 to aarch64 on rpm/deb packages (#6635)

### 💡 Enhancements 💡

- `datadogexporter`: do not use attribute localhost-like hostnames (#6477)
- `datadogexporter`: retry per network call (#6412)
- `datadogexporter`: take hostname into account for cache (#6223)
- `exporter/lokiexporter`: adding a feature for loki exporter to encode JSON for log entry (#5846)
- `googlecloudspannerreceiver`: added fallback to ADC for database connections. (#6629)
- `googlecloudspannerreceiver`: added parsing only distinct items for sample lock request label. (#6514)
- `googlecloudspannerreceiver`: added request tag label to metadata config for top query stats. (#6475)
- `googlecloudspannerreceiver`: added sample lock requests label to the top lock stats metrics. (#6466)
- `googlecloudspannerreceiver`: added transaction tag label to metadata config for top transaction stats. (#6433)
- `groupbyattrsprocessor`: added support for metrics signal (#6248)
- `hostmetricsreceiver`: ensure SchemaURL is set (#6482)
- `kubeletstatsreceiver`: add support for read-only kubelet endpoint (#6488)
- `mysqlreceiver`: enable native authentication (#6628)
- `mysqlreceiver`: remove requirement for password on MySQL (#6479)
- `receiver/prometheusreceiver`: do not add host.name to metrics from localhost/unspecified targets (#6476)
- `spanmetricsprocessor`: add setStatus operation (#5886)
- `splunkhecexporter`: remove duplication of host.name attribute (#6527)
- `tanzuobservabilityexporter`: add consumer for sum metrics. (#6385)
- Update log-collection library to v0.23.0 (#6593)

## v0.40.0

### 🛑 Breaking changes 🛑

- `tencentcloudlogserviceexporter`: change `Endpoint` to `Region` to simplify configuration (#6135)

### 🚀 New components 🚀

- Add `memcached` receiver (#5839)

### 🧰 Bug fixes 🧰

- Fix token passthrough for HEC (#5435)
- `datadogexporter`: Fix missing resource attributes default mapping when resource_attributes_as_tags: false (#6359)
- `tanzuobservabilityexporter`: Log and report missing metric values. (#5835)
- `mongodbatlasreceiver`: Fix metrics metadata (#6395)

### 💡 Enhancements 💡

- `awsprometheusremotewrite` exporter: Improve error message when failing to sign request
- `mongodbatlas`: add metrics (#5921)
- `healthcheckextension`: Add path option (#6111)
- Set unprivileged user to container image (#6380)
- `k8sclusterreceiver`: Add allocatable type of metrics (#6113)
- `observiqexporter`: Allow Dialer timeout to be configured (#5906)
- `routingprocessor`: remove broken debug log fields (#6373)
- `prometheusremotewriteexporter`: Add exemplars support (#5578) 
- `fluentforwardreceiver`: Convert attributes with nil value to AttributeValueTypeEmpty (#6630)

## v0.39.0

### 🛑 Breaking changes 🛑

- `httpdreceiver` renamed to `apachereceiver` to match industry standards (#6207)
- `tencentcloudlogserviceexporter` change `Endpoint` to `Region` to simplify configuration (#6135)

### 🚀 New components 🚀

- Add `postgresqlreceiver` config and factory (#6153)
- Add TencentCloud LogService exporter `tencentcloudlogserviceexporter` (#5722)
- Restore `jaegerthrifthttpexporter` (#5666)
- Add `skywalkingexporter` (#5690, #6114)

### 🧰 Bug fixes 🧰

- `datadogexporter`: Improve cumulative metrics reset detection using `StartTimestamp` (#6120)
- `mysqlreceiver`: Address issues in shutdown function (#6239)
- `tailsamplingprocessor`: End go routines during shutdown (#5693)
- `googlecloudexporter`: Update google cloud exporter to correctly close the metric exporter (#5990)
- `statsdreceiver`: Fix the summary point calculation (#6155)
- `datadogexporter` Correct default value for `send_count_sum_metrics` (#6130)

### 💡 Enhancements 💡

- `datadogexporter`: Increase default timeout to 15 seconds (#6131)
- `googlecloudspannerreceiver`: Added metrics cardinality handling for Google Cloud Spanner receiver (#5981, #6148, #6229)
- `mysqlreceiver`: Mysql add support for different protocols (#6138)
- `bearertokenauthextension`: Added support of Bearer Auth for HTTP Exporters (#5962)
- `awsxrayexporter`: Fallback to rpc.method for segment operation when aws.operation missing (#6231)
- `healthcheckextension`: Add new health check feature for collector pipeline (#5643)
- `datadogexporter`: Always add current hostname (#5967)
- `k8sattributesprocessor`: Add code to fetch all annotations and labels by specifying key regex (#5780)
- `datadogexporter`: Do not rely on collector to resolve envvar when possible to resolve them (#6122)
- `datadogexporter`: Add container tags to attributes package (#6086)
- `datadogexporter`: Preserve original TraceID (#6158)
- `prometheusreceiver`: Enhance prometheus receiver logger to determine errors, test real e2e usage (#5870)
- `awsxrayexporter`: Added support for AWS AppRunner origin (#6141)

## v0.38.0

### 🛑 Breaking changes 🛑

- `datadogexporter` Make distributions the default histogram export option. (#5885)
- `redisreceiver` Update Redis receiver's metric names. (#5837)
- Remove `scraperhelper` from contrib, use the core version. (#5826)

### 🚀 New components 🚀

- `googlecloudspannerreceiver` Added implementation of Google Cloud Spanner receiver. (#5727)
- `awsxrayproxy` Wire up awsxrayproxy extension. (#5747)
- `awscontainerinsightreceiver` Enable AWS Container Insight receiver. (#5960)

### 🧰 Bug fixes 🧰

- `statsdreceiver`: fix start timestamp / temporality for counters. (#5714)
- Fix security issue related to github.com/tidwall/gjson. (#5936)
- `datadogexporter` Fix cumulative histogram handling in distributions mode (#5867)
- `datadogexporter` Skip nil sketches (#5925)

### 💡 Enhancements 💡

- Extend `kafkareceiver` configuration capabilities. (#5677)
- Convert `mongodbatlas` receiver to use scraperhelper. (#5827)
- Convert `dockerstats` receiver to use scraperhelper. (#5825)
- Convert `podman` receiver to use scraperhelper. (#5822)
- Convert `redisreceiver` to use scraperhelper. (#5796)
- Convert `kubeletstats` receiver to use scraperhelper. (#5821)
- `googlecloudspannerreceiver` Migrated Google Cloud Spanner receiver to scraper approach. (#5868)
- `datadogexporter` Use a `Consumer` interface for decoupling from zorkian's package. (#5315)
- `mdatagen` - Add support for extended metric descriptions (#5688)
- `signalfxexporter` Log datapoints option. (#5689)
- `cumulativetodeltaprocessor`: Update cumulative to delta. (#5772)
- Update configuration default values in log receivers docs. (#5840)
- `fluentforwardreceiver`: support more complex fluent-bit objects. (#5676)
- `datadogexporter` Remove spammy logging. (#5856)
- `datadogexporter` Remove obsolete report_buckets config. (#5858)
- Improve performance of metric expression matcher. (#5864)
- `tanzuobservabilityexporter` Introduce metricsConsumer and gaugeMetricConsumer. (#5426)
- `awsxrayexporter` rpc.system has priority to determine aws namespace. (#5833)
- `tailsamplingprocessor` Add support for composite sampling policy to the tailsampler. (#4958)
- `kafkaexporter` Add support for AWS_MSK_IAM SASL Auth (#5763)
- Refactor the client Authenticators  for the new "ClientAuthenticator" interfaces (#5905)
- `mongodbatlasreceiver` Add client wrapper for MongoDB Atlas support (#5386)
- `redisreceiver` Update Redis config options (#5861)
- `routingprocessor`: allow routing for all signals (#5869)
- `extension/observer/docker` add ListAndWatch to observer (#5851)

## v0.37.1

### 🧰 Bug fixes 🧰

- Fixes a problem with v0.37.0 which contained dependencies on v0.36.0 components. They should have been updated to v0.37.0.

## v0.37.0

### 🚀 New components 🚀

- [`journald` receiver](https://github.com/open-telemetry/opentelemetry-collector-contrib/tree/main/receiver/journaldreceiver) to parse Journald events from systemd journal using the [opentelemetry-log-collection](https://github.com/open-telemetry/opentelemetry-log-collection) library

### 🛑 Breaking changes 🛑

- Remove squash on configtls.TLSClientSetting for splunkhecexporter (#5541)
- Remove squash on configtls.TLSClientSetting for elastic components (#5539)
- Remove squash on configtls.TLSClientSetting for observiqexporter (#5540)
- Remove squash on configtls.TLSClientSetting for AWS components (#5454)
- Move `k8sprocessor` to `k8sattributesprocessor`.
- Rename `k8s_tagger` configuration `k8sattributes`.
- filelog receiver: use empty value for `SeverityText` field instead of `"Undefined"` (#5423)
- Rename `configparser.ConfigMap` to `config.Map`
- Rename `pdata.AggregationTemporality*` to `pdata.MetricAggregationTemporality*`
- Remove deprecated `batchpertrace` package/module (#5380)

### 💡 Enhancements 💡

- `k8sattributes` processor: add container metadata enrichment (#5467, #5572)
- `resourcedetection` processor: Add an option to force using hostname instead of FQDN (#5064)
- `dockerstats` receiver: Move docker client into new shared `internal/docker` (#4702)
- `spanmetrics` processor:
  - Add exemplars to metrics (#5263)
  - Support resource attributes in metrics dimensions (#4624)
- `filter` processor:
  - Add log filtering by `regexp` type filters (#5237)
  - Add record level log filtering (#5418)
- `dynatrace` exporter: Handle non-gauge data types (#5056)
- `datadog` exporter:
  - Add support for exporting histograms as sketches (#5082)
  - Scrub sensitive information from errors (#5575)
  - Add option to send instrumentation library metadata tags with metrics (#5431)
- `podman` receiver: Add `api_version`, `ssh_key`, and `ssh_passphrase` config options (#5430)
- `signalfx` exporter:
  - Add `max_connections` config option (#5432)
  - Add dimension name to log when value > 256 chars (#5258)
  - Discourage setting of endpoint path (#4851)
- `kubeletstats` receiver: Convert to pdata instead of using OpenCensus (#5458)
- `tailsampling` processor: Add `invert_match` config option to `string_attribute` policy (#4393)
- `awsemf` exporter: Add a feature flag in UserAgent for AWS backend to monitor the adoptions (#5178)
- `splunkhec` exporter: Handle explicitly NaN and Inf values (#5581)
- `hostmetrics` receiver:
  - Collect more process states in processes scraper (#4856)
  - Add device label to paging scraper (#4854)
- `awskinesis` exporter: Extend to allow for dynamic export types (#5440)

### 🧰 Bug fixes 🧰

- `datadog` exporter:
  - Fix tags on summary and bucket metrics (#5416)
  - Fix cache key generation for cumulative metrics (#5417)
- `resourcedetection` processor: Fix failure to start collector if at least one detector returns an error (#5242)
- `prometheus` exporter: Do not record obsreport calls (#5438)
- `prometheus` receiver: Metric type fixes to match Prometheus functionality (#4865)
- `sentry` exporter: Fix sentry tracing (#4320)
- `statsd` receiver: Set quantiles for metrics (#5647)

## v0.36.0

### 🛑 Breaking changes 🛑

- `filter` processor: The configs for `logs` filter processor have been changed to be consistent with the `metrics` filter processor. (#4895)
- `splunk_hec` receiver: 
  - `source_key`, `sourcetype_key`, `host_key` and `index_key` have now moved under `hec_metadata_to_otel_attrs` (#4726)
  - `path` field on splunkhecreceiver configuration is removed: We removed the `path` attribute as any request going to the Splunk HEC receiver port should be accepted, and added the `raw_path` field to explicitly map the path accepting raw HEC data. (#4951)
- feat(dynatrace): tags is deprecated in favor of default_dimensions (#5055)

### 💡 Enhancements 💡

- `filter` processor: Add ability to `include` logs based on resource attributes in addition to excluding logs based on resource attributes for strict matching. (#4895)
- `kubelet` API: Add ability to create an empty CertPool when the system run environment is windows
- `JMX` receiver: Allow JMX receiver logging level to be configured (#4898)
- `datadog` exporter: Export histograms as in OpenMetrics Datadog check (#5065)
- `dockerstats` receiver: Set Schema URL (#5239)
- Rename memorylimiter -> memorylimiterprocessor (#5262)
- `awskinesis` exporter: Refactor AWS kinesis exporter to be synchronous  (#5248)

## v0.35.0

### 🛑 Breaking changes 🛑

- Rename configparser.Parser to configparser.ConfigMap (#5070)
- Rename TelemetryCreateSettings -> TelemetrySettings (#5169)

### 💡 Enhancements 💡

- chore: update influxdb exporter and receiver (#5058)
- chore(dynatrace): use payload limit from api constants (#5077)
- Add documentation for filelog's new force_flush_period parameter (#5066)
- Reuse the gzip reader with a sync.Pool (#5145)
- Add a trace observer when splunkhecreceiver is used for logs (#5063)
- Remove usage of deprecated pdata.AttributeValueMapToMap (#5174)
- Podman Stats Receiver: Receiver and Metrics implementation (#4577)

### 🧰 Bug fixes 🧰

- Use staleness markers generated by prometheus, rather than making our own (#5062)
- `datadogexporter` exporter: skip NaN and infinite values (#5053)

## v0.34.0

### 🚀 New components 🚀

- [`cumulativetodelta` processor](https://github.com/open-telemetry/opentelemetry-collector-contrib/tree/main/processor/cumulativetodeltaprocessor) to convert cumulative sum metrics to cumulative delta

- [`file` exporter](https://github.com/open-telemetry/opentelemetry-collector-contrib/tree/main/exporter/fileexporter) from core repository ([#3474](https://github.com/open-telemetry/opentelemetry-collector/issues/3474))
- [`jaeger` exporter](https://github.com/open-telemetry/opentelemetry-collector-contrib/tree/main/exporter/jaegerexporter) from core repository ([#3474](https://github.com/open-telemetry/opentelemetry-collector/issues/3474))
- [`kafka` exporter](https://github.com/open-telemetry/opentelemetry-collector-contrib/tree/main/exporter/kafkaexporter) from core repository ([#3474](https://github.com/open-telemetry/opentelemetry-collector/issues/3474))
- [`opencensus` exporter](https://github.com/open-telemetry/opentelemetry-collector-contrib/tree/main/exporter/opencensusexporter) from core repository ([#3474](https://github.com/open-telemetry/opentelemetry-collector/issues/3474))
- [`prometheus` exporter](https://github.com/open-telemetry/opentelemetry-collector-contrib/tree/main/exporter/prometheusexporter) from core repository ([#3474](https://github.com/open-telemetry/opentelemetry-collector/issues/3474))
- [`prometheusremotewrite` exporter](https://github.com/open-telemetry/opentelemetry-collector-contrib/tree/main/exporter/prometheusremotewriteexporter) from core repository ([#3474](https://github.com/open-telemetry/opentelemetry-collector/issues/3474))
- [`zipkin` exporter](https://github.com/open-telemetry/opentelemetry-collector-contrib/tree/main/exporter/zipkinexporter) from core repository ([#3474](https://github.com/open-telemetry/opentelemetry-collector/issues/3474))
- [`attribute` processor](https://github.com/open-telemetry/opentelemetry-collector-contrib/tree/main/processor/attributeprocessor) from core repository ([#3474](https://github.com/open-telemetry/opentelemetry-collector/issues/3474))
- [`filter` processor](https://github.com/open-telemetry/opentelemetry-collector-contrib/tree/main/processor/filterprocessor) from core repository ([#3474](https://github.com/open-telemetry/opentelemetry-collector/issues/3474))
- [`probabilisticsampler` processor](https://github.com/open-telemetry/opentelemetry-collector-contrib/tree/main/processor/probabilisticsamplerprocessor) from core repository ([#3474](https://github.com/open-telemetry/opentelemetry-collector/issues/3474))
- [`resource` processor](https://github.com/open-telemetry/opentelemetry-collector-contrib/tree/main/processor/resourceprocessor) from core repository ([#3474](https://github.com/open-telemetry/opentelemetry-collector/issues/3474))
- [`span` processor](https://github.com/open-telemetry/opentelemetry-collector-contrib/tree/main/processor/spanprocessor) from core repository ([#3474](https://github.com/open-telemetry/opentelemetry-collector/issues/3474))
- [`hostmetrics` receiver](https://github.com/open-telemetry/opentelemetry-collector-contrib/tree/main/receiver/hostmetricsreceiver) from core repository ([#3474](https://github.com/open-telemetry/opentelemetry-collector/issues/3474))
- [`jaeger` receiver](https://github.com/open-telemetry/opentelemetry-collector-contrib/tree/main/receiver/jaegerreceiver) from core repository ([#3474](https://github.com/open-telemetry/opentelemetry-collector/issues/3474))
- [`kafka` receiver](https://github.com/open-telemetry/opentelemetry-collector-contrib/tree/main/receiver/kafkareceiver) from core repository ([#3474](https://github.com/open-telemetry/opentelemetry-collector/issues/3474))
- [`opencensus` receiver](https://github.com/open-telemetry/opentelemetry-collector-contrib/tree/main/receiver/opencensusreceiver) from core repository ([#3474](https://github.com/open-telemetry/opentelemetry-collector/issues/3474))
- [`prometheus` receiver](https://github.com/open-telemetry/opentelemetry-collector-contrib/tree/main/receiver/prometheusreceiver) from core repository ([#3474](https://github.com/open-telemetry/opentelemetry-collector/issues/3474))
- [`zipkin` receiver](https://github.com/open-telemetry/opentelemetry-collector-contrib/tree/main/receiver/zipkinreceiver) from core repository ([#3474](https://github.com/open-telemetry/opentelemetry-collector/issues/3474))
- [`bearertokenauth` extension](https://github.com/open-telemetry/opentelemetry-collector-contrib/tree/main/extension/bearertokenauthextension) from core repository ([#3474](https://github.com/open-telemetry/opentelemetry-collector/issues/3474))
- [`healthcheck` extension](https://github.com/open-telemetry/opentelemetry-collector-contrib/tree/main/extension/healthcheckextension) from core repository ([#3474](https://github.com/open-telemetry/opentelemetry-collector/issues/3474))
- [`oidcauth` extension](https://github.com/open-telemetry/opentelemetry-collector-contrib/tree/main/extension/oidcauthextension) from core repository ([#3474](https://github.com/open-telemetry/opentelemetry-collector/issues/3474))
- [`pprof` extension](https://github.com/open-telemetry/opentelemetry-collector-contrib/tree/main/extension/pprofextension) from core repository ([#3474](https://github.com/open-telemetry/opentelemetry-collector/issues/3474))
- [`testbed`](https://github.com/open-telemetry/opentelemetry-collector-contrib/tree/main/testbed) from core repository ([#3474](https://github.com/open-telemetry/opentelemetry-collector/issues/3474))

### 💡 Enhancements 💡

- `tailsampling` processor: Add new policy `probabilistic` (#3876)

## v0.33.0

# 🎉 OpenTelemetry Collector Contrib v0.33.0 (Beta) 🎉

The OpenTelemetry Collector Contrib contains everything in the [opentelemetry-collector release](https://github.com/open-telemetry/opentelemetry-collector/releases/tag/v0.32.0) (be sure to check the release notes here as well!). Check out the [Getting Started Guide](https://opentelemetry.io/docs/collector/getting-started/) for deployment and configuration information.

### 🚀 New components 🚀

- [`cumulativetodelta` processor](https://github.com/open-telemetry/opentelemetry-collector-contrib/tree/main/processor/cumulativetodeltaprocessor) to convert cumulative sum metrics to cumulative delta

### 💡 Enhancements 💡

- Collector contrib has now full support for metrics proto v0.9.0.

## v0.32.0

# 🎉 OpenTelemetry Collector Contrib v0.32.0 (Beta) 🎉

This release is marked as "bad" since the metrics pipelines will produce bad data.

- See https://github.com/open-telemetry/opentelemetry-collector/issues/3824

The OpenTelemetry Collector Contrib contains everything in the [opentelemetry-collector release](https://github.com/open-telemetry/opentelemetry-collector/releases/tag/v0.32.0) (be sure to check the release notes here as well!). Check out the [Getting Started Guide](https://opentelemetry.io/docs/collector/getting-started/) for deployment and configuration information.

### 🛑 Breaking changes 🛑

- `splunk_hec` receiver/exporter: `com.splunk.source` field is mapped to `source` field in Splunk instead of `service.name` (#4596)
- `redis` receiver: Move interval runner package to `internal/interval` (#4600)
- `datadog` exporter: Export summary count and sum as monotonic counts (#4605)

### 💡 Enhancements 💡

- `logzio` exporter:
  - New implementation of an in-memory queue to store traces, data compression with gzip, and queue configuration options (#4395)
  - Make `Hclog2ZapLogger` struct and methods private for public go api review (#4431)
- `newrelic` exporter (#4392):
  - Marked unsupported metric as permanent error
  - Force the interval to be valid even if 0
- `awsxray` exporter: Add PHP stacktrace parsing support (#4454)
- `file_storage` extension: Implementation of batch storage API (#4145)
- `datadog` exporter:
  - Skip sum metrics with no aggregation temporality (#4597)
  - Export delta sums as counts (#4609)
- `elasticsearch` exporter: Add dedot support (#4579)
- `signalfx` exporter: Add process metric to translation rules (#4598)
- `splunk_hec` exporter: Add profiling logs support (#4464)
- `awsemf` exporter: Replace logGroup and logStream pattern with metric labels (#4466)

### 🧰 Bug fixes 🧰

- `awsxray` exporter: Fix the origin on ECS/EKS/EB on EC2 cases (#4391)
- `splunk_hec` exporter: Prevent re-sending logs that were successfully sent (#4467)
- `signalfx` exporter: Prefix temporary metric translations (#4394)

## v0.31.0

# 🎉 OpenTelemetry Collector Contrib v0.31.0 (Beta) 🎉

The OpenTelemetry Collector Contrib contains everything in the [opentelemetry-collector release](https://github.com/open-telemetry/opentelemetry-collector/releases/tag/v0.31.0) (be sure to check the release notes here as well!). Check out the [Getting Started Guide](https://opentelemetry.io/docs/collector/getting-started/) for deployment and configuration information.

### 🛑 Breaking changes 🛑

- `influxdb` receiver: Removed `metrics_schema` config option (#4277)

### 💡 Enhancements 💡

- Update to OTLP 0.8.0:
  - Remove use of `IntHistogram` (#4276)
  - Update exporters/receivers for `NumberDataPoint`
- Remove use of deprecated `pdata` slice `Resize()` (#4203, #4208, #4209)
- `awsemf` exporter: Added the option to have a user who is sending metrics from EKS Fargate Container Insights to reformat them to look the same as insights from ECS so that they can be ingested by CloudWatch (#4130)
- `k8scluster` receiver: Support OpenShift cluster quota metrics (#4342)
- `newrelic` exporter (#4278):
  - Requests are now retry-able via configuration option (defaults to retries enabled). Permanent errors are not retried.
  - The exporter monitoring metrics now include an untagged summary metric for ease of use.
  - Improved error logging to include URLs that fail to post messages to New Relic.
- `datadog` exporter: Upscale trace stats when global sampling rate is set (#4213)

### 🧰 Bug fixes 🧰

- `statsd` receiver: Add option to set Counter to be monotonic (#4154)
- Fix `internal/stanza` severity mappings (#4315)
- `awsxray` exporter: Fix the wrong AWS env resource setting (#4384)
- `newrelic` exporter (#4278):
  - Configuration unmarshalling did not allow timeout value to be set to 0 in the endpoint specific section.
  - Request cancellation was not propagated via context into the http request.
  - The queued retry logger is set to a zap.Nop logger as intended.

## v0.30.0

# 🎉 OpenTelemetry Collector Contrib v0.30.0 (Beta) 🎉

The OpenTelemetry Collector Contrib contains everything in the [opentelemetry-collector release](https://github.com/open-telemetry/opentelemetry-collector/releases/tag/v0.30.0) (be sure to check the release notes here as well!). Check out the [Getting Started Guide](https://opentelemetry.io/docs/collector/getting-started/) for deployment and configuration information.

### 🚀 New components 🚀
- `oauth2clientauth` extension: ported from core (#3848)
- `metrics-generation` processor: is now enabled and available (#4047) 

### 🛑 Breaking changes 🛑

- Removed `jaegerthrifthttp` exporter (#4089) 

### 💡 Enhancements 💡

- `tailsampling` processor:
  - Add new policy `status_code` (#3754)
  - Add new tail sampling processor policy: status_code (#3754)
- `awscontainerinsights` receiver:
  - Integrate components and fix bugs for EKS Container Insights (#3846) 
  - Add Cgroup to collect ECS instance metrics for container insights receiver #3875
- `spanmetrics` processor: Support sub-millisecond latency buckets (#4091) 
- `sentry` exporter: Add exception event capture in sentry (#3854)

## v0.29.0

# 🎉 OpenTelemetry Collector Contrib v0.29.0 (Beta) 🎉

The OpenTelemetry Collector Contrib contains everything in the [opentelemetry-collector release](https://github.com/open-telemetry/opentelemetry-collector/releases/tag/v0.29.0) (be sure to check the release notes here as well!). Check out the [Getting Started Guide](https://opentelemetry.io/docs/collector/getting-started/) for deployment and configuration information.

### 🛑 Breaking changes 🛑

- `redis` receiver (#3808)
  - removed configuration `service_name`. Use resource processor or `resource_attributes` setting if using `receivercreator`
  - removed `type` label and set instrumentation library name to `otelcol/redis` as other receivers do

### 💡 Enhancements 💡

- `tailsampling` processor:
  - Add new policy `latency` (#3750)
  - Add new policy `status_code` (#3754)
- `splunkhec` exporter: Include `trace_id` and `span_id` if set (#3850)
- `newrelic` exporter: Update instrumentation naming in accordance with otel spec (#3733)
- `sentry` exporter: Added support for insecure connection with Sentry (#3446)
- `k8s` processor:
  - Add namespace k8s tagger (#3384)
  - Add ignored pod names as config parameter (#3520)
- `awsemf` exporter: Add support for `TaskDefinitionFamily` placeholder on log stream name (#3755)
- `loki` exporter: Add resource attributes as Loki label (#3418)

### 🧰 Bug fixes 🧰

- `datadog` exporter:
  - Ensure top level spans are computed (#3786)
  - Update `env` clobbering behavior (#3851)
- `awsxray` exporter: Fixed filtered attribute translation (#3757)
- `splunkhec` exporter: Include trace and span id if set in log record (#3850)

## v0.28.0

# 🎉 OpenTelemetry Collector Contrib v0.28.0 (Beta) 🎉

The OpenTelemetry Collector Contrib contains everything in the [opentelemetry-collector release](https://github.com/open-telemetry/opentelemetry-collector/releases/tag/v0.28.0) (be sure to check the release notes here as well!). Check out the [Getting Started Guide](https://opentelemetry.io/docs/collector/getting-started/) for deployment and configuration information.

### 🚀 New components 🚀

- `humio` exporter to export data to Humio using JSON over the HTTP [Ingest API](https://docs.humio.com/reference/api/ingest/)
- `udplog` receiver to receives logs from udp using the [opentelemetry-log-collection](https://github.com/open-telemetry/opentelemetry-log-collection) library
- `tanzuobservability` exporter to send traces to [Tanzu Observability](https://tanzu.vmware.com/observability)

### 🛑 Breaking changes 🛑

- `f5cloud` exporter (#3509):
  - Renamed the config 'auth' field to 'f5cloud_auth'. This will prevent a config field name collision when [Support for Custom Exporter Authenticators as Extensions](https://github.com/open-telemetry/opentelemetry-collector/pull/3128) is ready to be integrated.

### 💡 Enhancements 💡

- Enabled Dependabot for Github Actions (#3543)
- Change obsreport helpers for receivers to use the new pattern created in Collector (#3439,#3443,#3449,#3504,#3521,#3548)
- `datadog` exporter:
  - Add logging for unknown or unsupported metric types (#3421)
  - Add collector version tag to internal health metrics (#3394)
  - Remove sublayer stats calc and mutex (#3531)
  - Deduplicate hosts for which we send running metrics (#3539)
  - Add support for summary datatype (#3660)
  - Add datadog span operation name remapping config option (#3444)
  - Update error formatting for error spans that are not exceptions (#3701)
- `nginx` receiver: Update the nginx metrics to more closely align with the conventions (#3420)
- `elasticsearch` exporter: Init JSON encoding support (#3101)
- `jmx` receiver:
  - Allow setting system properties (#3450)
  - Update tested JMX Metric Gatherer release (#3695)
- Refactor components for the Client Authentication Extensions (#3507)
- Remove redundant conversion calls (#3688)
- `storage` extension: Add a `Close` method to Client interface (#3506)
- `splunkhec` exporter: Add `metric_type` as key which maps to the type of the metric (#3696)
- `k8s` processor: Add semantic conventions to k8s-tagger for pod metadata (#3544)
- `kubeletstats` receiver: Refactor kubelet client to internal folder (#3698)
- `newrelic` exporter (#3690):
  - Updates the log level from error to debug when New Relic rate limiting occurs
  - Updates the sanitized api key that is reported via metrics
- `filestorage` extension: Add ability to specify name (#3703)
- `awsemf` exporter: Store the initial value for cumulative metrics (#3425)
- `awskinesis` exporter: Refactor to allow for extended types of encoding (#3655)
- `ecsobserver` extension:
  - Add task definition, ec2, and service fetcher (#3503)
  - Add exporter to convert task to target (#3333)

### 🧰 Bug fixes 🧰

- `awsemf` exporter: Remove delta adjustment from summaries by default (#3408)
- `alibabacloudlogservice` exporter: Sanitize labels for metrics (#3454)
- `statsd` receiver: Fix StatsD drop metrics tags when using summary as observer_type for timer/histogram (#3440)
- `awsxray` exporter: Restore setting of Throttle for HTTP throttle response (#3685)
- `awsxray` receiver: Fix quick start bug (#3653)
- `metricstransform` processor: Check all data points for matching metric label values (#3435)

## v0.27.0

# 🎉 OpenTelemetry Collector Contrib v0.27.0 (Beta) 🎉

The OpenTelemetry Collector Contrib contains everything in the [opentelemetry-collector release](https://github.com/open-telemetry/opentelemetry-collector/releases/tag/v0.27.0) (be sure to check the release notes here as well!). Check out the [Getting Started Guide](https://opentelemetry.io/docs/collector/getting-started/) for deployment and configuration information.

### 🚀 New components 🚀

- `tcplog` receiver to receive logs from tcp using the [opentelemetry-log-collection](https://github.com/open-telemetry/opentelemetry-log-collection) library
- `influxdb` receiver to accept metrics data as [InfluxDB Line Protocol](https://docs.influxdata.com/influxdb/v2.0/reference/syntax/line-protocol/)

### 💡 Enhancements 💡

- `splunkhec` exporter:
  - Include the response in returned 400 errors (#3338)
  - Map summary metrics to Splunk HEC metrics (#3344)
  - Add HEC telemetry (#3260)
- `newrelic` exporter: Include dropped attributes and events counts (#3187)
- `datadog` exporter:
  - Add Fargate task ARN to container tags (#3326)
  - Improve mappings for span kind dd span type (#3368)
- `signalfx` exporter: Add info log for host metadata properties update (#3343)
- `awsprometheusremotewrite` exporter: Add SDK and system information to User-Agent header (#3317)
- `metricstransform` processor: Add filtering capabilities matching metric label values for applying changes (#3201)
- `groupbytrace` processor: Added workers for queue processing (#2902)
- `resourcedetection` processor: Add docker detector (#2775)
- `tailsampling` processor: Support regex on span attribute filtering (#3335)

### 🧰 Bug fixes 🧰

- `datadog` exporter:
  - Update Datadog attributes to tags mapping (#3292)
  - Consistent `hostname` and default metrics behavior (#3286)
- `signalfx` exporter: Handle character limits on metric names and dimensions (#3328)
- `newrelic` exporter: Fix timestamp value for cumulative metrics (#3406)

## v0.26.0

# 🎉 OpenTelemetry Collector Contrib v0.26.0 (Beta) 🎉

The OpenTelemetry Collector Contrib contains everything in the [opentelemetry-collector release](https://github.com/open-telemetry/opentelemetry-collector/releases/tag/v0.26.0) (be sure to check the release notes here as well!). Check out the [Getting Started Guide](https://opentelemetry.io/docs/collector/getting-started/) for deployment and configuration information.

### 🚀 New components 🚀

- `influxdb` exporter to support sending tracing, metrics, and logging data to [InfluxDB](https://www.influxdata.com/products/)

### 🛑 Breaking changes 🛑

- `signalfx` exporter (#3207):
  - Additional metrics excluded by default by signalfx exporter
    - system.disk.io_time
    - system.disk.operation_time
    - system.disk.weighted_io_time
    - system.network.connections
    - system.processes.count
    - system.processes.created

### 💡 Enhancements 💡

- Add default config and systemd environment file support for DEB/RPM packages (#3123)
- Log errors on receiver start/stop failures (#3208)
- `newrelic` exporter: Update API key detection logic (#3212)
- `splunkhec` exporter:
  - Mark permanent errors to avoid futile retries (#3253)
  - Add TLS certs verification (#3204)
- `datadog` exporter:
  - Add env and tag name normalization to trace payloads (#3200)
  - add `ignore_resource`s configuration option (#3245)
- `jmx` receiver: Update for latest snapshot and header support (#3283)
- `awsxray` exporter: Added support for stack trace translation for .NET language (#3280)
- `statsd` receiver: Add timing/histogram for statsD receiver as OTLP summary (#3261)

### 🧰 Bug fixes 🧰

- `awsprometheusremotewrite` exporter:
  - Remove `sending_queue` (#3186)
  - Use the correct default for aws_auth.service (#3161)
  - Identify the Amazon Prometheus region from the endpoint (#3210)
  - Don't panic in case session can't be constructed (#3221)
- `datadog` exporter: Add max tag length (#3185)
- `sapm` exporter: Fix crash when passing the signalfx access token (#3294)
- `newrelic` exporter: Update error conditions (#3322)

## v0.25.0

# 🎉 OpenTelemetry Collector Contrib v0.25.0 (Beta) 🎉

The OpenTelemetry Collector Contrib contains everything in the [opentelemetry-collector release](https://github.com/open-telemetry/opentelemetry-collector/releases/tag/v0.25.0) (be sure to check the release notes here as well!). Check out the [Getting Started Guide](https://opentelemetry.io/docs/collector/getting-started/) for deployment and configuration information.

### 🚀 New components 🚀

- `kafkametricsreceiver` new receiver component for collecting metrics about a kafka cluster - primarily lag and offset. [configuration instructions](receiver/kafkametricsreceiver/README.md)
- `file_storage` extension to read and write data to the local file system (#3087)

### 🛑 Breaking changes 🛑

- `newrelic` exporter (#3091):
  - Removal of common attributes (use opentelemetry collector resource processor to add attributes)
  - Drop support for cumulative metrics being sent to New Relic via a collector

### 💡 Enhancements 💡

- Update `opentelemetry-log-collection` to v0.17.0 for log receivers (#3017)
- `datadog` exporter:
  - Add `peer.service` priority instead of `service.name` (#2817)
  - Improve support of semantic conventions for K8s, Azure and ECS (#2623)
- Improve and batch logs translation for stanza (#2892)
- `statsd` receiver: Add timing/histogram as OTLP gauge (#2973)
- `honeycomb` exporter: Add Retry and Queue settings (#2714)
- `resourcedetection` processor:
  - Add AKS resource detector (#3035)
  - Use conventions package constants for ECS detector (#3171)
- `sumologic` exporter: Add graphite format (#2695)
- Add trace attributes to the log entry for stanza (#3018)
- `splunk_hec` exporter: Send log record name as part of the HEC log event (#3119)
- `newrelic` exporter (#3091):
  - Add support for logs
  - Performance improvements
  - Optimizations to the New Relic payload to reduce payload size
  - Metrics generated for monitoring the exporter
  - Insert Key vs License keys are auto-detected in some cases
  - Collector version information is properly extracted via the application start info parameters

### 🧰 Bug fixes 🧰

- `splunk_hec` exporter: Fix sending log payload with missing the GZIP footer (#3032)
- `awsxray` exporter: Remove propagation of error on shutdown (#2999)
- `resourcedetection` processor:
  - Correctly report DRAGONFLYBSD value (#3100)
  - Fallback to `os.Hostname` when FQDN is not available (#3099)
- `httpforwarder` extension: Do not report ErrServerClosed when shutting down the service (#3173)
- `collectd` receiver: Do not report ErrServerClosed when shutting down the service (#3178)

## v0.24.0

# 🎉 OpenTelemetry Collector Contrib v0.24.0 (Beta) 🎉

The OpenTelemetry Collector Contrib contains everything in the [opentelemetry-collector release](https://github.com/open-telemetry/opentelemetry-collector/releases/tag/v0.24.0) (be sure to check the release notes here as well!). Check out the [Getting Started Guide](https://opentelemetry.io/docs/collector/getting-started/) for deployment and configuration information.

### 🚀 New components 🚀

- `fluentbit` extension and `fluentforward` receiver moved from opentelemetry-collector

### 💡 Enhancements 💡

- Check `NO_WINDOWS_SERVICE` environment variable to force interactive mode on Windows (#2819)
- `resourcedetection `processor:
  - Add task revision to ECS resource detector (#2814)
  - Add GKE detector (#2821)
  - Add Amazon EKS detector (#2820)
  - Add `VMScaleSetName` field to Azure detector (#2890)
- `awsemf` exporter:
  - Add `parse_json_encoded_attr_values` config option to decode json-encoded strings in attribute values (#2827)
  - Add `output_destination` config option to support AWS Lambda (#2720)
- `googlecloud` exporter: Handle `cloud.availability_zone` semantic convention (#2893)
- `newrelic` exporter: Add `instrumentation.provider` to default attributes (#2900)
- Set unprivileged user to container image (#2925)
- `splunkhec` exporter: Add `max_content_length_logs` config option to send log data in payloads less than max content length (#2524)
- `k8scluster` and `kubeletstats` receiver: Replace package constants in favor of constants from conventions in core (#2996)

### 🧰 Bug fixes 🧰

- `spanmetrics` processor:
  - Rename `calls` metric to `calls_total` and set `IsMonotonic` to true (#2837)
  - Validate duplicate dimensions at start (#2844)
- `awsemf` exporter: Calculate delta instead of rate for cumulative metrics (#2512)
- `signalfx` exporter:
  - Remove more unnecessary translation rules (#2889)
  - Implement summary type (#2998)
- `awsxray` exporter: Remove translation to HTTP status from OC status (#2978)
- `awsprometheusremotewrite` exporter: Close HTTP body after RoundTrip (#2955)
- `splunkhec` exporter: Add ResourceAttributes to Splunk Event (#2843)

## v0.23.0

# 🎉 OpenTelemetry Collector Contrib v0.23.0 (Beta) 🎉

The OpenTelemetry Collector Contrib contains everything in the [opentelemetry-collector release](https://github.com/open-telemetry/opentelemetry-collector/releases/tag/v0.23.0) (be sure to check the release notes here as well!). Check out the [Getting Started Guide](https://opentelemetry.io/docs/collector/getting-started/) for deployment and configuration information.

### 🚀 New components 🚀

- `groupbyattrs` processor to group the records by provided attributes
- `dotnetdiagnostics` receiver to read metrics from .NET processes

### 🛑 Breaking changes 🛑

- `stackdriver` exporter marked as deprecated and renamed to `googlecloud`
- Change the rule expression in receiver creator for matching endpoints types from `type.port`, `type.hostport` and `type.pod` to `type == "port"`, `type == "hostport"` and `type == "pod"` (#2661)

### 💡 Enhancements 💡

- `loadbalancing` exporter: Add support for logs (#2470)
- `sumologic` exporter: Add carbon formatter (#2562)
- `awsecscontainermetrics` receiver: Add new metric for stopped container (#2383)
- `awsemf` exporter:
  - Send EMF logs in batches (#2572)
  - Add prometheus type field for CloudWatch compatibility (#2689)
- `signalfx` exporter:
  - Add resource attributes to events (#2631)
  - Add translation rule to drop dimensions (#2660)
  - Remove temporary host translation workaround (#2652)
  - Remove unnecessary default translation rules (#2672)
  - Update `exclude_metrics` option so that the default exclude rules can be overridden by setting the option to `[]` (#2737)
- `awsprometheusremotewrite` exporter: Add support for given IAM roles (#2675)
- `statsd` receiver: Change to use OpenTelemetry type instead of OpenCensus type (#2733)
- `resourcedetection` processor: Add missing entries for `cloud.infrastructure_service` (#2777)

### 🧰 Bug fixes 🧰

- `dynatrace` exporter: Serialize each datapoint into separate line (#2618)
- `splunkhec` exporter: Retain all otel attributes (#2712)
- `newrelic` exporter: Fix default metric URL (#2739)
- `googlecloud` exporter: Add host.name label if hostname is present in node (#2711)

## v0.22.0

# 🎉 OpenTelemetry Collector Contrib v0.22.0 (Beta) 🎉

The OpenTelemetry Collector Contrib contains everything in the [opentelemetry-collector release](https://github.com/open-telemetry/opentelemetry-collector/releases/tag/v0.22.0) (be sure to check the release notes here as well!). Check out the [Getting Started Guide](https://opentelemetry.io/docs/collector/getting-started/) for deployment and configuration information.

### 🚀 New components 🚀

- `filelog` receiver to tail and parse logs from files using the [opentelemetry-log-collection](https://github.com/open-telemetry/opentelemetry-log-collection) library

### 💡 Enhancements 💡

- `dynatrace` exporter: Send metrics to Dynatrace in chunks of 1000 (#2468)
- `k8s` processor: Add ability to associate metadata tags using pod UID rather than just IP (#2199)
- `signalfx` exporter:
  - Add statusCode to logging field on dimension client (#2459)
  - Add translation rules for `cpu.utilization_per_core` (#2540)
  - Updates to metadata handling (#2531)
  - Calculate extra network I/O metrics (#2553)
  - Calculate extra disk I/O metrics (#2557)
- `statsd` receiver: Add metric type label and `enable_metric_type` option (#2466)
- `sumologic` exporter: Add support for carbon2 format (#2562)
- `resourcedetection` processor: Add Azure detector (#2372)
- `k8scluster` receiver: Use OTel conventions for metadata (#2530)
- `newrelic` exporter: Multi-tenant support for sending trace data and performance enhancements (#2481)
- `stackdriver` exporter: Enable `retry_on_failure` and `sending_queue` options (#2613)
- Use standard way to convert from time.Time to proto Timestamp (#2548)

### 🧰 Bug fixes 🧰

- `signalfx` exporter:
  - Fix calculation of `network.total` metric (#2551)
  - Correctly convert dimensions on metadata updates (#2552)
- `awsxray` exporter and receiver: Fix the type of content_length (#2539)
- `resourcedetection` processor: Use values in accordance to semantic conventions for AWS (#2556)
- `awsemf` exporter: Fix concurrency issue (#2571)

## v0.21.0

# 🎉 OpenTelemetry Collector Contrib v0.21.0 (Beta) 🎉

The OpenTelemetry Collector Contrib contains everything in the [opentelemetry-collector release](https://github.com/open-telemetry/opentelemetry-collector/releases/tag/v0.21.0) (be sure to check the release notes here as well!). Check out the [Getting Started Guide](https://opentelemetry.io/docs/collector/getting-started/) for deployment and configuration information.

### 🚀 New components 🚀

- `loki` exporter to export data via HTTP to Loki

### 🛑 Breaking changes 🛑

- `signalfx` exporter: Allow periods to be sent in dimension keys (#2456). Existing users who do not want to change this functionality can set `nonalphanumeric_dimension_chars` to `_-`

### 💡 Enhancements 💡

- `awsemf` exporter:
  - Support unit customization before sending logs to AWS CloudWatch (#2318)
  - Group exported metrics by labels (#2317)
- `datadog` exporter: Add basic span events support (#2338)
- `alibabacloudlogservice` exporter: Support new metrics interface (#2280)
- `sumologic` exporter:
  - Enable metrics pipeline (#2117)
  - Add support for all types of log body (#2380)
- `signalfx` exporter: Add `nonalphanumeric_dimension_chars` config option (#2442)

### 🧰 Bug fixes 🧰

- `resourcedetection` processor: Fix resource attribute environment variable (#2378)
- `k8scluster` receiver: Fix nil pointer bug (#2450)

## v0.20.0

# 🎉 OpenTelemetry Collector Contrib v0.20.0 (Beta) 🎉

The OpenTelemetry Collector Contrib contains everything in the [opentelemetry-collector release](https://github.com/open-telemetry/opentelemetry-collector/releases/tag/v0.20.0) (be sure to check the release notes here as well!). Check out the [Getting Started Guide](https://opentelemetry.io/docs/collector/getting-started/) for deployment and configuration information.

### 🚀 New components 🚀

- `spanmetrics` processor to aggregate Request, Error and Duration (R.E.D) metrics from span data
- `awsxray` receiver to accept spans in the X-Ray Segment format
- `groupbyattrs` processor to group the records by provided attributes

### 🛑 Breaking changes 🛑

- Rename `kinesis` exporter to `awskinesis` (#2234)
- `signalfx` exporter: Remove `send_compatible_metrics` option, use `translation_rules` instead (#2267)
- `datadog` exporter: Remove default prefix from user metrics (#2308)

### 💡 Enhancements 💡

- `signalfx` exporter: Add k8s metrics to default excludes (#2167)
- `stackdriver` exporter: Reduce QPS (#2191)
- `datadog` exporter:
  - Translate otel exceptions to DataDog errors (#2195)
  - Use resource attributes for metadata and generated metrics (#2023)
- `sapm` exporter: Enable queuing by default (#1224)
- `dynatrace` exporter: Allow underscores anywhere in metric or dimension names (#2219)
- `awsecscontainermetrics` receiver: Handle stopped container's metadata (#2229)
- `awsemf` exporter: Enhance metrics batching in AWS EMF logs (#2271)
- `f5cloud` exporter: Add User-Agent header with version to requests (#2292)

### 🧰 Bug fixes 🧰

- `signalfx` exporter: Reinstate network/filesystem translation rules (#2171)

## v0.19.0

# 🎉 OpenTelemetry Collector Contrib v0.19.0 (Beta) 🎉

The OpenTelemetry Collector Contrib contains everything in the [opentelemetry-collector release](https://github.com/open-telemetry/opentelemetry-collector/releases/tag/v0.19.0) (be sure to check the release notes here as well!). Check out the [Getting Started Guide](https://opentelemetry.io/docs/collector/getting-started/) for deployment and configuration information.

### 🚀 New components 🚀

- `f5cloud` exporter to export metric, trace, and log data to F5 Cloud
- `jmx` receiver to report metrics from a target MBean server in conjunction with the [JMX Metric Gatherer](https://github.com/open-telemetry/opentelemetry-java-contrib/blob/main/contrib/jmx-metrics/README.md)

### 🛑 Breaking changes 🛑

- `signalfx` exporter: The `exclude_metrics` option now takes slice of metric filters instead of just metric names (slice of strings) (#1951)

### 💡 Enhancements 💡

- `datadog` exporter: Sanitize datadog service names (#1982)
- `awsecscontainermetrics` receiver: Add more metadata (#2011)
- `azuremonitor` exporter: Favor RPC over HTTP spans (#2006)
- `awsemf` exporter: Always use float64 as calculated rate (#2019)
- `splunkhec` receiver: Make the HEC receiver path configurable, and use `/*` by default (#2137)
- `signalfx` exporter:
  - Drop non-default metrics and add `include_metrics` option to override (#2145, #2146, #2162)
  - Rename `system.network.dropped_packets` metric to `system.network.dropped` (#2160)
  - Do not filter cloud attributes from dimensions (#2020)
- `redis` receiver: Migrate to pdata metrics #1889

### 🧰 Bug fixes 🧰

- `datadog` exporter: Ensure that version tag is added to trace stats (#2010)
- `loadbalancing` exporter: Rolling update of collector can stop the periodical check of DNS updates (#1798)
- `awsecscontainermetrics` receiver: Change the type of `exit_code` from string to int and deal with the situation when there is no data (#2147)
- `groupbytrace` processor: Make onTraceReleased asynchronous to fix processor overload (#1808)
- Handle cases where the time field of Splunk HEC events is encoded as a String (#2159)

## v0.18.0

# 🎉 OpenTelemetry Collector Contrib v0.18.0 (Beta) 🎉

The OpenTelemetry Collector Contrib contains everything in the [opentelemetry-collector release](https://github.com/open-telemetry/opentelemetry-collector/releases/tag/v0.18.0) (be sure to check the release notes here as well!). Check out the [Getting Started Guide](https://opentelemetry.io/docs/collector/getting-started/) for deployment and configuration information.

### 🚀 New components 🚀

- `sumologic` exporter to send logs and metrics data to Sumo Logic
- `dynatrace` exporter to send metrics to Dynatrace

### 💡 Enhancements 💡

- `datadog` exporter:
  - Add resource attributes to tags conversion feature (#1782)
  - Add Kubernetes conventions for hostnames (#1919)
  - Add container tags to datadog export for container infra metrics in service view (#1895)
  - Update resource naming and span naming (#1861)
  - Add environment variables support for config options (#1897)
- `awsxray` exporter: Add parsing of JavaScript stack traces (#1888)
- `elastic` exporter: Translate exception span events (#1858)
- `signalfx` exporter: Add translation rules to aggregate per core CPU metrics in default translations (#1841)
- `resourcedetection` processor: Gather tags associated with the EC2 instance and add them as resource attributes (#1899)
- `simpleprometheus` receiver: Add support for passing params to the prometheus scrape config (#1949)
- `azuremonitor` exporter: Implement Span status code specification changes - gRPC (#1960)
- `metricstransform` processor: Add grouping option ($1887)
- `alibabacloudlogservice` exporter: Use producer to send data to improve performance (#1981)

### 🧰 Bug fixes 🧰

- `datadog` exporter: Handle monotonic metrics client-side (#1805)
- `awsxray` exporter: Log error when translating span (#1809)

## v0.17.0

# 🎉 OpenTelemetry Collector Contrib v0.17.0 (Beta) 🎉

The OpenTelemetry Collector Contrib contains everything in the [opentelemetry-collector release](https://github.com/open-telemetry/opentelemetry-collector/releases/tag/v0.17.0) (be sure to check the release notes here as well!). Check out the [Getting Started Guide](https://opentelemetry.io/docs/collector/getting-started/) for deployment and configuration information.

### 💡 Enhancements 💡

- `awsemf` exporter: Add collector version to EMF exporter user agent (#1778)
- `signalfx` exporter: Add configuration for trace correlation (#1795)
- `statsd` receiver: Add support for metric aggregation (#1670)
- `datadog` exporter: Improve logging of hostname detection (#1796)

### 🧰 Bug fixes 🧰

- `resourcedetection` processor: Fix ecs detector to not use the default golang logger (#1745)
- `signalfx` receiver: Return 200 when receiver succeed (#1785)
- `datadog` exporter: Use a singleton for sublayer calculation (#1759)
- `awsxray` and `awsemf` exporters: Change the User-Agent content order (#1791)

## v0.16.0

# 🎉 OpenTelemetry Collector Contrib v0.16.0 (Beta) 🎉

The OpenTelemetry Collector Contrib contains everything in the [opentelemetry-collector release](https://github.com/open-telemetry/opentelemetry-collector/releases/tag/v0.16.0) (be sure to check the release notes here as well!). Check out the [Getting Started Guide](https://opentelemetry.io/docs/collector/getting-started/) for deployment and configuration information.

### 🛑 Breaking changes 🛑

- `honeycomb` exporter: Update to use internal data format (#1689)

### 💡 Enhancements 💡

- `newrelic` exporter: Add support for span events (#1643)
- `awsemf` exporter:
  - Add placeholder support in `log_group_name` and `log_stream_name` config (#1623, #1661)
  - Add label matching filtering rule (#1619)
- `resourcedetection` processor: Add new resource detector for AWS Elastic Beanstalk environments (#1585)
- `loadbalancing` exporter:
  - Add sort of endpoints in static resolver (#1692)
  - Allow specifying port when using DNS resolver (#1650)
- Add `batchperresourceattr` helper library that splits an incoming data based on an attribute in the resource (#1694)
- `alibabacloudlogservice` exporter:
  - Add logs exporter (#1609)
  - Change trace type from opencensus to opentelemetry (#1713)
- `datadog` exporter:
  - Improve trace exporter performance (#1706, #1707)
  - Add option to only send metadata (#1723)
- `awsxray` exporter:
  - Add parsing of Python stack traces (#1676)
  - Add collector version to user agent (#1730)

### 🧰 Bug fixes 🧰

- `loadbalancing` exporter:
  - Fix retry queue for exporters (#1687)
  - Fix `periodicallyResolve` for DNS resolver checks (#1678)
- `datadog` exporter: Fix status code handling (#1691)
- `awsxray` exporter:
  - Fix empty traces in X-Ray console (#1709)
  - Stricter requirements for adding http request url (#1729)
  - Fix status code handling for errors/faults (#1740)
- `signalfx` exporter:
  - Split incoming data requests by access token before enqueuing (#1727)
  - Disable retry on 400 and 401, retry with backoff on 429 and 503 (#1672)
- `awsecscontainermetrics` receiver: Improve error handling to fix seg fault (#1738)

## v0.15.0

# 🎉 OpenTelemetry Collector Contrib v0.15.0 (Beta) 🎉

The OpenTelemetry Collector Contrib contains everything in the [opentelemetry-collector release](https://github.com/open-telemetry/opentelemetry-collector/releases/tag/v0.15.0) (be sure to check the release notes here as well!). Check out the [Getting Started Guide](https://opentelemetry.io/docs/collector/getting-started/) for deployment and configuration information.

### 🚀 New components 🚀

- `zookeeper` receiver: Collects metrics from a Zookeeper instance using the `mntr` command
- `loadbalacing` exporter: Consistently exports spans belonging to the same trace to the same backend
- `windowsperfcounters` receiver: Captures the configured system, application, or custom performance counter data from the Windows registry using the PDH interface
- `awsprometheusremotewrite` exporter:  Sends metrics data in Prometheus TimeSeries format to a Prometheus Remote Write Backend and signs each outgoing HTTP request following the AWS Signature Version 4 signing process

### 💡 Enhancements 💡

- `awsemf` exporter:
  - Add `metric_declarations` config option for metric filtering and dimensions (#1503)
  - Add SummaryDataType and remove Min/Max from Histogram (#1584)
- `signalfxcorrelation` exporter: Add ability to translate host dimension (#1561)
- `newrelic` exporter: Use pdata instead of the OpenCensus for traces (#1587)
- `metricstransform` processor:
  - Add `combine` action for matched metrics (#1506)
  - Add `submatch_case` config option to specify case of matched label values (#1640)
- `awsecscontainermetrics` receiver: Extract cluster name from ARN (#1626)
- `elastic` exporter: Improve handling of span status if the status code is unset (#1591)

### 🧰 Bug fixes 🧰

- `awsemf` exporter: Add check for unhandled metric data types (#1493)
- `groupbytrace` processor: Make buffered channel to avoid goroutines leak (#1505)
- `stackdriver` exporter: Set `options.UserAgent` so that the OpenCensus exporter does not override the UA ($1620)

## v0.14.0

# 🎉 OpenTelemetry Collector Contrib v0.14.0 (Beta) 🎉

The OpenTelemetry Collector Contrib contains everything in the [opentelemetry-collector release](https://github.com/open-telemetry/opentelemetry-collector/releases/tag/v0.14.0) (be sure to check the release notes here as well!). Check out the [Getting Started Guide](https://opentelemetry.io/docs/collector/getting-started/) for deployment and configuration information.

### 🚀 New components 🚀

- `datadog` exporter to send metric and trace data to Datadog (#1352)
- `tailsampling` processor moved from core to contrib (#1383)

### 🛑 Breaking changes 🛑

- `jmxmetricsextension` migrated to `jmxreceiver` (#1182, #1357)
- Move signalfx correlation code out of `sapm` to `signalfxcorrelation` exporter (#1376)
- Move Splunk specific utils outside of common (#1306)
- `stackdriver` exporter:
    - Config options `metric_prefix` & `skip_create_metric_descriptor` are now nested under `metric`, see [README](https://github.com/open-telemetry/opentelemetry-collector-contrib/blob/main/exporter/stackdriverexporter/README.md).
    - Trace status codes no longer reflect gRPC codes as per spec changes: open-telemetry/opentelemetry-specification#1067
- `datadog` exporter: Remove option to change the namespace prefix (#1483)

### 💡 Enhancements 💡

- `splunkhec` receiver: Add ability to ingest metrics (#1276)
- `signalfx` receiver: Improve pipeline error handling (#1329)
- `datadog` exporter:
  - Improve hostname resolution (#1285)
  - Add flushing/export of traces and trace-related statistics (#1266)
  - Enable traces on Windows (#1340)
  - Send otel.exporter running metric (#1354)
  - Add tag normalization util method (#1373)
  - Send host metadata (#1351)
  - Support resource conventions for hostnames (#1434)
  - Add version tag extract (#1449)
- Add `batchpertrace` library to split the incoming batch into several batches, one per trace (#1257)
- `statsd` receiver:
  - Add timer support (#1335)
  - Add sample rate support for counter, transfer gauge to double and transfer counter to int only (#1361)
- `awsemf` exporter: Restructure metric translator logic (#1353)
- `resourcedetection` processor:
  - Add EC2 hostname attribute (#1324)
  - Add ECS Resource detector (#1360)
- `sapm` exporter: Add queue settings (#1390)
- `metrictransform` processor: Add metric filter option (#1447)
- `awsxray` exporter: Improve ECS attribute and origin translation (#1428)
- `resourcedetection` processor: Initial system detector (#1405)

### 🧰 Bug fixes 🧰

- Remove duplicate definition of cloud providers with core conventions (#1288)
- `kubeletstats` receiver: Handle nil references from the kubelet API (#1326)
- `awsxray` receiver:
  - Add kind type to root span to fix the empty parentID problem (#1338)
  - Fix the race condition issue (#1490)
- `awsxray` exporter:
  - Setting the tlsconfig InsecureSkipVerify using NoVerifySSL (#1350)
  - Drop invalid xray trace id (#1366)
- `elastic` exporter: Ensure span name is limited (#1371)
- `splunkhec` exporter: Don't send 'zero' timestamps to Splunk HEC (#1157)
- `stackdriver` exporter: Skip processing empty metrics slice (#1494)

## v0.13.0

# 🎉 OpenTelemetry Collector Contrib v0.13.0 (Beta) 🎉

The OpenTelemetry Collector Contrib contains everything in the [opentelemetry-collector release](https://github.com/open-telemetry/opentelemetry-collector/releases/tag/v0.13.0) (be sure to check the release notes here as well!). Check out the [Getting Started Guide](https://opentelemetry.io/docs/collector/getting-started/) for deployment and configuration information.

### 💡 Enhancements 💡

- `sapm` exporter:
  - Enable queuing by default (#1224)
  - Add SignalFx APM correlation (#1205)
  - Make span source attribute and destination dimension names configurable (#1286)
- `signalfx` exporter:
  - Pass context to the http client requests (#1225)
  - Update `disk.summary_utilization` translation rule to accommodate new labels (#1258)
- `newrelic` exporter: Add `span.kind` attribute (#1263)
- `datadog` exporter:
  - Add Datadog trace translation helpers (#1208)
  - Add API key validation (#1216)
- `splunkhec` receiver: Add the ability to ingest logs (#1268)
- `awscontainermetrics` receiver: Report `CpuUtilized` metric in percentage (#1283)
- `awsemf` exporter: Only calculate metric rate for cumulative counter and avoid SingleDimensionRollup for metrics with only one dimension (#1280)

### 🧰 Bug fixes 🧰

- Make `signalfx` exporter a metadata exporter (#1252)
- `awsecscontainermetrics` receiver: Check for empty network rate stats and set zero (#1260)
- `awsemf` exporter: Remove InstrumentationLibrary dimension in CloudWatch EMF Logs if it is undefined (#1256)
- `awsxray` receiver: Fix trace/span id transfer (#1264)
- `datadog` exporter: Remove trace support for Windows for now (#1274)
- `sapm` exporter: Correlation enabled check inversed (#1278)

## v0.12.0

# 🎉 OpenTelemetry Collector Contrib v0.12.0 (Beta) 🎉

The OpenTelemetry Collector Contrib contains everything in the [opentelemetry-collector release](https://github.com/open-telemetry/opentelemetry-collector/releases/tag/v0.12.0) (be sure to check the release notes here as well!). Check out the [Getting Started Guide](https://opentelemetry.io/docs/collector/getting-started/) for deployment and configuration information.

### 🚀 New components 🚀

- `awsemf` exporter to support exporting metrics to AWS CloudWatch (#498, #1169)
- `http_forwarder` extension that forwards HTTP requests to a specified target (#979, #1014, #1150)
- `datadog` exporter that sends metric and trace data to Datadog (#1142, #1178, #1181, #1212)
- `awsecscontainermetrics` receiver to collect metrics from Amazon ECS Task Metadata Endpoint (#1089, #1148, #1160)

### 💡 Enhancements 💡

- `signalfx` exporter:
  - Add host metadata synchronization (#1039, #1118)
  - Add `copy_dimensions` translator option (#1126)
  - Update `k8s_cluster` metric translations (#1121)
  - Add option to exclude metrics (#1156)
  - Add `avg` aggregation method (#1151)
  - Fallback to host if cloud resource id not found (#1170)
  - Add backwards compatible translation rules for the `dockerstatsreceiver` (#1201)
  - Enable queuing and retries (#1223)
- `splunkhec` exporter:
  - Add log support (#875)
  - Enable queuing and retries (#1222)
- `k8scluster` receiver: Standardize metric names (#1119)
- `awsxray` exporter:
  - Support AWS EKS attributes (#1090)
  - Store resource attributes in X-Ray segments (#1174)
- `honeycomb` exporter:
  - Add span kind to the event sent to Honeycomb (#474)
  - Add option to adjust the sample rate using an attribute on the span (#1162)
- `jmxmetrics` extension: Add subprocess manager to manage child java processes (#1028)
- `elastic` exporter: Initial metrics support (#1173)
- `k8s` processor: Rename default attr names for label/annotation extraction (#1214)
- Add common SignalFx host id extraction (#1100)
- Allow MSI upgrades (#1165)

### 🧰 Bug fixes 🧰

- `awsxray` exporter: Don't set origin to EC2 when not on AWS (#1115)

## v0.11.0

# 🎉 OpenTelemetry Collector Contrib v0.11.0 (Beta) 🎉

The OpenTelemetry Collector Contrib contains everything in the [opentelemetry-collector release](https://github.com/open-telemetry/opentelemetry-collector/releases/tag/v0.11.0) (be sure to check the release notes here as well!). Check out the [Getting Started Guide](https://opentelemetry.io/docs/collector/getting-started/) for deployment and configuration information.

### 🚀 New components 🚀
- add `dockerstats` receiver as top level component (#1081)
- add `tracegen` utility (#956)

### 💡 Enhancements 💡
- `stackdriver` exporter: Allow overriding client options via config (#1010)
- `k8scluster` receiver: Ensure informer caches are synced before initial data sync (#842)
- `elastic` exporter: Translate `deployment.environment` resource attribute to Elastic APM's semantically equivalent `service.environment` (#1022)
- `k8s` processor: Add logs support (#1051)
- `awsxray` exporter: Log response error with zap (#1050)
- `signalfx` exporter
  - Add dimensions to renamed metrics (#1041)
  - Add translation rules for `disk_ops.total` and `disk_ops.pending` metrics (#1082)
  - Add event support (#1036)
- `kubeletstats` receiver: Cache detailed PVC labels to reduce API calls (#1052)
- `signalfx` receiver: Add event support (#1035)

## v0.10.0

# 🎉 OpenTelemetry Collector Contrib v0.10.0 (Beta) 🎉

The OpenTelemetry Collector Contrib contains everything in the [opentelemetry-collector release](https://github.com/open-telemetry/opentelemetry-collector/releases/tag/v0.10.0) (be sure to check the release notes here as well!). Check out the [Getting Started Guide](https://opentelemetry.io/docs/collector/getting-started/) for deployment and configuration information.

### 🚀 New components 🚀
- add initial docker stats receiver, without sourcing in top level components (#495)
- add initial jmx metrics extension structure, without sourcing in top level components (#740)
- `routing` processor for routing spans based on HTTP headers (#907)
- `splunkhec` receiver to receive Splunk HEC metrics, traces and logs (#840)
- Add skeleton for `http_forwarder` extension that forwards HTTP requests to a specified target (#979)

### 💡 Enhancements 💡
- `stackdriver` exporter
  - Add timeout parameter (#835)
  - Add option to configurably set UserAgent string (#758)
- `signalfx` exporter
  - Reduce memory allocations for big batches processing (#871)
  - Add AWSUniqueId and gcp_id generation (#829)
  - Calculate cpu.utilization compatibility metric (#839, #974, #954)
- `metricstransform` processor: Replace `{{version}}` in label values (#876)
- `resourcedetection` processor: Logs Support (#970)
- `statsd` receiver: Add parsing for labels and gauges (#903)

### 🧰 Bug fixes 🧰
- `k8s` processor
  - Wrap metrics before sending further down the pipeline (#837)
  - Fix setting attributes on metrics passed from agent (#836)
- `awsxray` exporter: Fix "pointer to empty string" is not omitted bug (#830)
- `azuremonitor` exporter: Treat UNSPECIFIED span kind as INTERNAL (#844)
- `signalfx` exporter: Remove misleading warnings (#869)
- `newrelic` exporter: Fix panic if service name is empty (#969)
- `honeycomb` exporter: Don't emit default proc id + starttime (#972)

## v0.9.0

# 🎉 OpenTelemetry Collector Contrib v0.9.0 (Beta) 🎉

The OpenTelemetry Collector Contrib contains everything in the [opentelemetry-collector release](https://github.com/open-telemetry/opentelemetry-collector/releases/tag/v0.9.0) (be sure to check the release notes here as well!). Check out the [Getting Started Guide](https://opentelemetry.io/docs/collector/getting-started/) for deployment and configuration information.

### 🛑 Breaking changes 🛑
- Remove deprecated `lightstep` exporter (#828)

### 🚀 New components 🚀
- `statsd` receiver for ingesting StatsD messages (#566)

### 💡 Enhancements 💡
- `signalfx` exporter
   - Add disk usage translations (#760)
   - Add disk utilization translations (#782)
   - Add translation rule to drop redundant metrics (#809)
- `kubeletstats` receiver
  - Sync available volume metadata from /pods endpoint (#690)
  - Add ability to collect detailed data from PVC (#743)
- `awsxray` exporter: Translate SDK name/version into xray model (#755)
- `elastic` exporter: Translate semantic conventions to Elastic destination fields (#671)
- `stackdriver` exporter: Add point count metric (#757)
- `awsxray` receiver
  - Ported the TCP proxy from the X-Ray daemon (#774)
  - Convert to OTEL trace format (#691)

### 🧰 Bug fixes 🧰
- `kubeletstats` receiver: Do not break down metrics batch (#754)
- `host` observer: Fix issue on darwin where ports listening on all interfaces are not correctly accounted for (#582)
- `newrelic` exporter: Fix panic on missing span status (#775)

## v0.8.0

# 🎉 OpenTelemetry Collector Contrib v0.8.0 (Beta) 🎉

The OpenTelemetry Collector Contrib contains everything in the [opentelemetry-collector release](https://github.com/open-telemetry/opentelemetry-collector/releases/tag/v0.8.0) (be sure to check the release notes here as well!). Check out the [Getting Started Guide](https://opentelemetry.io/docs/collector/getting-started/) for deployment and configuration information.

### 🚀 New components 🚀

- Receivers
  - `prometheusexec` subprocess manager (##499)

### 💡 Enhancements 💡

- `signalfx` exporter
  - Add/Update metric translations (#579, #584, #639, #640, #652, #662)
  - Add support for calculate new metric translator (#644)
  - Add renaming rules for load metrics (#664)
  - Update `container.name` to `k8s.container.name` in default translation rule (#683)
  - Rename working-set and page-fault metrics (#679)
- `awsxray` exporter
  - Translate exception event into xray exception (#577)
  - Add ingestion of X-Ray segments via UDP (#502)
  - Parse Java stacktrace and populate in xray cause (#687)
- `kubeletstats` receiver
  - Add metric_groups option (#648)
  - Set datapoint timestamp in receiver (#661)
  - Change `container.name` label to `k8s.container.name` (#680)
  - Add working-set and page-fault metrics (#666)
  - Add basic support for volume metrics (#667)
- `stackdriver` trace exporter: Move to new interface and pdata (#486)
- `metricstranform` processor: Keep timeseries and points in order after aggregation (#663)
- `k8scluster` receiver: Change `container.spec.name` label to `k8s.container.name` (#681)
- Migrate receiver creator to internal data model (#701)
- Add ec2 support to `resourcedetection` processor (#587)
- Enable timeout, sending queue and retry for SAPM exporter (#707)

### 🧰 Bug fixes 🧰

- `azuremonitor` exporter: Correct HTTP status code success mapping (#588)
- `k8scluster` receiver: Fix owner reference in metadata updates (#649)
- `awsxray` exporter: Fix handling of db system (#697)

### 🚀 New components 🚀

- Skeleton for AWS ECS container metrics receiver (#463)
- `prometheus_exec` receiver (#655)

## v0.7.0

# 🎉 OpenTelemetry Collector Contrib v0.7.0 (Beta) 🎉

The OpenTelemetry Collector Contrib contains everything in the [opentelemetry-collector release](https://github.com/open-telemetry/opentelemetry-collector/releases/tag/v0.7.0) (be sure to check the release notes here as well!). Check out the [Getting Started Guide](https://opentelemetry.io/docs/collector/getting-started/) for deployment and configuration information.

### 🛑 Breaking changes 🛑

- `awsxray` receiver updated to support udp: `tcp_endpoint` config option renamed to `endpoint` (#497)
- TLS config changed for `sapmreceiver` (#488) and `signalfxreceiver` receivers (#488)

### 🚀 New components 🚀

- Exporters
  - `sentry` adds tracing exporter for [Sentry](https://sentry.io/) (#565)
- Extensions
  - `endpoints` observer: adds generic endpoint watcher (#427)
  - `host` observer: looks for listening network endpoints on host (#432)

### 💡 Enhancements 💡

- Update `honeycomb` exporter for v0.8.0 compatibility
- Extend `metricstransform` processor to be able to add a label to an existing metric (#441)
- Update `kubeletstats` metrics according to semantic conventions (#475)
- Updated `awsxray` receiver config to use udp (#497)
- Add `/pods` endpoint support in `kubeletstats` receiver to add extra labels (#569)
- Add metric translation options to `signalfx` exporter (#477, #501, #571, #573)

### 🧰 Bug fixes 🧰

- `azuremonitor` exporter: Mark spanToEnvelope errors as permanent (#500)

## v0.6.0

# 🎉 OpenTelemetry Collector Contrib v0.6.0 (Beta) 🎉

The OpenTelemetry Collector Contrib contains everything in the [opentelemetry-collector release](https://github.com/open-telemetry/opentelemetry-collector/releases/tag/v0.6.0) (be sure to check the release notes here as well!). Check out the [Getting Started Guide](https://opentelemetry.io/docs/collector/getting-started/) for deployment and configuration information.

### 🛑 Breaking changes 🛑

- Removed `jaegarlegacy` (#397) and `zipkinscribe` receivers (#410)
- `kubeletstats` receiver: Renamed `k8s.pod.namespace` pod label to `k8s.namespace.name` and `k8s.container.name` container label to `container.name`

### 🚀 New components 🚀

- Processors
  - `metricstransform` renames/aggregates within individual metrics (#376) and allow changing the data type between int and float (#402)

### 💡 Enhancements 💡

- `awsxray` exporter: Use `peer.service` as segment name when set. (#385)
- `splunk` exporter: Add trace exports support (#359, #399)
- Build and publish Windows MSI (#408) and DEB/RPM Linux packages (#405)

### 🧰 Bug fixes 🧰

- `kubeletstats` receiver:
  - Fixed NPE for newly created pods (#404)
  - Updated to latest change in the ReceiverFactoryOld interface (#401)
  - Fixed logging and self reported metrics (#357)
- `awsxray` exporter: Only convert SQL information for SQL databases. (#379)
- `resourcedetection` processor: Correctly obtain machine-type info from gce metadata (#395)
- `k8scluster` receiver: Fix container resource metrics (#416)

## v0.5.0

Released 01-07-2020

# 🎉 OpenTelemetry Collector Contrib v0.5.0 (Beta) 🎉

The OpenTelemetry Collector Contrib contains everything in the [opentelemetry-collector release](https://github.com/open-telemetry/opentelemetry-collector/releases/tag/v0.5.0) (be sure to check the release notes here as well!). Check out the [Getting Started Guide](https://opentelemetry.io/docs/collector/getting-started/) for deployment and configuration information.

### 🚀 New components 🚀

- Processors
  - `resourcedetection` to automatically detect the resource based on the configured set of detectors (#309)

### 💡 Enhancements 💡

- `kubeletstats` receiver: Support for ServiceAccount authentication (#324)
- `signalfx` exporter and receiver
  - Add SignalFx metric token passthrough and config option (#325)
  - Set default endpoint of `signalfx` receiver to `:9943` (#351)
- `awsxray` exporter: Support aws plugins EC2/ECS/Beanstalk (#343)
- `sapm` exporter and receiver: Add SAPM access token passthrough and config option (#349)
- `k8s` processor: Add metrics support (#358)
- `k8s` observer: Separate annotations from labels in discovered pods (#363)

### 🧰 Bug fixes 🧰

- `honeycomb` exporter: Remove shared use of libhoney from goroutines (#305)

## v0.4.0

Released 17-06-2020

# 🎉 OpenTelemetry Collector Contrib v0.4.0 (Beta) 🎉

The OpenTelemetry Collector Contrib contains everything in the [opentelemetry-collector release](https://github.com/open-telemetry/opentelemetry-collector/releases/tag/v0.4.0) (be sure to check the release notes here as well!). Check out the [Getting Started Guide](https://opentelemetry.io/docs/collector/getting-started/) for deployment and configuration information.

### 🛑 Breaking changes 🛑

  - `signalfx` exporter `url` parameter changed to `ingest_url` (no impact if only using `realm` setting)

### 🚀 New components 🚀

- Receivers
  - `receiver_creator` to create receivers at runtime (#145), add observer support to receiver_creator (#173), add rules support (#207), add dynamic configuration values (#235) 
  - `kubeletstats` receiver (#237) 
  - `prometheus_simple` receiver (#184) 
  - `kubernetes-cluster` receiver (#175) 
  - `redis` receiver (#138)
- Exporters
  - `alibabacloudlogservice` exporter (#259) 
  - `SplunkHEC` metrics exporter (#246)
  - `elastic` APM exporter (#240)
  - `newrelic` exporter (#229) 
- Extensions
  - `k8s` observer (#185) 

### 💡 Enhancements 💡

- `awsxray` exporter
  - Use X-Ray convention of segment name == service name (#282)
  - Tweak xray export to improve rendering of traces and improve parity (#241)
  - Add handling for spans received with nil attributes (#212)
- `honeycomb` exporter
  - Use SendPresampled (#291)
  - Add span attributes as honeycomb event fields (#271)
  - Support resource labels in Honeycomb exporter (#20)
- `k8s` processor
  - Add support of Pod UID extraction to k8sprocessor (#219)
  - Use `k8s.pod.ip` to record resource IP instead of just `ip` (#183)
  - Support same authentication mechanism as other kubernetes components do (#307)
- `sapm` exporter: Add TLS for SAPM and SignalFx receiver (#215)
- `signalfx` exporter
  - Add metric metadata syncer to SignalFx exporter (#231)
  - Add TLS for SAPM and SignalFx receiver (#215)
- `stackdriver` exporter: Add support for resource mapping in config (#163)

### 🧰 Bug fixes 🧰

- `awsxray` exporter: Wrap bad request errors for proper handling by retry queue (#205)
- `lightstep` exporter: Ensure Lightstep exporter doesnt crash on nil node (#250)
- `sapm` exporter: Do not break Jaeger traces before sending downstream (#193)
- `k8s` processor: Ensure Jaeger spans work in passthrough mode (262)

## 🧩 Components 🧩

### Receivers

| Traces | Metrics |
|:-------:|:-------:|
| Jaeger Legacy | Carbon |
| SAPM (SignalFx APM) | Collectd | 
| Zipkin Scribe | K8s Cluster |
| | Redis |
| |  SignalFx | 
| | Simple Prometheus |
| | Wavefront |

### Processors

- K8s

### Exporters

| Commercial | Community |
|:------------:|:-----------:|
| Alibaba Cloud Log Service | Carbon |
| AWS X-ray | Elastic |
| Azure Monitor | Jaeger Thrift |
| Honeycomb | Kinesis |
| Lightstep |
| New Relic |
| SAPM (SignalFx APM) | 
| SignalFx (Metrics) |
| Splunk HEC |
| Stackdriver (Google) |

### Extensions

- Observer
  - K8s

## v0.3.0 Beta

Released 2020-03-30

### Breaking changes

-  Make prometheus receiver config loading strict. #697 
Prometheus receiver will now fail fast if the config contains unused keys in it.

### Changes and fixes

- Enable best effort serve by default of Prometheus Exporter (https://github.com/orijtech/prometheus-go-metrics-exporter/pull/6)
- Fix null pointer exception in the logging exporter #743 
- Remove unnecessary condition to have at least one processor #744 
- Updated Honeycomb exported to `honeycombio/opentelemetry-exporter-go v0.3.1`

### Features

Receivers / Exporters:

* AWS X-Ray
* Carbon
* CollectD
* Honeycomb
* Jaeger
* Kinesis
* LightStep
* OpenCensus
* OpenTelemetry
* SAPM
* SignalFx
* Stackdriver
* Wavefront
* Zipkin
* Zipkin Scribe


Processors:

* Attributes
* Batch
* Memory Limiter
* Queued Retry
* Resource
* Sampling
* Span
* Kubernetes

Extensions:

* Health Check
* Performance Profiler
* zPages


## v0.2.8

Released 2020-03-25

Alpha v0.2.8 of OpenTelemetry Collector Contrib.

- Implemented OTLP receiver and exporter.
- Added ability to pass config to the service programmatically (useful for custom builds).
- Improved own metrics / observability.


## v0.2.7

Released 2020-03-17

### Self-Observability
- New command-line switch to control legacy and new metrics. Users are encouraged
to experiment and migrate to the new metrics.
- Improved error handling on shutdown.


### Processors
- Fixed passthrough mode k8sprocessor.
- Added `HASH` action to attribute processor.

### Receivers and Exporters
- Added Honeycomb exporter.
- Added LightStep exporter.
- Added regular expression for Carbon receiver, allowing the metric name to be broken into proper label keys and values.
- Updated Stackdriver exporter to use a new batch API.


## v0.2.6 Alpha

Released 2020-02-18

### Self-Observability
- Updated metrics prefix to `otelcol` and expose command line argument to modify the prefix value.
- Batch dropped span now emits zero when no spans are dropped.

### Processors
- Extended Span processor to have include/exclude span logic.
- Ability to choose strict or regexp matching for include/exclude filters.

### Receivers and Exporters
- Added Carbon receiver and exporter.
- Added Wavefront receiver.


## v0.0.5 Alpha

Released 2020-01-30

- Regexp-based filtering of span names.
- Ability to extract attributes from span names and rename span.
- File exporter for debugging.
- Span processor is now enabled by default.

## v0.0.1 Alpha

Released 2020-01-11

First release of OpenTelemetry Collector Contrib.


[v0.3.0]: https://github.com/open-telemetry/opentelemetry-collector-contrib/compare/v0.2.8...v0.3.0
[v0.2.8]: https://github.com/open-telemetry/opentelemetry-collector-contrib/compare/v0.2.7...v0.2.8
[v0.2.7]: https://github.com/open-telemetry/opentelemetry-collector-contrib/compare/v0.2.6...v0.2.7
[v0.2.6]: https://github.com/open-telemetry/opentelemetry-collector-contrib/compare/v0.0.5...v0.2.6
[v0.0.5]: https://github.com/open-telemetry/opentelemetry-collector-contrib/compare/v0.0.1...v0.0.5
[v0.0.1]: https://github.com/open-telemetry/opentelemetry-collector-contrib/tree/v0.0.1<|MERGE_RESOLUTION|>--- conflicted
+++ resolved
@@ -7,11 +7,8 @@
 
 - `k8seventsreceiver`: Add Api_version and resource_version (#8539)
 - `dynatraceexporter`: add multi-instance deployment note to README.md (#8848)
-<<<<<<< HEAD
+- `resourcedetectionprocessor`: Add attribute allowlist (#8547)
 - `cumulativetodeltaprocessor`: add new include/exclude configuration options with regex support (#8952)
-=======
-- `resourcedetectionprocessor`: Add attribute allowlist (#8547)
->>>>>>> dec6c70a
 
 ### 🛑 Breaking changes 🛑
 
