--- conflicted
+++ resolved
@@ -1,6 +1,10 @@
 # Changelog
 
 ## Unreleased
+
+## 💡 Enhancements 💡
+
+- `tailsampling` processor: Add new policy `percentage` (#3876)
 
 ## v0.31.0
 
@@ -54,16 +58,12 @@
 
 - `tailsampling` processor:
   - Add new policy `status_code` (#3754)
-<<<<<<< HEAD
-  - Add new policy `percentage` (#3876)
-=======
   - Add new tail sampling processor policy: status_code (#3754)
 - `awscontainerinsights` receiver:
   - Integrate components and fix bugs for EKS Container Insights (#3846) 
   - Add Cgroup to collect ECS instance metrics for container insights receiver #3875
 - `spanmetrics` processor: Support sub-millisecond latency buckets (#4091) 
 - `sentry` exporter: Add exception event capture in sentry (#3854)
->>>>>>> 4b373178
 
 ## v0.29.0
 
