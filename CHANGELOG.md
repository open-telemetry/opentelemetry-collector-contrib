--- conflicted
+++ resolved
@@ -37,6 +37,7 @@
 - `scrapertest`: Improve comparison logic (#7305)
 - `hostmetricsreceiver`: add `cpu_average` option for load scraper to report the average cpu load (#6999)
 - `tracegen`: Add option to pass in custom headers to export calls via command line (#7308)
+- `awscloudwatchlogsexporter`: enable awscloudwatchlogsexporter which accepts and exports log data (#7297)
 
 ## 🛑 Breaking changes 🛑
 
@@ -52,11 +53,7 @@
 ## 🚀 New components 🚀
 
 - `rabbitmqreceiver`: Establish codebase for RabbitMQ metrics receiver (#7239)
-<<<<<<< HEAD
-- `awscloudwatchlogsexporter`: awscloudwatchlogsexporter accepts and exports log data (#7297)
-=======
 - Add `basicauth` extension (#7167)
->>>>>>> 8dd24a92
 
 ## 🧰 Bug fixes 🧰
 
