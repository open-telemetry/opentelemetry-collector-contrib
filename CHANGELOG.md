# Changelog

## Unreleased

## 🛑 Breaking changes 🛑
- `transformprocessor`: `metric.is_monotonic` is now accessed via a bool literal instead of a string. (#10473)

- `vcenterreceiver`: Changed the attribute `effective` on `vcenter.cluster.host.count` as it will now be reported as a bool rather than a string (#10914)

### 🚩 Deprecations 🚩

- `datadogexporter`: Deprecate `Sanitize` method of `Config` struct (#8829)
<<<<<<< HEAD
- `honeycombexporter`: Deprecate honeycomb exporter (#10318)
=======
- `observiqexporter`: Deprecate the observiq exporter (#10977)
>>>>>>> 1a508bb5

### 🚀 New components 🚀

- `expvarreceiver`: Include `expvarreceiver` in components (#10847)
- `googlemanagedprometheusexporter` Add the Google Managed Service for Prometheus exporter. (#10840)

### 💡 Enhancements 💡

- `cmd/mdatagen`: Allow attribute values of any types (#9245)
- `transformprocessor`: Add byte slice literal to the grammar.  Add new SpanID and TraceID functions that take a byte slice and return a Span/Trace ID. (#10487)
- `elasticsearchreceiver`: Add integration test for elasticsearch receiver (#10165)
- `datadogexporter`: Some config validation and unmarshaling steps are now done on `Validate` and `Unmarshal` instead of `Sanitize` (#8829)
- `examples`: Add an example for scraping Couchbase metrics (#10894)
- `filestorageextension`: Add background compaction capability (#9327)
- `googlecloudpubsubreceiver`: Added new `Endpoint` and `Insecure` connection configuration options. (#10845)

### 🧰 Bug fixes 🧰

- `kubletetstatsreceiver`: Bring back `k8s.container.name` attribute (#10848)
- `pkg/stanza`: Skip building fingerprint in case of configuration change (#10485)
- `transformprocessor`: Fix issue where some metric fields were not working correctly in conditions. (#10473)
- `windowseventlogreceiver`: Fixed example config in readme (#10971)
- `pkg/stanza`: Fix access to atomic variable without using atomic package (#11023)

## v0.53.0

### 🛑 Breaking changes 🛑

- `jmxreceiver`: Remove properties & groovyscript parameters from JMX Receiver. Add ResourceAttributes & LogLevel parameter to supply some of the removed functionality with reduced attack surface (#9685)
- `resourcedetectionprocessor`: 'gke' and 'gce' resource detectors are replaced with a single 'gcp' detector (#10347)
- `pkg/stanza`: Removed reference to deprecated `ClusterName` (#10426)
- `couchbasereceiver`: Fully removed unimplemented Couchbase receiver (#10482)
- `hostmetricsreciever`: Fix Load Scraper to normalize 1m, 5m, and 15m averages independently (#8267)

### 🚀 New components 🚀

- `flinkmetricsreceiver`: Add implementation of Flink Metric Receiver (#10121)
- `windowseventlogreceiver` Added implementation of Windows Event Log Receiver (#9228)
- `vcenterreceiver`: Add metrics receiver for new vcenterreceiver component (#9224)
- `googlecloudpubsubreceiver` Activate the Google Cloud Pubsub receiver. (#10580)
- `googlecloudpubsubexporter` Activate the Google Cloud Pubsub exporter. (#10580)

### 💡 Enhancements 💡

- `awsemfexporter`: Add min and max support for histograms (#10577)
- `tailsamplingprocessor`: Add support for string invert matching to `and` policy (#9553)
- `mezemoexporter`: Add user agent string to outgoing HTTP requests (#10470)
- `prometheusreceiver`: Improve performance of metrics builder (#10546)
- `transformprocessor`: Add functions for conversion of scalar metric types (`gauge_to_sum` and `sum_to_gauge`) (#10255)
- `dynatraceexporter`: Use min and max when provided in a data point for histograms (#10815)
- `dynatraceexporter`: Truncate unmarshalable responses to avoid long log lines (#10568)
- `scrapertest`: Add `IgnoreResourceAttributeValue` option to metric comparison (#10828)

### 🧰 Bug fixes 🧰

- `transformprocessor`: Fix issue where incorrect error was returned if a bad path was passed to a function (#10141)
- `tanzuobservabilityexporter`: Improve how negative values in exponential histograms are handled. (#10135)
- `dynatraceexporter`: Ensure min is always less than or equal to mean and max is always greater or equal to mean for histogram estimation. (#10257)
- `resourcedetectionprocessor`: GCP resource detector now properly detects zone/region on GKE (#10347)
- `resourcedetectionprocessor`: GCP resource detector no longer fails to detect resource when using workload identity (#10486)
- `tailsamplingprocessor`: Fix composite sampler with inverse policy
- `awsprometheusremotewriteexporter`: Fix signing of empty request bodies. (#10578)
- `sigv4authextension`: Fix signing of empty request bodies. (#10578)
- `prometheusexporter`: Converting monotonic Delta to Cumulative sums (#9919)
- `statsdreceiver`: Update the lastIntervalTime for Counter metrics (#9919)
- `resourcedetectionprocessor`: GCP resource detector now correctly detects region on Google App Engine standard (#10814)
- `apachereceiver`: Update units to follow semconv (#10587)

## v0.52.0

### 🛑 Breaking changes 🛑

- `jmxreceiver`: Hash the jars provided to JMX Receiver and only allow if they match an approved list (#9687)
- `jmxreceiver`: Remove properties & groovyscript parameters from JMX Receiver. Add ResourceAttributes & LogLevel parameter to supply some of the removed functionality with reduced attack surface (#9685)

### 🚀 New components 🚀

- `bigipreceiver`: Add implementation of F5 Big-IP Metric Receiver (#9680)
- `expvarreceiver`: Initial work for a receiver designed to scrape `memstats` from Golang applications. (#9747)
- `mezmoexporter`: Add implementation of Mezmo Log exporter (#9743)
- `nsxtreceiver`: Added implementation of NSX-T Metric Receiver (#9568)
- `expvarreceiver`: Add implementation of new receiver. (#10183)
- `telemetrygen`: Started implementing an upgraded version of `tracegen` generating traces and metrics (#9597)

### 💡 Enhancements 💡

- `transformprocessor`: Add transformation of metrics (#10100)
- `transformprocessor`: Include transform processor in components (#10134)
- `kubeletstatsreceiver`: Update receiver to use new Metrics Builder. All emitted metrics remain the same. (#9744)
- `transformprocessor`: Add new `replace_match` and `replace_all_matches` functions (#10132)
- `resourcedetectionprocessor`: Add "cname" and "lookup" hostname sources
- `jmxreceiver`: Communicate with JMX metrics gatherer subprocess via properties file (#9685)
- `pkg/stanza`: make multiline tests more like integration tests #10353 

### 🧰 Bug fixes 🧰

- `datadogexporter`: add error checks for datadog exporter (#9964)
- `datadogexporter`: Fix host aliases not being properly sent to the Datadog backend (#9748)
- `groupbyattrsprocessor`: copied aggregationtemporality when grouping metrics. (#9088)
- `jaeger`: Update OTLP-Jaeger translation of span events according to the OTel Spec: use `event` log field instead
  of `message` to represent OTel Span Event Name (#10273)
- `mongodbreceiver`: Fix issue where receiver startup could hang (#10111)
- `transformprocessor`: Fix issue where metric.aggregation_temporality and metric.is_monotic were not actually gettable or settable (#10197)
- `signalfxexporter`: Emit prometheus compatible histogram/summary to signalfx #10299
  - This behavior can be reverted using the `exporter.signalfxexporter.PrometheusCompatible` featuregate.
- `podmanreceiver`: Container Stats Error structure (#9397)
- `pkg/stanza`: pipeline.Operators() will return a consistently ordered list of operators whenever possible (#9761)
- `tanzuobservabilityexporter`: add  error checks for tanzuobservability exporter (#10188)

## v0.51.0

### 🛑 Breaking changes 🛑

- `datadogexporter`: Replace HistogramMode defined as string with enum. (#9589)
- `pkg/translator/signalfx`: Change signalfx translator to expose To/From translator structs. (#9740)
- `transformprocessor`: Add parameter validation to `truncate_all` and `limit` functions.  The `limit` parameter can no longer be negative. (#9783)
- `newrelicexporter` deleted. Use New Relic [native OTLP ingest](https://docs.newrelic.com/docs/more-integrations/open-source-telemetry-integrations/opentelemetry/opentelemetry-setup/) instead. (#9894)
- `k8sclusterreceiver`: Removing `ClusterName` as per https://github.com/kubernetes/apimachinery/commit/430b920312ca0fa10eca95967764ff08f34083a3. (#9885)

### 🚩 Deprecations 🚩

- `exporter/azuremonitor`: Deprecate use of LogRecord.Name as the log envelope category name. There is no replacement. (#9258)
- `processor/k8sattributes`: Deprecate use of k8s.cluster.name metadata parameter (obsolete) (#9968)

### 🚀 New components 🚀

- `schemaprocessor`: Starting the initial work to allow from translating from semantic convention to another (#8371)
- `saphanareceiver`: Added implementation of SAP HANA Metric Receiver (#8827)
- `logstransformprocessor`: Add implementation of Logs Transform Processor (#9335)

### 💡 Enhancements 💡

- `cmd/mdatagen`: Replace enum attributes values with typed constants (#9683)
- `elasticsearchreceiver`: Update metrics scope name from `otelcol/elasticsearch`
  to `otelcol/elasticsearchreceiver` (#9757)
- `k8sclusterreceiver`: Validate that k8s API supports a resource before setting up a watcher for it (#9523)
- `internal/stanza`: Add support for `remove` operator (#9524)
- `k8sattributesprocessor`: Support regex capture groups in tag_name (#9525)
- `mongoreceiver`: Update metrics scope name from `otelcol/mongodb` to `otelcol/mongodbreceiver` (#9759)
- `transformprocessor`: Add new `truncation` function to allow truncating string values in maps such as `attributes` or `resource.attributes` (#9546)
- `datadogexporter`: Add `api.fail_on_invalid_key` to fail fast if api key is invalid (#9426)
- `transformprocessor`: Add support for functions to validate parameters (#9563)
- `googlecloudexporter`: Add GCP cloud logging exporter (#9679)
- `transformprocessor`: Add new `limit` function to allow limiting the number of items in a map, such as the number of attributes in `attributes` or `resource.attributes` (#9552)
- `processor/attributes`: Support attributes set by server authenticator (#9420)
- `datadogexporter`: Experimental support for Exponential Histograms with delta aggregation temporality (#8350)
- `prometheusreceiver`: Support OpenMetrics Info and Stateset metrics (#9378)

### 🧰 Bug fixes 🧰

- `k8sclusterreceiver`: Fix the receiver to work with 1.19 and 1.20 k8s API versions (#9523)
- `azuremonitorexporter`: Fix log exporter bug related to incorrectly mapping SpanId (#9579)
- `mysqlreceiver`: Fix attribute values mismatch with its definition (#9688)
- `opencensusreceiver`: Do not report fatal error if err is server closed (#9559).
- `sqlserverreceiver`: Fix the receiver to have integer types on metrics where applicable (#9601)
- `prometheusreceiver`: Fix the memory issue introduced in the 0.49.0 release (#9718)
- `couchdbreceiver`: Fix issue where the receiver would not respect custom metric settings (#9598)
- `nginxreceiver`: Include nginxreceiver in components (#9572)
- `pkg/translator/prometheusremotewrite`: Fix data race when used with other exporters (#9736)
- `examples/demo`: fix baggage not work in trace demo app. (#9418)
- `prometheusreceiver`: Handle the condition where `up` metric value is NaN (#9253)
- `tanzuobservabilityexporter`: Make metrics stanza in config be optional (#9098)
- `filelogreceiver`: Update Kubernetes examples to fix native OTel logs collection issue where 0 length logs cause errors (#9754)
- `logstransformprocessor`: Resolve node ordering to fix intermittent failures (#9761)
- `awsinsightreceiver`: Migrate from `ConfigMapsResourceLock` to `ConfigMapsLeasesResourceLock` as per https://github.com/kubernetes/client-go/commit/276ea3ed979947d7cdd4b3d708862245ddcd8883 (#9885)
- `filelog`, `journald`, `syslog`, `tcplog`, `udplog`: Add support for []string type for converting log record entries (#9887)

## v0.50.0

### 🛑 Breaking changes 🛑

- `stackdriverexporter`: Remove the stackdriver exporter in favor of the identical googlecloud exporter (#9274)
- `filelog`, `journald`, `syslog`, `tcplog`, `udplog`: Remove `preserve_to` field from sub-parsers (#9331)
- `kafkametricsreceiver`: instrumentation name updated from `otelcol/kafkametrics` to `otelcol/kafkametricsreceiver` (#9406)
- `kubeletstatsreceiver`: instrumentation name updated from `kubeletstats` to `otelcol/kubeletstatsreceiver` (#9400)
- `datadogexporter`: Remove `GetHostTags` method from `TagsConfig` struct (#9423)
- `googlecloudexporter`: Graduate the `exporter.googlecloud.OTLPDirect` feature-gate to Beta.  This includes changes to the configuration structure, and many changes to default behavior. (#9471)

### 🚩 Deprecations 🚩

- `cumulativetodeltaprocessor`: Deprecated `metrics` configuration option in favor of `include` and `exclude` (#8952)
- `datadogexporter`: Deprecate `metrics::report_quantiles` in favor of `metrics::summaries::mode` (#8846)
- `datadogexporter`: Deprecate `traces.sample_rate` setting. It was never used anywhere. (#9771)

### 🚀 New components 🚀

- `iisreceiver`: Add implementation of IIS Metric Receiver (#8832)
- `sqlserverreceiver`: Add implementation of SQL Server Metric Receiver (#8398)
- `activedirectorydsreceiver`: Add implementation of Active Directory Domain Services metric receiver (#9359)
- `sqlreceiver`: Add readme, factory, and config to initial implementation of SQL receiver (#9408)

### 💡 Enhancements 💡

- `pkg/translator/prometheusremotewrite`: Allow to disable sanitize metric labels (#8270)
- `basicauthextension`: Implement `configauth.ClientAuthenticator` so that the extension can also be used as HTTP client basic authenticator.(#8847)
- `azuremonitorexporter`, `lokiexporter`, `observiqexporter`: Update timestamp processing logic (#9130)
- `cumulativetodeltaprocessor`: add new include/exclude configuration options with regex support (#8952)
- `datadogexporter`: Update deprecation messages to reflect new deprecation plan (#9422)
- `cmd/mdatagen`: Update generated functions to have simple parse function to handle string parsing consistently and limit code duplication across receivers (#7574)
- `attributesprocessor`: Support filter by severity (#9132)
- `transformprocessor`: Add transformation of logs (#9368)
- `datadogexporter`: Add `metrics::summaries::mode` to specify export mode for summaries (#8846)
- `prometheusreceiver`: Add resource attributes for kubernetes resource discovery labels (#9416)

### 🧰 Bug fixes 🧰

- `fluentforwardreceiver`: Release port on shutdown (#9111)
- `prometheusexporter`: Prometheus fails to generate logs when prometheus exporter produced a check exception occurs. (#8949)
- `resourcedetectionprocessor`: Wire docker detector (#9372)
- `kafkametricsreceiver`: The kafkametricsreceiver was changed to connect to kafka during scrape, rather than startup. If kafka is unavailable the receiver will attempt to connect during subsequent scrapes until succcessful (#8817).
- `datadogexporter`: Update Kubernetes example manifest to new executable name. (#9425).
- `riakreceiver`: Fix issue where user configured metric settings were ignored. (#9561)
- `sqlserverreceiver`: Update `sqlserver.transaction_log.growth.count` and `sqlserver.transaction_log.shrink.count` to be monotonic sums. (#9522)

## v0.49.0

### ⚠️ Warning  ⚠️

This release contains an issue in
[Prometheus receiver](https://github.com/open-telemetry/opentelemetry-collector-contrib/tree/main/receiver/prometheusreceiver)
causing 30% memory consumption increase when there is a lot of target churn. The issue is currently being
investigated and will be fixed in one of the new releases. More details:
https://github.com/open-telemetry/opentelemetry-collector-contrib/issues/9278.

### 🛑 Breaking changes 🛑

- `filelogreceiver`, `journaldreceiver`, `syslogreceiver`, `tcplogreceiver`, `udplogreceiver`:
  - Updated data model to align with stable logs data model, which includes various breaking changes. (#9139, #8835)
    - A detailed [Upgrade Guide](https://github.com/open-telemetry/opentelemetry-log-collection/releases/tag/v0.28.0) is available in the log-collection v0.29.0 release notes.
- `datadogexporter`: Remove `OnlyMetadata` method from `Config` struct (#8980)
- `datadogexporter`: Remove `GetCensoredKey` method from `APIConfig` struct (#8980)
- `mongodbatlasreceiver`: Updated to uses newer metric builder which changed some metric and resource attributes (#9093)
- `dynatraceexporter`: Make `serialization` package `/internal` (#9097)
- `attributesprocessor`: Remove log names from filters (#9131)
- `k8sclusterreceiver`: The `receiver.k8sclusterreceiver.reportCpuMetricsAsDouble` feature gate is now enabled by default (#9367)
  - Users may have to update monitoring for a few Kubernetes cpu metrics, for
    more details see [feature-gate-configurations](https://github.com/open-telemetry/opentelemetry-collector-contrib/tree/main/receiver/k8sclusterreceiver#feature-gate-configurations).

### 🚩 Deprecations 🚩

- `datadogexporter`: Deprecate `service` setting in favor of `service.name` semantic convention (#8784)
- `datadogexporter`: Deprecate `version` setting in favor of `service.version` semantic convention (#8784)
- `datadogexporter`: Deprecate `env` setting in favor of `deployment.environment` semantic convention (#9017)
- `datadogexporter`: Deprecate `GetHostTags` method from `TagsConfig` struct (#8975)
- `datadogexporter`: Deprecate `tags` setting in favor of `host_metadata::tags` (#9100)
- `datadogexporter`: Deprecate `send_metadata` setting in favor of `host_metadata::enabled` (#9100)
- `datadogexporter`: Deprecate `use_resource_metadata` setting in favor of `host_metadata::hostname_source` (#9100)
- `prometheusexecreceiver`: Deprecate prom_exec receiver (#9058)
- `fluentbitextension`: Deprecate Fluentbit extension (#9062)

### 🚀 New components 🚀

- `riakreceiver`: Riak Metric Receiver (#8548)

### 💡 Enhancements 💡
- `splunkhecexporter`: Add support for batching traces (#8995)
- `hostmetricsreceiver`: Migrate Processes scraper to the Metrics builder (#8855)
- `tanzuobservabilityexporter`: Use resourcetotelemetry helper (#8338)
- Add `make crosslink` target to ensure replace statements are included in `go.mod` for all transitive dependencies within repository (#8822)
- `filestorageextension`: Change bbolt DB settings for better performance (#9004)
- `jaegerremotesamplingextension`: Add local and remote sampling stores (#8818)
- `attributesprocessor`: Add support to filter on log body (#8996)
- `prometheusremotewriteexporter`: Translate resource attributes to the target info metric (#8493)
- `prometheusexporter`: Add `job` and `instance` labels to metrics so they can be scraped with `honor_labels: true` (#9115)
- `podmanreceiver`: Add API timeout configuration option (#9014)
- `cmd/mdatagen`: Add `sem_conv_version` field to metadata.yaml that is used to set metrics SchemaURL (#9010)
- `splunkheceporter`: Add an option to disable log or profiling data (#9065)
- `windowsperfcountersreceiver`: Move code into separate package for use in other windowsperfcounter receivers (#9108)
- `datadogexporter`: Add `host_metadata` configuration section to configure host metadata export (#9100)
- `cmd/mdatagen`: Update documentation generated for attributes to list enumerated values and show the "value" that will be visible on metrics when it is different from the attribute key in metadata.yaml (#8983)
- `routingprocessor`: add option to drop resource attribute used for routing (#8990)

### 🧰 Bug fixes 🧰

- `filestorageextension`: use correct bbolt options for compaction (#9134)
- `hostmetricsreceiver`: Use cpu times for time delta in cpu.utilization calculation (#8857)
- `dynatraceexporter`: Remove overly verbose stacktrace from certain logs (#8989)
- `googlecloudexporter`: fix the `exporter.googlecloud.OTLPDirect` fature-gate, which was not applied when the flag was provided (#9116)
- `signalfxexporter`: Fix bug to enable timeouts for correlating traces and metrics (#9101)
- `windowsperfcountersreceiver`: fix exported values being integers instead of doubles (#9138)
- `prometheusreceiver`: Fix issues with relabelling the `job` and `instance` labels. (#8780)
- `dynatraceexporter`: Continue processing data points after a serialization error. (#9330)

## v0.48.0

### 💡 Enhancements 💡

- `k8seventsreceiver`: Add Api_version and resource_version (#8539)
- `datadogexporter`: Add `metrics::sums::cumulative_monotonic_mode` to specify export mode for cumulative monotonic sums (#8490)
- `dynatraceexporter`: add multi-instance deployment note to README.md (#8848)
- `resourcedetectionprocessor`: Add attribute allowlist (#8547)
- `datadogexporter`:  Metrics payload data and Sketches payload data will be logged if collector is started in debug mode (#8929)
- `cmd/mdatagen`: Add resource attributes definition to metadata.yaml and move `pdata.Metrics` creation to the
  generated code (#8555)

### 🛑 Breaking changes 🛑

- `windowsperfcountersreceiver`: Added metrics configuration (#8376)
- `lokiexporter`: Remove deprecated LogRecord.name field (#8951)
- `splunkhecexporter`: Remove deprecated LogRecord.name field (#8951)

### 🚩 Deprecations 🚩

- `datadogexporter`: Deprecate `OnlyMetadata` method from `Config` struct (#8359)
- `datadogexporter`: Deprecate `GetCensoredKey` method from `APIConfig` struct (#8830)
- `datadogexporter`: Deprecate `metrics::send_monotonic_counter` in favor of `metrics::sums::cumulative_monotonic_mode` (#8490)

### 🚀 New components 🚀

- `sigv4authextension`: Enable component (#8518)

## v0.47.0

### 💡 Enhancements 💡

- `googlecloudexporter`: Add Validate method in config (#8559)
- `attributesprocessor`: Add convert action (#7930)
- `attributesprocessor`: Add metric support (#8111)
- `prometheusremotewriteexporter`: Write-Ahead Log support enabled (#7304)
- `hostreceiver/filesystemscraper`: Add filesystem utilization (#8027)
- `hostreceiver/pagingscraper`: Add paging.utilization (#6221)
- `googlecloudexporter`: [Alpha] Translate metrics directly from OTLP to gcm using the `exporter.googlecloud.OTLPDirect` feature-gate (#7177)
- `simpleprometheusreceiver`: Add support for static labels (#7908)
- `spanmetricsprocessor`: Dropping the condition to replace _ with key_ as __ label is reserved and _ is not (#8057)
- `podmanreceiver`: Add container.runtime attribute to container metrics (#8262)
- `dockerstatsreceiver`: Add container.runtime attribute to container metrics (#8261)
- `tanzuobservabilityexporter`: instrumentation Library and Dropped Counts to Span Tags (#8120)
- `clickhouseexporter`: Implement consume log logic. (#9705)
- `influxdbexporter`: Add support for cumulative, non-monotonic metrics. (#8348)
- `oauth2clientauthextension`: Add support for EndpointParams (#7307)
- Add `NewMetricData` function to `MetricsBuilder` to consistently set instrumentation library name (#8255)
- `googlecloudpubsubreceiver` Added implementation of Google Cloud Pubsub receiver. (#8391)
- `googlecloudpubsubexporter` Added implementation of Google Cloud Pubsub exporter. (#8391)
- `coralogixexporter` Allow exporter timeout to be configured (#7957)
- `prometheusremotewriteexporter` support adding trace id and span id attached to exemplars (#8380)
- `influxdbexporter`: accept histogram metric missing infinity bucket. (#8462)
- `skywalkingreceiver`: Added implementation of Skywalking receiver. (#8549)
- `prometheusreceiver`: Fix staleness bug for histograms and summaries (#8561)

### 🛑 Breaking changes 🛑

- `mongodbatlasreceiver`: rename mislabeled attribute `memory_state` to correct `disk_status` on partition disk metrics (#7747)
- `mongodbatlasreceiver`: Correctly set initial lookback for querying mongodb atlas api (#8246)
- `nginxreceiver`: instrumentation name updated from `otelcol/nginx` to `otelcol/nginxreceiver` (#8255)
- `postgresqlreceiver`: instrumentation name updated from `otelcol/postgresql` to `otelcol/postgresqlreceiver` (#8255)
- `redisreceiver`: instrumentation name updated from `otelcol/redis` to `otelcol/redisreceiver` (#8255)
- `apachereceiver`: instrumentation name updated from `otelcol/apache` to `otelcol/apachereceiver` ()
- `couchdbreceiver`: instrumentation name updated from `otelcol/couchdb` to `otelcol/couchdbreceiver` (#8366)
- `prometheusreceiver` Change resource attributes on metrics: `instance` -> `service.instance.id`, `host.name` -> `net.host.name`,  `port` -> `net.host.port`, `scheme` -> `http.scheme`, `job` removed (#8266)
- `prometheusremotewriteexporter` Use `service.*` resource attributes instead of `job` and `instance` resource attributes when adding job and instance labels to metrics (#8266)
- `mysqlreceiver`: instrumentation name updated from `otel/mysql` to `otelcol/mysqlreceiver` (#8387)
- `zookeeperreceiver`: instrumentation name updated from `otelcol/zookeeper` to `otelcol/zookeeperreceiver` (#8389)
- `coralogixexporter`: Create dynamic subsystem name (#7957)
  - Deprecate configuration changed. Dynamic subsystem name from traces service name property.
- `rabbitmqreceiver`: instrumentation name updated from `otelcol/rabbitmq` to `otelcol/rabbitmqreceiver` (#8400)

### 🧰 Bug fixes 🧰

- `zipkinexporter`: Set "error" tag value when status is set to error (#8187)
- `prometheusremotewriteexporter`: Correctly handle metric labels which collide after sanitization (#8378)
- `prometheusremotewriteexporter`: Drop labels when exemplar attributes exceed the max number of characters (#8379)
- `k8sclusterreceiver`: Add support to enable k8s node and container cpu metrics to be reported as double values (#8245)
  - Use "--feature-gates=receiver.k8sclusterreceiver.reportCpuMetricsAsDouble" to enable reporting node and container
    cpu metrics as a double values.
- `tanzuobservabilityexporter`: Fix a typo in Instrumentation Library name and version tags (#8384)
- `logreceivers`: Fix an issue where receiver would sometimes fail to build using Go 1.18 (#8521)
- `awsxrayreceiver`: Add defaults for optional stack frame parameters (#8790)

### 🚩 Deprecations 🚩

- `datadogexporter`: Deprecate automatic environment variable detection (#8397)

### 🚀 New components 🚀
- `sigv4authextension`: New Component: Sigv4 Authenticator Extension (#8263)

## v0.46.0

### 💡 Enhancements 💡

- `internal/stanza`: Export metrics from Stanza receivers (#8025)
- `hostreceiver/pagingscraper`: Migrate the scraper to the mdatagen metrics builder (#7139)
- Do not drop zero trace/span id spans in the jaeger conversion (#7946)
- Upgrade to use semantic conventions 1.6.1 (#7926)
- `dynatraceexporter`: Validate QueueSettings and perform config validation in Validate() instead (#8020)
- `sapmexporter`: Add validation for `sending_queue` setting (#8023)
- `signalfxexporter`: Add validation for `sending_queue` setting (#8026)
- `internal/stanza`: Add support for arbitrary attribute types (#8081)
- `resourcedetectionprocessor`: Add confighttp.HTTPClientSettings To Resource Detection Config Fixes (#7397)
- `hostmetricsreceiver`: Add cpu.utilization metrics to cpu scrapper (#7130)
- `honeycombexporter`: Add validation for `sending_queue` setting (#8113)
- `routingprocessor`: Expand error handling on failure to build exporters (#8125)
- `skywalkingreceiver`: Add new skywalking receiver component folder and structure (#8107)
- `groupbyattrsprocesor`: Allow empty keys, which allows to use the processor for compaction (#7793)
- `datadogexporter`: Add rbac to example k8s manifest file (#8186)
- `splunkhecexporter`: Add validation for `sending_queue` setting (#8256)

### 🛑 Breaking changes 🛑

- Remove deprecated functions from jaeger translator (#8032)
- `internal/stanza`: Remove `write_to` setting from input operators (#8081)
- `mongodbatlasreceiver`: rename `mongodb.atlas.*` attributes to `mongodb_atlas.*` adhering to naming guidelines. Adding 3 new attributes (#7960)

### 🧰 Bug fixes 🧰

- `prometheusreceiver`: Fix segfault that can occur after receiving stale metrics (#8056)
- `filelogreceiver`: Fix issue where logs could occasionally be duplicated (#8123)
- `prometheusremotewriteexporter`: Fix empty non-string resource attributes (#8116)

### 🚀 New components 🚀

## v0.45.1

### 💡 Enhancements 💡

- `sumologicexporter`: Move validation to Config (#7936)
- `elasticsearchexporter`: Fix crash with batch processor (#7953).
- `splunkhecexporter`: Batch metrics payloads (#7760)
- `tanzuobservabilityexporter`: Add internal SDK metric tag (#7826)
- `hostreceiver/processscraper`: Migrate the scraper to the mdatagen metrics builder (#7287)

### 🧰 Bug fixes 🧰

- `awsprometheusremotewriteexporter`: fix dependencies issue (#7963)

### 🚀 New components 🚀

- `awsfirehose` receiver: Add AWS Kinesis Data Firehose Receiver (#7918)

## v0.45.0

### 💡 Enhancements 💡

- `hostreceiver/filesystemscraper`: Migrate the scraper to the mdatagen metrics builder (#7772)
- `hostreceiver/memoryscraper`: Migrate the scraper to the mdatagen metrics builder (#7312)
- `lokiexporter`: Use record attributes as log labels (#7569)
- `routingprocessor`: Do not err on failure to build exporters (#7423)
- `apachereceiver`: Update to mdatagen v2 (#7573)
- `datadogexporter`: Don't send host metadata if hostname is empty (#7426)
- `datadogexporter`: Add insecure_skip_verify flag to configuration (#7422)
- `coralogixexporter`: Update readme (#7785)
- `awscloudwatchlogsexporter`: Remove name from aws cloudwatch logs exporter (#7554)
- `tanzuobservabilityexporter`: Update OTel Collector's Exporter to match WF Proxy Handling of source (#7929)
- `hostreceiver/memoryscraper`: Add memory.utilization (#6221)
- `awskinesisexporter`: Add Queue Config Validation AWS Kinesis Exporter (#7835)
- `elasticsearchexporter`: Remove usage of deprecated LogRecord.Name field (#7829).
- `loadbalancingexporter`: Allow non-exist hostname on startup (#7935)
- `datadogexporter`: Use exact sum, count and average on Datadog distributions (#7830)
- `storage/filestorage`: add optional compaction to filestorage (#7768)
- `tanzuobservabilityexporter`: Add attributes from the Resource to the resulting WF metric tags & set `source` value in WF metric (#8101)

### 🛑 Breaking changes 🛑

- Use go mod compat, drops support for reproducibility with go 1.16 (#7915)
- `apachereceiver`: Update instrumentation library name from `otel/apache` to `otelcol/apache` (#7754)
- `pkg/translator/prometheusremotewrite`: Cleanup prw translator public functions (#7776)
- `prometheusreceiver`: The OpenCensus-based metric conversion pipeline has
  been removed.
  - The `receiver.prometheus.OTLPDirect` feature gate has been removed as
    the direct pipeline is the only remaining pipeline.
- `translator/jaeger`: Cleanup jaeger translator function names (#7775)
  - Deprecate old funcs with Internal word.
- `mysqlreceiver`: Update data model and names for several metrics (#7924)
  - Change all metrics to Int values
  - Remove `mysql.buffer_pool_pages`. Replace with:
    - `mysql.buffer_pool.pages`
    - `mysql.buffer_pool.data_pages`
    - `mysql.buffer_pool.page_flushes`
  - Remove `mysql.buffer_pool_size`. Replace with:
    - `mysql.buffer_pool.limit`
    - `mysql.buffer_pool.usage`
  - Rename `mysql.buffer_pool_operations` to `mysql.buffer_pool.operations`

### 🚩 Deprecations 🚩

- Deprecated log_names setting from filter processor. (#7552)

### 🧰 Bug fixes 🧰

 - `tailsamplingprocessor`: "And" policy only works as a sub policy under a composite policy (#7590)
 - `prometheusreceiver`: Correctly map description and units when converting
  Prometheus metadata directly to pdata. (#7748)
 - `sumologicexporter`: fix exporter panics on malformed histogram (#7548)
- `awsecscontainermetrics`: CPU Reserved is now 1024/vCPU for ECS Container Insights (#6734)

### 🚀 New components 🚀

- `clickhouse` exporter: Add ClickHouse Exporter (#6907)
- `pkg/translator/signalfx`: Extract signalfx to metrics conversion in a separate package (#7778)
  - Extract FromMetrics to SignalFx translator package (#7823)

## v0.44.0

### 💡 Enhancements 💡

- `kafkaexporter`: Add compression and flush max messages options.
- `dynatraceexporter`: Write error logs using plugin logger (#7360)
- `dynatraceexporter`: Fix docs for TLS settings (#7568)
- `tanzuobservabilityexporter`: Turn on metrics exporter (#7281)
- `attributesprocessor` `resourceprocessor`: Add `from_context` value source
- `resourcedetectionprocessor`: check cluster config to verify resource is on aws for eks resources (#7186)
- `awscloudwatchlogsexporter`: enable awscloudwatchlogsexporter which accepts and exports log data (#7297)
- `translator/prometheusremotewrite`: add a new module to help translate data from OTLP to Prometheus Remote Write (#7240)
- `azuremonitorexporter`: In addition to traces, export logs to Azure Application Insights (#7403)
- `jmxreceiver`: Added `additional_jars` configuration option to launch JMX Metric Gatherer JAR with extended `CLASSPATH` (#7378)
- `awscontainerinsightreceiver`: add full pod name when configured to AWS Container Insights Receiver (#7415)
- `hostreceiver/loadscraper`: Migrate the scraper to the mdatagen metrics builder (#7288)
- `awsecscontainermetricsreceiver`: Rename attributes to follow semantic conventions (#7425)
- `datadogexporter`: Always map conventional attributes to tags (#7185)
- `mysqlreceiver`: Add golden files for integration test (#7303)
- `nginxreceiver`: Standardize integration test (#7515)
- `mysqlreceiver`: Update to use mdatagen v2 (#7507)
- `postgresqlreceiver`: Add integration tests (#7501)
- `apachereceiver`: Add integration test (#7517)
- `mysqlreceiver`: Use scrapererror to report errors (#7513)
- `postgresreceiver`: Update to mdatagen v2 (#7503)
- `nginxreceiver`: Update to mdatagen v2 (#7549)
- `datadogexporter`: Fix traces exporter's initialization log (#7564)
- `tailsamplingprocessor`: Add And sampling policy (#6910)
- `coralogixexporter`: Add Coralogix Exporter (#7383)
- `prometheusexecreceiver`: Add default value for `scrape_timeout` option (#7587)

### 🛑 Breaking changes 🛑

- `resourcedetectionprocessor`: Update `os.type` attribute values according to semantic conventions (#7544)
- `awsprometheusremotewriteexporter`: Deprecation notice; may be removed after v0.49.0
  - Switch to using the `prometheusremotewriteexporter` + `sigv4authextension` instead

### 🧰 Bug fixes 🧰

- `resourcedetectionprocessor`: fix `meta` allow list excluding keys with nil values (#7424)
- `postgresqlreceiver`: Fix issue where empty metrics could be returned after failed connection (#7502)
- `resourcetotelemetry`: Ensure resource attributes are added to summary
  and exponential histogram data points. (#7523)

### 🚩 Deprecations 🚩

- Deprecated otel_to_hec_fields.name setting from splunkhec exporter. (#7560)

## v0.43.0

### 💡 Enhancements 💡

- `coralogixexporter`: First implementation of Coralogix Exporter (#6816)
- `cloudfoundryreceiver`: Enable Cloud Foundry client (#7060)
- `elasticsearchexporter`: add elasticsearchexporter to the components exporter list (#6002)
- `elasticsearchreceiver`: Add metric metadata (#6892)
- `elasticsearchreceiver`: Use same metrics as JMX receiver for JVM metrics (#7160)
- `elasticsearchreceiver`: Implement scraping logic (#7174)
- `datadogexporter`: Add http.status_code tag to trace stats (#6889)
- `datadogexporter`: Add configuration option to use OTel span name into the Datatog resource name (#6611)
- `mongodbreceiver`: Add initial client code to the component (#7125)
- `tanzuobservabilityexporter`: Support delta histograms (#6897)
- `awscloudwatchlogsexporter`: Use cwlogs package to export logs (#7152)
- `mysqlreceiver`: Add the receiver to available components (#7078)
- `tanzuobservabilityexporter`: Documentation for the memory_limiter configuration (#7164)
- `dynatraceexporter`: Do not shut down exporter when metrics ingest module is temporarily unavailable (#7161)
- `mongodbreceiver`: Add metric metadata (#7163)
- `mongodbreceiver`: Add metric scraping (#7175)
- `postgresqlreceiver`: add the receiver to available components (#7079)
- `rabbitmqreceiver`: Add scraper logic (#7299)
- `tanzuobservability exporter`: Support summary metrics (#7121)
- `mongodbatlasreceiver`: Add retry and backoff to HTTP client (#6943)
- Use Jaeger gRPC instead of Thrift in the docker-compose example (#7243)
- `tanzuobservabilityexporter`: Support exponential histograms (#7127)
- `receiver_creator`: Log added and removed endpoint env structs (#7248)
- `prometheusreceiver`: Use the OTLP data conversion path by default. (#7282)
  - Use `--feature-gates=-receiver.prometheus.OTLPDirect` to re-enable the
    OpenCensus conversion path.
- `extension/observers`: Correctly set image and tag on container endpoints (#7279)
- `tanzuobservabilityexporter`: Document how to enable memory_limiter (#7286)
- `hostreceiver/networkscraper`: Migrate the scraper to the mdatagen metrics builder (#7048)
- `hostmetricsreceiver`: Add MuteProcessNameError config flag to mute specific error reading process executable (#7176)
- `scrapertest`: Improve comparison logic (#7305)
- `hostmetricsreceiver`: add `cpu_average` option for load scraper to report the average cpu load (#6999)
- `scrapertest`: Add comparison option to ignore specific attributes (#6519)
- `tracegen`: Add option to pass in custom headers to export calls via command line (#7308)
- `tracegen`: Provide official container images (#7179)
- `scrapertest`: Add comparison function for pdata.Metrics (#7400)
- `prometheusremotewriteexporter` : Dropping the condition to replace _ with key_ as __ label is reserved and _ is not (#7112)

### 🛑 Breaking changes 🛑

- `tanzuobservabilityexporter`: Remove status.code
- `tanzuobservabilityexporter`: Use semantic conventions for status.message (#7126)
- `k8sattributesprocessor`: Move `kube` and `observability` packages to `internal` folder (#7159)
- `k8sattributesprocessor`: Unexport processor `Option`s (#7311)
- `zookeeperreceiver`: Refactored metrics to have correct units, types, and combined some metrics via attributes. (#7280)
- `prometheusremotewriteexporter`: `PRWExporter` struct and `NewPRWExporter()`
  function are now unexported. (#TBD)
- `newrelicexporter` marked as deprecated (#7284)

### 🚀 New components 🚀

- `rabbitmqreceiver`: Establish codebase for RabbitMQ metrics receiver (#7239)
- Add `basicauth` extension (#7167)
- `k8seventsreceiver`: Implement core logic (#6885)

### 🧰 Bug fixes 🧰

- `k8sattributeprocessor`: Parse IP out of net.Addr to correctly tag k8s.pod.ip (#7077)
- `k8sattributeprocessor`: Process IP correctly for net.Addr instances that are not typed (#7133)
- `mdatagen`: Fix validation of `enabled` field in metadata.yaml (#7166)
- `elasticsearch`: Fix timestamp for each metric being startup time (#7255)
- `prometheusremotewriteexporter`: Fix index out of range panic caused by expiring metrics (#7149)
- `resourcedetection`: Log the error when checking for ec2metadata availability (#7296)

## v0.42.0

### 💡 Enhancements 💡

- `couchbasereceiver`: Add couchbase client (#7122)
- `couchdbreceiver`: Add couchdb scraper (#7131)
- `couchdbreceiver`: Add couchdb client (#6880)
- `elasticsearchreceiver`: Implement scraper client (#7019)
- `couchdbreceiver`: Add metadata metrics (#6878)
- `prometheusremotewriteexporter`: Handling Staleness flag from OTLP (#6679)
- `prometheusexporter`: Handling Staleness flag from OTLP (#6805)
- `prometheusreceiver`: Set OTLP no-data-present flag for stale scraped metrics. (#7043)
- `mysqlreceiver`: Add Integration test (#6916)
- `datadogexporter`: Add compatibility with ECS Fargate semantic conventions (#6670)
- `k8s_observer`: discover k8s.node endpoints (#6820)
- `redisreceiver`: Add missing description fields to keyspace metrics (#6940)
- `redisreceiver`: Set start timestamp uniformly for gauge and sum metrics (#6941)
- `kafkaexporter`: Allow controlling Kafka acknowledgment behaviour  (#6301)
- `lokiexporter`: Log the first part of the http body on failed pushes to loki (#6946)
- `resourcedetectionprocessor`: add the [consul](https://www.consul.io/) detector (#6382)
- `awsemfexporter`: refactor cw_client logic into separate `cwlogs` package (#7072)
- `prometheusexporter`: Dropping the condition to replace _ with key_ as __ label is reserved and _ is not (#7506)

### 🛑 Breaking changes 🛑

- `memcachedreceiver`: Update metric names (#6594)
- `memcachedreceiver`: Fix some metric units and value types (#6895)
- `sapm` receiver: Use Jaeger status values instead of OpenCensus (#6682)
- `jaeger` receiver/exporter: Parse/set Jaeger status with OTel spec values (#6682)
- `awsecscontainermetricsreceiver`: remove tag from `container.image.name` (#6436)
- `k8sclusterreceiver`: remove tag from `container.image.name` (#6436)

### 🚀 New components 🚀

- `ecs_task_observer`: Discover running containers in AWS ECS tasks (#6894)
- `mongodbreceiver`: Establish codebase for MongoDB metrics receiver (#6972)
- `couchbasereceiver`: Establish codebase for Couchbase metrics receiver (#7046)
- `dbstorage`: New experimental dbstorage extension (#7061)
- `redactionprocessor`: Remove sensitive data from traces (#6495)

### 🧰 Bug fixes 🧰

- `ecstaskobserver`: Fix "Incorrect conversion between integer types" security issue (#6939)
- Fix typo in "direction" metrics attribute description (#6949)
- `zookeeperreceiver`: Fix issue where receiver could panic during shutdown (#7020)
- `prometheusreceiver`: Fix metadata fetching when metrics differ by trimmable suffixes (#6932)
- Sanitize URLs being logged (#7021)
- `prometheusreceiver`: Fix start time tracking for long scrape intervals (#7053)
- `signalfxexporter`: Don't use syscall to avoid compilation errors on some platforms (#7062)
- `tailsamplingprocessor`: Add support for new policies as composite sub-policies (#6975)

### 💡 Enhancements 💡

- `lokiexporter`: add complete log record to body (#6619)
- `k8sclusterreceiver` add `container.image.tag` attribute (#6436)
- `spanmetricproccessor`: use an LRU cache for the cached Dimensions key-value pairs (#2179)
- `skywalkingexporter`: add skywalking metrics exporter (#6528)
- `deltatorateprocessor`: add int counter support (#6982)
- `filestorageextension`: document default values (#7022)
- `redisreceiver`: Migrate the scraper to the mdatagen metrics builder (#6938)

## v0.41.0

### 🛑 Breaking changes 🛑

- None

### 🚀 New components 🚀

- `asapauthextension` (#6627)
- `mongodbatlasreceiver` (#6367)

### 🧰 Bug fixes 🧰

- `filestorageextension`: fix panic when configured directory cannot be accessed (#6103)
- `hostmetricsreceiver`: fix set of attributes for system.cpu.time metric (#6422)
- `k8sobserver`: only record pod endpoints for running pods (#5878)
- `mongodbatlasreceiver`: fix attributes fields in metadata.yaml (#6440)
- `prometheusexecreceiver`: command line processing on Windows (#6145)
- `spanmetricsprocessor`: fix exemplars support (#6140)
-  Remap arm64 to aarch64 on rpm/deb packages (#6635)

### 💡 Enhancements 💡

- `datadogexporter`: do not use attribute localhost-like hostnames (#6477)
- `datadogexporter`: retry per network call (#6412)
- `datadogexporter`: take hostname into account for cache (#6223)
- `exporter/lokiexporter`: adding a feature for loki exporter to encode JSON for log entry (#5846)
- `googlecloudspannerreceiver`: added fallback to ADC for database connections. (#6629)
- `googlecloudspannerreceiver`: added parsing only distinct items for sample lock request label. (#6514)
- `googlecloudspannerreceiver`: added request tag label to metadata config for top query stats. (#6475)
- `googlecloudspannerreceiver`: added sample lock requests label to the top lock stats metrics. (#6466)
- `googlecloudspannerreceiver`: added transaction tag label to metadata config for top transaction stats. (#6433)
- `groupbyattrsprocessor`: added support for metrics signal (#6248)
- `hostmetricsreceiver`: ensure SchemaURL is set (#6482)
- `kubeletstatsreceiver`: add support for read-only kubelet endpoint (#6488)
- `mysqlreceiver`: enable native authentication (#6628)
- `mysqlreceiver`: remove requirement for password on MySQL (#6479)
- `receiver/prometheusreceiver`: do not add host.name to metrics from localhost/unspecified targets (#6476)
- `spanmetricsprocessor`: add setStatus operation (#5886)
- `splunkhecexporter`: remove duplication of host.name attribute (#6527)
- `tanzuobservabilityexporter`: add consumer for sum metrics. (#6385)
- Update log-collection library to v0.23.0 (#6593)

## v0.40.0

### 🛑 Breaking changes 🛑

- `tencentcloudlogserviceexporter`: change `Endpoint` to `Region` to simplify configuration (#6135)

### 🚀 New components 🚀

- Add `memcached` receiver (#5839)

### 🧰 Bug fixes 🧰

- Fix token passthrough for HEC (#5435)
- `datadogexporter`: Fix missing resource attributes default mapping when resource_attributes_as_tags: false (#6359)
- `tanzuobservabilityexporter`: Log and report missing metric values. (#5835)
- `mongodbatlasreceiver`: Fix metrics metadata (#6395)

### 💡 Enhancements 💡

- `awsprometheusremotewrite` exporter: Improve error message when failing to sign request
- `mongodbatlas`: add metrics (#5921)
- `healthcheckextension`: Add path option (#6111)
- Set unprivileged user to container image (#6380)
- `k8sclusterreceiver`: Add allocatable type of metrics (#6113)
- `observiqexporter`: Allow Dialer timeout to be configured (#5906)
- `routingprocessor`: remove broken debug log fields (#6373)
- `prometheusremotewriteexporter`: Add exemplars support (#5578)
- `fluentforwardreceiver`: Convert attributes with nil value to AttributeValueTypeEmpty (#6630)

## v0.39.0

### 🛑 Breaking changes 🛑

- `httpdreceiver` renamed to `apachereceiver` to match industry standards (#6207)
- `tencentcloudlogserviceexporter` change `Endpoint` to `Region` to simplify configuration (#6135)

### 🚀 New components 🚀

- Add `postgresqlreceiver` config and factory (#6153)
- Add TencentCloud LogService exporter `tencentcloudlogserviceexporter` (#5722)
- Restore `jaegerthrifthttpexporter` (#5666)
- Add `skywalkingexporter` (#5690, #6114)

### 🧰 Bug fixes 🧰

- `datadogexporter`: Improve cumulative metrics reset detection using `StartTimestamp` (#6120)
- `mysqlreceiver`: Address issues in shutdown function (#6239)
- `tailsamplingprocessor`: End go routines during shutdown (#5693)
- `googlecloudexporter`: Update google cloud exporter to correctly close the metric exporter (#5990)
- `statsdreceiver`: Fix the summary point calculation (#6155)
- `datadogexporter` Correct default value for `send_count_sum_metrics` (#6130)

### 💡 Enhancements 💡

- `datadogexporter`: Increase default timeout to 15 seconds (#6131)
- `googlecloudspannerreceiver`: Added metrics cardinality handling for Google Cloud Spanner receiver (#5981, #6148, #6229)
- `mysqlreceiver`: Mysql add support for different protocols (#6138)
- `bearertokenauthextension`: Added support of Bearer Auth for HTTP Exporters (#5962)
- `awsxrayexporter`: Fallback to rpc.method for segment operation when aws.operation missing (#6231)
- `healthcheckextension`: Add new health check feature for collector pipeline (#5643)
- `datadogexporter`: Always add current hostname (#5967)
- `k8sattributesprocessor`: Add code to fetch all annotations and labels by specifying key regex (#5780)
- `datadogexporter`: Do not rely on collector to resolve envvar when possible to resolve them (#6122)
- `datadogexporter`: Add container tags to attributes package (#6086)
- `datadogexporter`: Preserve original TraceID (#6158)
- `prometheusreceiver`: Enhance prometheus receiver logger to determine errors, test real e2e usage (#5870)
- `awsxrayexporter`: Added support for AWS AppRunner origin (#6141)

## v0.38.0

### 🛑 Breaking changes 🛑

- `datadogexporter` Make distributions the default histogram export option. (#5885)
- `redisreceiver` Update Redis receiver's metric names. (#5837)
- Remove `scraperhelper` from contrib, use the core version. (#5826)

### 🚀 New components 🚀

- `googlecloudspannerreceiver` Added implementation of Google Cloud Spanner receiver. (#5727)
- `awsxrayproxy` Wire up awsxrayproxy extension. (#5747)
- `awscontainerinsightreceiver` Enable AWS Container Insight receiver. (#5960)

### 🧰 Bug fixes 🧰

- `statsdreceiver`: fix start timestamp / temporality for counters. (#5714)
- Fix security issue related to github.com/tidwall/gjson. (#5936)
- `datadogexporter` Fix cumulative histogram handling in distributions mode (#5867)
- `datadogexporter` Skip nil sketches (#5925)

### 💡 Enhancements 💡

- Extend `kafkareceiver` configuration capabilities. (#5677)
- Convert `mongodbatlas` receiver to use scraperhelper. (#5827)
- Convert `dockerstats` receiver to use scraperhelper. (#5825)
- Convert `podman` receiver to use scraperhelper. (#5822)
- Convert `redisreceiver` to use scraperhelper. (#5796)
- Convert `kubeletstats` receiver to use scraperhelper. (#5821)
- `googlecloudspannerreceiver` Migrated Google Cloud Spanner receiver to scraper approach. (#5868)
- `datadogexporter` Use a `Consumer` interface for decoupling from zorkian's package. (#5315)
- `mdatagen` - Add support for extended metric descriptions (#5688)
- `signalfxexporter` Log datapoints option. (#5689)
- `cumulativetodeltaprocessor`: Update cumulative to delta. (#5772)
- Update configuration default values in log receivers docs. (#5840)
- `fluentforwardreceiver`: support more complex fluent-bit objects. (#5676)
- `datadogexporter` Remove spammy logging. (#5856)
- `datadogexporter` Remove obsolete report_buckets config. (#5858)
- Improve performance of metric expression matcher. (#5864)
- `tanzuobservabilityexporter` Introduce metricsConsumer and gaugeMetricConsumer. (#5426)
- `awsxrayexporter` rpc.system has priority to determine aws namespace. (#5833)
- `tailsamplingprocessor` Add support for composite sampling policy to the tailsampler. (#4958)
- `kafkaexporter` Add support for AWS_MSK_IAM SASL Auth (#5763)
- Refactor the client Authenticators  for the new "ClientAuthenticator" interfaces (#5905)
- `mongodbatlasreceiver` Add client wrapper for MongoDB Atlas support (#5386)
- `redisreceiver` Update Redis config options (#5861)
- `routingprocessor`: allow routing for all signals (#5869)
- `extension/observer/docker` add ListAndWatch to observer (#5851)

## v0.37.1

### 🧰 Bug fixes 🧰

- Fixes a problem with v0.37.0 which contained dependencies on v0.36.0 components. They should have been updated to v0.37.0.

## v0.37.0

### 🚀 New components 🚀

- [`journald` receiver](https://github.com/open-telemetry/opentelemetry-collector-contrib/tree/main/receiver/journaldreceiver) to parse Journald events from systemd journal using the [opentelemetry-log-collection](https://github.com/open-telemetry/opentelemetry-log-collection) library

### 🛑 Breaking changes 🛑

- Remove squash on configtls.TLSClientSetting for splunkhecexporter (#5541)
- Remove squash on configtls.TLSClientSetting for elastic components (#5539)
- Remove squash on configtls.TLSClientSetting for observiqexporter (#5540)
- Remove squash on configtls.TLSClientSetting for AWS components (#5454)
- Move `k8sprocessor` to `k8sattributesprocessor`.
- Rename `k8s_tagger` configuration `k8sattributes`.
- filelog receiver: use empty value for `SeverityText` field instead of `"Undefined"` (#5423)
- Rename `configparser.ConfigMap` to `config.Map`
- Rename `pdata.AggregationTemporality*` to `pdata.MetricAggregationTemporality*`
- Remove deprecated `batchpertrace` package/module (#5380)

### 💡 Enhancements 💡

- `k8sattributes` processor: add container metadata enrichment (#5467, #5572)
- `resourcedetection` processor: Add an option to force using hostname instead of FQDN (#5064)
- `dockerstats` receiver: Move docker client into new shared `internal/docker` (#4702)
- `spanmetrics` processor:
  - Add exemplars to metrics (#5263)
  - Support resource attributes in metrics dimensions (#4624)
- `filter` processor:
  - Add log filtering by `regexp` type filters (#5237)
  - Add record level log filtering (#5418)
- `dynatrace` exporter: Handle non-gauge data types (#5056)
- `datadog` exporter:
  - Add support for exporting histograms as sketches (#5082)
  - Scrub sensitive information from errors (#5575)
  - Add option to send instrumentation library metadata tags with metrics (#5431)
- `podman` receiver: Add `api_version`, `ssh_key`, and `ssh_passphrase` config options (#5430)
- `signalfx` exporter:
  - Add `max_connections` config option (#5432)
  - Add dimension name to log when value > 256 chars (#5258)
  - Discourage setting of endpoint path (#4851)
- `kubeletstats` receiver: Convert to pdata instead of using OpenCensus (#5458)
- `tailsampling` processor: Add `invert_match` config option to `string_attribute` policy (#4393)
- `awsemf` exporter: Add a feature flag in UserAgent for AWS backend to monitor the adoptions (#5178)
- `splunkhec` exporter: Handle explicitly NaN and Inf values (#5581)
- `hostmetrics` receiver:
  - Collect more process states in processes scraper (#4856)
  - Add device label to paging scraper (#4854)
- `awskinesis` exporter: Extend to allow for dynamic export types (#5440)

### 🧰 Bug fixes 🧰

- `datadog` exporter:
  - Fix tags on summary and bucket metrics (#5416)
  - Fix cache key generation for cumulative metrics (#5417)
- `resourcedetection` processor: Fix failure to start collector if at least one detector returns an error (#5242)
- `prometheus` exporter: Do not record obsreport calls (#5438)
- `prometheus` receiver: Metric type fixes to match Prometheus functionality (#4865)
- `sentry` exporter: Fix sentry tracing (#4320)
- `statsd` receiver: Set quantiles for metrics (#5647)

## v0.36.0

### 🛑 Breaking changes 🛑

- `filter` processor: The configs for `logs` filter processor have been changed to be consistent with the `metrics` filter processor. (#4895)
- `splunk_hec` receiver:
  - `source_key`, `sourcetype_key`, `host_key` and `index_key` have now moved under `hec_metadata_to_otel_attrs` (#4726)
  - `path` field on splunkhecreceiver configuration is removed: We removed the `path` attribute as any request going to the Splunk HEC receiver port should be accepted, and added the `raw_path` field to explicitly map the path accepting raw HEC data. (#4951)
- feat(dynatrace): tags is deprecated in favor of default_dimensions (#5055)

### 💡 Enhancements 💡

- `filter` processor: Add ability to `include` logs based on resource attributes in addition to excluding logs based on resource attributes for strict matching. (#4895)
- `kubelet` API: Add ability to create an empty CertPool when the system run environment is windows
- `JMX` receiver: Allow JMX receiver logging level to be configured (#4898)
- `datadog` exporter: Export histograms as in OpenMetrics Datadog check (#5065)
- `dockerstats` receiver: Set Schema URL (#5239)
- Rename memorylimiter -> memorylimiterprocessor (#5262)
- `awskinesis` exporter: Refactor AWS kinesis exporter to be synchronous  (#5248)

## v0.35.0

### 🛑 Breaking changes 🛑

- Rename configparser.Parser to configparser.ConfigMap (#5070)
- Rename TelemetryCreateSettings -> TelemetrySettings (#5169)

### 💡 Enhancements 💡

- chore: update influxdb exporter and receiver (#5058)
- chore(dynatrace): use payload limit from api constants (#5077)
- Add documentation for filelog's new force_flush_period parameter (#5066)
- Reuse the gzip reader with a sync.Pool (#5145)
- Add a trace observer when splunkhecreceiver is used for logs (#5063)
- Remove usage of deprecated pdata.AttributeValueMapToMap (#5174)
- Podman Stats Receiver: Receiver and Metrics implementation (#4577)

### 🧰 Bug fixes 🧰

- Use staleness markers generated by prometheus, rather than making our own (#5062)
- `datadogexporter` exporter: skip NaN and infinite values (#5053)

## v0.34.0

### 🚀 New components 🚀

- [`cumulativetodelta` processor](https://github.com/open-telemetry/opentelemetry-collector-contrib/tree/main/processor/cumulativetodeltaprocessor) to convert cumulative sum metrics to cumulative delta

- [`file` exporter](https://github.com/open-telemetry/opentelemetry-collector-contrib/tree/main/exporter/fileexporter) from core repository ([#3474](https://github.com/open-telemetry/opentelemetry-collector/issues/3474))
- [`jaeger` exporter](https://github.com/open-telemetry/opentelemetry-collector-contrib/tree/main/exporter/jaegerexporter) from core repository ([#3474](https://github.com/open-telemetry/opentelemetry-collector/issues/3474))
- [`kafka` exporter](https://github.com/open-telemetry/opentelemetry-collector-contrib/tree/main/exporter/kafkaexporter) from core repository ([#3474](https://github.com/open-telemetry/opentelemetry-collector/issues/3474))
- [`opencensus` exporter](https://github.com/open-telemetry/opentelemetry-collector-contrib/tree/main/exporter/opencensusexporter) from core repository ([#3474](https://github.com/open-telemetry/opentelemetry-collector/issues/3474))
- [`prometheus` exporter](https://github.com/open-telemetry/opentelemetry-collector-contrib/tree/main/exporter/prometheusexporter) from core repository ([#3474](https://github.com/open-telemetry/opentelemetry-collector/issues/3474))
- [`prometheusremotewrite` exporter](https://github.com/open-telemetry/opentelemetry-collector-contrib/tree/main/exporter/prometheusremotewriteexporter) from core repository ([#3474](https://github.com/open-telemetry/opentelemetry-collector/issues/3474))
- [`zipkin` exporter](https://github.com/open-telemetry/opentelemetry-collector-contrib/tree/main/exporter/zipkinexporter) from core repository ([#3474](https://github.com/open-telemetry/opentelemetry-collector/issues/3474))
- [`attribute` processor](https://github.com/open-telemetry/opentelemetry-collector-contrib/tree/main/processor/attributesprocessor) from core repository ([#3474](https://github.com/open-telemetry/opentelemetry-collector/issues/3474))
- [`filter` processor](https://github.com/open-telemetry/opentelemetry-collector-contrib/tree/main/processor/filterprocessor) from core repository ([#3474](https://github.com/open-telemetry/opentelemetry-collector/issues/3474))
- [`probabilisticsampler` processor](https://github.com/open-telemetry/opentelemetry-collector-contrib/tree/main/processor/probabilisticsamplerprocessor) from core repository ([#3474](https://github.com/open-telemetry/opentelemetry-collector/issues/3474))
- [`resource` processor](https://github.com/open-telemetry/opentelemetry-collector-contrib/tree/main/processor/resourceprocessor) from core repository ([#3474](https://github.com/open-telemetry/opentelemetry-collector/issues/3474))
- [`span` processor](https://github.com/open-telemetry/opentelemetry-collector-contrib/tree/main/processor/spanprocessor) from core repository ([#3474](https://github.com/open-telemetry/opentelemetry-collector/issues/3474))
- [`hostmetrics` receiver](https://github.com/open-telemetry/opentelemetry-collector-contrib/tree/main/receiver/hostmetricsreceiver) from core repository ([#3474](https://github.com/open-telemetry/opentelemetry-collector/issues/3474))
- [`jaeger` receiver](https://github.com/open-telemetry/opentelemetry-collector-contrib/tree/main/receiver/jaegerreceiver) from core repository ([#3474](https://github.com/open-telemetry/opentelemetry-collector/issues/3474))
- [`kafka` receiver](https://github.com/open-telemetry/opentelemetry-collector-contrib/tree/main/receiver/kafkareceiver) from core repository ([#3474](https://github.com/open-telemetry/opentelemetry-collector/issues/3474))
- [`opencensus` receiver](https://github.com/open-telemetry/opentelemetry-collector-contrib/tree/main/receiver/opencensusreceiver) from core repository ([#3474](https://github.com/open-telemetry/opentelemetry-collector/issues/3474))
- [`prometheus` receiver](https://github.com/open-telemetry/opentelemetry-collector-contrib/tree/main/receiver/prometheusreceiver) from core repository ([#3474](https://github.com/open-telemetry/opentelemetry-collector/issues/3474))
- [`zipkin` receiver](https://github.com/open-telemetry/opentelemetry-collector-contrib/tree/main/receiver/zipkinreceiver) from core repository ([#3474](https://github.com/open-telemetry/opentelemetry-collector/issues/3474))
- [`bearertokenauth` extension](https://github.com/open-telemetry/opentelemetry-collector-contrib/tree/main/extension/bearertokenauthextension) from core repository ([#3474](https://github.com/open-telemetry/opentelemetry-collector/issues/3474))
- [`healthcheck` extension](https://github.com/open-telemetry/opentelemetry-collector-contrib/tree/main/extension/healthcheckextension) from core repository ([#3474](https://github.com/open-telemetry/opentelemetry-collector/issues/3474))
- [`oidcauth` extension](https://github.com/open-telemetry/opentelemetry-collector-contrib/tree/main/extension/oidcauthextension) from core repository ([#3474](https://github.com/open-telemetry/opentelemetry-collector/issues/3474))
- [`pprof` extension](https://github.com/open-telemetry/opentelemetry-collector-contrib/tree/main/extension/pprofextension) from core repository ([#3474](https://github.com/open-telemetry/opentelemetry-collector/issues/3474))
- [`testbed`](https://github.com/open-telemetry/opentelemetry-collector-contrib/tree/main/testbed) from core repository ([#3474](https://github.com/open-telemetry/opentelemetry-collector/issues/3474))

### 💡 Enhancements 💡

- `tailsampling` processor: Add new policy `probabilistic` (#3876)

## v0.33.0

# 🎉 OpenTelemetry Collector Contrib v0.33.0 (Beta) 🎉

The OpenTelemetry Collector Contrib contains everything in the [opentelemetry-collector release](https://github.com/open-telemetry/opentelemetry-collector/releases/tag/v0.32.0) (be sure to check the release notes here as well!). Check out the [Getting Started Guide](https://opentelemetry.io/docs/collector/getting-started/) for deployment and configuration information.

### 🚀 New components 🚀

- [`cumulativetodelta` processor](https://github.com/open-telemetry/opentelemetry-collector-contrib/tree/main/processor/cumulativetodeltaprocessor) to convert cumulative sum metrics to cumulative delta

### 💡 Enhancements 💡

- Collector contrib has now full support for metrics proto v0.9.0.

## v0.32.0

# 🎉 OpenTelemetry Collector Contrib v0.32.0 (Beta) 🎉

This release is marked as "bad" since the metrics pipelines will produce bad data.

- See https://github.com/open-telemetry/opentelemetry-collector/issues/3824

The OpenTelemetry Collector Contrib contains everything in the [opentelemetry-collector release](https://github.com/open-telemetry/opentelemetry-collector/releases/tag/v0.32.0) (be sure to check the release notes here as well!). Check out the [Getting Started Guide](https://opentelemetry.io/docs/collector/getting-started/) for deployment and configuration information.

### 🛑 Breaking changes 🛑

- `splunk_hec` receiver/exporter: `com.splunk.source` field is mapped to `source` field in Splunk instead of `service.name` (#4596)
- `redis` receiver: Move interval runner package to `internal/interval` (#4600)
- `datadog` exporter: Export summary count and sum as monotonic counts (#4605)

### 💡 Enhancements 💡

- `logzio` exporter:
  - New implementation of an in-memory queue to store traces, data compression with gzip, and queue configuration options (#4395)
  - Make `Hclog2ZapLogger` struct and methods private for public go api review (#4431)
- `newrelic` exporter (#4392):
  - Marked unsupported metric as permanent error
  - Force the interval to be valid even if 0
- `awsxray` exporter: Add PHP stacktrace parsing support (#4454)
- `file_storage` extension: Implementation of batch storage API (#4145)
- `datadog` exporter:
  - Skip sum metrics with no aggregation temporality (#4597)
  - Export delta sums as counts (#4609)
- `elasticsearch` exporter: Add dedot support (#4579)
- `signalfx` exporter: Add process metric to translation rules (#4598)
- `splunk_hec` exporter: Add profiling logs support (#4464)
- `awsemf` exporter: Replace logGroup and logStream pattern with metric labels (#4466)

### 🧰 Bug fixes 🧰

- `awsxray` exporter: Fix the origin on ECS/EKS/EB on EC2 cases (#4391)
- `splunk_hec` exporter: Prevent re-sending logs that were successfully sent (#4467)
- `signalfx` exporter: Prefix temporary metric translations (#4394)

## v0.31.0

# 🎉 OpenTelemetry Collector Contrib v0.31.0 (Beta) 🎉

The OpenTelemetry Collector Contrib contains everything in the [opentelemetry-collector release](https://github.com/open-telemetry/opentelemetry-collector/releases/tag/v0.31.0) (be sure to check the release notes here as well!). Check out the [Getting Started Guide](https://opentelemetry.io/docs/collector/getting-started/) for deployment and configuration information.

### 🛑 Breaking changes 🛑

- `influxdb` receiver: Removed `metrics_schema` config option (#4277)

### 💡 Enhancements 💡

- Update to OTLP 0.8.0:
  - Remove use of `IntHistogram` (#4276)
  - Update exporters/receivers for `NumberDataPoint`
- Remove use of deprecated `pdata` slice `Resize()` (#4203, #4208, #4209)
- `awsemf` exporter: Added the option to have a user who is sending metrics from EKS Fargate Container Insights to reformat them to look the same as insights from ECS so that they can be ingested by CloudWatch (#4130)
- `k8scluster` receiver: Support OpenShift cluster quota metrics (#4342)
- `newrelic` exporter (#4278):
  - Requests are now retry-able via configuration option (defaults to retries enabled). Permanent errors are not retried.
  - The exporter monitoring metrics now include an untagged summary metric for ease of use.
  - Improved error logging to include URLs that fail to post messages to New Relic.
- `datadog` exporter: Upscale trace stats when global sampling rate is set (#4213)

### 🧰 Bug fixes 🧰

- `statsd` receiver: Add option to set Counter to be monotonic (#4154)
- Fix `internal/stanza` severity mappings (#4315)
- `awsxray` exporter: Fix the wrong AWS env resource setting (#4384)
- `newrelic` exporter (#4278):
  - Configuration unmarshalling did not allow timeout value to be set to 0 in the endpoint specific section.
  - Request cancellation was not propagated via context into the http request.
  - The queued retry logger is set to a zap.Nop logger as intended.

## v0.30.0

# 🎉 OpenTelemetry Collector Contrib v0.30.0 (Beta) 🎉

The OpenTelemetry Collector Contrib contains everything in the [opentelemetry-collector release](https://github.com/open-telemetry/opentelemetry-collector/releases/tag/v0.30.0) (be sure to check the release notes here as well!). Check out the [Getting Started Guide](https://opentelemetry.io/docs/collector/getting-started/) for deployment and configuration information.

### 🚀 New components 🚀
- `oauth2clientauth` extension: ported from core (#3848)
- `metrics-generation` processor: is now enabled and available (#4047)

### 🛑 Breaking changes 🛑

- Removed `jaegerthrifthttp` exporter (#4089)

### 💡 Enhancements 💡

- `tailsampling` processor:
  - Add new policy `status_code` (#3754)
  - Add new tail sampling processor policy: status_code (#3754)
- `awscontainerinsights` receiver:
  - Integrate components and fix bugs for EKS Container Insights (#3846)
  - Add Cgroup to collect ECS instance metrics for container insights receiver #3875
- `spanmetrics` processor: Support sub-millisecond latency buckets (#4091)
- `sentry` exporter: Add exception event capture in sentry (#3854)

## v0.29.0

# 🎉 OpenTelemetry Collector Contrib v0.29.0 (Beta) 🎉

The OpenTelemetry Collector Contrib contains everything in the [opentelemetry-collector release](https://github.com/open-telemetry/opentelemetry-collector/releases/tag/v0.29.0) (be sure to check the release notes here as well!). Check out the [Getting Started Guide](https://opentelemetry.io/docs/collector/getting-started/) for deployment and configuration information.

### 🛑 Breaking changes 🛑

- `redis` receiver (#3808)
  - removed configuration `service_name`. Use resource processor or `resource_attributes` setting if using `receivercreator`
  - removed `type` label and set instrumentation library name to `otelcol/redis` as other receivers do

### 💡 Enhancements 💡

- `tailsampling` processor:
  - Add new policy `latency` (#3750)
  - Add new policy `status_code` (#3754)
- `splunkhec` exporter: Include `trace_id` and `span_id` if set (#3850)
- `newrelic` exporter: Update instrumentation naming in accordance with otel spec (#3733)
- `sentry` exporter: Added support for insecure connection with Sentry (#3446)
- `k8s` processor:
  - Add namespace k8s tagger (#3384)
  - Add ignored pod names as config parameter (#3520)
- `awsemf` exporter: Add support for `TaskDefinitionFamily` placeholder on log stream name (#3755)
- `loki` exporter: Add resource attributes as Loki label (#3418)

### 🧰 Bug fixes 🧰

- `datadog` exporter:
  - Ensure top level spans are computed (#3786)
  - Update `env` clobbering behavior (#3851)
- `awsxray` exporter: Fixed filtered attribute translation (#3757)
- `splunkhec` exporter: Include trace and span id if set in log record (#3850)

## v0.28.0

# 🎉 OpenTelemetry Collector Contrib v0.28.0 (Beta) 🎉

The OpenTelemetry Collector Contrib contains everything in the [opentelemetry-collector release](https://github.com/open-telemetry/opentelemetry-collector/releases/tag/v0.28.0) (be sure to check the release notes here as well!). Check out the [Getting Started Guide](https://opentelemetry.io/docs/collector/getting-started/) for deployment and configuration information.

### 🚀 New components 🚀

- `humio` exporter to export data to Humio using JSON over the HTTP [Ingest API](https://docs.humio.com/reference/api/ingest/)
- `udplog` receiver to receives logs from udp using the [opentelemetry-log-collection](https://github.com/open-telemetry/opentelemetry-log-collection) library
- `tanzuobservability` exporter to send traces to [Tanzu Observability](https://tanzu.vmware.com/observability)

### 🛑 Breaking changes 🛑

- `f5cloud` exporter (#3509):
  - Renamed the config 'auth' field to 'f5cloud_auth'. This will prevent a config field name collision when [Support for Custom Exporter Authenticators as Extensions](https://github.com/open-telemetry/opentelemetry-collector/pull/3128) is ready to be integrated.

### 💡 Enhancements 💡

- Enabled Dependabot for Github Actions (#3543)
- Change obsreport helpers for receivers to use the new pattern created in Collector (#3439,#3443,#3449,#3504,#3521,#3548)
- `datadog` exporter:
  - Add logging for unknown or unsupported metric types (#3421)
  - Add collector version tag to internal health metrics (#3394)
  - Remove sublayer stats calc and mutex (#3531)
  - Deduplicate hosts for which we send running metrics (#3539)
  - Add support for summary datatype (#3660)
  - Add datadog span operation name remapping config option (#3444)
  - Update error formatting for error spans that are not exceptions (#3701)
- `nginx` receiver: Update the nginx metrics to more closely align with the conventions (#3420)
- `elasticsearch` exporter: Init JSON encoding support (#3101)
- `jmx` receiver:
  - Allow setting system properties (#3450)
  - Update tested JMX Metric Gatherer release (#3695)
- Refactor components for the Client Authentication Extensions (#3507)
- Remove redundant conversion calls (#3688)
- `storage` extension: Add a `Close` method to Client interface (#3506)
- `splunkhec` exporter: Add `metric_type` as key which maps to the type of the metric (#3696)
- `k8s` processor: Add semantic conventions to k8s-tagger for pod metadata (#3544)
- `kubeletstats` receiver: Refactor kubelet client to internal folder (#3698)
- `newrelic` exporter (#3690):
  - Updates the log level from error to debug when New Relic rate limiting occurs
  - Updates the sanitized api key that is reported via metrics
- `filestorage` extension: Add ability to specify name (#3703)
- `awsemf` exporter: Store the initial value for cumulative metrics (#3425)
- `awskinesis` exporter: Refactor to allow for extended types of encoding (#3655)
- `ecsobserver` extension:
  - Add task definition, ec2, and service fetcher (#3503)
  - Add exporter to convert task to target (#3333)

### 🧰 Bug fixes 🧰

- `awsemf` exporter: Remove delta adjustment from summaries by default (#3408)
- `alibabacloudlogservice` exporter: Sanitize labels for metrics (#3454)
- `statsd` receiver: Fix StatsD drop metrics tags when using summary as observer_type for timer/histogram (#3440)
- `awsxray` exporter: Restore setting of Throttle for HTTP throttle response (#3685)
- `awsxray` receiver: Fix quick start bug (#3653)
- `metricstransform` processor: Check all data points for matching metric label values (#3435)

## v0.27.0

# 🎉 OpenTelemetry Collector Contrib v0.27.0 (Beta) 🎉

The OpenTelemetry Collector Contrib contains everything in the [opentelemetry-collector release](https://github.com/open-telemetry/opentelemetry-collector/releases/tag/v0.27.0) (be sure to check the release notes here as well!). Check out the [Getting Started Guide](https://opentelemetry.io/docs/collector/getting-started/) for deployment and configuration information.

### 🚀 New components 🚀

- `tcplog` receiver to receive logs from tcp using the [opentelemetry-log-collection](https://github.com/open-telemetry/opentelemetry-log-collection) library
- `influxdb` receiver to accept metrics data as [InfluxDB Line Protocol](https://docs.influxdata.com/influxdb/v2.0/reference/syntax/line-protocol/)

### 💡 Enhancements 💡

- `splunkhec` exporter:
  - Include the response in returned 400 errors (#3338)
  - Map summary metrics to Splunk HEC metrics (#3344)
  - Add HEC telemetry (#3260)
- `newrelic` exporter: Include dropped attributes and events counts (#3187)
- `datadog` exporter:
  - Add Fargate task ARN to container tags (#3326)
  - Improve mappings for span kind dd span type (#3368)
- `signalfx` exporter: Add info log for host metadata properties update (#3343)
- `awsprometheusremotewrite` exporter: Add SDK and system information to User-Agent header (#3317)
- `metricstransform` processor: Add filtering capabilities matching metric label values for applying changes (#3201)
- `groupbytrace` processor: Added workers for queue processing (#2902)
- `resourcedetection` processor: Add docker detector (#2775)
- `tailsampling` processor: Support regex on span attribute filtering (#3335)

### 🧰 Bug fixes 🧰

- `datadog` exporter:
  - Update Datadog attributes to tags mapping (#3292)
  - Consistent `hostname` and default metrics behavior (#3286)
- `signalfx` exporter: Handle character limits on metric names and dimensions (#3328)
- `newrelic` exporter: Fix timestamp value for cumulative metrics (#3406)

## v0.26.0

# 🎉 OpenTelemetry Collector Contrib v0.26.0 (Beta) 🎉

The OpenTelemetry Collector Contrib contains everything in the [opentelemetry-collector release](https://github.com/open-telemetry/opentelemetry-collector/releases/tag/v0.26.0) (be sure to check the release notes here as well!). Check out the [Getting Started Guide](https://opentelemetry.io/docs/collector/getting-started/) for deployment and configuration information.

### 🚀 New components 🚀

- `influxdb` exporter to support sending tracing, metrics, and logging data to [InfluxDB](https://www.influxdata.com/products/)

### 🛑 Breaking changes 🛑

- `signalfx` exporter (#3207):
  - Additional metrics excluded by default by signalfx exporter
    - system.disk.io_time
    - system.disk.operation_time
    - system.disk.weighted_io_time
    - system.network.connections
    - system.processes.count
    - system.processes.created

### 💡 Enhancements 💡

- Add default config and systemd environment file support for DEB/RPM packages (#3123)
- Log errors on receiver start/stop failures (#3208)
- `newrelic` exporter: Update API key detection logic (#3212)
- `splunkhec` exporter:
  - Mark permanent errors to avoid futile retries (#3253)
  - Add TLS certs verification (#3204)
- `datadog` exporter:
  - Add env and tag name normalization to trace payloads (#3200)
  - add `ignore_resource`s configuration option (#3245)
- `jmx` receiver: Update for latest snapshot and header support (#3283)
- `awsxray` exporter: Added support for stack trace translation for .NET language (#3280)
- `statsd` receiver: Add timing/histogram for statsD receiver as OTLP summary (#3261)

### 🧰 Bug fixes 🧰

- `awsprometheusremotewrite` exporter:
  - Remove `sending_queue` (#3186)
  - Use the correct default for aws_auth.service (#3161)
  - Identify the Amazon Prometheus region from the endpoint (#3210)
  - Don't panic in case session can't be constructed (#3221)
- `datadog` exporter: Add max tag length (#3185)
- `sapm` exporter: Fix crash when passing the signalfx access token (#3294)
- `newrelic` exporter: Update error conditions (#3322)

## v0.25.0

# 🎉 OpenTelemetry Collector Contrib v0.25.0 (Beta) 🎉

The OpenTelemetry Collector Contrib contains everything in the [opentelemetry-collector release](https://github.com/open-telemetry/opentelemetry-collector/releases/tag/v0.25.0) (be sure to check the release notes here as well!). Check out the [Getting Started Guide](https://opentelemetry.io/docs/collector/getting-started/) for deployment and configuration information.

### 🚀 New components 🚀

- `kafkametricsreceiver` new receiver component for collecting metrics about a kafka cluster - primarily lag and offset. [configuration instructions](receiver/kafkametricsreceiver/README.md)
- `file_storage` extension to read and write data to the local file system (#3087)

### 🛑 Breaking changes 🛑

- `newrelic` exporter (#3091):
  - Removal of common attributes (use opentelemetry collector resource processor to add attributes)
  - Drop support for cumulative metrics being sent to New Relic via a collector

### 💡 Enhancements 💡

- Update `opentelemetry-log-collection` to v0.17.0 for log receivers (#3017)
- `datadog` exporter:
  - Add `peer.service` priority instead of `service.name` (#2817)
  - Improve support of semantic conventions for K8s, Azure and ECS (#2623)
- Improve and batch logs translation for stanza (#2892)
- `statsd` receiver: Add timing/histogram as OTLP gauge (#2973)
- `honeycomb` exporter: Add Retry and Queue settings (#2714)
- `resourcedetection` processor:
  - Add AKS resource detector (#3035)
  - Use conventions package constants for ECS detector (#3171)
- `sumologic` exporter: Add graphite format (#2695)
- Add trace attributes to the log entry for stanza (#3018)
- `splunk_hec` exporter: Send log record name as part of the HEC log event (#3119)
- `newrelic` exporter (#3091):
  - Add support for logs
  - Performance improvements
  - Optimizations to the New Relic payload to reduce payload size
  - Metrics generated for monitoring the exporter
  - Insert Key vs License keys are auto-detected in some cases
  - Collector version information is properly extracted via the application start info parameters

### 🧰 Bug fixes 🧰

- `splunk_hec` exporter: Fix sending log payload with missing the GZIP footer (#3032)
- `awsxray` exporter: Remove propagation of error on shutdown (#2999)
- `resourcedetection` processor:
  - Correctly report DRAGONFLYBSD value (#3100)
  - Fallback to `os.Hostname` when FQDN is not available (#3099)
- `httpforwarder` extension: Do not report ErrServerClosed when shutting down the service (#3173)
- `collectd` receiver: Do not report ErrServerClosed when shutting down the service (#3178)

## v0.24.0

# 🎉 OpenTelemetry Collector Contrib v0.24.0 (Beta) 🎉

The OpenTelemetry Collector Contrib contains everything in the [opentelemetry-collector release](https://github.com/open-telemetry/opentelemetry-collector/releases/tag/v0.24.0) (be sure to check the release notes here as well!). Check out the [Getting Started Guide](https://opentelemetry.io/docs/collector/getting-started/) for deployment and configuration information.

### 🚀 New components 🚀

- `fluentbit` extension and `fluentforward` receiver moved from opentelemetry-collector

### 💡 Enhancements 💡

- Check `NO_WINDOWS_SERVICE` environment variable to force interactive mode on Windows (#2819)
- `resourcedetection `processor:
  - Add task revision to ECS resource detector (#2814)
  - Add GKE detector (#2821)
  - Add Amazon EKS detector (#2820)
  - Add `VMScaleSetName` field to Azure detector (#2890)
- `awsemf` exporter:
  - Add `parse_json_encoded_attr_values` config option to decode json-encoded strings in attribute values (#2827)
  - Add `output_destination` config option to support AWS Lambda (#2720)
- `googlecloud` exporter: Handle `cloud.availability_zone` semantic convention (#2893)
- `newrelic` exporter: Add `instrumentation.provider` to default attributes (#2900)
- Set unprivileged user to container image (#2925)
- `splunkhec` exporter: Add `max_content_length_logs` config option to send log data in payloads less than max content length (#2524)
- `k8scluster` and `kubeletstats` receiver: Replace package constants in favor of constants from conventions in core (#2996)

### 🧰 Bug fixes 🧰

- `spanmetrics` processor:
  - Rename `calls` metric to `calls_total` and set `IsMonotonic` to true (#2837)
  - Validate duplicate dimensions at start (#2844)
- `awsemf` exporter: Calculate delta instead of rate for cumulative metrics (#2512)
- `signalfx` exporter:
  - Remove more unnecessary translation rules (#2889)
  - Implement summary type (#2998)
- `awsxray` exporter: Remove translation to HTTP status from OC status (#2978)
- `awsprometheusremotewrite` exporter: Close HTTP body after RoundTrip (#2955)
- `splunkhec` exporter: Add ResourceAttributes to Splunk Event (#2843)

## v0.23.0

# 🎉 OpenTelemetry Collector Contrib v0.23.0 (Beta) 🎉

The OpenTelemetry Collector Contrib contains everything in the [opentelemetry-collector release](https://github.com/open-telemetry/opentelemetry-collector/releases/tag/v0.23.0) (be sure to check the release notes here as well!). Check out the [Getting Started Guide](https://opentelemetry.io/docs/collector/getting-started/) for deployment and configuration information.

### 🚀 New components 🚀

- `groupbyattrs` processor to group the records by provided attributes
- `dotnetdiagnostics` receiver to read metrics from .NET processes

### 🛑 Breaking changes 🛑

- `stackdriver` exporter marked as deprecated and renamed to `googlecloud`
- Change the rule expression in receiver creator for matching endpoints types from `type.port`, `type.hostport` and `type.pod` to `type == "port"`, `type == "hostport"` and `type == "pod"` (#2661)

### 💡 Enhancements 💡

- `loadbalancing` exporter: Add support for logs (#2470)
- `sumologic` exporter: Add carbon formatter (#2562)
- `awsecscontainermetrics` receiver: Add new metric for stopped container (#2383)
- `awsemf` exporter:
  - Send EMF logs in batches (#2572)
  - Add prometheus type field for CloudWatch compatibility (#2689)
- `signalfx` exporter:
  - Add resource attributes to events (#2631)
  - Add translation rule to drop dimensions (#2660)
  - Remove temporary host translation workaround (#2652)
  - Remove unnecessary default translation rules (#2672)
  - Update `exclude_metrics` option so that the default exclude rules can be overridden by setting the option to `[]` (#2737)
- `awsprometheusremotewrite` exporter: Add support for given IAM roles (#2675)
- `statsd` receiver: Change to use OpenTelemetry type instead of OpenCensus type (#2733)
- `resourcedetection` processor: Add missing entries for `cloud.infrastructure_service` (#2777)

### 🧰 Bug fixes 🧰

- `dynatrace` exporter: Serialize each datapoint into separate line (#2618)
- `splunkhec` exporter: Retain all otel attributes (#2712)
- `newrelic` exporter: Fix default metric URL (#2739)
- `googlecloud` exporter: Add host.name label if hostname is present in node (#2711)

## v0.22.0

# 🎉 OpenTelemetry Collector Contrib v0.22.0 (Beta) 🎉

The OpenTelemetry Collector Contrib contains everything in the [opentelemetry-collector release](https://github.com/open-telemetry/opentelemetry-collector/releases/tag/v0.22.0) (be sure to check the release notes here as well!). Check out the [Getting Started Guide](https://opentelemetry.io/docs/collector/getting-started/) for deployment and configuration information.

### 🚀 New components 🚀

- `filelog` receiver to tail and parse logs from files using the [opentelemetry-log-collection](https://github.com/open-telemetry/opentelemetry-log-collection) library

### 💡 Enhancements 💡

- `dynatrace` exporter: Send metrics to Dynatrace in chunks of 1000 (#2468)
- `k8s` processor: Add ability to associate metadata tags using pod UID rather than just IP (#2199)
- `signalfx` exporter:
  - Add statusCode to logging field on dimension client (#2459)
  - Add translation rules for `cpu.utilization_per_core` (#2540)
  - Updates to metadata handling (#2531)
  - Calculate extra network I/O metrics (#2553)
  - Calculate extra disk I/O metrics (#2557)
- `statsd` receiver: Add metric type label and `enable_metric_type` option (#2466)
- `sumologic` exporter: Add support for carbon2 format (#2562)
- `resourcedetection` processor: Add Azure detector (#2372)
- `k8scluster` receiver: Use OTel conventions for metadata (#2530)
- `newrelic` exporter: Multi-tenant support for sending trace data and performance enhancements (#2481)
- `stackdriver` exporter: Enable `retry_on_failure` and `sending_queue` options (#2613)
- Use standard way to convert from time.Time to proto Timestamp (#2548)

### 🧰 Bug fixes 🧰

- `signalfx` exporter:
  - Fix calculation of `network.total` metric (#2551)
  - Correctly convert dimensions on metadata updates (#2552)
- `awsxray` exporter and receiver: Fix the type of content_length (#2539)
- `resourcedetection` processor: Use values in accordance to semantic conventions for AWS (#2556)
- `awsemf` exporter: Fix concurrency issue (#2571)

## v0.21.0

# 🎉 OpenTelemetry Collector Contrib v0.21.0 (Beta) 🎉

The OpenTelemetry Collector Contrib contains everything in the [opentelemetry-collector release](https://github.com/open-telemetry/opentelemetry-collector/releases/tag/v0.21.0) (be sure to check the release notes here as well!). Check out the [Getting Started Guide](https://opentelemetry.io/docs/collector/getting-started/) for deployment and configuration information.

### 🚀 New components 🚀

- `loki` exporter to export data via HTTP to Loki

### 🛑 Breaking changes 🛑

- `signalfx` exporter: Allow periods to be sent in dimension keys (#2456). Existing users who do not want to change this functionality can set `nonalphanumeric_dimension_chars` to `_-`

### 💡 Enhancements 💡

- `awsemf` exporter:
  - Support unit customization before sending logs to AWS CloudWatch (#2318)
  - Group exported metrics by labels (#2317)
- `datadog` exporter: Add basic span events support (#2338)
- `alibabacloudlogservice` exporter: Support new metrics interface (#2280)
- `sumologic` exporter:
  - Enable metrics pipeline (#2117)
  - Add support for all types of log body (#2380)
- `signalfx` exporter: Add `nonalphanumeric_dimension_chars` config option (#2442)

### 🧰 Bug fixes 🧰

- `resourcedetection` processor: Fix resource attribute environment variable (#2378)
- `k8scluster` receiver: Fix nil pointer bug (#2450)

## v0.20.0

# 🎉 OpenTelemetry Collector Contrib v0.20.0 (Beta) 🎉

The OpenTelemetry Collector Contrib contains everything in the [opentelemetry-collector release](https://github.com/open-telemetry/opentelemetry-collector/releases/tag/v0.20.0) (be sure to check the release notes here as well!). Check out the [Getting Started Guide](https://opentelemetry.io/docs/collector/getting-started/) for deployment and configuration information.

### 🚀 New components 🚀

- `spanmetrics` processor to aggregate Request, Error and Duration (R.E.D) metrics from span data
- `awsxray` receiver to accept spans in the X-Ray Segment format
- `groupbyattrs` processor to group the records by provided attributes

### 🛑 Breaking changes 🛑

- Rename `kinesis` exporter to `awskinesis` (#2234)
- `signalfx` exporter: Remove `send_compatible_metrics` option, use `translation_rules` instead (#2267)
- `datadog` exporter: Remove default prefix from user metrics (#2308)

### 💡 Enhancements 💡

- `signalfx` exporter: Add k8s metrics to default excludes (#2167)
- `stackdriver` exporter: Reduce QPS (#2191)
- `datadog` exporter:
  - Translate otel exceptions to DataDog errors (#2195)
  - Use resource attributes for metadata and generated metrics (#2023)
- `sapm` exporter: Enable queuing by default (#1224)
- `dynatrace` exporter: Allow underscores anywhere in metric or dimension names (#2219)
- `awsecscontainermetrics` receiver: Handle stopped container's metadata (#2229)
- `awsemf` exporter: Enhance metrics batching in AWS EMF logs (#2271)
- `f5cloud` exporter: Add User-Agent header with version to requests (#2292)

### 🧰 Bug fixes 🧰

- `signalfx` exporter: Reinstate network/filesystem translation rules (#2171)

## v0.19.0

# 🎉 OpenTelemetry Collector Contrib v0.19.0 (Beta) 🎉

The OpenTelemetry Collector Contrib contains everything in the [opentelemetry-collector release](https://github.com/open-telemetry/opentelemetry-collector/releases/tag/v0.19.0) (be sure to check the release notes here as well!). Check out the [Getting Started Guide](https://opentelemetry.io/docs/collector/getting-started/) for deployment and configuration information.

### 🚀 New components 🚀

- `f5cloud` exporter to export metric, trace, and log data to F5 Cloud
- `jmx` receiver to report metrics from a target MBean server in conjunction with the [JMX Metric Gatherer](https://github.com/open-telemetry/opentelemetry-java-contrib/blob/v1.0.0-alpha/contrib/jmx-metrics/README.md)

### 🛑 Breaking changes 🛑

- `signalfx` exporter: The `exclude_metrics` option now takes slice of metric filters instead of just metric names (slice of strings) (#1951)

### 💡 Enhancements 💡

- `datadog` exporter: Sanitize datadog service names (#1982)
- `awsecscontainermetrics` receiver: Add more metadata (#2011)
- `azuremonitor` exporter: Favor RPC over HTTP spans (#2006)
- `awsemf` exporter: Always use float64 as calculated rate (#2019)
- `splunkhec` receiver: Make the HEC receiver path configurable, and use `/*` by default (#2137)
- `signalfx` exporter:
  - Drop non-default metrics and add `include_metrics` option to override (#2145, #2146, #2162)
  - Rename `system.network.dropped_packets` metric to `system.network.dropped` (#2160)
  - Do not filter cloud attributes from dimensions (#2020)
- `redis` receiver: Migrate to pdata metrics #1889

### 🧰 Bug fixes 🧰

- `datadog` exporter: Ensure that version tag is added to trace stats (#2010)
- `loadbalancing` exporter: Rolling update of collector can stop the periodical check of DNS updates (#1798)
- `awsecscontainermetrics` receiver: Change the type of `exit_code` from string to int and deal with the situation when there is no data (#2147)
- `groupbytrace` processor: Make onTraceReleased asynchronous to fix processor overload (#1808)
- Handle cases where the time field of Splunk HEC events is encoded as a String (#2159)

## v0.18.0

# 🎉 OpenTelemetry Collector Contrib v0.18.0 (Beta) 🎉

The OpenTelemetry Collector Contrib contains everything in the [opentelemetry-collector release](https://github.com/open-telemetry/opentelemetry-collector/releases/tag/v0.18.0) (be sure to check the release notes here as well!). Check out the [Getting Started Guide](https://opentelemetry.io/docs/collector/getting-started/) for deployment and configuration information.

### 🚀 New components 🚀

- `sumologic` exporter to send logs and metrics data to Sumo Logic
- `dynatrace` exporter to send metrics to Dynatrace

### 💡 Enhancements 💡

- `datadog` exporter:
  - Add resource attributes to tags conversion feature (#1782)
  - Add Kubernetes conventions for hostnames (#1919)
  - Add container tags to datadog export for container infra metrics in service view (#1895)
  - Update resource naming and span naming (#1861)
  - Add environment variables support for config options (#1897)
- `awsxray` exporter: Add parsing of JavaScript stack traces (#1888)
- `elastic` exporter: Translate exception span events (#1858)
- `signalfx` exporter: Add translation rules to aggregate per core CPU metrics in default translations (#1841)
- `resourcedetection` processor: Gather tags associated with the EC2 instance and add them as resource attributes (#1899)
- `simpleprometheus` receiver: Add support for passing params to the prometheus scrape config (#1949)
- `azuremonitor` exporter: Implement Span status code specification changes - gRPC (#1960)
- `metricstransform` processor: Add grouping option ($1887)
- `alibabacloudlogservice` exporter: Use producer to send data to improve performance (#1981)

### 🧰 Bug fixes 🧰

- `datadog` exporter: Handle monotonic metrics client-side (#1805)
- `awsxray` exporter: Log error when translating span (#1809)

## v0.17.0

# 🎉 OpenTelemetry Collector Contrib v0.17.0 (Beta) 🎉

The OpenTelemetry Collector Contrib contains everything in the [opentelemetry-collector release](https://github.com/open-telemetry/opentelemetry-collector/releases/tag/v0.17.0) (be sure to check the release notes here as well!). Check out the [Getting Started Guide](https://opentelemetry.io/docs/collector/getting-started/) for deployment and configuration information.

### 💡 Enhancements 💡

- `awsemf` exporter: Add collector version to EMF exporter user agent (#1778)
- `signalfx` exporter: Add configuration for trace correlation (#1795)
- `statsd` receiver: Add support for metric aggregation (#1670)
- `datadog` exporter: Improve logging of hostname detection (#1796)

### 🧰 Bug fixes 🧰

- `resourcedetection` processor: Fix ecs detector to not use the default golang logger (#1745)
- `signalfx` receiver: Return 200 when receiver succeed (#1785)
- `datadog` exporter: Use a singleton for sublayer calculation (#1759)
- `awsxray` and `awsemf` exporters: Change the User-Agent content order (#1791)

## v0.16.0

# 🎉 OpenTelemetry Collector Contrib v0.16.0 (Beta) 🎉

The OpenTelemetry Collector Contrib contains everything in the [opentelemetry-collector release](https://github.com/open-telemetry/opentelemetry-collector/releases/tag/v0.16.0) (be sure to check the release notes here as well!). Check out the [Getting Started Guide](https://opentelemetry.io/docs/collector/getting-started/) for deployment and configuration information.

### 🛑 Breaking changes 🛑

- `honeycomb` exporter: Update to use internal data format (#1689)

### 💡 Enhancements 💡

- `newrelic` exporter: Add support for span events (#1643)
- `awsemf` exporter:
  - Add placeholder support in `log_group_name` and `log_stream_name` config (#1623, #1661)
  - Add label matching filtering rule (#1619)
- `resourcedetection` processor: Add new resource detector for AWS Elastic Beanstalk environments (#1585)
- `loadbalancing` exporter:
  - Add sort of endpoints in static resolver (#1692)
  - Allow specifying port when using DNS resolver (#1650)
- Add `batchperresourceattr` helper library that splits an incoming data based on an attribute in the resource (#1694)
- `alibabacloudlogservice` exporter:
  - Add logs exporter (#1609)
  - Change trace type from opencensus to opentelemetry (#1713)
- `datadog` exporter:
  - Improve trace exporter performance (#1706, #1707)
  - Add option to only send metadata (#1723)
- `awsxray` exporter:
  - Add parsing of Python stack traces (#1676)
  - Add collector version to user agent (#1730)

### 🧰 Bug fixes 🧰

- `loadbalancing` exporter:
  - Fix retry queue for exporters (#1687)
  - Fix `periodicallyResolve` for DNS resolver checks (#1678)
- `datadog` exporter: Fix status code handling (#1691)
- `awsxray` exporter:
  - Fix empty traces in X-Ray console (#1709)
  - Stricter requirements for adding http request url (#1729)
  - Fix status code handling for errors/faults (#1740)
- `signalfx` exporter:
  - Split incoming data requests by access token before enqueuing (#1727)
  - Disable retry on 400 and 401, retry with backoff on 429 and 503 (#1672)
- `awsecscontainermetrics` receiver: Improve error handling to fix seg fault (#1738)

## v0.15.0

# 🎉 OpenTelemetry Collector Contrib v0.15.0 (Beta) 🎉

The OpenTelemetry Collector Contrib contains everything in the [opentelemetry-collector release](https://github.com/open-telemetry/opentelemetry-collector/releases/tag/v0.15.0) (be sure to check the release notes here as well!). Check out the [Getting Started Guide](https://opentelemetry.io/docs/collector/getting-started/) for deployment and configuration information.

### 🚀 New components 🚀

- `zookeeper` receiver: Collects metrics from a Zookeeper instance using the `mntr` command
- `loadbalacing` exporter: Consistently exports spans belonging to the same trace to the same backend
- `windowsperfcounters` receiver: Captures the configured system, application, or custom performance counter data from the Windows registry using the PDH interface
- `awsprometheusremotewrite` exporter:  Sends metrics data in Prometheus TimeSeries format to a Prometheus Remote Write Backend and signs each outgoing HTTP request following the AWS Signature Version 4 signing process

### 💡 Enhancements 💡

- `awsemf` exporter:
  - Add `metric_declarations` config option for metric filtering and dimensions (#1503)
  - Add SummaryDataType and remove Min/Max from Histogram (#1584)
- `signalfxcorrelation` exporter: Add ability to translate host dimension (#1561)
- `newrelic` exporter: Use pdata instead of the OpenCensus for traces (#1587)
- `metricstransform` processor:
  - Add `combine` action for matched metrics (#1506)
  - Add `submatch_case` config option to specify case of matched label values (#1640)
- `awsecscontainermetrics` receiver: Extract cluster name from ARN (#1626)
- `elastic` exporter: Improve handling of span status if the status code is unset (#1591)

### 🧰 Bug fixes 🧰

- `awsemf` exporter: Add check for unhandled metric data types (#1493)
- `groupbytrace` processor: Make buffered channel to avoid goroutines leak (#1505)
- `stackdriver` exporter: Set `options.UserAgent` so that the OpenCensus exporter does not override the UA ($1620)

## v0.14.0

# 🎉 OpenTelemetry Collector Contrib v0.14.0 (Beta) 🎉

The OpenTelemetry Collector Contrib contains everything in the [opentelemetry-collector release](https://github.com/open-telemetry/opentelemetry-collector/releases/tag/v0.14.0) (be sure to check the release notes here as well!). Check out the [Getting Started Guide](https://opentelemetry.io/docs/collector/getting-started/) for deployment and configuration information.

### 🚀 New components 🚀

- `datadog` exporter to send metric and trace data to Datadog (#1352)
- `tailsampling` processor moved from core to contrib (#1383)

### 🛑 Breaking changes 🛑

- `jmxmetricsextension` migrated to `jmxreceiver` (#1182, #1357)
- Move signalfx correlation code out of `sapm` to `signalfxcorrelation` exporter (#1376)
- Move Splunk specific utils outside of common (#1306)
- `stackdriver` exporter:
    - Config options `metric_prefix` & `skip_create_metric_descriptor` are now nested under `metric`, see [README](https://github.com/open-telemetry/opentelemetry-collector-contrib/blob/v0.14.0/exporter/stackdriverexporter/README.md).
    - Trace status codes no longer reflect gRPC codes as per spec changes: open-telemetry/opentelemetry-specification#1067
- `datadog` exporter: Remove option to change the namespace prefix (#1483)

### 💡 Enhancements 💡

- `splunkhec` receiver: Add ability to ingest metrics (#1276)
- `signalfx` receiver: Improve pipeline error handling (#1329)
- `datadog` exporter:
  - Improve hostname resolution (#1285)
  - Add flushing/export of traces and trace-related statistics (#1266)
  - Enable traces on Windows (#1340)
  - Send otel.exporter running metric (#1354)
  - Add tag normalization util method (#1373)
  - Send host metadata (#1351)
  - Support resource conventions for hostnames (#1434)
  - Add version tag extract (#1449)
- Add `batchpertrace` library to split the incoming batch into several batches, one per trace (#1257)
- `statsd` receiver:
  - Add timer support (#1335)
  - Add sample rate support for counter, transfer gauge to double and transfer counter to int only (#1361)
- `awsemf` exporter: Restructure metric translator logic (#1353)
- `resourcedetection` processor:
  - Add EC2 hostname attribute (#1324)
  - Add ECS Resource detector (#1360)
- `sapm` exporter: Add queue settings (#1390)
- `metrictransform` processor: Add metric filter option (#1447)
- `awsxray` exporter: Improve ECS attribute and origin translation (#1428)
- `resourcedetection` processor: Initial system detector (#1405)

### 🧰 Bug fixes 🧰

- Remove duplicate definition of cloud providers with core conventions (#1288)
- `kubeletstats` receiver: Handle nil references from the kubelet API (#1326)
- `awsxray` receiver:
  - Add kind type to root span to fix the empty parentID problem (#1338)
  - Fix the race condition issue (#1490)
- `awsxray` exporter:
  - Setting the tlsconfig InsecureSkipVerify using NoVerifySSL (#1350)
  - Drop invalid xray trace id (#1366)
- `elastic` exporter: Ensure span name is limited (#1371)
- `splunkhec` exporter: Don't send 'zero' timestamps to Splunk HEC (#1157)
- `stackdriver` exporter: Skip processing empty metrics slice (#1494)

## v0.13.0

# 🎉 OpenTelemetry Collector Contrib v0.13.0 (Beta) 🎉

The OpenTelemetry Collector Contrib contains everything in the [opentelemetry-collector release](https://github.com/open-telemetry/opentelemetry-collector/releases/tag/v0.13.0) (be sure to check the release notes here as well!). Check out the [Getting Started Guide](https://opentelemetry.io/docs/collector/getting-started/) for deployment and configuration information.

### 💡 Enhancements 💡

- `sapm` exporter:
  - Enable queuing by default (#1224)
  - Add SignalFx APM correlation (#1205)
  - Make span source attribute and destination dimension names configurable (#1286)
- `signalfx` exporter:
  - Pass context to the http client requests (#1225)
  - Update `disk.summary_utilization` translation rule to accommodate new labels (#1258)
- `newrelic` exporter: Add `span.kind` attribute (#1263)
- `datadog` exporter:
  - Add Datadog trace translation helpers (#1208)
  - Add API key validation (#1216)
- `splunkhec` receiver: Add the ability to ingest logs (#1268)
- `awscontainermetrics` receiver: Report `CpuUtilized` metric in percentage (#1283)
- `awsemf` exporter: Only calculate metric rate for cumulative counter and avoid SingleDimensionRollup for metrics with only one dimension (#1280)

### 🧰 Bug fixes 🧰

- Make `signalfx` exporter a metadata exporter (#1252)
- `awsecscontainermetrics` receiver: Check for empty network rate stats and set zero (#1260)
- `awsemf` exporter: Remove InstrumentationLibrary dimension in CloudWatch EMF Logs if it is undefined (#1256)
- `awsxray` receiver: Fix trace/span id transfer (#1264)
- `datadog` exporter: Remove trace support for Windows for now (#1274)
- `sapm` exporter: Correlation enabled check inversed (#1278)

## v0.12.0

# 🎉 OpenTelemetry Collector Contrib v0.12.0 (Beta) 🎉

The OpenTelemetry Collector Contrib contains everything in the [opentelemetry-collector release](https://github.com/open-telemetry/opentelemetry-collector/releases/tag/v0.12.0) (be sure to check the release notes here as well!). Check out the [Getting Started Guide](https://opentelemetry.io/docs/collector/getting-started/) for deployment and configuration information.

### 🚀 New components 🚀

- `awsemf` exporter to support exporting metrics to AWS CloudWatch (#498, #1169)
- `http_forwarder` extension that forwards HTTP requests to a specified target (#979, #1014, #1150)
- `datadog` exporter that sends metric and trace data to Datadog (#1142, #1178, #1181, #1212)
- `awsecscontainermetrics` receiver to collect metrics from Amazon ECS Task Metadata Endpoint (#1089, #1148, #1160)

### 💡 Enhancements 💡

- `signalfx` exporter:
  - Add host metadata synchronization (#1039, #1118)
  - Add `copy_dimensions` translator option (#1126)
  - Update `k8s_cluster` metric translations (#1121)
  - Add option to exclude metrics (#1156)
  - Add `avg` aggregation method (#1151)
  - Fallback to host if cloud resource id not found (#1170)
  - Add backwards compatible translation rules for the `dockerstatsreceiver` (#1201)
  - Enable queuing and retries (#1223)
- `splunkhec` exporter:
  - Add log support (#875)
  - Enable queuing and retries (#1222)
- `k8scluster` receiver: Standardize metric names (#1119)
- `awsxray` exporter:
  - Support AWS EKS attributes (#1090)
  - Store resource attributes in X-Ray segments (#1174)
- `honeycomb` exporter:
  - Add span kind to the event sent to Honeycomb (#474)
  - Add option to adjust the sample rate using an attribute on the span (#1162)
- `jmxmetrics` extension: Add subprocess manager to manage child java processes (#1028)
- `elastic` exporter: Initial metrics support (#1173)
- `k8s` processor: Rename default attr names for label/annotation extraction (#1214)
- Add common SignalFx host id extraction (#1100)
- Allow MSI upgrades (#1165)

### 🧰 Bug fixes 🧰

- `awsxray` exporter: Don't set origin to EC2 when not on AWS (#1115)

## v0.11.0

# 🎉 OpenTelemetry Collector Contrib v0.11.0 (Beta) 🎉

The OpenTelemetry Collector Contrib contains everything in the [opentelemetry-collector release](https://github.com/open-telemetry/opentelemetry-collector/releases/tag/v0.11.0) (be sure to check the release notes here as well!). Check out the [Getting Started Guide](https://opentelemetry.io/docs/collector/getting-started/) for deployment and configuration information.

### 🚀 New components 🚀
- add `dockerstats` receiver as top level component (#1081)
- add `tracegen` utility (#956)

### 💡 Enhancements 💡
- `stackdriver` exporter: Allow overriding client options via config (#1010)
- `k8scluster` receiver: Ensure informer caches are synced before initial data sync (#842)
- `elastic` exporter: Translate `deployment.environment` resource attribute to Elastic APM's semantically equivalent `service.environment` (#1022)
- `k8s` processor: Add logs support (#1051)
- `awsxray` exporter: Log response error with zap (#1050)
- `signalfx` exporter
  - Add dimensions to renamed metrics (#1041)
  - Add translation rules for `disk_ops.total` and `disk_ops.pending` metrics (#1082)
  - Add event support (#1036)
- `kubeletstats` receiver: Cache detailed PVC labels to reduce API calls (#1052)
- `signalfx` receiver: Add event support (#1035)

## v0.10.0

# 🎉 OpenTelemetry Collector Contrib v0.10.0 (Beta) 🎉

The OpenTelemetry Collector Contrib contains everything in the [opentelemetry-collector release](https://github.com/open-telemetry/opentelemetry-collector/releases/tag/v0.10.0) (be sure to check the release notes here as well!). Check out the [Getting Started Guide](https://opentelemetry.io/docs/collector/getting-started/) for deployment and configuration information.

### 🚀 New components 🚀
- add initial docker stats receiver, without sourcing in top level components (#495)
- add initial jmx metrics extension structure, without sourcing in top level components (#740)
- `routing` processor for routing spans based on HTTP headers (#907)
- `splunkhec` receiver to receive Splunk HEC metrics, traces and logs (#840)
- Add skeleton for `http_forwarder` extension that forwards HTTP requests to a specified target (#979)

### 💡 Enhancements 💡
- `stackdriver` exporter
  - Add timeout parameter (#835)
  - Add option to configurably set UserAgent string (#758)
- `signalfx` exporter
  - Reduce memory allocations for big batches processing (#871)
  - Add AWSUniqueId and gcp_id generation (#829)
  - Calculate cpu.utilization compatibility metric (#839, #974, #954)
- `metricstransform` processor: Replace `{{version}}` in label values (#876)
- `resourcedetection` processor: Logs Support (#970)
- `statsd` receiver: Add parsing for labels and gauges (#903)

### 🧰 Bug fixes 🧰
- `k8s` processor
  - Wrap metrics before sending further down the pipeline (#837)
  - Fix setting attributes on metrics passed from agent (#836)
- `awsxray` exporter: Fix "pointer to empty string" is not omitted bug (#830)
- `azuremonitor` exporter: Treat UNSPECIFIED span kind as INTERNAL (#844)
- `signalfx` exporter: Remove misleading warnings (#869)
- `newrelic` exporter: Fix panic if service name is empty (#969)
- `honeycomb` exporter: Don't emit default proc id + starttime (#972)

## v0.9.0

# 🎉 OpenTelemetry Collector Contrib v0.9.0 (Beta) 🎉

The OpenTelemetry Collector Contrib contains everything in the [opentelemetry-collector release](https://github.com/open-telemetry/opentelemetry-collector/releases/tag/v0.9.0) (be sure to check the release notes here as well!). Check out the [Getting Started Guide](https://opentelemetry.io/docs/collector/getting-started/) for deployment and configuration information.

### 🛑 Breaking changes 🛑
- Remove deprecated `lightstep` exporter (#828)

### 🚀 New components 🚀
- `statsd` receiver for ingesting StatsD messages (#566)

### 💡 Enhancements 💡
- `signalfx` exporter
   - Add disk usage translations (#760)
   - Add disk utilization translations (#782)
   - Add translation rule to drop redundant metrics (#809)
- `kubeletstats` receiver
  - Sync available volume metadata from /pods endpoint (#690)
  - Add ability to collect detailed data from PVC (#743)
- `awsxray` exporter: Translate SDK name/version into xray model (#755)
- `elastic` exporter: Translate semantic conventions to Elastic destination fields (#671)
- `stackdriver` exporter: Add point count metric (#757)
- `awsxray` receiver
  - Ported the TCP proxy from the X-Ray daemon (#774)
  - Convert to OTEL trace format (#691)

### 🧰 Bug fixes 🧰
- `kubeletstats` receiver: Do not break down metrics batch (#754)
- `host` observer: Fix issue on darwin where ports listening on all interfaces are not correctly accounted for (#582)
- `newrelic` exporter: Fix panic on missing span status (#775)

## v0.8.0

# 🎉 OpenTelemetry Collector Contrib v0.8.0 (Beta) 🎉

The OpenTelemetry Collector Contrib contains everything in the [opentelemetry-collector release](https://github.com/open-telemetry/opentelemetry-collector/releases/tag/v0.8.0) (be sure to check the release notes here as well!). Check out the [Getting Started Guide](https://opentelemetry.io/docs/collector/getting-started/) for deployment and configuration information.

### 🚀 New components 🚀

- Receivers
  - `prometheusexec` subprocess manager (##499)

### 💡 Enhancements 💡

- `signalfx` exporter
  - Add/Update metric translations (#579, #584, #639, #640, #652, #662)
  - Add support for calculate new metric translator (#644)
  - Add renaming rules for load metrics (#664)
  - Update `container.name` to `k8s.container.name` in default translation rule (#683)
  - Rename working-set and page-fault metrics (#679)
- `awsxray` exporter
  - Translate exception event into xray exception (#577)
  - Add ingestion of X-Ray segments via UDP (#502)
  - Parse Java stacktrace and populate in xray cause (#687)
- `kubeletstats` receiver
  - Add metric_groups option (#648)
  - Set datapoint timestamp in receiver (#661)
  - Change `container.name` label to `k8s.container.name` (#680)
  - Add working-set and page-fault metrics (#666)
  - Add basic support for volume metrics (#667)
- `stackdriver` trace exporter: Move to new interface and pdata (#486)
- `metricstranform` processor: Keep timeseries and points in order after aggregation (#663)
- `k8scluster` receiver: Change `container.spec.name` label to `k8s.container.name` (#681)
- Migrate receiver creator to internal data model (#701)
- Add ec2 support to `resourcedetection` processor (#587)
- Enable timeout, sending queue and retry for SAPM exporter (#707)

### 🧰 Bug fixes 🧰

- `azuremonitor` exporter: Correct HTTP status code success mapping (#588)
- `k8scluster` receiver: Fix owner reference in metadata updates (#649)
- `awsxray` exporter: Fix handling of db system (#697)

### 🚀 New components 🚀

- Skeleton for AWS ECS container metrics receiver (#463)
- `prometheus_exec` receiver (#655)

## v0.7.0

# 🎉 OpenTelemetry Collector Contrib v0.7.0 (Beta) 🎉

The OpenTelemetry Collector Contrib contains everything in the [opentelemetry-collector release](https://github.com/open-telemetry/opentelemetry-collector/releases/tag/v0.7.0) (be sure to check the release notes here as well!). Check out the [Getting Started Guide](https://opentelemetry.io/docs/collector/getting-started/) for deployment and configuration information.

### 🛑 Breaking changes 🛑

- `awsxray` receiver updated to support udp: `tcp_endpoint` config option renamed to `endpoint` (#497)
- TLS config changed for `sapmreceiver` (#488) and `signalfxreceiver` receivers (#488)

### 🚀 New components 🚀

- Exporters
  - `sentry` adds tracing exporter for [Sentry](https://sentry.io/) (#565)
- Extensions
  - `endpoints` observer: adds generic endpoint watcher (#427)
  - `host` observer: looks for listening network endpoints on host (#432)

### 💡 Enhancements 💡

- Update `honeycomb` exporter for v0.8.0 compatibility
- Extend `metricstransform` processor to be able to add a label to an existing metric (#441)
- Update `kubeletstats` metrics according to semantic conventions (#475)
- Updated `awsxray` receiver config to use udp (#497)
- Add `/pods` endpoint support in `kubeletstats` receiver to add extra labels (#569)
- Add metric translation options to `signalfx` exporter (#477, #501, #571, #573)

### 🧰 Bug fixes 🧰

- `azuremonitor` exporter: Mark spanToEnvelope errors as permanent (#500)

## v0.6.0

# 🎉 OpenTelemetry Collector Contrib v0.6.0 (Beta) 🎉

The OpenTelemetry Collector Contrib contains everything in the [opentelemetry-collector release](https://github.com/open-telemetry/opentelemetry-collector/releases/tag/v0.6.0) (be sure to check the release notes here as well!). Check out the [Getting Started Guide](https://opentelemetry.io/docs/collector/getting-started/) for deployment and configuration information.

### 🛑 Breaking changes 🛑

- Removed `jaegarlegacy` (#397) and `zipkinscribe` receivers (#410)
- `kubeletstats` receiver: Renamed `k8s.pod.namespace` pod label to `k8s.namespace.name` and `k8s.container.name` container label to `container.name`

### 🚀 New components 🚀

- Processors
  - `metricstransform` renames/aggregates within individual metrics (#376) and allow changing the data type between int and float (#402)

### 💡 Enhancements 💡

- `awsxray` exporter: Use `peer.service` as segment name when set. (#385)
- `splunk` exporter: Add trace exports support (#359, #399)
- Build and publish Windows MSI (#408) and DEB/RPM Linux packages (#405)

### 🧰 Bug fixes 🧰

- `kubeletstats` receiver:
  - Fixed NPE for newly created pods (#404)
  - Updated to latest change in the ReceiverFactoryOld interface (#401)
  - Fixed logging and self reported metrics (#357)
- `awsxray` exporter: Only convert SQL information for SQL databases. (#379)
- `resourcedetection` processor: Correctly obtain machine-type info from gce metadata (#395)
- `k8scluster` receiver: Fix container resource metrics (#416)

## v0.5.0

Released 01-07-2020

# 🎉 OpenTelemetry Collector Contrib v0.5.0 (Beta) 🎉

The OpenTelemetry Collector Contrib contains everything in the [opentelemetry-collector release](https://github.com/open-telemetry/opentelemetry-collector/releases/tag/v0.5.0) (be sure to check the release notes here as well!). Check out the [Getting Started Guide](https://opentelemetry.io/docs/collector/getting-started/) for deployment and configuration information.

### 🚀 New components 🚀

- Processors
  - `resourcedetection` to automatically detect the resource based on the configured set of detectors (#309)

### 💡 Enhancements 💡

- `kubeletstats` receiver: Support for ServiceAccount authentication (#324)
- `signalfx` exporter and receiver
  - Add SignalFx metric token passthrough and config option (#325)
  - Set default endpoint of `signalfx` receiver to `:9943` (#351)
- `awsxray` exporter: Support aws plugins EC2/ECS/Beanstalk (#343)
- `sapm` exporter and receiver: Add SAPM access token passthrough and config option (#349)
- `k8s` processor: Add metrics support (#358)
- `k8s` observer: Separate annotations from labels in discovered pods (#363)

### 🧰 Bug fixes 🧰

- `honeycomb` exporter: Remove shared use of libhoney from goroutines (#305)

## v0.4.0

Released 17-06-2020

# 🎉 OpenTelemetry Collector Contrib v0.4.0 (Beta) 🎉

The OpenTelemetry Collector Contrib contains everything in the [opentelemetry-collector release](https://github.com/open-telemetry/opentelemetry-collector/releases/tag/v0.4.0) (be sure to check the release notes here as well!). Check out the [Getting Started Guide](https://opentelemetry.io/docs/collector/getting-started/) for deployment and configuration information.

### 🛑 Breaking changes 🛑

  - `signalfx` exporter `url` parameter changed to `ingest_url` (no impact if only using `realm` setting)

### 🚀 New components 🚀

- Receivers
  - `receiver_creator` to create receivers at runtime (#145), add observer support to receiver_creator (#173), add rules support (#207), add dynamic configuration values (#235)
  - `kubeletstats` receiver (#237)
  - `prometheus_simple` receiver (#184)
  - `kubernetes-cluster` receiver (#175)
  - `redis` receiver (#138)
- Exporters
  - `alibabacloudlogservice` exporter (#259)
  - `SplunkHEC` metrics exporter (#246)
  - `elastic` APM exporter (#240)
  - `newrelic` exporter (#229)
- Extensions
  - `k8s` observer (#185)

### 💡 Enhancements 💡

- `awsxray` exporter
  - Use X-Ray convention of segment name == service name (#282)
  - Tweak xray export to improve rendering of traces and improve parity (#241)
  - Add handling for spans received with nil attributes (#212)
- `honeycomb` exporter
  - Use SendPresampled (#291)
  - Add span attributes as honeycomb event fields (#271)
  - Support resource labels in Honeycomb exporter (#20)
- `k8s` processor
  - Add support of Pod UID extraction to k8sprocessor (#219)
  - Use `k8s.pod.ip` to record resource IP instead of just `ip` (#183)
  - Support same authentication mechanism as other kubernetes components do (#307)
- `sapm` exporter: Add TLS for SAPM and SignalFx receiver (#215)
- `signalfx` exporter
  - Add metric metadata syncer to SignalFx exporter (#231)
  - Add TLS for SAPM and SignalFx receiver (#215)
- `stackdriver` exporter: Add support for resource mapping in config (#163)

### 🧰 Bug fixes 🧰

- `awsxray` exporter: Wrap bad request errors for proper handling by retry queue (#205)
- `lightstep` exporter: Ensure Lightstep exporter doesnt crash on nil node (#250)
- `sapm` exporter: Do not break Jaeger traces before sending downstream (#193)
- `k8s` processor: Ensure Jaeger spans work in passthrough mode (262)

## 🧩 Components 🧩

### Receivers

| Traces | Metrics |
|:-------:|:-------:|
| Jaeger Legacy | Carbon |
| SAPM (SignalFx APM) | Collectd |
| Zipkin Scribe | K8s Cluster |
| | Redis |
| |  SignalFx |
| | Simple Prometheus |
| | Wavefront |

### Processors

- K8s

### Exporters

| Commercial | Community |
|:------------:|:-----------:|
| Alibaba Cloud Log Service | Carbon |
| AWS X-ray | Elastic |
| Azure Monitor | Jaeger Thrift |
| Honeycomb | Kinesis |
| Lightstep |
| New Relic |
| SAPM (SignalFx APM) |
| SignalFx (Metrics) |
| Splunk HEC |
| Stackdriver (Google) |

### Extensions

- Observer
  - K8s

## v0.3.0 Beta

Released 2020-03-30

### Breaking changes

-  Make prometheus receiver config loading strict. #697
Prometheus receiver will now fail fast if the config contains unused keys in it.

### Changes and fixes

- Enable best effort serve by default of Prometheus Exporter (https://github.com/orijtech/prometheus-go-metrics-exporter/pull/6)
- Fix null pointer exception in the logging exporter #743
- Remove unnecessary condition to have at least one processor #744
- Updated Honeycomb exported to `honeycombio/opentelemetry-exporter-go v0.3.1`

### Features

Receivers / Exporters:

* AWS X-Ray
* Carbon
* CollectD
* Honeycomb
* Jaeger
* Kinesis
* LightStep
* OpenCensus
* OpenTelemetry
* SAPM
* SignalFx
* Stackdriver
* Wavefront
* Zipkin
* Zipkin Scribe


Processors:

* Attributes
* Batch
* Memory Limiter
* Queued Retry
* Resource
* Sampling
* Span
* Kubernetes

Extensions:

* Health Check
* Performance Profiler
* zPages


## v0.2.8

Released 2020-03-25

Alpha v0.2.8 of OpenTelemetry Collector Contrib.

- Implemented OTLP receiver and exporter.
- Added ability to pass config to the service programmatically (useful for custom builds).
- Improved own metrics / observability.


## v0.2.7

Released 2020-03-17

### Self-Observability
- New command-line switch to control legacy and new metrics. Users are encouraged
to experiment and migrate to the new metrics.
- Improved error handling on shutdown.


### Processors
- Fixed passthrough mode k8sprocessor.
- Added `HASH` action to attribute processor.

### Receivers and Exporters
- Added Honeycomb exporter.
- Added LightStep exporter.
- Added regular expression for Carbon receiver, allowing the metric name to be broken into proper label keys and values.
- Updated Stackdriver exporter to use a new batch API.


## v0.2.6 Alpha

Released 2020-02-18

### Self-Observability
- Updated metrics prefix to `otelcol` and expose command line argument to modify the prefix value.
- Batch dropped span now emits zero when no spans are dropped.

### Processors
- Extended Span processor to have include/exclude span logic.
- Ability to choose strict or regexp matching for include/exclude filters.

### Receivers and Exporters
- Added Carbon receiver and exporter.
- Added Wavefront receiver.


## v0.0.5 Alpha

Released 2020-01-30

- Regexp-based filtering of span names.
- Ability to extract attributes from span names and rename span.
- File exporter for debugging.
- Span processor is now enabled by default.

## v0.0.1 Alpha

Released 2020-01-11

First release of OpenTelemetry Collector Contrib.


[v0.3.0]: https://github.com/open-telemetry/opentelemetry-collector-contrib/compare/v0.2.8...v0.3.0
[v0.2.8]: https://github.com/open-telemetry/opentelemetry-collector-contrib/compare/v0.2.7...v0.2.8
[v0.2.7]: https://github.com/open-telemetry/opentelemetry-collector-contrib/compare/v0.2.6...v0.2.7
[v0.2.6]: https://github.com/open-telemetry/opentelemetry-collector-contrib/compare/v0.0.5...v0.2.6
[v0.0.5]: https://github.com/open-telemetry/opentelemetry-collector-contrib/compare/v0.0.1...v0.0.5
[v0.0.1]: https://github.com/open-telemetry/opentelemetry-collector-contrib/tree/v0.0.1<|MERGE_RESOLUTION|>--- conflicted
+++ resolved
@@ -10,11 +10,8 @@
 ### 🚩 Deprecations 🚩
 
 - `datadogexporter`: Deprecate `Sanitize` method of `Config` struct (#8829)
-<<<<<<< HEAD
+- `observiqexporter`: Deprecate the observiq exporter (#10977)
 - `honeycombexporter`: Deprecate honeycomb exporter (#10318)
-=======
-- `observiqexporter`: Deprecate the observiq exporter (#10977)
->>>>>>> 1a508bb5
 
 ### 🚀 New components 🚀
 
