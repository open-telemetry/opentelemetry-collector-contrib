--- conflicted
+++ resolved
@@ -12,11 +12,8 @@
 - `spanmetricsprocessor`: Dropping the condition to replace _ with key_ as __ label is reserved and _ is not (#8057)
 - `podmanreceiver`: Add container.runtime attribute to container metrics (#8262)
 - `dockerstatsreceiver`: Add container.runtime attribute to container metrics (#8261)
-<<<<<<< HEAD
+- `clickhouseexporter`: Implement consume log logic. (#9705)
 - Add `NewMetricData` function to `MetricsBuilder` to consistently set instrumentation library name (#8255)
-=======
-- `clickhouseexporter`: Implement consume log logic. (#9705)
->>>>>>> 8de9d21e
 
 ### 🛑 Breaking changes 🛑
 
