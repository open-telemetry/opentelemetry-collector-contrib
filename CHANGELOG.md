--- conflicted
+++ resolved
@@ -12,11 +12,8 @@
 - `datadogexporter`: Add insecure_skip_verify flag to configuration (#7422)
 - `coralogixexporter`: Update readme (#7785)
 - `awscloudwatchlogsexporter`: Remove name from aws cloudwatch logs exporter (#7554)
-<<<<<<< HEAD
+- `hostreceiver/memoryscraper`: Add memory.utilization (#6221)
 - `awskinesisexporter`: Add Queue Config Validation AWS Kinesis Exporter (#7835)
-=======
-- `hostreceiver/memoryscraper`: Add memory.utilization (#6221)
->>>>>>> fcadca18
 
 ### 🛑 Breaking changes 🛑
 
