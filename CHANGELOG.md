# Changelog

## Unreleased

### 💡 Enhancements 💡
- `splunkhecexporter`: Add support for batching traces (#8995)

<<<<<<< HEAD
- `cmd/mdatagen`: Add resource attributes definition to metadata.yaml and move `pdata.Metrics` creation to the
  generated code (#5270) 
- `cmd/mdatagen`: Add `sem_conv_version` field to metadata.yaml that is used to set metrics SchemaURL (#9010) 
=======
- `hostmetricsreceiver`: Migrate Processes scraper to the Metrics builder (#8855)
- `tanzuobservabilityexporter`: Use resourcetotelemetry helper (#8338)
>>>>>>> 4c48a85b
- Add `make crosslink` target to ensure replace statements are included in `go.mod` for all transitive dependencies within repository (#8822)
- `filestorageextension`: Change bbolt DB settings for better performance (#9004)
- `jaegerremotesamplingextension`: Add local and remote sampling stores (#8818)
- `attributesprocessor`: Add support to filter on log body (#8996)
- `prometheusremotewriteexporter`: Translate resource attributes to the target info metric (#8493)

### 🛑 Breaking changes 🛑

- `filelogreceiver`, `journaldreceiver`, `syslogreceiver`, `tcplogreceiver`, `udplogreceiver`:
  - Updated data model to align with stable logs data model, which includes various breaking changes. (#8835)
    - A detailed [Upgrade Guide](https://github.com/open-telemetry/opentelemetry-log-collection/releases/tag/v0.28.0) is available in the log-collection v0.28.0 release notes. 
- `datadogexporter`: Remove `OnlyMetadata` method from `Config` struct (#8980)
- `datadogexporter`: Remove `GetCensoredKey` method from `APIConfig` struct (#8980)

### 🧰 Bug fixes 🧰

- `hostmetricsreceiver`: Use cpu times for time delta in cpu.utilization calculation (#8857)
- `dynatraceexporter`: Remove overly verbose stacktrace from certain logs (#8989)

### 🚩 Deprecations 🚩

- `datadogexporter`: Deprecate `service` setting in favor of `service.name` semantic convention (#8784)
- `datadogexporter`: Deprecate `version` setting in favor of `service.version` semantic convention (#8784)
- `datadogexporter`: Deprecate `GetHostTags` method from `TagsConfig` struct (#8975)
- `fluentbitextension`: Deprecate Fluentbit extension (#9062)

### 🚀 New components 🚀

### 🧰 Bug fixes 🧰

- `prometheusreceiver`: Fix issues with relabelling the `job` and `instance` labels. (#8780)

## v0.48.0

### 💡 Enhancements 💡

- `k8seventsreceiver`: Add Api_version and resource_version (#8539)
- `datadogexporter`: Add `metrics::sums::cumulative_monotonic_mode` to specify export mode for cumulative monotonic sums (#8490)
- `dynatraceexporter`: add multi-instance deployment note to README.md (#8848)
- `resourcedetectionprocessor`: Add attribute allowlist (#8547)
- `datadogexporter`:  Metrics payload data and Sketches payload data will be logged if collector is started in debug mode (#8929)
- `cmd/mdatagen`: Add resource attributes definition to metadata.yaml and move `pdata.Metrics` creation to the
  generated code (#8555)

### 🛑 Breaking changes 🛑

- `windowsperfcountersreceiver`: Added metrics configuration (#8376)
- `lokiexporter`: Remove deprecated LogRecord.name field (#8951)
- `splunkhecexporter`: Remove deprecated LogRecord.name field (#8951)

### 🚩 Deprecations 🚩

- `datadogexporter`: Deprecate `OnlyMetadata` method from `Config` struct (#8359)
- `datadogexporter`: Deprecate `GetCensoredKey` method from `APIConfig` struct (#8830)
- `datadogexporter`: Deprecate `metrics::send_monotonic_counter` in favor of `metrics::sums::cumulative_monotonic_mode` (#8490)

### 🚀 New components 🚀

- `sigv4authextension`: Enable component (#8518)

## v0.47.0

### 💡 Enhancements 💡

- `googlecloudexporter`: Add Validate method in config (#8559)
- `attributesprocessor`: Add convert action (#7930)
- `attributesprocessor`: Add metric support (#8111)
- `prometheusremotewriteexporter`: Write-Ahead Log support enabled (#7304)
- `hostreceiver/filesystemscraper`: Add filesystem utilization (#8027)
- `hostreceiver/pagingscraper`: Add paging.utilization (#6221)
- `googlecloudexporter`: [Alpha] Translate metrics directly from OTLP to gcm using the `exporter.googlecloud.OTLPDirect` feature-gate (#7177)
- `simpleprometheusreceiver`: Add support for static labels (#7908)
- `spanmetricsprocessor`: Dropping the condition to replace _ with key_ as __ label is reserved and _ is not (#8057)
- `podmanreceiver`: Add container.runtime attribute to container metrics (#8262)
- `dockerstatsreceiver`: Add container.runtime attribute to container metrics (#8261)
- `tanzuobservabilityexporter`: instrumentation Library and Dropped Counts to Span Tags (#8120)
- `clickhouseexporter`: Implement consume log logic. (#9705)
- `influxdbexporter`: Add support for cumulative, non-monotonic metrics. (#8348)
- `oauth2clientauthextension`: Add support for EndpointParams (#7307)
- Add `NewMetricData` function to `MetricsBuilder` to consistently set instrumentation library name (#8255)
- `googlecloudpubsubreceiver` Added implementation of Google Cloud Pubsub receiver. (#8391)
- `googlecloudpubsubexporter` Added implementation of Google Cloud Pubsub exporter. (#8391)
- `coralogixexporter` Allow exporter timeout to be configured (#7957)
- `prometheusremotewriteexporter` support adding trace id and span id attached to exemplars (#8380)
- `influxdbexporter`: accept histogram metric missing infinity bucket. (#8462)
- `skywalkingreceiver`: Added implementation of Skywalking receiver. (#8549)
- `prometheusreceiver`: Fix staleness bug for histograms and summaries (#8561)

### 🛑 Breaking changes 🛑

- `mongodbatlasreceiver`: rename mislabeled attribute `memory_state` to correct `disk_status` on partition disk metrics (#7747)
- `mongodbatlasreceiver`: Correctly set initial lookback for querying mongodb atlas api (#8246)
- `nginxreceiver`: instrumentation name updated from `otelcol/nginx` to `otelcol/nginxreceiver` (#8255)
- `postgresqlreceiver`: instrumentation name updated from `otelcol/postgresql` to `otelcol/postgresqlreceiver` (#8255)
- `redisreceiver`: instrumentation name updated from `otelcol/redis` to `otelcol/redisreceiver` (#8255)
- `apachereceiver`: instrumentation name updated from `otelcol/apache` to `otelcol/apachereceiver` ()
- `couchdbreceiver`: instrumentation name updated from `otelcol/couchdb` to `otelcol/couchdbreceiver` (#8366)
- `prometheusreceiver` Change resource attributes on metrics: `instance` -> `service.instance.id`, `host.name` -> `net.host.name`,  `port` -> `net.host.port`, `scheme` -> `http.scheme`, `job` removed (#8266)
- `prometheusremotewriteexporter` Use `service.*` resource attributes instead of `job` and `instance` resource attributes when adding job and instance labels to metrics (#8266)
- `mysqlreceiver`: instrumentation name updated from `otel/mysql` to `otelcol/mysqlreceiver` (#8387)
- `zookeeperreceiver`: instrumentation name updated from `otelcol/zookeeper` to `otelcol/zookeeperreceiver` (#8389)
- `coralogixexporter`: Create dynamic subsystem name (#7957)
  - Deprecate configuration changed. Dynamic subsystem name from traces service name property.
- `rabbitmqreceiver`: instrumentation name updated from `otelcol/rabbitmq` to `otelcol/rabbitmqreceiver` (#8400)

### 🧰 Bug fixes 🧰

- `zipkinexporter`: Set "error" tag value when status is set to error (#8187)
- `prometheusremotewriteexporter`: Correctly handle metric labels which collide after sanitization (#8378)
- `prometheusremotewriteexporter`: Drop labels when exemplar attributes exceed the max number of characters (#8379)
- `k8sclusterreceiver`: Add support to enable k8s node and container cpu metrics to be reported as double values (#8245)
  - Use "--feature-gates=receiver.k8sclusterreceiver.reportCpuMetricsAsDouble" to enable reporting node and container
    cpu metrics as a double values.
- `tanzuobservabilityexporter`: Fix a typo in Instrumentation Library name and version tags (#8384)
- `logreceivers`: Fix an issue where receiver would sometimes fail to build using Go 1.18 (#8521)
- `awsxrayreceiver`: Add defaults for optional stack frame parameters (#8790)

### 🚩 Deprecations 🚩

- `datadogexporter`: Deprecate automatic environment variable detection (#8397)

### 🚀 New components 🚀
- `sigv4authextension`: New Component: Sigv4 Authenticator Extension (#8263)

## v0.46.0

### 💡 Enhancements 💡

- `internal/stanza`: Export metrics from Stanza receivers (#8025)
- `hostreceiver/pagingscraper`: Migrate the scraper to the mdatagen metrics builder (#7139)
- Do not drop zero trace/span id spans in the jaeger conversion (#7946)
- Upgrade to use semantic conventions 1.6.1 (#7926)
- `dynatraceexporter`: Validate QueueSettings and perform config validation in Validate() instead (#8020)
- `sapmexporter`: Add validation for `sending_queue` setting (#8023)
- `signalfxexporter`: Add validation for `sending_queue` setting (#8026)
- `internal/stanza`: Add support for arbitrary attribute types (#8081)
- `resourcedetectionprocessor`: Add confighttp.HTTPClientSettings To Resource Detection Config Fixes (#7397)
- `hostmetricsreceiver`: Add cpu.utilization metrics to cpu scrapper (#7130)
- `honeycombexporter`: Add validation for `sending_queue` setting (#8113)
- `routingprocessor`: Expand error handling on failure to build exporters (#8125)
- `skywalkingreceiver`: Add new skywalking receiver component folder and structure (#8107)
- `groupbyattrsprocesor`: Allow empty keys, which allows to use the processor for compaction (#7793)
- `datadogexporter`: Add rbac to example k8s manifest file (#8186)
- `splunkhecexporter`: Add validation for `sending_queue` setting (#8256)

### 🛑 Breaking changes 🛑

- Remove deprecated functions from jaeger translator (#8032)
- `internal/stanza`: Remove `write_to` setting from input operators (#8081)
- `mongodbatlasreceiver`: rename `mongodb.atlas.*` attributes to `mongodb_atlas.*` adhering to naming guidelines. Adding 3 new attributes (#7960)

### 🧰 Bug fixes 🧰

- `prometheusreceiver`: Fix segfault that can occur after receiving stale metrics (#8056)
- `filelogreceiver`: Fix issue where logs could occasionally be duplicated (#8123)
- `prometheusremotewriteexporter`: Fix empty non-string resource attributes (#8116)

### 🚀 New components 🚀

## v0.45.1

### 💡 Enhancements 💡

- `sumologicexporter`: Move validation to Config (#7936)
- `elasticsearchexporter`: Fix crash with batch processor (#7953).
- `splunkhecexporter`: Batch metrics payloads (#7760)
- `tanzuobservabilityexporter`: Add internal SDK metric tag (#7826)
- `hostreceiver/processscraper`: Migrate the scraper to the mdatagen metrics builder (#7287)

### 🧰 Bug fixes 🧰

- `awsprometheusremotewriteexporter`: fix dependencies issue (#7963)

### 🚀 New components 🚀

- `awsfirehose` receiver: Add AWS Kinesis Data Firehose Receiver (#7918)

## v0.45.0

### 💡 Enhancements 💡

- `hostreceiver/filesystemscraper`: Migrate the scraper to the mdatagen metrics builder (#7772)
- `hostreceiver/memoryscraper`: Migrate the scraper to the mdatagen metrics builder (#7312)
- `lokiexporter`: Use record attributes as log labels (#7569)
- `routingprocessor`: Do not err on failure to build exporters (#7423)
- `apachereceiver`: Update to mdatagen v2 (#7573)
- `datadogexporter`: Don't send host metadata if hostname is empty (#7426)
- `datadogexporter`: Add insecure_skip_verify flag to configuration (#7422)
- `coralogixexporter`: Update readme (#7785)
- `awscloudwatchlogsexporter`: Remove name from aws cloudwatch logs exporter (#7554)
- `tanzuobservabilityexporter`: Update OTel Collector's Exporter to match WF Proxy Handling of source (#7929)
- `hostreceiver/memoryscraper`: Add memory.utilization (#6221)
- `awskinesisexporter`: Add Queue Config Validation AWS Kinesis Exporter (#7835)
- `elasticsearchexporter`: Remove usage of deprecated LogRecord.Name field (#7829).
- `loadbalancingexporter`: Allow non-exist hostname on startup (#7935)
- `datadogexporter`: Use exact sum, count and average on Datadog distributions (#7830)
- `storage/filestorage`: add optional compaction to filestorage (#7768)
- `tanzuobservabilityexporter`: Add attributes from the Resource to the resulting WF metric tags & set `source` value in WF metric (#8101)

### 🛑 Breaking changes 🛑

- Use go mod compat, drops support for reproducibility with go 1.16 (#7915)
- `apachereceiver`: Update instrumentation library name from `otel/apache` to `otelcol/apache` (#7754)
- `pkg/translator/prometheusremotewrite`: Cleanup prw translator public functions (#7776)
- `prometheusreceiver`: The OpenCensus-based metric conversion pipeline has 
  been removed.
  - The `receiver.prometheus.OTLPDirect` feature gate has been removed as 
    the direct pipeline is the only remaining pipeline.
- `translator/jaeger`: Cleanup jaeger translator function names (#7775)
  - Deprecate old funcs with Internal word.
- `mysqlreceiver`: Update data model and names for several metrics (#7924)
  - Change all metrics to Int values
  - Remove `mysql.buffer_pool_pages`. Replace with:
    - `mysql.buffer_pool.pages`
    - `mysql.buffer_pool.data_pages`
    - `mysql.buffer_pool.page_flushes`
  - Remove `mysql.buffer_pool_size`. Replace with:
    - `mysql.buffer_pool.limit`
    - `mysql.buffer_pool.usage`
  - Rename `mysql.buffer_pool_operations` to `mysql.buffer_pool.operations`

### 🚩 Deprecations 🚩

- Deprecated log_names setting from filter processor. (#7552)

### 🧰 Bug fixes 🧰

 - `tailsamplingprocessor`: "And" policy only works as a sub policy under a composite policy (#7590) 
 - `prometheusreceiver`: Correctly map description and units when converting
  Prometheus metadata directly to pdata. (#7748)
 - `sumologicexporter`: fix exporter panics on malformed histogram (#7548)
- `awsecscontainermetrics`: CPU Reserved is now 1024/vCPU for ECS Container Insights (#6734)

### 🚀 New components 🚀

- `clickhouse` exporter: Add ClickHouse Exporter (#6907)
- `pkg/translator/signalfx`: Extract signalfx to metrics conversion in a separate package (#7778)
  - Extract FromMetrics to SignalFx translator package (#7823)

## v0.44.0

### 💡 Enhancements 💡

- `kafkaexporter`: Add compression and flush max messages options.
- `dynatraceexporter`: Write error logs using plugin logger (#7360)
- `dynatraceexporter`: Fix docs for TLS settings (#7568)
- `tanzuobservabilityexporter`: Turn on metrics exporter (#7281)
- `attributesprocessor` `resourceprocessor`: Add `from_context` value source
- `resourcedetectionprocessor`: check cluster config to verify resource is on aws for eks resources (#7186)
- `awscloudwatchlogsexporter`: enable awscloudwatchlogsexporter which accepts and exports log data (#7297)
- `translator/prometheusremotewrite`: add a new module to help translate data from OTLP to Prometheus Remote Write (#7240)
- `azuremonitorexporter`: In addition to traces, export logs to Azure Application Insights (#7403)
- `jmxreceiver`: Added `additional_jars` configuration option to launch JMX Metric Gatherer JAR with extended `CLASSPATH` (#7378)
- `awscontainerinsightreceiver`: add full pod name when configured to AWS Container Insights Receiver (#7415)
- `hostreceiver/loadscraper`: Migrate the scraper to the mdatagen metrics builder (#7288)
- `awsecscontainermetricsreceiver`: Rename attributes to follow semantic conventions (#7425)
- `datadogexporter`: Always map conventional attributes to tags (#7185)
- `mysqlreceiver`: Add golden files for integration test (#7303)
- `nginxreceiver`: Standardize integration test (#7515)
- `mysqlreceiver`: Update to use mdatagen v2 (#7507)
- `postgresqlreceiver`: Add integration tests (#7501)
- `apachereceiver`: Add integration test (#7517)
- `mysqlreceiver`: Use scrapererror to report errors (#7513)
- `postgresreceiver`: Update to mdatagen v2 (#7503)
- `nginxreceiver`: Update to mdatagen v2 (#7549)
- `datadogexporter`: Fix traces exporter's initialization log (#7564)
- `tailsamplingprocessor`: Add And sampling policy (#6910)
- `coralogixexporter`: Add Coralogix Exporter (#7383)
- `prometheusexecreceiver`: Add default value for `scrape_timeout` option (#7587)

### 🛑 Breaking changes 🛑

- `resourcedetectionprocessor`: Update `os.type` attribute values according to semantic conventions (#7544)
- `awsprometheusremotewriteexporter`: Deprecation notice; may be removed after v0.49.0
  - Switch to using the `prometheusremotewriteexporter` + `sigv4authextension` instead

### 🧰 Bug fixes 🧰

- `resourcedetectionprocessor`: fix `meta` allow list excluding keys with nil values (#7424)
- `postgresqlreceiver`: Fix issue where empty metrics could be returned after failed connection (#7502)
- `resourcetotelemetry`: Ensure resource attributes are added to summary
  and exponential histogram data points. (#7523)

### 🚩 Deprecations 🚩

- Deprecated otel_to_hec_fields.name setting from splunkhec exporter. (#7560)

## v0.43.0

### 💡 Enhancements 💡

- `coralogixexporter`: First implementation of Coralogix Exporter (#6816)
- `cloudfoundryreceiver`: Enable Cloud Foundry client (#7060)
- `elasticsearchexporter`: add elasticsearchexporter to the components exporter list (#6002)
- `elasticsearchreceiver`: Add metric metadata (#6892)
- `elasticsearchreceiver`: Use same metrics as JMX receiver for JVM metrics (#7160)
- `elasticsearchreceiver`: Implement scraping logic (#7174)
- `datadogexporter`: Add http.status_code tag to trace stats (#6889)
- `datadogexporter`: Add configuration option to use OTel span name into the Datatog resource name (#6611)
- `mongodbreceiver`: Add initial client code to the component (#7125)
- `tanzuobservabilityexporter`: Support delta histograms (#6897)
- `awscloudwatchlogsexporter`: Use cwlogs package to export logs (#7152)
- `mysqlreceiver`: Add the receiver to available components (#7078)
- `tanzuobservabilityexporter`: Documentation for the memory_limiter configuration (#7164)
- `dynatraceexporter`: Do not shut down exporter when metrics ingest module is temporarily unavailable (#7161)
- `mongodbreceiver`: Add metric metadata (#7163)
- `mongodbreceiver`: Add metric scraping (#7175)
- `postgresqlreceiver`: add the receiver to available components (#7079)
- `rabbitmqreceiver`: Add scraper logic (#7299)
- `tanzuobservability exporter`: Support summary metrics (#7121)
- `mongodbatlasreceiver`: Add retry and backoff to HTTP client (#6943)
- Use Jaeger gRPC instead of Thrift in the docker-compose example (#7243)
- `tanzuobservabilityexporter`: Support exponential histograms (#7127)
- `receiver_creator`: Log added and removed endpoint env structs (#7248)
- `prometheusreceiver`: Use the OTLP data conversion path by default. (#7282)
  - Use `--feature-gates=-receiver.prometheus.OTLPDirect` to re-enable the 
    OpenCensus conversion path.
- `extension/observers`: Correctly set image and tag on container endpoints (#7279)
- `tanzuobservabilityexporter`: Document how to enable memory_limiter (#7286)
- `hostreceiver/networkscraper`: Migrate the scraper to the mdatagen metrics builder (#7048)
- `hostmetricsreceiver`: Add MuteProcessNameError config flag to mute specific error reading process executable (#7176)
- `scrapertest`: Improve comparison logic (#7305)
- `hostmetricsreceiver`: add `cpu_average` option for load scraper to report the average cpu load (#6999)
- `scrapertest`: Add comparison option to ignore specific attributes (#6519)
- `tracegen`: Add option to pass in custom headers to export calls via command line (#7308)
- `tracegen`: Provide official container images (#7179)
- `scrapertest`: Add comparison function for pdata.Metrics (#7400)
- `prometheusremotewriteexporter` : Dropping the condition to replace _ with key_ as __ label is reserved and _ is not (#7112)

### 🛑 Breaking changes 🛑

- `tanzuobservabilityexporter`: Remove status.code
- `tanzuobservabilityexporter`: Use semantic conventions for status.message (#7126) 
- `k8sattributesprocessor`: Move `kube` and `observability` packages to `internal` folder (#7159)
- `k8sattributesprocessor`: Unexport processor `Option`s (#7311)
- `zookeeperreceiver`: Refactored metrics to have correct units, types, and combined some metrics via attributes. (#7280)
- `prometheusremotewriteexporter`: `PRWExporter` struct and `NewPRWExporter()`
  function are now unexported. (#TBD)
- `newrelicexporter` marked as deprecated (#7284)

### 🚀 New components 🚀

- `rabbitmqreceiver`: Establish codebase for RabbitMQ metrics receiver (#7239)
- Add `basicauth` extension (#7167)
- `k8seventsreceiver`: Implement core logic (#6885)

### 🧰 Bug fixes 🧰

- `k8sattributeprocessor`: Parse IP out of net.Addr to correctly tag k8s.pod.ip (#7077)
- `k8sattributeprocessor`: Process IP correctly for net.Addr instances that are not typed (#7133)
- `mdatagen`: Fix validation of `enabled` field in metadata.yaml (#7166)
- `elasticsearch`: Fix timestamp for each metric being startup time (#7255)
- `prometheusremotewriteexporter`: Fix index out of range panic caused by expiring metrics (#7149)
- `resourcedetection`: Log the error when checking for ec2metadata availability (#7296) 

## v0.42.0

### 💡 Enhancements 💡

- `couchbasereceiver`: Add couchbase client (#7122)
- `couchdbreceiver`: Add couchdb scraper (#7131)
- `couchdbreceiver`: Add couchdb client (#6880)
- `elasticsearchreceiver`: Implement scraper client (#7019)
- `couchdbreceiver`: Add metadata metrics (#6878)
- `prometheusremotewriteexporter`: Handling Staleness flag from OTLP (#6679)
- `prometheusexporter`: Handling Staleness flag from OTLP (#6805)
- `prometheusreceiver`: Set OTLP no-data-present flag for stale scraped metrics. (#7043)
- `mysqlreceiver`: Add Integration test (#6916)
- `datadogexporter`: Add compatibility with ECS Fargate semantic conventions (#6670)
- `k8s_observer`: discover k8s.node endpoints (#6820)
- `redisreceiver`: Add missing description fields to keyspace metrics (#6940)
- `redisreceiver`: Set start timestamp uniformly for gauge and sum metrics (#6941)
- `kafkaexporter`: Allow controlling Kafka acknowledgment behaviour  (#6301)
- `lokiexporter`: Log the first part of the http body on failed pushes to loki (#6946)
- `resourcedetectionprocessor`: add the [consul](https://www.consul.io/) detector (#6382)
- `awsemfexporter`: refactor cw_client logic into separate `cwlogs` package (#7072)
- `prometheusexporter`: Dropping the condition to replace _ with key_ as __ label is reserved and _ is not (#7506)

### 🛑 Breaking changes 🛑

- `memcachedreceiver`: Update metric names (#6594)
- `memcachedreceiver`: Fix some metric units and value types (#6895)
- `sapm` receiver: Use Jaeger status values instead of OpenCensus (#6682)
- `jaeger` receiver/exporter: Parse/set Jaeger status with OTel spec values (#6682)
- `awsecscontainermetricsreceiver`: remove tag from `container.image.name` (#6436)
- `k8sclusterreceiver`: remove tag from `container.image.name` (#6436)

### 🚀 New components 🚀

- `ecs_task_observer`: Discover running containers in AWS ECS tasks (#6894)
- `mongodbreceiver`: Establish codebase for MongoDB metrics receiver (#6972)
- `couchbasereceiver`: Establish codebase for Couchbase metrics receiver (#7046)
- `dbstorage`: New experimental dbstorage extension (#7061)
- `redactionprocessor`: Remove sensitive data from traces (#6495)

### 🧰 Bug fixes 🧰

- `ecstaskobserver`: Fix "Incorrect conversion between integer types" security issue (#6939)
- Fix typo in "direction" metrics attribute description (#6949)
- `zookeeperreceiver`: Fix issue where receiver could panic during shutdown (#7020)
- `prometheusreceiver`: Fix metadata fetching when metrics differ by trimmable suffixes (#6932)
- Sanitize URLs being logged (#7021)
- `prometheusreceiver`: Fix start time tracking for long scrape intervals (#7053)
- `signalfxexporter`: Don't use syscall to avoid compilation errors on some platforms (#7062)
- `tailsamplingprocessor`: Add support for new policies as composite sub-policies (#6975)

### 💡 Enhancements 💡

- `lokiexporter`: add complete log record to body (#6619)
- `k8sclusterreceiver` add `container.image.tag` attribute (#6436)
- `spanmetricproccessor`: use an LRU cache for the cached Dimensions key-value pairs (#2179)
- `skywalkingexporter`: add skywalking metrics exporter (#6528)
- `deltatorateprocessor`: add int counter support (#6982)
- `filestorageextension`: document default values (#7022)
- `redisreceiver`: Migrate the scraper to the mdatagen metrics builder (#6938)  

## v0.41.0

### 🛑 Breaking changes 🛑

- None

### 🚀 New components 🚀

- `asapauthextension` (#6627)
- `mongodbatlasreceiver` (#6367)

### 🧰 Bug fixes 🧰

- `filestorageextension`: fix panic when configured directory cannot be accessed (#6103)
- `hostmetricsreceiver`: fix set of attributes for system.cpu.time metric (#6422)
- `k8sobserver`: only record pod endpoints for running pods (#5878)
- `mongodbatlasreceiver`: fix attributes fields in metadata.yaml (#6440)
- `prometheusexecreceiver`: command line processing on Windows (#6145)
- `spanmetricsprocessor`: fix exemplars support (#6140)
-  Remap arm64 to aarch64 on rpm/deb packages (#6635)

### 💡 Enhancements 💡

- `datadogexporter`: do not use attribute localhost-like hostnames (#6477)
- `datadogexporter`: retry per network call (#6412)
- `datadogexporter`: take hostname into account for cache (#6223)
- `exporter/lokiexporter`: adding a feature for loki exporter to encode JSON for log entry (#5846)
- `googlecloudspannerreceiver`: added fallback to ADC for database connections. (#6629)
- `googlecloudspannerreceiver`: added parsing only distinct items for sample lock request label. (#6514)
- `googlecloudspannerreceiver`: added request tag label to metadata config for top query stats. (#6475)
- `googlecloudspannerreceiver`: added sample lock requests label to the top lock stats metrics. (#6466)
- `googlecloudspannerreceiver`: added transaction tag label to metadata config for top transaction stats. (#6433)
- `groupbyattrsprocessor`: added support for metrics signal (#6248)
- `hostmetricsreceiver`: ensure SchemaURL is set (#6482)
- `kubeletstatsreceiver`: add support for read-only kubelet endpoint (#6488)
- `mysqlreceiver`: enable native authentication (#6628)
- `mysqlreceiver`: remove requirement for password on MySQL (#6479)
- `receiver/prometheusreceiver`: do not add host.name to metrics from localhost/unspecified targets (#6476)
- `spanmetricsprocessor`: add setStatus operation (#5886)
- `splunkhecexporter`: remove duplication of host.name attribute (#6527)
- `tanzuobservabilityexporter`: add consumer for sum metrics. (#6385)
- Update log-collection library to v0.23.0 (#6593)

## v0.40.0

### 🛑 Breaking changes 🛑

- `tencentcloudlogserviceexporter`: change `Endpoint` to `Region` to simplify configuration (#6135)

### 🚀 New components 🚀

- Add `memcached` receiver (#5839)

### 🧰 Bug fixes 🧰

- Fix token passthrough for HEC (#5435)
- `datadogexporter`: Fix missing resource attributes default mapping when resource_attributes_as_tags: false (#6359)
- `tanzuobservabilityexporter`: Log and report missing metric values. (#5835)
- `mongodbatlasreceiver`: Fix metrics metadata (#6395)

### 💡 Enhancements 💡

- `awsprometheusremotewrite` exporter: Improve error message when failing to sign request
- `mongodbatlas`: add metrics (#5921)
- `healthcheckextension`: Add path option (#6111)
- Set unprivileged user to container image (#6380)
- `k8sclusterreceiver`: Add allocatable type of metrics (#6113)
- `observiqexporter`: Allow Dialer timeout to be configured (#5906)
- `routingprocessor`: remove broken debug log fields (#6373)
- `prometheusremotewriteexporter`: Add exemplars support (#5578) 
- `fluentforwardreceiver`: Convert attributes with nil value to AttributeValueTypeEmpty (#6630)

## v0.39.0

### 🛑 Breaking changes 🛑

- `httpdreceiver` renamed to `apachereceiver` to match industry standards (#6207)
- `tencentcloudlogserviceexporter` change `Endpoint` to `Region` to simplify configuration (#6135)

### 🚀 New components 🚀

- Add `postgresqlreceiver` config and factory (#6153)
- Add TencentCloud LogService exporter `tencentcloudlogserviceexporter` (#5722)
- Restore `jaegerthrifthttpexporter` (#5666)
- Add `skywalkingexporter` (#5690, #6114)

### 🧰 Bug fixes 🧰

- `datadogexporter`: Improve cumulative metrics reset detection using `StartTimestamp` (#6120)
- `mysqlreceiver`: Address issues in shutdown function (#6239)
- `tailsamplingprocessor`: End go routines during shutdown (#5693)
- `googlecloudexporter`: Update google cloud exporter to correctly close the metric exporter (#5990)
- `statsdreceiver`: Fix the summary point calculation (#6155)
- `datadogexporter` Correct default value for `send_count_sum_metrics` (#6130)

### 💡 Enhancements 💡

- `datadogexporter`: Increase default timeout to 15 seconds (#6131)
- `googlecloudspannerreceiver`: Added metrics cardinality handling for Google Cloud Spanner receiver (#5981, #6148, #6229)
- `mysqlreceiver`: Mysql add support for different protocols (#6138)
- `bearertokenauthextension`: Added support of Bearer Auth for HTTP Exporters (#5962)
- `awsxrayexporter`: Fallback to rpc.method for segment operation when aws.operation missing (#6231)
- `healthcheckextension`: Add new health check feature for collector pipeline (#5643)
- `datadogexporter`: Always add current hostname (#5967)
- `k8sattributesprocessor`: Add code to fetch all annotations and labels by specifying key regex (#5780)
- `datadogexporter`: Do not rely on collector to resolve envvar when possible to resolve them (#6122)
- `datadogexporter`: Add container tags to attributes package (#6086)
- `datadogexporter`: Preserve original TraceID (#6158)
- `prometheusreceiver`: Enhance prometheus receiver logger to determine errors, test real e2e usage (#5870)
- `awsxrayexporter`: Added support for AWS AppRunner origin (#6141)

## v0.38.0

### 🛑 Breaking changes 🛑

- `datadogexporter` Make distributions the default histogram export option. (#5885)
- `redisreceiver` Update Redis receiver's metric names. (#5837)
- Remove `scraperhelper` from contrib, use the core version. (#5826)

### 🚀 New components 🚀

- `googlecloudspannerreceiver` Added implementation of Google Cloud Spanner receiver. (#5727)
- `awsxrayproxy` Wire up awsxrayproxy extension. (#5747)
- `awscontainerinsightreceiver` Enable AWS Container Insight receiver. (#5960)

### 🧰 Bug fixes 🧰

- `statsdreceiver`: fix start timestamp / temporality for counters. (#5714)
- Fix security issue related to github.com/tidwall/gjson. (#5936)
- `datadogexporter` Fix cumulative histogram handling in distributions mode (#5867)
- `datadogexporter` Skip nil sketches (#5925)

### 💡 Enhancements 💡

- Extend `kafkareceiver` configuration capabilities. (#5677)
- Convert `mongodbatlas` receiver to use scraperhelper. (#5827)
- Convert `dockerstats` receiver to use scraperhelper. (#5825)
- Convert `podman` receiver to use scraperhelper. (#5822)
- Convert `redisreceiver` to use scraperhelper. (#5796)
- Convert `kubeletstats` receiver to use scraperhelper. (#5821)
- `googlecloudspannerreceiver` Migrated Google Cloud Spanner receiver to scraper approach. (#5868)
- `datadogexporter` Use a `Consumer` interface for decoupling from zorkian's package. (#5315)
- `mdatagen` - Add support for extended metric descriptions (#5688)
- `signalfxexporter` Log datapoints option. (#5689)
- `cumulativetodeltaprocessor`: Update cumulative to delta. (#5772)
- Update configuration default values in log receivers docs. (#5840)
- `fluentforwardreceiver`: support more complex fluent-bit objects. (#5676)
- `datadogexporter` Remove spammy logging. (#5856)
- `datadogexporter` Remove obsolete report_buckets config. (#5858)
- Improve performance of metric expression matcher. (#5864)
- `tanzuobservabilityexporter` Introduce metricsConsumer and gaugeMetricConsumer. (#5426)
- `awsxrayexporter` rpc.system has priority to determine aws namespace. (#5833)
- `tailsamplingprocessor` Add support for composite sampling policy to the tailsampler. (#4958)
- `kafkaexporter` Add support for AWS_MSK_IAM SASL Auth (#5763)
- Refactor the client Authenticators  for the new "ClientAuthenticator" interfaces (#5905)
- `mongodbatlasreceiver` Add client wrapper for MongoDB Atlas support (#5386)
- `redisreceiver` Update Redis config options (#5861)
- `routingprocessor`: allow routing for all signals (#5869)
- `extension/observer/docker` add ListAndWatch to observer (#5851)

## v0.37.1

### 🧰 Bug fixes 🧰

- Fixes a problem with v0.37.0 which contained dependencies on v0.36.0 components. They should have been updated to v0.37.0.

## v0.37.0

### 🚀 New components 🚀

- [`journald` receiver](https://github.com/open-telemetry/opentelemetry-collector-contrib/tree/main/receiver/journaldreceiver) to parse Journald events from systemd journal using the [opentelemetry-log-collection](https://github.com/open-telemetry/opentelemetry-log-collection) library

### 🛑 Breaking changes 🛑

- Remove squash on configtls.TLSClientSetting for splunkhecexporter (#5541)
- Remove squash on configtls.TLSClientSetting for elastic components (#5539)
- Remove squash on configtls.TLSClientSetting for observiqexporter (#5540)
- Remove squash on configtls.TLSClientSetting for AWS components (#5454)
- Move `k8sprocessor` to `k8sattributesprocessor`.
- Rename `k8s_tagger` configuration `k8sattributes`.
- filelog receiver: use empty value for `SeverityText` field instead of `"Undefined"` (#5423)
- Rename `configparser.ConfigMap` to `config.Map`
- Rename `pdata.AggregationTemporality*` to `pdata.MetricAggregationTemporality*`
- Remove deprecated `batchpertrace` package/module (#5380)

### 💡 Enhancements 💡

- `k8sattributes` processor: add container metadata enrichment (#5467, #5572)
- `resourcedetection` processor: Add an option to force using hostname instead of FQDN (#5064)
- `dockerstats` receiver: Move docker client into new shared `internal/docker` (#4702)
- `spanmetrics` processor:
  - Add exemplars to metrics (#5263)
  - Support resource attributes in metrics dimensions (#4624)
- `filter` processor:
  - Add log filtering by `regexp` type filters (#5237)
  - Add record level log filtering (#5418)
- `dynatrace` exporter: Handle non-gauge data types (#5056)
- `datadog` exporter:
  - Add support for exporting histograms as sketches (#5082)
  - Scrub sensitive information from errors (#5575)
  - Add option to send instrumentation library metadata tags with metrics (#5431)
- `podman` receiver: Add `api_version`, `ssh_key`, and `ssh_passphrase` config options (#5430)
- `signalfx` exporter:
  - Add `max_connections` config option (#5432)
  - Add dimension name to log when value > 256 chars (#5258)
  - Discourage setting of endpoint path (#4851)
- `kubeletstats` receiver: Convert to pdata instead of using OpenCensus (#5458)
- `tailsampling` processor: Add `invert_match` config option to `string_attribute` policy (#4393)
- `awsemf` exporter: Add a feature flag in UserAgent for AWS backend to monitor the adoptions (#5178)
- `splunkhec` exporter: Handle explicitly NaN and Inf values (#5581)
- `hostmetrics` receiver:
  - Collect more process states in processes scraper (#4856)
  - Add device label to paging scraper (#4854)
- `awskinesis` exporter: Extend to allow for dynamic export types (#5440)

### 🧰 Bug fixes 🧰

- `datadog` exporter:
  - Fix tags on summary and bucket metrics (#5416)
  - Fix cache key generation for cumulative metrics (#5417)
- `resourcedetection` processor: Fix failure to start collector if at least one detector returns an error (#5242)
- `prometheus` exporter: Do not record obsreport calls (#5438)
- `prometheus` receiver: Metric type fixes to match Prometheus functionality (#4865)
- `sentry` exporter: Fix sentry tracing (#4320)
- `statsd` receiver: Set quantiles for metrics (#5647)

## v0.36.0

### 🛑 Breaking changes 🛑

- `filter` processor: The configs for `logs` filter processor have been changed to be consistent with the `metrics` filter processor. (#4895)
- `splunk_hec` receiver: 
  - `source_key`, `sourcetype_key`, `host_key` and `index_key` have now moved under `hec_metadata_to_otel_attrs` (#4726)
  - `path` field on splunkhecreceiver configuration is removed: We removed the `path` attribute as any request going to the Splunk HEC receiver port should be accepted, and added the `raw_path` field to explicitly map the path accepting raw HEC data. (#4951)
- feat(dynatrace): tags is deprecated in favor of default_dimensions (#5055)

### 💡 Enhancements 💡

- `filter` processor: Add ability to `include` logs based on resource attributes in addition to excluding logs based on resource attributes for strict matching. (#4895)
- `kubelet` API: Add ability to create an empty CertPool when the system run environment is windows
- `JMX` receiver: Allow JMX receiver logging level to be configured (#4898)
- `datadog` exporter: Export histograms as in OpenMetrics Datadog check (#5065)
- `dockerstats` receiver: Set Schema URL (#5239)
- Rename memorylimiter -> memorylimiterprocessor (#5262)
- `awskinesis` exporter: Refactor AWS kinesis exporter to be synchronous  (#5248)

## v0.35.0

### 🛑 Breaking changes 🛑

- Rename configparser.Parser to configparser.ConfigMap (#5070)
- Rename TelemetryCreateSettings -> TelemetrySettings (#5169)

### 💡 Enhancements 💡

- chore: update influxdb exporter and receiver (#5058)
- chore(dynatrace): use payload limit from api constants (#5077)
- Add documentation for filelog's new force_flush_period parameter (#5066)
- Reuse the gzip reader with a sync.Pool (#5145)
- Add a trace observer when splunkhecreceiver is used for logs (#5063)
- Remove usage of deprecated pdata.AttributeValueMapToMap (#5174)
- Podman Stats Receiver: Receiver and Metrics implementation (#4577)

### 🧰 Bug fixes 🧰

- Use staleness markers generated by prometheus, rather than making our own (#5062)
- `datadogexporter` exporter: skip NaN and infinite values (#5053)

## v0.34.0

### 🚀 New components 🚀

- [`cumulativetodelta` processor](https://github.com/open-telemetry/opentelemetry-collector-contrib/tree/main/processor/cumulativetodeltaprocessor) to convert cumulative sum metrics to cumulative delta

- [`file` exporter](https://github.com/open-telemetry/opentelemetry-collector-contrib/tree/main/exporter/fileexporter) from core repository ([#3474](https://github.com/open-telemetry/opentelemetry-collector/issues/3474))
- [`jaeger` exporter](https://github.com/open-telemetry/opentelemetry-collector-contrib/tree/main/exporter/jaegerexporter) from core repository ([#3474](https://github.com/open-telemetry/opentelemetry-collector/issues/3474))
- [`kafka` exporter](https://github.com/open-telemetry/opentelemetry-collector-contrib/tree/main/exporter/kafkaexporter) from core repository ([#3474](https://github.com/open-telemetry/opentelemetry-collector/issues/3474))
- [`opencensus` exporter](https://github.com/open-telemetry/opentelemetry-collector-contrib/tree/main/exporter/opencensusexporter) from core repository ([#3474](https://github.com/open-telemetry/opentelemetry-collector/issues/3474))
- [`prometheus` exporter](https://github.com/open-telemetry/opentelemetry-collector-contrib/tree/main/exporter/prometheusexporter) from core repository ([#3474](https://github.com/open-telemetry/opentelemetry-collector/issues/3474))
- [`prometheusremotewrite` exporter](https://github.com/open-telemetry/opentelemetry-collector-contrib/tree/main/exporter/prometheusremotewriteexporter) from core repository ([#3474](https://github.com/open-telemetry/opentelemetry-collector/issues/3474))
- [`zipkin` exporter](https://github.com/open-telemetry/opentelemetry-collector-contrib/tree/main/exporter/zipkinexporter) from core repository ([#3474](https://github.com/open-telemetry/opentelemetry-collector/issues/3474))
- [`attribute` processor](https://github.com/open-telemetry/opentelemetry-collector-contrib/tree/main/processor/attributeprocessor) from core repository ([#3474](https://github.com/open-telemetry/opentelemetry-collector/issues/3474))
- [`filter` processor](https://github.com/open-telemetry/opentelemetry-collector-contrib/tree/main/processor/filterprocessor) from core repository ([#3474](https://github.com/open-telemetry/opentelemetry-collector/issues/3474))
- [`probabilisticsampler` processor](https://github.com/open-telemetry/opentelemetry-collector-contrib/tree/main/processor/probabilisticsamplerprocessor) from core repository ([#3474](https://github.com/open-telemetry/opentelemetry-collector/issues/3474))
- [`resource` processor](https://github.com/open-telemetry/opentelemetry-collector-contrib/tree/main/processor/resourceprocessor) from core repository ([#3474](https://github.com/open-telemetry/opentelemetry-collector/issues/3474))
- [`span` processor](https://github.com/open-telemetry/opentelemetry-collector-contrib/tree/main/processor/spanprocessor) from core repository ([#3474](https://github.com/open-telemetry/opentelemetry-collector/issues/3474))
- [`hostmetrics` receiver](https://github.com/open-telemetry/opentelemetry-collector-contrib/tree/main/receiver/hostmetricsreceiver) from core repository ([#3474](https://github.com/open-telemetry/opentelemetry-collector/issues/3474))
- [`jaeger` receiver](https://github.com/open-telemetry/opentelemetry-collector-contrib/tree/main/receiver/jaegerreceiver) from core repository ([#3474](https://github.com/open-telemetry/opentelemetry-collector/issues/3474))
- [`kafka` receiver](https://github.com/open-telemetry/opentelemetry-collector-contrib/tree/main/receiver/kafkareceiver) from core repository ([#3474](https://github.com/open-telemetry/opentelemetry-collector/issues/3474))
- [`opencensus` receiver](https://github.com/open-telemetry/opentelemetry-collector-contrib/tree/main/receiver/opencensusreceiver) from core repository ([#3474](https://github.com/open-telemetry/opentelemetry-collector/issues/3474))
- [`prometheus` receiver](https://github.com/open-telemetry/opentelemetry-collector-contrib/tree/main/receiver/prometheusreceiver) from core repository ([#3474](https://github.com/open-telemetry/opentelemetry-collector/issues/3474))
- [`zipkin` receiver](https://github.com/open-telemetry/opentelemetry-collector-contrib/tree/main/receiver/zipkinreceiver) from core repository ([#3474](https://github.com/open-telemetry/opentelemetry-collector/issues/3474))
- [`bearertokenauth` extension](https://github.com/open-telemetry/opentelemetry-collector-contrib/tree/main/extension/bearertokenauthextension) from core repository ([#3474](https://github.com/open-telemetry/opentelemetry-collector/issues/3474))
- [`healthcheck` extension](https://github.com/open-telemetry/opentelemetry-collector-contrib/tree/main/extension/healthcheckextension) from core repository ([#3474](https://github.com/open-telemetry/opentelemetry-collector/issues/3474))
- [`oidcauth` extension](https://github.com/open-telemetry/opentelemetry-collector-contrib/tree/main/extension/oidcauthextension) from core repository ([#3474](https://github.com/open-telemetry/opentelemetry-collector/issues/3474))
- [`pprof` extension](https://github.com/open-telemetry/opentelemetry-collector-contrib/tree/main/extension/pprofextension) from core repository ([#3474](https://github.com/open-telemetry/opentelemetry-collector/issues/3474))
- [`testbed`](https://github.com/open-telemetry/opentelemetry-collector-contrib/tree/main/testbed) from core repository ([#3474](https://github.com/open-telemetry/opentelemetry-collector/issues/3474))

### 💡 Enhancements 💡

- `tailsampling` processor: Add new policy `probabilistic` (#3876)

## v0.33.0

# 🎉 OpenTelemetry Collector Contrib v0.33.0 (Beta) 🎉

The OpenTelemetry Collector Contrib contains everything in the [opentelemetry-collector release](https://github.com/open-telemetry/opentelemetry-collector/releases/tag/v0.32.0) (be sure to check the release notes here as well!). Check out the [Getting Started Guide](https://opentelemetry.io/docs/collector/getting-started/) for deployment and configuration information.

### 🚀 New components 🚀

- [`cumulativetodelta` processor](https://github.com/open-telemetry/opentelemetry-collector-contrib/tree/main/processor/cumulativetodeltaprocessor) to convert cumulative sum metrics to cumulative delta

### 💡 Enhancements 💡

- Collector contrib has now full support for metrics proto v0.9.0.

## v0.32.0

# 🎉 OpenTelemetry Collector Contrib v0.32.0 (Beta) 🎉

This release is marked as "bad" since the metrics pipelines will produce bad data.

- See https://github.com/open-telemetry/opentelemetry-collector/issues/3824

The OpenTelemetry Collector Contrib contains everything in the [opentelemetry-collector release](https://github.com/open-telemetry/opentelemetry-collector/releases/tag/v0.32.0) (be sure to check the release notes here as well!). Check out the [Getting Started Guide](https://opentelemetry.io/docs/collector/getting-started/) for deployment and configuration information.

### 🛑 Breaking changes 🛑

- `splunk_hec` receiver/exporter: `com.splunk.source` field is mapped to `source` field in Splunk instead of `service.name` (#4596)
- `redis` receiver: Move interval runner package to `internal/interval` (#4600)
- `datadog` exporter: Export summary count and sum as monotonic counts (#4605)

### 💡 Enhancements 💡

- `logzio` exporter:
  - New implementation of an in-memory queue to store traces, data compression with gzip, and queue configuration options (#4395)
  - Make `Hclog2ZapLogger` struct and methods private for public go api review (#4431)
- `newrelic` exporter (#4392):
  - Marked unsupported metric as permanent error
  - Force the interval to be valid even if 0
- `awsxray` exporter: Add PHP stacktrace parsing support (#4454)
- `file_storage` extension: Implementation of batch storage API (#4145)
- `datadog` exporter:
  - Skip sum metrics with no aggregation temporality (#4597)
  - Export delta sums as counts (#4609)
- `elasticsearch` exporter: Add dedot support (#4579)
- `signalfx` exporter: Add process metric to translation rules (#4598)
- `splunk_hec` exporter: Add profiling logs support (#4464)
- `awsemf` exporter: Replace logGroup and logStream pattern with metric labels (#4466)

### 🧰 Bug fixes 🧰

- `awsxray` exporter: Fix the origin on ECS/EKS/EB on EC2 cases (#4391)
- `splunk_hec` exporter: Prevent re-sending logs that were successfully sent (#4467)
- `signalfx` exporter: Prefix temporary metric translations (#4394)

## v0.31.0

# 🎉 OpenTelemetry Collector Contrib v0.31.0 (Beta) 🎉

The OpenTelemetry Collector Contrib contains everything in the [opentelemetry-collector release](https://github.com/open-telemetry/opentelemetry-collector/releases/tag/v0.31.0) (be sure to check the release notes here as well!). Check out the [Getting Started Guide](https://opentelemetry.io/docs/collector/getting-started/) for deployment and configuration information.

### 🛑 Breaking changes 🛑

- `influxdb` receiver: Removed `metrics_schema` config option (#4277)

### 💡 Enhancements 💡

- Update to OTLP 0.8.0:
  - Remove use of `IntHistogram` (#4276)
  - Update exporters/receivers for `NumberDataPoint`
- Remove use of deprecated `pdata` slice `Resize()` (#4203, #4208, #4209)
- `awsemf` exporter: Added the option to have a user who is sending metrics from EKS Fargate Container Insights to reformat them to look the same as insights from ECS so that they can be ingested by CloudWatch (#4130)
- `k8scluster` receiver: Support OpenShift cluster quota metrics (#4342)
- `newrelic` exporter (#4278):
  - Requests are now retry-able via configuration option (defaults to retries enabled). Permanent errors are not retried.
  - The exporter monitoring metrics now include an untagged summary metric for ease of use.
  - Improved error logging to include URLs that fail to post messages to New Relic.
- `datadog` exporter: Upscale trace stats when global sampling rate is set (#4213)

### 🧰 Bug fixes 🧰

- `statsd` receiver: Add option to set Counter to be monotonic (#4154)
- Fix `internal/stanza` severity mappings (#4315)
- `awsxray` exporter: Fix the wrong AWS env resource setting (#4384)
- `newrelic` exporter (#4278):
  - Configuration unmarshalling did not allow timeout value to be set to 0 in the endpoint specific section.
  - Request cancellation was not propagated via context into the http request.
  - The queued retry logger is set to a zap.Nop logger as intended.

## v0.30.0

# 🎉 OpenTelemetry Collector Contrib v0.30.0 (Beta) 🎉

The OpenTelemetry Collector Contrib contains everything in the [opentelemetry-collector release](https://github.com/open-telemetry/opentelemetry-collector/releases/tag/v0.30.0) (be sure to check the release notes here as well!). Check out the [Getting Started Guide](https://opentelemetry.io/docs/collector/getting-started/) for deployment and configuration information.

### 🚀 New components 🚀
- `oauth2clientauth` extension: ported from core (#3848)
- `metrics-generation` processor: is now enabled and available (#4047) 

### 🛑 Breaking changes 🛑

- Removed `jaegerthrifthttp` exporter (#4089) 

### 💡 Enhancements 💡

- `tailsampling` processor:
  - Add new policy `status_code` (#3754)
  - Add new tail sampling processor policy: status_code (#3754)
- `awscontainerinsights` receiver:
  - Integrate components and fix bugs for EKS Container Insights (#3846) 
  - Add Cgroup to collect ECS instance metrics for container insights receiver #3875
- `spanmetrics` processor: Support sub-millisecond latency buckets (#4091) 
- `sentry` exporter: Add exception event capture in sentry (#3854)

## v0.29.0

# 🎉 OpenTelemetry Collector Contrib v0.29.0 (Beta) 🎉

The OpenTelemetry Collector Contrib contains everything in the [opentelemetry-collector release](https://github.com/open-telemetry/opentelemetry-collector/releases/tag/v0.29.0) (be sure to check the release notes here as well!). Check out the [Getting Started Guide](https://opentelemetry.io/docs/collector/getting-started/) for deployment and configuration information.

### 🛑 Breaking changes 🛑

- `redis` receiver (#3808)
  - removed configuration `service_name`. Use resource processor or `resource_attributes` setting if using `receivercreator`
  - removed `type` label and set instrumentation library name to `otelcol/redis` as other receivers do

### 💡 Enhancements 💡

- `tailsampling` processor:
  - Add new policy `latency` (#3750)
  - Add new policy `status_code` (#3754)
- `splunkhec` exporter: Include `trace_id` and `span_id` if set (#3850)
- `newrelic` exporter: Update instrumentation naming in accordance with otel spec (#3733)
- `sentry` exporter: Added support for insecure connection with Sentry (#3446)
- `k8s` processor:
  - Add namespace k8s tagger (#3384)
  - Add ignored pod names as config parameter (#3520)
- `awsemf` exporter: Add support for `TaskDefinitionFamily` placeholder on log stream name (#3755)
- `loki` exporter: Add resource attributes as Loki label (#3418)

### 🧰 Bug fixes 🧰

- `datadog` exporter:
  - Ensure top level spans are computed (#3786)
  - Update `env` clobbering behavior (#3851)
- `awsxray` exporter: Fixed filtered attribute translation (#3757)
- `splunkhec` exporter: Include trace and span id if set in log record (#3850)

## v0.28.0

# 🎉 OpenTelemetry Collector Contrib v0.28.0 (Beta) 🎉

The OpenTelemetry Collector Contrib contains everything in the [opentelemetry-collector release](https://github.com/open-telemetry/opentelemetry-collector/releases/tag/v0.28.0) (be sure to check the release notes here as well!). Check out the [Getting Started Guide](https://opentelemetry.io/docs/collector/getting-started/) for deployment and configuration information.

### 🚀 New components 🚀

- `humio` exporter to export data to Humio using JSON over the HTTP [Ingest API](https://docs.humio.com/reference/api/ingest/)
- `udplog` receiver to receives logs from udp using the [opentelemetry-log-collection](https://github.com/open-telemetry/opentelemetry-log-collection) library
- `tanzuobservability` exporter to send traces to [Tanzu Observability](https://tanzu.vmware.com/observability)

### 🛑 Breaking changes 🛑

- `f5cloud` exporter (#3509):
  - Renamed the config 'auth' field to 'f5cloud_auth'. This will prevent a config field name collision when [Support for Custom Exporter Authenticators as Extensions](https://github.com/open-telemetry/opentelemetry-collector/pull/3128) is ready to be integrated.

### 💡 Enhancements 💡

- Enabled Dependabot for Github Actions (#3543)
- Change obsreport helpers for receivers to use the new pattern created in Collector (#3439,#3443,#3449,#3504,#3521,#3548)
- `datadog` exporter:
  - Add logging for unknown or unsupported metric types (#3421)
  - Add collector version tag to internal health metrics (#3394)
  - Remove sublayer stats calc and mutex (#3531)
  - Deduplicate hosts for which we send running metrics (#3539)
  - Add support for summary datatype (#3660)
  - Add datadog span operation name remapping config option (#3444)
  - Update error formatting for error spans that are not exceptions (#3701)
- `nginx` receiver: Update the nginx metrics to more closely align with the conventions (#3420)
- `elasticsearch` exporter: Init JSON encoding support (#3101)
- `jmx` receiver:
  - Allow setting system properties (#3450)
  - Update tested JMX Metric Gatherer release (#3695)
- Refactor components for the Client Authentication Extensions (#3507)
- Remove redundant conversion calls (#3688)
- `storage` extension: Add a `Close` method to Client interface (#3506)
- `splunkhec` exporter: Add `metric_type` as key which maps to the type of the metric (#3696)
- `k8s` processor: Add semantic conventions to k8s-tagger for pod metadata (#3544)
- `kubeletstats` receiver: Refactor kubelet client to internal folder (#3698)
- `newrelic` exporter (#3690):
  - Updates the log level from error to debug when New Relic rate limiting occurs
  - Updates the sanitized api key that is reported via metrics
- `filestorage` extension: Add ability to specify name (#3703)
- `awsemf` exporter: Store the initial value for cumulative metrics (#3425)
- `awskinesis` exporter: Refactor to allow for extended types of encoding (#3655)
- `ecsobserver` extension:
  - Add task definition, ec2, and service fetcher (#3503)
  - Add exporter to convert task to target (#3333)

### 🧰 Bug fixes 🧰

- `awsemf` exporter: Remove delta adjustment from summaries by default (#3408)
- `alibabacloudlogservice` exporter: Sanitize labels for metrics (#3454)
- `statsd` receiver: Fix StatsD drop metrics tags when using summary as observer_type for timer/histogram (#3440)
- `awsxray` exporter: Restore setting of Throttle for HTTP throttle response (#3685)
- `awsxray` receiver: Fix quick start bug (#3653)
- `metricstransform` processor: Check all data points for matching metric label values (#3435)

## v0.27.0

# 🎉 OpenTelemetry Collector Contrib v0.27.0 (Beta) 🎉

The OpenTelemetry Collector Contrib contains everything in the [opentelemetry-collector release](https://github.com/open-telemetry/opentelemetry-collector/releases/tag/v0.27.0) (be sure to check the release notes here as well!). Check out the [Getting Started Guide](https://opentelemetry.io/docs/collector/getting-started/) for deployment and configuration information.

### 🚀 New components 🚀

- `tcplog` receiver to receive logs from tcp using the [opentelemetry-log-collection](https://github.com/open-telemetry/opentelemetry-log-collection) library
- `influxdb` receiver to accept metrics data as [InfluxDB Line Protocol](https://docs.influxdata.com/influxdb/v2.0/reference/syntax/line-protocol/)

### 💡 Enhancements 💡

- `splunkhec` exporter:
  - Include the response in returned 400 errors (#3338)
  - Map summary metrics to Splunk HEC metrics (#3344)
  - Add HEC telemetry (#3260)
- `newrelic` exporter: Include dropped attributes and events counts (#3187)
- `datadog` exporter:
  - Add Fargate task ARN to container tags (#3326)
  - Improve mappings for span kind dd span type (#3368)
- `signalfx` exporter: Add info log for host metadata properties update (#3343)
- `awsprometheusremotewrite` exporter: Add SDK and system information to User-Agent header (#3317)
- `metricstransform` processor: Add filtering capabilities matching metric label values for applying changes (#3201)
- `groupbytrace` processor: Added workers for queue processing (#2902)
- `resourcedetection` processor: Add docker detector (#2775)
- `tailsampling` processor: Support regex on span attribute filtering (#3335)

### 🧰 Bug fixes 🧰

- `datadog` exporter:
  - Update Datadog attributes to tags mapping (#3292)
  - Consistent `hostname` and default metrics behavior (#3286)
- `signalfx` exporter: Handle character limits on metric names and dimensions (#3328)
- `newrelic` exporter: Fix timestamp value for cumulative metrics (#3406)

## v0.26.0

# 🎉 OpenTelemetry Collector Contrib v0.26.0 (Beta) 🎉

The OpenTelemetry Collector Contrib contains everything in the [opentelemetry-collector release](https://github.com/open-telemetry/opentelemetry-collector/releases/tag/v0.26.0) (be sure to check the release notes here as well!). Check out the [Getting Started Guide](https://opentelemetry.io/docs/collector/getting-started/) for deployment and configuration information.

### 🚀 New components 🚀

- `influxdb` exporter to support sending tracing, metrics, and logging data to [InfluxDB](https://www.influxdata.com/products/)

### 🛑 Breaking changes 🛑

- `signalfx` exporter (#3207):
  - Additional metrics excluded by default by signalfx exporter
    - system.disk.io_time
    - system.disk.operation_time
    - system.disk.weighted_io_time
    - system.network.connections
    - system.processes.count
    - system.processes.created

### 💡 Enhancements 💡

- Add default config and systemd environment file support for DEB/RPM packages (#3123)
- Log errors on receiver start/stop failures (#3208)
- `newrelic` exporter: Update API key detection logic (#3212)
- `splunkhec` exporter:
  - Mark permanent errors to avoid futile retries (#3253)
  - Add TLS certs verification (#3204)
- `datadog` exporter:
  - Add env and tag name normalization to trace payloads (#3200)
  - add `ignore_resource`s configuration option (#3245)
- `jmx` receiver: Update for latest snapshot and header support (#3283)
- `awsxray` exporter: Added support for stack trace translation for .NET language (#3280)
- `statsd` receiver: Add timing/histogram for statsD receiver as OTLP summary (#3261)

### 🧰 Bug fixes 🧰

- `awsprometheusremotewrite` exporter:
  - Remove `sending_queue` (#3186)
  - Use the correct default for aws_auth.service (#3161)
  - Identify the Amazon Prometheus region from the endpoint (#3210)
  - Don't panic in case session can't be constructed (#3221)
- `datadog` exporter: Add max tag length (#3185)
- `sapm` exporter: Fix crash when passing the signalfx access token (#3294)
- `newrelic` exporter: Update error conditions (#3322)

## v0.25.0

# 🎉 OpenTelemetry Collector Contrib v0.25.0 (Beta) 🎉

The OpenTelemetry Collector Contrib contains everything in the [opentelemetry-collector release](https://github.com/open-telemetry/opentelemetry-collector/releases/tag/v0.25.0) (be sure to check the release notes here as well!). Check out the [Getting Started Guide](https://opentelemetry.io/docs/collector/getting-started/) for deployment and configuration information.

### 🚀 New components 🚀

- `kafkametricsreceiver` new receiver component for collecting metrics about a kafka cluster - primarily lag and offset. [configuration instructions](receiver/kafkametricsreceiver/README.md)
- `file_storage` extension to read and write data to the local file system (#3087)

### 🛑 Breaking changes 🛑

- `newrelic` exporter (#3091):
  - Removal of common attributes (use opentelemetry collector resource processor to add attributes)
  - Drop support for cumulative metrics being sent to New Relic via a collector

### 💡 Enhancements 💡

- Update `opentelemetry-log-collection` to v0.17.0 for log receivers (#3017)
- `datadog` exporter:
  - Add `peer.service` priority instead of `service.name` (#2817)
  - Improve support of semantic conventions for K8s, Azure and ECS (#2623)
- Improve and batch logs translation for stanza (#2892)
- `statsd` receiver: Add timing/histogram as OTLP gauge (#2973)
- `honeycomb` exporter: Add Retry and Queue settings (#2714)
- `resourcedetection` processor:
  - Add AKS resource detector (#3035)
  - Use conventions package constants for ECS detector (#3171)
- `sumologic` exporter: Add graphite format (#2695)
- Add trace attributes to the log entry for stanza (#3018)
- `splunk_hec` exporter: Send log record name as part of the HEC log event (#3119)
- `newrelic` exporter (#3091):
  - Add support for logs
  - Performance improvements
  - Optimizations to the New Relic payload to reduce payload size
  - Metrics generated for monitoring the exporter
  - Insert Key vs License keys are auto-detected in some cases
  - Collector version information is properly extracted via the application start info parameters

### 🧰 Bug fixes 🧰

- `splunk_hec` exporter: Fix sending log payload with missing the GZIP footer (#3032)
- `awsxray` exporter: Remove propagation of error on shutdown (#2999)
- `resourcedetection` processor:
  - Correctly report DRAGONFLYBSD value (#3100)
  - Fallback to `os.Hostname` when FQDN is not available (#3099)
- `httpforwarder` extension: Do not report ErrServerClosed when shutting down the service (#3173)
- `collectd` receiver: Do not report ErrServerClosed when shutting down the service (#3178)

## v0.24.0

# 🎉 OpenTelemetry Collector Contrib v0.24.0 (Beta) 🎉

The OpenTelemetry Collector Contrib contains everything in the [opentelemetry-collector release](https://github.com/open-telemetry/opentelemetry-collector/releases/tag/v0.24.0) (be sure to check the release notes here as well!). Check out the [Getting Started Guide](https://opentelemetry.io/docs/collector/getting-started/) for deployment and configuration information.

### 🚀 New components 🚀

- `fluentbit` extension and `fluentforward` receiver moved from opentelemetry-collector

### 💡 Enhancements 💡

- Check `NO_WINDOWS_SERVICE` environment variable to force interactive mode on Windows (#2819)
- `resourcedetection `processor:
  - Add task revision to ECS resource detector (#2814)
  - Add GKE detector (#2821)
  - Add Amazon EKS detector (#2820)
  - Add `VMScaleSetName` field to Azure detector (#2890)
- `awsemf` exporter:
  - Add `parse_json_encoded_attr_values` config option to decode json-encoded strings in attribute values (#2827)
  - Add `output_destination` config option to support AWS Lambda (#2720)
- `googlecloud` exporter: Handle `cloud.availability_zone` semantic convention (#2893)
- `newrelic` exporter: Add `instrumentation.provider` to default attributes (#2900)
- Set unprivileged user to container image (#2925)
- `splunkhec` exporter: Add `max_content_length_logs` config option to send log data in payloads less than max content length (#2524)
- `k8scluster` and `kubeletstats` receiver: Replace package constants in favor of constants from conventions in core (#2996)

### 🧰 Bug fixes 🧰

- `spanmetrics` processor:
  - Rename `calls` metric to `calls_total` and set `IsMonotonic` to true (#2837)
  - Validate duplicate dimensions at start (#2844)
- `awsemf` exporter: Calculate delta instead of rate for cumulative metrics (#2512)
- `signalfx` exporter:
  - Remove more unnecessary translation rules (#2889)
  - Implement summary type (#2998)
- `awsxray` exporter: Remove translation to HTTP status from OC status (#2978)
- `awsprometheusremotewrite` exporter: Close HTTP body after RoundTrip (#2955)
- `splunkhec` exporter: Add ResourceAttributes to Splunk Event (#2843)

## v0.23.0

# 🎉 OpenTelemetry Collector Contrib v0.23.0 (Beta) 🎉

The OpenTelemetry Collector Contrib contains everything in the [opentelemetry-collector release](https://github.com/open-telemetry/opentelemetry-collector/releases/tag/v0.23.0) (be sure to check the release notes here as well!). Check out the [Getting Started Guide](https://opentelemetry.io/docs/collector/getting-started/) for deployment and configuration information.

### 🚀 New components 🚀

- `groupbyattrs` processor to group the records by provided attributes
- `dotnetdiagnostics` receiver to read metrics from .NET processes

### 🛑 Breaking changes 🛑

- `stackdriver` exporter marked as deprecated and renamed to `googlecloud`
- Change the rule expression in receiver creator for matching endpoints types from `type.port`, `type.hostport` and `type.pod` to `type == "port"`, `type == "hostport"` and `type == "pod"` (#2661)

### 💡 Enhancements 💡

- `loadbalancing` exporter: Add support for logs (#2470)
- `sumologic` exporter: Add carbon formatter (#2562)
- `awsecscontainermetrics` receiver: Add new metric for stopped container (#2383)
- `awsemf` exporter:
  - Send EMF logs in batches (#2572)
  - Add prometheus type field for CloudWatch compatibility (#2689)
- `signalfx` exporter:
  - Add resource attributes to events (#2631)
  - Add translation rule to drop dimensions (#2660)
  - Remove temporary host translation workaround (#2652)
  - Remove unnecessary default translation rules (#2672)
  - Update `exclude_metrics` option so that the default exclude rules can be overridden by setting the option to `[]` (#2737)
- `awsprometheusremotewrite` exporter: Add support for given IAM roles (#2675)
- `statsd` receiver: Change to use OpenTelemetry type instead of OpenCensus type (#2733)
- `resourcedetection` processor: Add missing entries for `cloud.infrastructure_service` (#2777)

### 🧰 Bug fixes 🧰

- `dynatrace` exporter: Serialize each datapoint into separate line (#2618)
- `splunkhec` exporter: Retain all otel attributes (#2712)
- `newrelic` exporter: Fix default metric URL (#2739)
- `googlecloud` exporter: Add host.name label if hostname is present in node (#2711)

## v0.22.0

# 🎉 OpenTelemetry Collector Contrib v0.22.0 (Beta) 🎉

The OpenTelemetry Collector Contrib contains everything in the [opentelemetry-collector release](https://github.com/open-telemetry/opentelemetry-collector/releases/tag/v0.22.0) (be sure to check the release notes here as well!). Check out the [Getting Started Guide](https://opentelemetry.io/docs/collector/getting-started/) for deployment and configuration information.

### 🚀 New components 🚀

- `filelog` receiver to tail and parse logs from files using the [opentelemetry-log-collection](https://github.com/open-telemetry/opentelemetry-log-collection) library

### 💡 Enhancements 💡

- `dynatrace` exporter: Send metrics to Dynatrace in chunks of 1000 (#2468)
- `k8s` processor: Add ability to associate metadata tags using pod UID rather than just IP (#2199)
- `signalfx` exporter:
  - Add statusCode to logging field on dimension client (#2459)
  - Add translation rules for `cpu.utilization_per_core` (#2540)
  - Updates to metadata handling (#2531)
  - Calculate extra network I/O metrics (#2553)
  - Calculate extra disk I/O metrics (#2557)
- `statsd` receiver: Add metric type label and `enable_metric_type` option (#2466)
- `sumologic` exporter: Add support for carbon2 format (#2562)
- `resourcedetection` processor: Add Azure detector (#2372)
- `k8scluster` receiver: Use OTel conventions for metadata (#2530)
- `newrelic` exporter: Multi-tenant support for sending trace data and performance enhancements (#2481)
- `stackdriver` exporter: Enable `retry_on_failure` and `sending_queue` options (#2613)
- Use standard way to convert from time.Time to proto Timestamp (#2548)

### 🧰 Bug fixes 🧰

- `signalfx` exporter:
  - Fix calculation of `network.total` metric (#2551)
  - Correctly convert dimensions on metadata updates (#2552)
- `awsxray` exporter and receiver: Fix the type of content_length (#2539)
- `resourcedetection` processor: Use values in accordance to semantic conventions for AWS (#2556)
- `awsemf` exporter: Fix concurrency issue (#2571)

## v0.21.0

# 🎉 OpenTelemetry Collector Contrib v0.21.0 (Beta) 🎉

The OpenTelemetry Collector Contrib contains everything in the [opentelemetry-collector release](https://github.com/open-telemetry/opentelemetry-collector/releases/tag/v0.21.0) (be sure to check the release notes here as well!). Check out the [Getting Started Guide](https://opentelemetry.io/docs/collector/getting-started/) for deployment and configuration information.

### 🚀 New components 🚀

- `loki` exporter to export data via HTTP to Loki

### 🛑 Breaking changes 🛑

- `signalfx` exporter: Allow periods to be sent in dimension keys (#2456). Existing users who do not want to change this functionality can set `nonalphanumeric_dimension_chars` to `_-`

### 💡 Enhancements 💡

- `awsemf` exporter:
  - Support unit customization before sending logs to AWS CloudWatch (#2318)
  - Group exported metrics by labels (#2317)
- `datadog` exporter: Add basic span events support (#2338)
- `alibabacloudlogservice` exporter: Support new metrics interface (#2280)
- `sumologic` exporter:
  - Enable metrics pipeline (#2117)
  - Add support for all types of log body (#2380)
- `signalfx` exporter: Add `nonalphanumeric_dimension_chars` config option (#2442)

### 🧰 Bug fixes 🧰

- `resourcedetection` processor: Fix resource attribute environment variable (#2378)
- `k8scluster` receiver: Fix nil pointer bug (#2450)

## v0.20.0

# 🎉 OpenTelemetry Collector Contrib v0.20.0 (Beta) 🎉

The OpenTelemetry Collector Contrib contains everything in the [opentelemetry-collector release](https://github.com/open-telemetry/opentelemetry-collector/releases/tag/v0.20.0) (be sure to check the release notes here as well!). Check out the [Getting Started Guide](https://opentelemetry.io/docs/collector/getting-started/) for deployment and configuration information.

### 🚀 New components 🚀

- `spanmetrics` processor to aggregate Request, Error and Duration (R.E.D) metrics from span data
- `awsxray` receiver to accept spans in the X-Ray Segment format
- `groupbyattrs` processor to group the records by provided attributes

### 🛑 Breaking changes 🛑

- Rename `kinesis` exporter to `awskinesis` (#2234)
- `signalfx` exporter: Remove `send_compatible_metrics` option, use `translation_rules` instead (#2267)
- `datadog` exporter: Remove default prefix from user metrics (#2308)

### 💡 Enhancements 💡

- `signalfx` exporter: Add k8s metrics to default excludes (#2167)
- `stackdriver` exporter: Reduce QPS (#2191)
- `datadog` exporter:
  - Translate otel exceptions to DataDog errors (#2195)
  - Use resource attributes for metadata and generated metrics (#2023)
- `sapm` exporter: Enable queuing by default (#1224)
- `dynatrace` exporter: Allow underscores anywhere in metric or dimension names (#2219)
- `awsecscontainermetrics` receiver: Handle stopped container's metadata (#2229)
- `awsemf` exporter: Enhance metrics batching in AWS EMF logs (#2271)
- `f5cloud` exporter: Add User-Agent header with version to requests (#2292)

### 🧰 Bug fixes 🧰

- `signalfx` exporter: Reinstate network/filesystem translation rules (#2171)

## v0.19.0

# 🎉 OpenTelemetry Collector Contrib v0.19.0 (Beta) 🎉

The OpenTelemetry Collector Contrib contains everything in the [opentelemetry-collector release](https://github.com/open-telemetry/opentelemetry-collector/releases/tag/v0.19.0) (be sure to check the release notes here as well!). Check out the [Getting Started Guide](https://opentelemetry.io/docs/collector/getting-started/) for deployment and configuration information.

### 🚀 New components 🚀

- `f5cloud` exporter to export metric, trace, and log data to F5 Cloud
- `jmx` receiver to report metrics from a target MBean server in conjunction with the [JMX Metric Gatherer](https://github.com/open-telemetry/opentelemetry-java-contrib/blob/main/contrib/jmx-metrics/README.md)

### 🛑 Breaking changes 🛑

- `signalfx` exporter: The `exclude_metrics` option now takes slice of metric filters instead of just metric names (slice of strings) (#1951)

### 💡 Enhancements 💡

- `datadog` exporter: Sanitize datadog service names (#1982)
- `awsecscontainermetrics` receiver: Add more metadata (#2011)
- `azuremonitor` exporter: Favor RPC over HTTP spans (#2006)
- `awsemf` exporter: Always use float64 as calculated rate (#2019)
- `splunkhec` receiver: Make the HEC receiver path configurable, and use `/*` by default (#2137)
- `signalfx` exporter:
  - Drop non-default metrics and add `include_metrics` option to override (#2145, #2146, #2162)
  - Rename `system.network.dropped_packets` metric to `system.network.dropped` (#2160)
  - Do not filter cloud attributes from dimensions (#2020)
- `redis` receiver: Migrate to pdata metrics #1889

### 🧰 Bug fixes 🧰

- `datadog` exporter: Ensure that version tag is added to trace stats (#2010)
- `loadbalancing` exporter: Rolling update of collector can stop the periodical check of DNS updates (#1798)
- `awsecscontainermetrics` receiver: Change the type of `exit_code` from string to int and deal with the situation when there is no data (#2147)
- `groupbytrace` processor: Make onTraceReleased asynchronous to fix processor overload (#1808)
- Handle cases where the time field of Splunk HEC events is encoded as a String (#2159)

## v0.18.0

# 🎉 OpenTelemetry Collector Contrib v0.18.0 (Beta) 🎉

The OpenTelemetry Collector Contrib contains everything in the [opentelemetry-collector release](https://github.com/open-telemetry/opentelemetry-collector/releases/tag/v0.18.0) (be sure to check the release notes here as well!). Check out the [Getting Started Guide](https://opentelemetry.io/docs/collector/getting-started/) for deployment and configuration information.

### 🚀 New components 🚀

- `sumologic` exporter to send logs and metrics data to Sumo Logic
- `dynatrace` exporter to send metrics to Dynatrace

### 💡 Enhancements 💡

- `datadog` exporter:
  - Add resource attributes to tags conversion feature (#1782)
  - Add Kubernetes conventions for hostnames (#1919)
  - Add container tags to datadog export for container infra metrics in service view (#1895)
  - Update resource naming and span naming (#1861)
  - Add environment variables support for config options (#1897)
- `awsxray` exporter: Add parsing of JavaScript stack traces (#1888)
- `elastic` exporter: Translate exception span events (#1858)
- `signalfx` exporter: Add translation rules to aggregate per core CPU metrics in default translations (#1841)
- `resourcedetection` processor: Gather tags associated with the EC2 instance and add them as resource attributes (#1899)
- `simpleprometheus` receiver: Add support for passing params to the prometheus scrape config (#1949)
- `azuremonitor` exporter: Implement Span status code specification changes - gRPC (#1960)
- `metricstransform` processor: Add grouping option ($1887)
- `alibabacloudlogservice` exporter: Use producer to send data to improve performance (#1981)

### 🧰 Bug fixes 🧰

- `datadog` exporter: Handle monotonic metrics client-side (#1805)
- `awsxray` exporter: Log error when translating span (#1809)

## v0.17.0

# 🎉 OpenTelemetry Collector Contrib v0.17.0 (Beta) 🎉

The OpenTelemetry Collector Contrib contains everything in the [opentelemetry-collector release](https://github.com/open-telemetry/opentelemetry-collector/releases/tag/v0.17.0) (be sure to check the release notes here as well!). Check out the [Getting Started Guide](https://opentelemetry.io/docs/collector/getting-started/) for deployment and configuration information.

### 💡 Enhancements 💡

- `awsemf` exporter: Add collector version to EMF exporter user agent (#1778)
- `signalfx` exporter: Add configuration for trace correlation (#1795)
- `statsd` receiver: Add support for metric aggregation (#1670)
- `datadog` exporter: Improve logging of hostname detection (#1796)

### 🧰 Bug fixes 🧰

- `resourcedetection` processor: Fix ecs detector to not use the default golang logger (#1745)
- `signalfx` receiver: Return 200 when receiver succeed (#1785)
- `datadog` exporter: Use a singleton for sublayer calculation (#1759)
- `awsxray` and `awsemf` exporters: Change the User-Agent content order (#1791)

## v0.16.0

# 🎉 OpenTelemetry Collector Contrib v0.16.0 (Beta) 🎉

The OpenTelemetry Collector Contrib contains everything in the [opentelemetry-collector release](https://github.com/open-telemetry/opentelemetry-collector/releases/tag/v0.16.0) (be sure to check the release notes here as well!). Check out the [Getting Started Guide](https://opentelemetry.io/docs/collector/getting-started/) for deployment and configuration information.

### 🛑 Breaking changes 🛑

- `honeycomb` exporter: Update to use internal data format (#1689)

### 💡 Enhancements 💡

- `newrelic` exporter: Add support for span events (#1643)
- `awsemf` exporter:
  - Add placeholder support in `log_group_name` and `log_stream_name` config (#1623, #1661)
  - Add label matching filtering rule (#1619)
- `resourcedetection` processor: Add new resource detector for AWS Elastic Beanstalk environments (#1585)
- `loadbalancing` exporter:
  - Add sort of endpoints in static resolver (#1692)
  - Allow specifying port when using DNS resolver (#1650)
- Add `batchperresourceattr` helper library that splits an incoming data based on an attribute in the resource (#1694)
- `alibabacloudlogservice` exporter:
  - Add logs exporter (#1609)
  - Change trace type from opencensus to opentelemetry (#1713)
- `datadog` exporter:
  - Improve trace exporter performance (#1706, #1707)
  - Add option to only send metadata (#1723)
- `awsxray` exporter:
  - Add parsing of Python stack traces (#1676)
  - Add collector version to user agent (#1730)

### 🧰 Bug fixes 🧰

- `loadbalancing` exporter:
  - Fix retry queue for exporters (#1687)
  - Fix `periodicallyResolve` for DNS resolver checks (#1678)
- `datadog` exporter: Fix status code handling (#1691)
- `awsxray` exporter:
  - Fix empty traces in X-Ray console (#1709)
  - Stricter requirements for adding http request url (#1729)
  - Fix status code handling for errors/faults (#1740)
- `signalfx` exporter:
  - Split incoming data requests by access token before enqueuing (#1727)
  - Disable retry on 400 and 401, retry with backoff on 429 and 503 (#1672)
- `awsecscontainermetrics` receiver: Improve error handling to fix seg fault (#1738)

## v0.15.0

# 🎉 OpenTelemetry Collector Contrib v0.15.0 (Beta) 🎉

The OpenTelemetry Collector Contrib contains everything in the [opentelemetry-collector release](https://github.com/open-telemetry/opentelemetry-collector/releases/tag/v0.15.0) (be sure to check the release notes here as well!). Check out the [Getting Started Guide](https://opentelemetry.io/docs/collector/getting-started/) for deployment and configuration information.

### 🚀 New components 🚀

- `zookeeper` receiver: Collects metrics from a Zookeeper instance using the `mntr` command
- `loadbalacing` exporter: Consistently exports spans belonging to the same trace to the same backend
- `windowsperfcounters` receiver: Captures the configured system, application, or custom performance counter data from the Windows registry using the PDH interface
- `awsprometheusremotewrite` exporter:  Sends metrics data in Prometheus TimeSeries format to a Prometheus Remote Write Backend and signs each outgoing HTTP request following the AWS Signature Version 4 signing process

### 💡 Enhancements 💡

- `awsemf` exporter:
  - Add `metric_declarations` config option for metric filtering and dimensions (#1503)
  - Add SummaryDataType and remove Min/Max from Histogram (#1584)
- `signalfxcorrelation` exporter: Add ability to translate host dimension (#1561)
- `newrelic` exporter: Use pdata instead of the OpenCensus for traces (#1587)
- `metricstransform` processor:
  - Add `combine` action for matched metrics (#1506)
  - Add `submatch_case` config option to specify case of matched label values (#1640)
- `awsecscontainermetrics` receiver: Extract cluster name from ARN (#1626)
- `elastic` exporter: Improve handling of span status if the status code is unset (#1591)

### 🧰 Bug fixes 🧰

- `awsemf` exporter: Add check for unhandled metric data types (#1493)
- `groupbytrace` processor: Make buffered channel to avoid goroutines leak (#1505)
- `stackdriver` exporter: Set `options.UserAgent` so that the OpenCensus exporter does not override the UA ($1620)

## v0.14.0

# 🎉 OpenTelemetry Collector Contrib v0.14.0 (Beta) 🎉

The OpenTelemetry Collector Contrib contains everything in the [opentelemetry-collector release](https://github.com/open-telemetry/opentelemetry-collector/releases/tag/v0.14.0) (be sure to check the release notes here as well!). Check out the [Getting Started Guide](https://opentelemetry.io/docs/collector/getting-started/) for deployment and configuration information.

### 🚀 New components 🚀

- `datadog` exporter to send metric and trace data to Datadog (#1352)
- `tailsampling` processor moved from core to contrib (#1383)

### 🛑 Breaking changes 🛑

- `jmxmetricsextension` migrated to `jmxreceiver` (#1182, #1357)
- Move signalfx correlation code out of `sapm` to `signalfxcorrelation` exporter (#1376)
- Move Splunk specific utils outside of common (#1306)
- `stackdriver` exporter:
    - Config options `metric_prefix` & `skip_create_metric_descriptor` are now nested under `metric`, see [README](https://github.com/open-telemetry/opentelemetry-collector-contrib/blob/main/exporter/stackdriverexporter/README.md).
    - Trace status codes no longer reflect gRPC codes as per spec changes: open-telemetry/opentelemetry-specification#1067
- `datadog` exporter: Remove option to change the namespace prefix (#1483)

### 💡 Enhancements 💡

- `splunkhec` receiver: Add ability to ingest metrics (#1276)
- `signalfx` receiver: Improve pipeline error handling (#1329)
- `datadog` exporter:
  - Improve hostname resolution (#1285)
  - Add flushing/export of traces and trace-related statistics (#1266)
  - Enable traces on Windows (#1340)
  - Send otel.exporter running metric (#1354)
  - Add tag normalization util method (#1373)
  - Send host metadata (#1351)
  - Support resource conventions for hostnames (#1434)
  - Add version tag extract (#1449)
- Add `batchpertrace` library to split the incoming batch into several batches, one per trace (#1257)
- `statsd` receiver:
  - Add timer support (#1335)
  - Add sample rate support for counter, transfer gauge to double and transfer counter to int only (#1361)
- `awsemf` exporter: Restructure metric translator logic (#1353)
- `resourcedetection` processor:
  - Add EC2 hostname attribute (#1324)
  - Add ECS Resource detector (#1360)
- `sapm` exporter: Add queue settings (#1390)
- `metrictransform` processor: Add metric filter option (#1447)
- `awsxray` exporter: Improve ECS attribute and origin translation (#1428)
- `resourcedetection` processor: Initial system detector (#1405)

### 🧰 Bug fixes 🧰

- Remove duplicate definition of cloud providers with core conventions (#1288)
- `kubeletstats` receiver: Handle nil references from the kubelet API (#1326)
- `awsxray` receiver:
  - Add kind type to root span to fix the empty parentID problem (#1338)
  - Fix the race condition issue (#1490)
- `awsxray` exporter:
  - Setting the tlsconfig InsecureSkipVerify using NoVerifySSL (#1350)
  - Drop invalid xray trace id (#1366)
- `elastic` exporter: Ensure span name is limited (#1371)
- `splunkhec` exporter: Don't send 'zero' timestamps to Splunk HEC (#1157)
- `stackdriver` exporter: Skip processing empty metrics slice (#1494)

## v0.13.0

# 🎉 OpenTelemetry Collector Contrib v0.13.0 (Beta) 🎉

The OpenTelemetry Collector Contrib contains everything in the [opentelemetry-collector release](https://github.com/open-telemetry/opentelemetry-collector/releases/tag/v0.13.0) (be sure to check the release notes here as well!). Check out the [Getting Started Guide](https://opentelemetry.io/docs/collector/getting-started/) for deployment and configuration information.

### 💡 Enhancements 💡

- `sapm` exporter:
  - Enable queuing by default (#1224)
  - Add SignalFx APM correlation (#1205)
  - Make span source attribute and destination dimension names configurable (#1286)
- `signalfx` exporter:
  - Pass context to the http client requests (#1225)
  - Update `disk.summary_utilization` translation rule to accommodate new labels (#1258)
- `newrelic` exporter: Add `span.kind` attribute (#1263)
- `datadog` exporter:
  - Add Datadog trace translation helpers (#1208)
  - Add API key validation (#1216)
- `splunkhec` receiver: Add the ability to ingest logs (#1268)
- `awscontainermetrics` receiver: Report `CpuUtilized` metric in percentage (#1283)
- `awsemf` exporter: Only calculate metric rate for cumulative counter and avoid SingleDimensionRollup for metrics with only one dimension (#1280)

### 🧰 Bug fixes 🧰

- Make `signalfx` exporter a metadata exporter (#1252)
- `awsecscontainermetrics` receiver: Check for empty network rate stats and set zero (#1260)
- `awsemf` exporter: Remove InstrumentationLibrary dimension in CloudWatch EMF Logs if it is undefined (#1256)
- `awsxray` receiver: Fix trace/span id transfer (#1264)
- `datadog` exporter: Remove trace support for Windows for now (#1274)
- `sapm` exporter: Correlation enabled check inversed (#1278)

## v0.12.0

# 🎉 OpenTelemetry Collector Contrib v0.12.0 (Beta) 🎉

The OpenTelemetry Collector Contrib contains everything in the [opentelemetry-collector release](https://github.com/open-telemetry/opentelemetry-collector/releases/tag/v0.12.0) (be sure to check the release notes here as well!). Check out the [Getting Started Guide](https://opentelemetry.io/docs/collector/getting-started/) for deployment and configuration information.

### 🚀 New components 🚀

- `awsemf` exporter to support exporting metrics to AWS CloudWatch (#498, #1169)
- `http_forwarder` extension that forwards HTTP requests to a specified target (#979, #1014, #1150)
- `datadog` exporter that sends metric and trace data to Datadog (#1142, #1178, #1181, #1212)
- `awsecscontainermetrics` receiver to collect metrics from Amazon ECS Task Metadata Endpoint (#1089, #1148, #1160)

### 💡 Enhancements 💡

- `signalfx` exporter:
  - Add host metadata synchronization (#1039, #1118)
  - Add `copy_dimensions` translator option (#1126)
  - Update `k8s_cluster` metric translations (#1121)
  - Add option to exclude metrics (#1156)
  - Add `avg` aggregation method (#1151)
  - Fallback to host if cloud resource id not found (#1170)
  - Add backwards compatible translation rules for the `dockerstatsreceiver` (#1201)
  - Enable queuing and retries (#1223)
- `splunkhec` exporter:
  - Add log support (#875)
  - Enable queuing and retries (#1222)
- `k8scluster` receiver: Standardize metric names (#1119)
- `awsxray` exporter:
  - Support AWS EKS attributes (#1090)
  - Store resource attributes in X-Ray segments (#1174)
- `honeycomb` exporter:
  - Add span kind to the event sent to Honeycomb (#474)
  - Add option to adjust the sample rate using an attribute on the span (#1162)
- `jmxmetrics` extension: Add subprocess manager to manage child java processes (#1028)
- `elastic` exporter: Initial metrics support (#1173)
- `k8s` processor: Rename default attr names for label/annotation extraction (#1214)
- Add common SignalFx host id extraction (#1100)
- Allow MSI upgrades (#1165)

### 🧰 Bug fixes 🧰

- `awsxray` exporter: Don't set origin to EC2 when not on AWS (#1115)

## v0.11.0

# 🎉 OpenTelemetry Collector Contrib v0.11.0 (Beta) 🎉

The OpenTelemetry Collector Contrib contains everything in the [opentelemetry-collector release](https://github.com/open-telemetry/opentelemetry-collector/releases/tag/v0.11.0) (be sure to check the release notes here as well!). Check out the [Getting Started Guide](https://opentelemetry.io/docs/collector/getting-started/) for deployment and configuration information.

### 🚀 New components 🚀
- add `dockerstats` receiver as top level component (#1081)
- add `tracegen` utility (#956)

### 💡 Enhancements 💡
- `stackdriver` exporter: Allow overriding client options via config (#1010)
- `k8scluster` receiver: Ensure informer caches are synced before initial data sync (#842)
- `elastic` exporter: Translate `deployment.environment` resource attribute to Elastic APM's semantically equivalent `service.environment` (#1022)
- `k8s` processor: Add logs support (#1051)
- `awsxray` exporter: Log response error with zap (#1050)
- `signalfx` exporter
  - Add dimensions to renamed metrics (#1041)
  - Add translation rules for `disk_ops.total` and `disk_ops.pending` metrics (#1082)
  - Add event support (#1036)
- `kubeletstats` receiver: Cache detailed PVC labels to reduce API calls (#1052)
- `signalfx` receiver: Add event support (#1035)

## v0.10.0

# 🎉 OpenTelemetry Collector Contrib v0.10.0 (Beta) 🎉

The OpenTelemetry Collector Contrib contains everything in the [opentelemetry-collector release](https://github.com/open-telemetry/opentelemetry-collector/releases/tag/v0.10.0) (be sure to check the release notes here as well!). Check out the [Getting Started Guide](https://opentelemetry.io/docs/collector/getting-started/) for deployment and configuration information.

### 🚀 New components 🚀
- add initial docker stats receiver, without sourcing in top level components (#495)
- add initial jmx metrics extension structure, without sourcing in top level components (#740)
- `routing` processor for routing spans based on HTTP headers (#907)
- `splunkhec` receiver to receive Splunk HEC metrics, traces and logs (#840)
- Add skeleton for `http_forwarder` extension that forwards HTTP requests to a specified target (#979)

### 💡 Enhancements 💡
- `stackdriver` exporter
  - Add timeout parameter (#835)
  - Add option to configurably set UserAgent string (#758)
- `signalfx` exporter
  - Reduce memory allocations for big batches processing (#871)
  - Add AWSUniqueId and gcp_id generation (#829)
  - Calculate cpu.utilization compatibility metric (#839, #974, #954)
- `metricstransform` processor: Replace `{{version}}` in label values (#876)
- `resourcedetection` processor: Logs Support (#970)
- `statsd` receiver: Add parsing for labels and gauges (#903)

### 🧰 Bug fixes 🧰
- `k8s` processor
  - Wrap metrics before sending further down the pipeline (#837)
  - Fix setting attributes on metrics passed from agent (#836)
- `awsxray` exporter: Fix "pointer to empty string" is not omitted bug (#830)
- `azuremonitor` exporter: Treat UNSPECIFIED span kind as INTERNAL (#844)
- `signalfx` exporter: Remove misleading warnings (#869)
- `newrelic` exporter: Fix panic if service name is empty (#969)
- `honeycomb` exporter: Don't emit default proc id + starttime (#972)

## v0.9.0

# 🎉 OpenTelemetry Collector Contrib v0.9.0 (Beta) 🎉

The OpenTelemetry Collector Contrib contains everything in the [opentelemetry-collector release](https://github.com/open-telemetry/opentelemetry-collector/releases/tag/v0.9.0) (be sure to check the release notes here as well!). Check out the [Getting Started Guide](https://opentelemetry.io/docs/collector/getting-started/) for deployment and configuration information.

### 🛑 Breaking changes 🛑
- Remove deprecated `lightstep` exporter (#828)

### 🚀 New components 🚀
- `statsd` receiver for ingesting StatsD messages (#566)

### 💡 Enhancements 💡
- `signalfx` exporter
   - Add disk usage translations (#760)
   - Add disk utilization translations (#782)
   - Add translation rule to drop redundant metrics (#809)
- `kubeletstats` receiver
  - Sync available volume metadata from /pods endpoint (#690)
  - Add ability to collect detailed data from PVC (#743)
- `awsxray` exporter: Translate SDK name/version into xray model (#755)
- `elastic` exporter: Translate semantic conventions to Elastic destination fields (#671)
- `stackdriver` exporter: Add point count metric (#757)
- `awsxray` receiver
  - Ported the TCP proxy from the X-Ray daemon (#774)
  - Convert to OTEL trace format (#691)

### 🧰 Bug fixes 🧰
- `kubeletstats` receiver: Do not break down metrics batch (#754)
- `host` observer: Fix issue on darwin where ports listening on all interfaces are not correctly accounted for (#582)
- `newrelic` exporter: Fix panic on missing span status (#775)

## v0.8.0

# 🎉 OpenTelemetry Collector Contrib v0.8.0 (Beta) 🎉

The OpenTelemetry Collector Contrib contains everything in the [opentelemetry-collector release](https://github.com/open-telemetry/opentelemetry-collector/releases/tag/v0.8.0) (be sure to check the release notes here as well!). Check out the [Getting Started Guide](https://opentelemetry.io/docs/collector/getting-started/) for deployment and configuration information.

### 🚀 New components 🚀

- Receivers
  - `prometheusexec` subprocess manager (##499)

### 💡 Enhancements 💡

- `signalfx` exporter
  - Add/Update metric translations (#579, #584, #639, #640, #652, #662)
  - Add support for calculate new metric translator (#644)
  - Add renaming rules for load metrics (#664)
  - Update `container.name` to `k8s.container.name` in default translation rule (#683)
  - Rename working-set and page-fault metrics (#679)
- `awsxray` exporter
  - Translate exception event into xray exception (#577)
  - Add ingestion of X-Ray segments via UDP (#502)
  - Parse Java stacktrace and populate in xray cause (#687)
- `kubeletstats` receiver
  - Add metric_groups option (#648)
  - Set datapoint timestamp in receiver (#661)
  - Change `container.name` label to `k8s.container.name` (#680)
  - Add working-set and page-fault metrics (#666)
  - Add basic support for volume metrics (#667)
- `stackdriver` trace exporter: Move to new interface and pdata (#486)
- `metricstranform` processor: Keep timeseries and points in order after aggregation (#663)
- `k8scluster` receiver: Change `container.spec.name` label to `k8s.container.name` (#681)
- Migrate receiver creator to internal data model (#701)
- Add ec2 support to `resourcedetection` processor (#587)
- Enable timeout, sending queue and retry for SAPM exporter (#707)

### 🧰 Bug fixes 🧰

- `azuremonitor` exporter: Correct HTTP status code success mapping (#588)
- `k8scluster` receiver: Fix owner reference in metadata updates (#649)
- `awsxray` exporter: Fix handling of db system (#697)

### 🚀 New components 🚀

- Skeleton for AWS ECS container metrics receiver (#463)
- `prometheus_exec` receiver (#655)

## v0.7.0

# 🎉 OpenTelemetry Collector Contrib v0.7.0 (Beta) 🎉

The OpenTelemetry Collector Contrib contains everything in the [opentelemetry-collector release](https://github.com/open-telemetry/opentelemetry-collector/releases/tag/v0.7.0) (be sure to check the release notes here as well!). Check out the [Getting Started Guide](https://opentelemetry.io/docs/collector/getting-started/) for deployment and configuration information.

### 🛑 Breaking changes 🛑

- `awsxray` receiver updated to support udp: `tcp_endpoint` config option renamed to `endpoint` (#497)
- TLS config changed for `sapmreceiver` (#488) and `signalfxreceiver` receivers (#488)

### 🚀 New components 🚀

- Exporters
  - `sentry` adds tracing exporter for [Sentry](https://sentry.io/) (#565)
- Extensions
  - `endpoints` observer: adds generic endpoint watcher (#427)
  - `host` observer: looks for listening network endpoints on host (#432)

### 💡 Enhancements 💡

- Update `honeycomb` exporter for v0.8.0 compatibility
- Extend `metricstransform` processor to be able to add a label to an existing metric (#441)
- Update `kubeletstats` metrics according to semantic conventions (#475)
- Updated `awsxray` receiver config to use udp (#497)
- Add `/pods` endpoint support in `kubeletstats` receiver to add extra labels (#569)
- Add metric translation options to `signalfx` exporter (#477, #501, #571, #573)

### 🧰 Bug fixes 🧰

- `azuremonitor` exporter: Mark spanToEnvelope errors as permanent (#500)

## v0.6.0

# 🎉 OpenTelemetry Collector Contrib v0.6.0 (Beta) 🎉

The OpenTelemetry Collector Contrib contains everything in the [opentelemetry-collector release](https://github.com/open-telemetry/opentelemetry-collector/releases/tag/v0.6.0) (be sure to check the release notes here as well!). Check out the [Getting Started Guide](https://opentelemetry.io/docs/collector/getting-started/) for deployment and configuration information.

### 🛑 Breaking changes 🛑

- Removed `jaegarlegacy` (#397) and `zipkinscribe` receivers (#410)
- `kubeletstats` receiver: Renamed `k8s.pod.namespace` pod label to `k8s.namespace.name` and `k8s.container.name` container label to `container.name`

### 🚀 New components 🚀

- Processors
  - `metricstransform` renames/aggregates within individual metrics (#376) and allow changing the data type between int and float (#402)

### 💡 Enhancements 💡

- `awsxray` exporter: Use `peer.service` as segment name when set. (#385)
- `splunk` exporter: Add trace exports support (#359, #399)
- Build and publish Windows MSI (#408) and DEB/RPM Linux packages (#405)

### 🧰 Bug fixes 🧰

- `kubeletstats` receiver:
  - Fixed NPE for newly created pods (#404)
  - Updated to latest change in the ReceiverFactoryOld interface (#401)
  - Fixed logging and self reported metrics (#357)
- `awsxray` exporter: Only convert SQL information for SQL databases. (#379)
- `resourcedetection` processor: Correctly obtain machine-type info from gce metadata (#395)
- `k8scluster` receiver: Fix container resource metrics (#416)

## v0.5.0

Released 01-07-2020

# 🎉 OpenTelemetry Collector Contrib v0.5.0 (Beta) 🎉

The OpenTelemetry Collector Contrib contains everything in the [opentelemetry-collector release](https://github.com/open-telemetry/opentelemetry-collector/releases/tag/v0.5.0) (be sure to check the release notes here as well!). Check out the [Getting Started Guide](https://opentelemetry.io/docs/collector/getting-started/) for deployment and configuration information.

### 🚀 New components 🚀

- Processors
  - `resourcedetection` to automatically detect the resource based on the configured set of detectors (#309)

### 💡 Enhancements 💡

- `kubeletstats` receiver: Support for ServiceAccount authentication (#324)
- `signalfx` exporter and receiver
  - Add SignalFx metric token passthrough and config option (#325)
  - Set default endpoint of `signalfx` receiver to `:9943` (#351)
- `awsxray` exporter: Support aws plugins EC2/ECS/Beanstalk (#343)
- `sapm` exporter and receiver: Add SAPM access token passthrough and config option (#349)
- `k8s` processor: Add metrics support (#358)
- `k8s` observer: Separate annotations from labels in discovered pods (#363)

### 🧰 Bug fixes 🧰

- `honeycomb` exporter: Remove shared use of libhoney from goroutines (#305)

## v0.4.0

Released 17-06-2020

# 🎉 OpenTelemetry Collector Contrib v0.4.0 (Beta) 🎉

The OpenTelemetry Collector Contrib contains everything in the [opentelemetry-collector release](https://github.com/open-telemetry/opentelemetry-collector/releases/tag/v0.4.0) (be sure to check the release notes here as well!). Check out the [Getting Started Guide](https://opentelemetry.io/docs/collector/getting-started/) for deployment and configuration information.

### 🛑 Breaking changes 🛑

  - `signalfx` exporter `url` parameter changed to `ingest_url` (no impact if only using `realm` setting)

### 🚀 New components 🚀

- Receivers
  - `receiver_creator` to create receivers at runtime (#145), add observer support to receiver_creator (#173), add rules support (#207), add dynamic configuration values (#235) 
  - `kubeletstats` receiver (#237) 
  - `prometheus_simple` receiver (#184) 
  - `kubernetes-cluster` receiver (#175) 
  - `redis` receiver (#138)
- Exporters
  - `alibabacloudlogservice` exporter (#259) 
  - `SplunkHEC` metrics exporter (#246)
  - `elastic` APM exporter (#240)
  - `newrelic` exporter (#229) 
- Extensions
  - `k8s` observer (#185) 

### 💡 Enhancements 💡

- `awsxray` exporter
  - Use X-Ray convention of segment name == service name (#282)
  - Tweak xray export to improve rendering of traces and improve parity (#241)
  - Add handling for spans received with nil attributes (#212)
- `honeycomb` exporter
  - Use SendPresampled (#291)
  - Add span attributes as honeycomb event fields (#271)
  - Support resource labels in Honeycomb exporter (#20)
- `k8s` processor
  - Add support of Pod UID extraction to k8sprocessor (#219)
  - Use `k8s.pod.ip` to record resource IP instead of just `ip` (#183)
  - Support same authentication mechanism as other kubernetes components do (#307)
- `sapm` exporter: Add TLS for SAPM and SignalFx receiver (#215)
- `signalfx` exporter
  - Add metric metadata syncer to SignalFx exporter (#231)
  - Add TLS for SAPM and SignalFx receiver (#215)
- `stackdriver` exporter: Add support for resource mapping in config (#163)

### 🧰 Bug fixes 🧰

- `awsxray` exporter: Wrap bad request errors for proper handling by retry queue (#205)
- `lightstep` exporter: Ensure Lightstep exporter doesnt crash on nil node (#250)
- `sapm` exporter: Do not break Jaeger traces before sending downstream (#193)
- `k8s` processor: Ensure Jaeger spans work in passthrough mode (262)

## 🧩 Components 🧩

### Receivers

| Traces | Metrics |
|:-------:|:-------:|
| Jaeger Legacy | Carbon |
| SAPM (SignalFx APM) | Collectd | 
| Zipkin Scribe | K8s Cluster |
| | Redis |
| |  SignalFx | 
| | Simple Prometheus |
| | Wavefront |

### Processors

- K8s

### Exporters

| Commercial | Community |
|:------------:|:-----------:|
| Alibaba Cloud Log Service | Carbon |
| AWS X-ray | Elastic |
| Azure Monitor | Jaeger Thrift |
| Honeycomb | Kinesis |
| Lightstep |
| New Relic |
| SAPM (SignalFx APM) | 
| SignalFx (Metrics) |
| Splunk HEC |
| Stackdriver (Google) |

### Extensions

- Observer
  - K8s

## v0.3.0 Beta

Released 2020-03-30

### Breaking changes

-  Make prometheus receiver config loading strict. #697 
Prometheus receiver will now fail fast if the config contains unused keys in it.

### Changes and fixes

- Enable best effort serve by default of Prometheus Exporter (https://github.com/orijtech/prometheus-go-metrics-exporter/pull/6)
- Fix null pointer exception in the logging exporter #743 
- Remove unnecessary condition to have at least one processor #744 
- Updated Honeycomb exported to `honeycombio/opentelemetry-exporter-go v0.3.1`

### Features

Receivers / Exporters:

* AWS X-Ray
* Carbon
* CollectD
* Honeycomb
* Jaeger
* Kinesis
* LightStep
* OpenCensus
* OpenTelemetry
* SAPM
* SignalFx
* Stackdriver
* Wavefront
* Zipkin
* Zipkin Scribe


Processors:

* Attributes
* Batch
* Memory Limiter
* Queued Retry
* Resource
* Sampling
* Span
* Kubernetes

Extensions:

* Health Check
* Performance Profiler
* zPages


## v0.2.8

Released 2020-03-25

Alpha v0.2.8 of OpenTelemetry Collector Contrib.

- Implemented OTLP receiver and exporter.
- Added ability to pass config to the service programmatically (useful for custom builds).
- Improved own metrics / observability.


## v0.2.7

Released 2020-03-17

### Self-Observability
- New command-line switch to control legacy and new metrics. Users are encouraged
to experiment and migrate to the new metrics.
- Improved error handling on shutdown.


### Processors
- Fixed passthrough mode k8sprocessor.
- Added `HASH` action to attribute processor.

### Receivers and Exporters
- Added Honeycomb exporter.
- Added LightStep exporter.
- Added regular expression for Carbon receiver, allowing the metric name to be broken into proper label keys and values.
- Updated Stackdriver exporter to use a new batch API.


## v0.2.6 Alpha

Released 2020-02-18

### Self-Observability
- Updated metrics prefix to `otelcol` and expose command line argument to modify the prefix value.
- Batch dropped span now emits zero when no spans are dropped.

### Processors
- Extended Span processor to have include/exclude span logic.
- Ability to choose strict or regexp matching for include/exclude filters.

### Receivers and Exporters
- Added Carbon receiver and exporter.
- Added Wavefront receiver.


## v0.0.5 Alpha

Released 2020-01-30

- Regexp-based filtering of span names.
- Ability to extract attributes from span names and rename span.
- File exporter for debugging.
- Span processor is now enabled by default.

## v0.0.1 Alpha

Released 2020-01-11

First release of OpenTelemetry Collector Contrib.


[v0.3.0]: https://github.com/open-telemetry/opentelemetry-collector-contrib/compare/v0.2.8...v0.3.0
[v0.2.8]: https://github.com/open-telemetry/opentelemetry-collector-contrib/compare/v0.2.7...v0.2.8
[v0.2.7]: https://github.com/open-telemetry/opentelemetry-collector-contrib/compare/v0.2.6...v0.2.7
[v0.2.6]: https://github.com/open-telemetry/opentelemetry-collector-contrib/compare/v0.0.5...v0.2.6
[v0.0.5]: https://github.com/open-telemetry/opentelemetry-collector-contrib/compare/v0.0.1...v0.0.5
[v0.0.1]: https://github.com/open-telemetry/opentelemetry-collector-contrib/tree/v0.0.1<|MERGE_RESOLUTION|>--- conflicted
+++ resolved
@@ -4,20 +4,14 @@
 
 ### 💡 Enhancements 💡
 - `splunkhecexporter`: Add support for batching traces (#8995)
-
-<<<<<<< HEAD
-- `cmd/mdatagen`: Add resource attributes definition to metadata.yaml and move `pdata.Metrics` creation to the
-  generated code (#5270) 
-- `cmd/mdatagen`: Add `sem_conv_version` field to metadata.yaml that is used to set metrics SchemaURL (#9010) 
-=======
 - `hostmetricsreceiver`: Migrate Processes scraper to the Metrics builder (#8855)
 - `tanzuobservabilityexporter`: Use resourcetotelemetry helper (#8338)
->>>>>>> 4c48a85b
 - Add `make crosslink` target to ensure replace statements are included in `go.mod` for all transitive dependencies within repository (#8822)
 - `filestorageextension`: Change bbolt DB settings for better performance (#9004)
 - `jaegerremotesamplingextension`: Add local and remote sampling stores (#8818)
 - `attributesprocessor`: Add support to filter on log body (#8996)
 - `prometheusremotewriteexporter`: Translate resource attributes to the target info metric (#8493)
+- `cmd/mdatagen`: Add `sem_conv_version` field to metadata.yaml that is used to set metrics SchemaURL (#9010)
 
 ### 🛑 Breaking changes 🛑
 
