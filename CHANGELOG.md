# Changelog

## Unreleased

### 🛑 Breaking changes 🛑

- `stackdriverexporter`: Remove the stackdriver exporter in favor of the identical googlecloud exporter (#9274)
- `filelog`, `journald`, `syslog`, `tcplog`, `udplog`: Remove `preserve_to` field from sub-parsers (#9331)
- `kafkametricsreceiver`: instrumentation name updated from `otelcol/kafkametrics` to `otelcol/kafkametricsreceiver` (#9406)
- `kubeletstatsreceiver`: instrumentation name updated from `kubeletstats` to `otelcol/kubeletstatsreceiver` (#9400)
- `datadogexporter`: Remove `GetHostTags` method from `TagsConfig` struct (#9423)

### 🚩 Deprecations 🚩

- `cumulativetodeltaprocessor`: Deprecated `metrics` configuration option in favor of `include` and `exclude` (#8952)
- `datadogexporter`: Deprecate `metrics::report_quantiles` in favor of `metrics::summaries::mode` (#8846)

### 🚀 New components 🚀

- `iisreceiver`: Add implementation of IIS Metric Receiver (#8832)
- `sqlserverreceiver`: Add implementation of SQL Server Metric Receiver (#8398)
- `activedirectorydsreceiver`: Add implementation of Active Directory Domain Services metric receiver (#9359)

### 💡 Enhancements 💡

- `pkg/translator/prometheusremotewrite`: Allow to disable sanitize metric labels (#8270)
- `basicauthextension`: Implement `configauth.ClientAuthenticator` so that the extension can also be used as HTTP client basic authenticator.(#8847)
- `azuremonitorexporter`, `lokiexporter`, `observiqexporter`: Update timestamp processing logic (#9130)
- `cumulativetodeltaprocessor`: add new include/exclude configuration options with regex support (#8952)
- `datadogexporter`: Update deprecation messages to reflect new deprecation plan (#9422)
- `cmd/mdatagen`: Update generated functions to have simple parse function to handle string parsing consistently and limit code duplication across receivers (#7574)
- `attributesprocessor`: Support filter by severity (#9132)
- `processor/transform`: Add transformation of logs (#9368)
- `datadogexporter`: Add `metrics::summaries::mode` to specify export mode for summaries (#8846)

### 🧰 Bug fixes 🧰

- `fluentforwardreceiver`: Release port on shutdown (#9111)
- `prometheusexporter`: Prometheus fails to generate logs when prometheus exporter produced a check exception occurs. (#8949)
- `resourcedetectionprocessor`: Wire docker detector (#9372)
- `kafkametricsreceiver`: The kafkametricsreceiver was changed to connect to kafka during scrape, rather than startup. If kafka is unavailable the receiver will attempt to connect during subsequent scrapes until succcessful (#8817).
- `datadogexporter`: Update Kubernetes example manifest to new executable name. (#9425).

## v0.49.0

### ⚠️ Warning  ⚠️

This release contains an issue in
[Prometheus receiver](https://github.com/open-telemetry/opentelemetry-collector-contrib/tree/main/receiver/prometheusreceiver)
causing 30% memory consumption increase when there is a lot of target churn. The issue is currently being 
investigated and will be fixed in one of the new releases. More details:
https://github.com/open-telemetry/opentelemetry-collector-contrib/issues/9278.

### 🛑 Breaking changes 🛑

- `filelogreceiver`, `journaldreceiver`, `syslogreceiver`, `tcplogreceiver`, `udplogreceiver`:
  - Updated data model to align with stable logs data model, which includes various breaking changes. (#9139, #8835)
    - A detailed [Upgrade Guide](https://github.com/open-telemetry/opentelemetry-log-collection/releases/tag/v0.28.0) is available in the log-collection v0.29.0 release notes.
- `datadogexporter`: Remove `OnlyMetadata` method from `Config` struct (#8980)
- `datadogexporter`: Remove `GetCensoredKey` method from `APIConfig` struct (#8980)
- `mongodbatlasreceiver`: Updated to uses newer metric builder which changed some metric and resource attributes (#9093)
- `dynatraceexporter`: Make `serialization` package `/internal` (#9097)
- `attributesprocessor`: Remove log names from filters (#9131)
- `k8sclusterreceiver`: The `receiver.k8sclusterreceiver.reportCpuMetricsAsDouble` feature gate is now enabled by default (#9367)
  - Users may have to update monitoring for a few Kubernetes cpu metrics, for 
    more details see [feature-gate-configurations](https://github.com/open-telemetry/opentelemetry-collector-contrib/tree/main/receiver/k8sclusterreceiver#feature-gate-configurations).

### 🚩 Deprecations 🚩

- `datadogexporter`: Deprecate `service` setting in favor of `service.name` semantic convention (#8784)
- `datadogexporter`: Deprecate `version` setting in favor of `service.version` semantic convention (#8784)
- `datadogexporter`: Deprecate `env` setting in favor of `deployment.environment` semantic convention (#9017)
- `datadogexporter`: Deprecate `GetHostTags` method from `TagsConfig` struct (#8975)
- `datadogexporter`: Deprecate `tags` setting in favor of `host_metadata::tags` (#9100)
- `datadogexporter`: Deprecate `send_metadata` setting in favor of `host_metadata::enabled` (#9100)
- `datadogexporter`: Deprecate `use_resource_metadata` setting in favor of `host_metadata::hostname_source` (#9100)
- `prometheusexecreceiver`: Deprecate prom_exec receiver (#9058)
- `fluentbitextension`: Deprecate Fluentbit extension (#9062)

### 🚀 New components 🚀

- `riakreceiver`: Riak Metric Receiver (#8548)

### 💡 Enhancements 💡
- `splunkhecexporter`: Add support for batching traces (#8995)
- `hostmetricsreceiver`: Migrate Processes scraper to the Metrics builder (#8855)
- `tanzuobservabilityexporter`: Use resourcetotelemetry helper (#8338)
- Add `make crosslink` target to ensure replace statements are included in `go.mod` for all transitive dependencies within repository (#8822)
- `filestorageextension`: Change bbolt DB settings for better performance (#9004)
- `jaegerremotesamplingextension`: Add local and remote sampling stores (#8818)
- `attributesprocessor`: Add support to filter on log body (#8996)
- `prometheusremotewriteexporter`: Translate resource attributes to the target info metric (#8493)
- `prometheusexporter`: Add `job` and `instance` labels to metrics so they can be scraped with `honor_labels: true` (#9115)
- `podmanreceiver`: Add API timeout configuration option (#9014)
- `cmd/mdatagen`: Add `sem_conv_version` field to metadata.yaml that is used to set metrics SchemaURL (#9010)
- `splunkheceporter`: Add an option to disable log or profiling data (#9065)
- `windowsperfcountersreceiver`: Move code into separate package for use in other windowsperfcounter receivers (#9108)
- `datadogexporter`: Add `host_metadata` configuration section to configure host metadata export (#9100)
- `cmd/mdatagen`: Update documentation generated for attributes to list enumerated values and show the "value" that will be visible on metrics when it is different from the attribute key in metadata.yaml (#8983)
- `routingprocessor`: add option to drop resource attribute used for routing (#8990)

### 🧰 Bug fixes 🧰

- `filestorageextension`: use correct bbolt options for compaction (#9134)
- `hostmetricsreceiver`: Use cpu times for time delta in cpu.utilization calculation (#8857)
- `dynatraceexporter`: Remove overly verbose stacktrace from certain logs (#8989)
- `googlecloudexporter`: fix the `exporter.googlecloud.OTLPDirect` fature-gate, which was not applied when the flag was provided (#9116)
- `signalfxexporter`: Fix bug to enable timeouts for correlating traces and metrics (#9101)
- `windowsperfcountersreceiver`: fix exported values being integers instead of doubles (#9138)
- `prometheusreceiver`: Fix issues with relabelling the `job` and `instance` labels. (#8780)
- `dynatraceexporter`: Continue processing data points after a serialization error. (#9330)

## v0.48.0

### 💡 Enhancements 💡

- `k8seventsreceiver`: Add Api_version and resource_version (#8539)
- `datadogexporter`: Add `metrics::sums::cumulative_monotonic_mode` to specify export mode for cumulative monotonic sums (#8490)
- `dynatraceexporter`: add multi-instance deployment note to README.md (#8848)
- `resourcedetectionprocessor`: Add attribute allowlist (#8547)
- `datadogexporter`:  Metrics payload data and Sketches payload data will be logged if collector is started in debug mode (#8929)
- `cmd/mdatagen`: Add resource attributes definition to metadata.yaml and move `pdata.Metrics` creation to the
  generated code (#8555)

### 🛑 Breaking changes 🛑

- `windowsperfcountersreceiver`: Added metrics configuration (#8376)
- `lokiexporter`: Remove deprecated LogRecord.name field (#8951)
- `splunkhecexporter`: Remove deprecated LogRecord.name field (#8951)

### 🚩 Deprecations 🚩

- `datadogexporter`: Deprecate `OnlyMetadata` method from `Config` struct (#8359)
- `datadogexporter`: Deprecate `GetCensoredKey` method from `APIConfig` struct (#8830)
- `datadogexporter`: Deprecate `metrics::send_monotonic_counter` in favor of `metrics::sums::cumulative_monotonic_mode` (#8490)

### 🚀 New components 🚀

- `sigv4authextension`: Enable component (#8518)

## v0.47.0

### 💡 Enhancements 💡

- `googlecloudexporter`: Add Validate method in config (#8559)
- `attributesprocessor`: Add convert action (#7930)
- `attributesprocessor`: Add metric support (#8111)
- `prometheusremotewriteexporter`: Write-Ahead Log support enabled (#7304)
- `hostreceiver/filesystemscraper`: Add filesystem utilization (#8027)
- `hostreceiver/pagingscraper`: Add paging.utilization (#6221)
- `googlecloudexporter`: [Alpha] Translate metrics directly from OTLP to gcm using the `exporter.googlecloud.OTLPDirect` feature-gate (#7177)
- `simpleprometheusreceiver`: Add support for static labels (#7908)
- `spanmetricsprocessor`: Dropping the condition to replace _ with key_ as __ label is reserved and _ is not (#8057)
- `podmanreceiver`: Add container.runtime attribute to container metrics (#8262)
- `dockerstatsreceiver`: Add container.runtime attribute to container metrics (#8261)
- `tanzuobservabilityexporter`: instrumentation Library and Dropped Counts to Span Tags (#8120)
- `clickhouseexporter`: Implement consume log logic. (#9705)
- `influxdbexporter`: Add support for cumulative, non-monotonic metrics. (#8348)
- `oauth2clientauthextension`: Add support for EndpointParams (#7307)
- Add `NewMetricData` function to `MetricsBuilder` to consistently set instrumentation library name (#8255)
- `googlecloudpubsubreceiver` Added implementation of Google Cloud Pubsub receiver. (#8391)
- `googlecloudpubsubexporter` Added implementation of Google Cloud Pubsub exporter. (#8391)
- `coralogixexporter` Allow exporter timeout to be configured (#7957)
- `prometheusremotewriteexporter` support adding trace id and span id attached to exemplars (#8380)
<<<<<<< HEAD
- `datadogexporter`: Experimental support for Exponential Histograms with delta aggregation temporality (#8350)
=======
- `influxdbexporter`: accept histogram metric missing infinity bucket. (#8462)
- `skywalkingreceiver`: Added implementation of Skywalking receiver. (#8549)
- `prometheusreceiver`: Fix staleness bug for histograms and summaries (#8561)
>>>>>>> f864126a

### 🛑 Breaking changes 🛑

- `mongodbatlasreceiver`: rename mislabeled attribute `memory_state` to correct `disk_status` on partition disk metrics (#7747)
- `mongodbatlasreceiver`: Correctly set initial lookback for querying mongodb atlas api (#8246)
- `nginxreceiver`: instrumentation name updated from `otelcol/nginx` to `otelcol/nginxreceiver` (#8255)
- `postgresqlreceiver`: instrumentation name updated from `otelcol/postgresql` to `otelcol/postgresqlreceiver` (#8255)
- `redisreceiver`: instrumentation name updated from `otelcol/redis` to `otelcol/redisreceiver` (#8255)
- `apachereceiver`: instrumentation name updated from `otelcol/apache` to `otelcol/apachereceiver` ()
- `couchdbreceiver`: instrumentation name updated from `otelcol/couchdb` to `otelcol/couchdbreceiver` (#8366)
- `prometheusreceiver` Change resource attributes on metrics: `instance` -> `service.instance.id`, `host.name` -> `net.host.name`,  `port` -> `net.host.port`, `scheme` -> `http.scheme`, `job` removed (#8266)
- `prometheusremotewriteexporter` Use `service.*` resource attributes instead of `job` and `instance` resource attributes when adding job and instance labels to metrics (#8266)
- `mysqlreceiver`: instrumentation name updated from `otel/mysql` to `otelcol/mysqlreceiver` (#8387)
- `zookeeperreceiver`: instrumentation name updated from `otelcol/zookeeper` to `otelcol/zookeeperreceiver` (#8389)
- `coralogixexporter`: Create dynamic subsystem name (#7957)
  - Deprecate configuration changed. Dynamic subsystem name from traces service name property.
- `rabbitmqreceiver`: instrumentation name updated from `otelcol/rabbitmq` to `otelcol/rabbitmqreceiver` (#8400)

### 🧰 Bug fixes 🧰

- `zipkinexporter`: Set "error" tag value when status is set to error (#8187)
- `prometheusremotewriteexporter`: Correctly handle metric labels which collide after sanitization (#8378)
- `prometheusremotewriteexporter`: Drop labels when exemplar attributes exceed the max number of characters (#8379)
- `k8sclusterreceiver`: Add support to enable k8s node and container cpu metrics to be reported as double values (#8245)
  - Use "--feature-gates=receiver.k8sclusterreceiver.reportCpuMetricsAsDouble" to enable reporting node and container
    cpu metrics as a double values.
- `tanzuobservabilityexporter`: Fix a typo in Instrumentation Library name and version tags (#8384)
- `logreceivers`: Fix an issue where receiver would sometimes fail to build using Go 1.18 (#8521)
- `awsxrayreceiver`: Add defaults for optional stack frame parameters (#8790)

### 🚩 Deprecations 🚩

- `datadogexporter`: Deprecate automatic environment variable detection (#8397)

### 🚀 New components 🚀
- `sigv4authextension`: New Component: Sigv4 Authenticator Extension (#8263)

## v0.46.0

### 💡 Enhancements 💡

- `internal/stanza`: Export metrics from Stanza receivers (#8025)
- `hostreceiver/pagingscraper`: Migrate the scraper to the mdatagen metrics builder (#7139)
- Do not drop zero trace/span id spans in the jaeger conversion (#7946)
- Upgrade to use semantic conventions 1.6.1 (#7926)
- `dynatraceexporter`: Validate QueueSettings and perform config validation in Validate() instead (#8020)
- `sapmexporter`: Add validation for `sending_queue` setting (#8023)
- `signalfxexporter`: Add validation for `sending_queue` setting (#8026)
- `internal/stanza`: Add support for arbitrary attribute types (#8081)
- `resourcedetectionprocessor`: Add confighttp.HTTPClientSettings To Resource Detection Config Fixes (#7397)
- `hostmetricsreceiver`: Add cpu.utilization metrics to cpu scrapper (#7130)
- `honeycombexporter`: Add validation for `sending_queue` setting (#8113)
- `routingprocessor`: Expand error handling on failure to build exporters (#8125)
- `skywalkingreceiver`: Add new skywalking receiver component folder and structure (#8107)
- `groupbyattrsprocesor`: Allow empty keys, which allows to use the processor for compaction (#7793)
- `datadogexporter`: Add rbac to example k8s manifest file (#8186)
- `splunkhecexporter`: Add validation for `sending_queue` setting (#8256)

### 🛑 Breaking changes 🛑

- Remove deprecated functions from jaeger translator (#8032)
- `internal/stanza`: Remove `write_to` setting from input operators (#8081)
- `mongodbatlasreceiver`: rename `mongodb.atlas.*` attributes to `mongodb_atlas.*` adhering to naming guidelines. Adding 3 new attributes (#7960)

### 🧰 Bug fixes 🧰

- `prometheusreceiver`: Fix segfault that can occur after receiving stale metrics (#8056)
- `filelogreceiver`: Fix issue where logs could occasionally be duplicated (#8123)
- `prometheusremotewriteexporter`: Fix empty non-string resource attributes (#8116)

### 🚀 New components 🚀

## v0.45.1

### 💡 Enhancements 💡

- `sumologicexporter`: Move validation to Config (#7936)
- `elasticsearchexporter`: Fix crash with batch processor (#7953).
- `splunkhecexporter`: Batch metrics payloads (#7760)
- `tanzuobservabilityexporter`: Add internal SDK metric tag (#7826)
- `hostreceiver/processscraper`: Migrate the scraper to the mdatagen metrics builder (#7287)

### 🧰 Bug fixes 🧰

- `awsprometheusremotewriteexporter`: fix dependencies issue (#7963)

### 🚀 New components 🚀

- `awsfirehose` receiver: Add AWS Kinesis Data Firehose Receiver (#7918)

## v0.45.0

### 💡 Enhancements 💡

- `hostreceiver/filesystemscraper`: Migrate the scraper to the mdatagen metrics builder (#7772)
- `hostreceiver/memoryscraper`: Migrate the scraper to the mdatagen metrics builder (#7312)
- `lokiexporter`: Use record attributes as log labels (#7569)
- `routingprocessor`: Do not err on failure to build exporters (#7423)
- `apachereceiver`: Update to mdatagen v2 (#7573)
- `datadogexporter`: Don't send host metadata if hostname is empty (#7426)
- `datadogexporter`: Add insecure_skip_verify flag to configuration (#7422)
- `coralogixexporter`: Update readme (#7785)
- `awscloudwatchlogsexporter`: Remove name from aws cloudwatch logs exporter (#7554)
- `tanzuobservabilityexporter`: Update OTel Collector's Exporter to match WF Proxy Handling of source (#7929)
- `hostreceiver/memoryscraper`: Add memory.utilization (#6221)
- `awskinesisexporter`: Add Queue Config Validation AWS Kinesis Exporter (#7835)
- `elasticsearchexporter`: Remove usage of deprecated LogRecord.Name field (#7829).
- `loadbalancingexporter`: Allow non-exist hostname on startup (#7935)
- `datadogexporter`: Use exact sum, count and average on Datadog distributions (#7830)
- `storage/filestorage`: add optional compaction to filestorage (#7768)
- `tanzuobservabilityexporter`: Add attributes from the Resource to the resulting WF metric tags & set `source` value in WF metric (#8101)

### 🛑 Breaking changes 🛑

- Use go mod compat, drops support for reproducibility with go 1.16 (#7915)
- `apachereceiver`: Update instrumentation library name from `otel/apache` to `otelcol/apache` (#7754)
- `pkg/translator/prometheusremotewrite`: Cleanup prw translator public functions (#7776)
- `prometheusreceiver`: The OpenCensus-based metric conversion pipeline has
  been removed.
  - The `receiver.prometheus.OTLPDirect` feature gate has been removed as
    the direct pipeline is the only remaining pipeline.
- `translator/jaeger`: Cleanup jaeger translator function names (#7775)
  - Deprecate old funcs with Internal word.
- `mysqlreceiver`: Update data model and names for several metrics (#7924)
  - Change all metrics to Int values
  - Remove `mysql.buffer_pool_pages`. Replace with:
    - `mysql.buffer_pool.pages`
    - `mysql.buffer_pool.data_pages`
    - `mysql.buffer_pool.page_flushes`
  - Remove `mysql.buffer_pool_size`. Replace with:
    - `mysql.buffer_pool.limit`
    - `mysql.buffer_pool.usage`
  - Rename `mysql.buffer_pool_operations` to `mysql.buffer_pool.operations`

### 🚩 Deprecations 🚩

- Deprecated log_names setting from filter processor. (#7552)

### 🧰 Bug fixes 🧰

 - `tailsamplingprocessor`: "And" policy only works as a sub policy under a composite policy (#7590)
 - `prometheusreceiver`: Correctly map description and units when converting
  Prometheus metadata directly to pdata. (#7748)
 - `sumologicexporter`: fix exporter panics on malformed histogram (#7548)
- `awsecscontainermetrics`: CPU Reserved is now 1024/vCPU for ECS Container Insights (#6734)

### 🚀 New components 🚀

- `clickhouse` exporter: Add ClickHouse Exporter (#6907)
- `pkg/translator/signalfx`: Extract signalfx to metrics conversion in a separate package (#7778)
  - Extract FromMetrics to SignalFx translator package (#7823)

## v0.44.0

### 💡 Enhancements 💡

- `kafkaexporter`: Add compression and flush max messages options.
- `dynatraceexporter`: Write error logs using plugin logger (#7360)
- `dynatraceexporter`: Fix docs for TLS settings (#7568)
- `tanzuobservabilityexporter`: Turn on metrics exporter (#7281)
- `attributesprocessor` `resourceprocessor`: Add `from_context` value source
- `resourcedetectionprocessor`: check cluster config to verify resource is on aws for eks resources (#7186)
- `awscloudwatchlogsexporter`: enable awscloudwatchlogsexporter which accepts and exports log data (#7297)
- `translator/prometheusremotewrite`: add a new module to help translate data from OTLP to Prometheus Remote Write (#7240)
- `azuremonitorexporter`: In addition to traces, export logs to Azure Application Insights (#7403)
- `jmxreceiver`: Added `additional_jars` configuration option to launch JMX Metric Gatherer JAR with extended `CLASSPATH` (#7378)
- `awscontainerinsightreceiver`: add full pod name when configured to AWS Container Insights Receiver (#7415)
- `hostreceiver/loadscraper`: Migrate the scraper to the mdatagen metrics builder (#7288)
- `awsecscontainermetricsreceiver`: Rename attributes to follow semantic conventions (#7425)
- `datadogexporter`: Always map conventional attributes to tags (#7185)
- `mysqlreceiver`: Add golden files for integration test (#7303)
- `nginxreceiver`: Standardize integration test (#7515)
- `mysqlreceiver`: Update to use mdatagen v2 (#7507)
- `postgresqlreceiver`: Add integration tests (#7501)
- `apachereceiver`: Add integration test (#7517)
- `mysqlreceiver`: Use scrapererror to report errors (#7513)
- `postgresreceiver`: Update to mdatagen v2 (#7503)
- `nginxreceiver`: Update to mdatagen v2 (#7549)
- `datadogexporter`: Fix traces exporter's initialization log (#7564)
- `tailsamplingprocessor`: Add And sampling policy (#6910)
- `coralogixexporter`: Add Coralogix Exporter (#7383)
- `prometheusexecreceiver`: Add default value for `scrape_timeout` option (#7587)

### 🛑 Breaking changes 🛑

- `resourcedetectionprocessor`: Update `os.type` attribute values according to semantic conventions (#7544)
- `awsprometheusremotewriteexporter`: Deprecation notice; may be removed after v0.49.0
  - Switch to using the `prometheusremotewriteexporter` + `sigv4authextension` instead

### 🧰 Bug fixes 🧰

- `resourcedetectionprocessor`: fix `meta` allow list excluding keys with nil values (#7424)
- `postgresqlreceiver`: Fix issue where empty metrics could be returned after failed connection (#7502)
- `resourcetotelemetry`: Ensure resource attributes are added to summary
  and exponential histogram data points. (#7523)

### 🚩 Deprecations 🚩

- Deprecated otel_to_hec_fields.name setting from splunkhec exporter. (#7560)

## v0.43.0

### 💡 Enhancements 💡

- `coralogixexporter`: First implementation of Coralogix Exporter (#6816)
- `cloudfoundryreceiver`: Enable Cloud Foundry client (#7060)
- `elasticsearchexporter`: add elasticsearchexporter to the components exporter list (#6002)
- `elasticsearchreceiver`: Add metric metadata (#6892)
- `elasticsearchreceiver`: Use same metrics as JMX receiver for JVM metrics (#7160)
- `elasticsearchreceiver`: Implement scraping logic (#7174)
- `datadogexporter`: Add http.status_code tag to trace stats (#6889)
- `datadogexporter`: Add configuration option to use OTel span name into the Datatog resource name (#6611)
- `mongodbreceiver`: Add initial client code to the component (#7125)
- `tanzuobservabilityexporter`: Support delta histograms (#6897)
- `awscloudwatchlogsexporter`: Use cwlogs package to export logs (#7152)
- `mysqlreceiver`: Add the receiver to available components (#7078)
- `tanzuobservabilityexporter`: Documentation for the memory_limiter configuration (#7164)
- `dynatraceexporter`: Do not shut down exporter when metrics ingest module is temporarily unavailable (#7161)
- `mongodbreceiver`: Add metric metadata (#7163)
- `mongodbreceiver`: Add metric scraping (#7175)
- `postgresqlreceiver`: add the receiver to available components (#7079)
- `rabbitmqreceiver`: Add scraper logic (#7299)
- `tanzuobservability exporter`: Support summary metrics (#7121)
- `mongodbatlasreceiver`: Add retry and backoff to HTTP client (#6943)
- Use Jaeger gRPC instead of Thrift in the docker-compose example (#7243)
- `tanzuobservabilityexporter`: Support exponential histograms (#7127)
- `receiver_creator`: Log added and removed endpoint env structs (#7248)
- `prometheusreceiver`: Use the OTLP data conversion path by default. (#7282)
  - Use `--feature-gates=-receiver.prometheus.OTLPDirect` to re-enable the
    OpenCensus conversion path.
- `extension/observers`: Correctly set image and tag on container endpoints (#7279)
- `tanzuobservabilityexporter`: Document how to enable memory_limiter (#7286)
- `hostreceiver/networkscraper`: Migrate the scraper to the mdatagen metrics builder (#7048)
- `hostmetricsreceiver`: Add MuteProcessNameError config flag to mute specific error reading process executable (#7176)
- `scrapertest`: Improve comparison logic (#7305)
- `hostmetricsreceiver`: add `cpu_average` option for load scraper to report the average cpu load (#6999)
- `scrapertest`: Add comparison option to ignore specific attributes (#6519)
- `tracegen`: Add option to pass in custom headers to export calls via command line (#7308)
- `tracegen`: Provide official container images (#7179)
- `scrapertest`: Add comparison function for pdata.Metrics (#7400)
- `prometheusremotewriteexporter` : Dropping the condition to replace _ with key_ as __ label is reserved and _ is not (#7112)

### 🛑 Breaking changes 🛑

- `tanzuobservabilityexporter`: Remove status.code
- `tanzuobservabilityexporter`: Use semantic conventions for status.message (#7126)
- `k8sattributesprocessor`: Move `kube` and `observability` packages to `internal` folder (#7159)
- `k8sattributesprocessor`: Unexport processor `Option`s (#7311)
- `zookeeperreceiver`: Refactored metrics to have correct units, types, and combined some metrics via attributes. (#7280)
- `prometheusremotewriteexporter`: `PRWExporter` struct and `NewPRWExporter()`
  function are now unexported. (#TBD)
- `newrelicexporter` marked as deprecated (#7284)

### 🚀 New components 🚀

- `rabbitmqreceiver`: Establish codebase for RabbitMQ metrics receiver (#7239)
- Add `basicauth` extension (#7167)
- `k8seventsreceiver`: Implement core logic (#6885)

### 🧰 Bug fixes 🧰

- `k8sattributeprocessor`: Parse IP out of net.Addr to correctly tag k8s.pod.ip (#7077)
- `k8sattributeprocessor`: Process IP correctly for net.Addr instances that are not typed (#7133)
- `mdatagen`: Fix validation of `enabled` field in metadata.yaml (#7166)
- `elasticsearch`: Fix timestamp for each metric being startup time (#7255)
- `prometheusremotewriteexporter`: Fix index out of range panic caused by expiring metrics (#7149)
- `resourcedetection`: Log the error when checking for ec2metadata availability (#7296)

## v0.42.0

### 💡 Enhancements 💡

- `couchbasereceiver`: Add couchbase client (#7122)
- `couchdbreceiver`: Add couchdb scraper (#7131)
- `couchdbreceiver`: Add couchdb client (#6880)
- `elasticsearchreceiver`: Implement scraper client (#7019)
- `couchdbreceiver`: Add metadata metrics (#6878)
- `prometheusremotewriteexporter`: Handling Staleness flag from OTLP (#6679)
- `prometheusexporter`: Handling Staleness flag from OTLP (#6805)
- `prometheusreceiver`: Set OTLP no-data-present flag for stale scraped metrics. (#7043)
- `mysqlreceiver`: Add Integration test (#6916)
- `datadogexporter`: Add compatibility with ECS Fargate semantic conventions (#6670)
- `k8s_observer`: discover k8s.node endpoints (#6820)
- `redisreceiver`: Add missing description fields to keyspace metrics (#6940)
- `redisreceiver`: Set start timestamp uniformly for gauge and sum metrics (#6941)
- `kafkaexporter`: Allow controlling Kafka acknowledgment behaviour  (#6301)
- `lokiexporter`: Log the first part of the http body on failed pushes to loki (#6946)
- `resourcedetectionprocessor`: add the [consul](https://www.consul.io/) detector (#6382)
- `awsemfexporter`: refactor cw_client logic into separate `cwlogs` package (#7072)
- `prometheusexporter`: Dropping the condition to replace _ with key_ as __ label is reserved and _ is not (#7506)

### 🛑 Breaking changes 🛑

- `memcachedreceiver`: Update metric names (#6594)
- `memcachedreceiver`: Fix some metric units and value types (#6895)
- `sapm` receiver: Use Jaeger status values instead of OpenCensus (#6682)
- `jaeger` receiver/exporter: Parse/set Jaeger status with OTel spec values (#6682)
- `awsecscontainermetricsreceiver`: remove tag from `container.image.name` (#6436)
- `k8sclusterreceiver`: remove tag from `container.image.name` (#6436)

### 🚀 New components 🚀

- `ecs_task_observer`: Discover running containers in AWS ECS tasks (#6894)
- `mongodbreceiver`: Establish codebase for MongoDB metrics receiver (#6972)
- `couchbasereceiver`: Establish codebase for Couchbase metrics receiver (#7046)
- `dbstorage`: New experimental dbstorage extension (#7061)
- `redactionprocessor`: Remove sensitive data from traces (#6495)

### 🧰 Bug fixes 🧰

- `ecstaskobserver`: Fix "Incorrect conversion between integer types" security issue (#6939)
- Fix typo in "direction" metrics attribute description (#6949)
- `zookeeperreceiver`: Fix issue where receiver could panic during shutdown (#7020)
- `prometheusreceiver`: Fix metadata fetching when metrics differ by trimmable suffixes (#6932)
- Sanitize URLs being logged (#7021)
- `prometheusreceiver`: Fix start time tracking for long scrape intervals (#7053)
- `signalfxexporter`: Don't use syscall to avoid compilation errors on some platforms (#7062)
- `tailsamplingprocessor`: Add support for new policies as composite sub-policies (#6975)

### 💡 Enhancements 💡

- `lokiexporter`: add complete log record to body (#6619)
- `k8sclusterreceiver` add `container.image.tag` attribute (#6436)
- `spanmetricproccessor`: use an LRU cache for the cached Dimensions key-value pairs (#2179)
- `skywalkingexporter`: add skywalking metrics exporter (#6528)
- `deltatorateprocessor`: add int counter support (#6982)
- `filestorageextension`: document default values (#7022)
- `redisreceiver`: Migrate the scraper to the mdatagen metrics builder (#6938)

## v0.41.0

### 🛑 Breaking changes 🛑

- None

### 🚀 New components 🚀

- `asapauthextension` (#6627)
- `mongodbatlasreceiver` (#6367)

### 🧰 Bug fixes 🧰

- `filestorageextension`: fix panic when configured directory cannot be accessed (#6103)
- `hostmetricsreceiver`: fix set of attributes for system.cpu.time metric (#6422)
- `k8sobserver`: only record pod endpoints for running pods (#5878)
- `mongodbatlasreceiver`: fix attributes fields in metadata.yaml (#6440)
- `prometheusexecreceiver`: command line processing on Windows (#6145)
- `spanmetricsprocessor`: fix exemplars support (#6140)
-  Remap arm64 to aarch64 on rpm/deb packages (#6635)

### 💡 Enhancements 💡

- `datadogexporter`: do not use attribute localhost-like hostnames (#6477)
- `datadogexporter`: retry per network call (#6412)
- `datadogexporter`: take hostname into account for cache (#6223)
- `exporter/lokiexporter`: adding a feature for loki exporter to encode JSON for log entry (#5846)
- `googlecloudspannerreceiver`: added fallback to ADC for database connections. (#6629)
- `googlecloudspannerreceiver`: added parsing only distinct items for sample lock request label. (#6514)
- `googlecloudspannerreceiver`: added request tag label to metadata config for top query stats. (#6475)
- `googlecloudspannerreceiver`: added sample lock requests label to the top lock stats metrics. (#6466)
- `googlecloudspannerreceiver`: added transaction tag label to metadata config for top transaction stats. (#6433)
- `groupbyattrsprocessor`: added support for metrics signal (#6248)
- `hostmetricsreceiver`: ensure SchemaURL is set (#6482)
- `kubeletstatsreceiver`: add support for read-only kubelet endpoint (#6488)
- `mysqlreceiver`: enable native authentication (#6628)
- `mysqlreceiver`: remove requirement for password on MySQL (#6479)
- `receiver/prometheusreceiver`: do not add host.name to metrics from localhost/unspecified targets (#6476)
- `spanmetricsprocessor`: add setStatus operation (#5886)
- `splunkhecexporter`: remove duplication of host.name attribute (#6527)
- `tanzuobservabilityexporter`: add consumer for sum metrics. (#6385)
- Update log-collection library to v0.23.0 (#6593)

## v0.40.0

### 🛑 Breaking changes 🛑

- `tencentcloudlogserviceexporter`: change `Endpoint` to `Region` to simplify configuration (#6135)

### 🚀 New components 🚀

- Add `memcached` receiver (#5839)

### 🧰 Bug fixes 🧰

- Fix token passthrough for HEC (#5435)
- `datadogexporter`: Fix missing resource attributes default mapping when resource_attributes_as_tags: false (#6359)
- `tanzuobservabilityexporter`: Log and report missing metric values. (#5835)
- `mongodbatlasreceiver`: Fix metrics metadata (#6395)

### 💡 Enhancements 💡

- `awsprometheusremotewrite` exporter: Improve error message when failing to sign request
- `mongodbatlas`: add metrics (#5921)
- `healthcheckextension`: Add path option (#6111)
- Set unprivileged user to container image (#6380)
- `k8sclusterreceiver`: Add allocatable type of metrics (#6113)
- `observiqexporter`: Allow Dialer timeout to be configured (#5906)
- `routingprocessor`: remove broken debug log fields (#6373)
- `prometheusremotewriteexporter`: Add exemplars support (#5578)
- `fluentforwardreceiver`: Convert attributes with nil value to AttributeValueTypeEmpty (#6630)

## v0.39.0

### 🛑 Breaking changes 🛑

- `httpdreceiver` renamed to `apachereceiver` to match industry standards (#6207)
- `tencentcloudlogserviceexporter` change `Endpoint` to `Region` to simplify configuration (#6135)

### 🚀 New components 🚀

- Add `postgresqlreceiver` config and factory (#6153)
- Add TencentCloud LogService exporter `tencentcloudlogserviceexporter` (#5722)
- Restore `jaegerthrifthttpexporter` (#5666)
- Add `skywalkingexporter` (#5690, #6114)

### 🧰 Bug fixes 🧰

- `datadogexporter`: Improve cumulative metrics reset detection using `StartTimestamp` (#6120)
- `mysqlreceiver`: Address issues in shutdown function (#6239)
- `tailsamplingprocessor`: End go routines during shutdown (#5693)
- `googlecloudexporter`: Update google cloud exporter to correctly close the metric exporter (#5990)
- `statsdreceiver`: Fix the summary point calculation (#6155)
- `datadogexporter` Correct default value for `send_count_sum_metrics` (#6130)

### 💡 Enhancements 💡

- `datadogexporter`: Increase default timeout to 15 seconds (#6131)
- `googlecloudspannerreceiver`: Added metrics cardinality handling for Google Cloud Spanner receiver (#5981, #6148, #6229)
- `mysqlreceiver`: Mysql add support for different protocols (#6138)
- `bearertokenauthextension`: Added support of Bearer Auth for HTTP Exporters (#5962)
- `awsxrayexporter`: Fallback to rpc.method for segment operation when aws.operation missing (#6231)
- `healthcheckextension`: Add new health check feature for collector pipeline (#5643)
- `datadogexporter`: Always add current hostname (#5967)
- `k8sattributesprocessor`: Add code to fetch all annotations and labels by specifying key regex (#5780)
- `datadogexporter`: Do not rely on collector to resolve envvar when possible to resolve them (#6122)
- `datadogexporter`: Add container tags to attributes package (#6086)
- `datadogexporter`: Preserve original TraceID (#6158)
- `prometheusreceiver`: Enhance prometheus receiver logger to determine errors, test real e2e usage (#5870)
- `awsxrayexporter`: Added support for AWS AppRunner origin (#6141)

## v0.38.0

### 🛑 Breaking changes 🛑

- `datadogexporter` Make distributions the default histogram export option. (#5885)
- `redisreceiver` Update Redis receiver's metric names. (#5837)
- Remove `scraperhelper` from contrib, use the core version. (#5826)

### 🚀 New components 🚀

- `googlecloudspannerreceiver` Added implementation of Google Cloud Spanner receiver. (#5727)
- `awsxrayproxy` Wire up awsxrayproxy extension. (#5747)
- `awscontainerinsightreceiver` Enable AWS Container Insight receiver. (#5960)

### 🧰 Bug fixes 🧰

- `statsdreceiver`: fix start timestamp / temporality for counters. (#5714)
- Fix security issue related to github.com/tidwall/gjson. (#5936)
- `datadogexporter` Fix cumulative histogram handling in distributions mode (#5867)
- `datadogexporter` Skip nil sketches (#5925)

### 💡 Enhancements 💡

- Extend `kafkareceiver` configuration capabilities. (#5677)
- Convert `mongodbatlas` receiver to use scraperhelper. (#5827)
- Convert `dockerstats` receiver to use scraperhelper. (#5825)
- Convert `podman` receiver to use scraperhelper. (#5822)
- Convert `redisreceiver` to use scraperhelper. (#5796)
- Convert `kubeletstats` receiver to use scraperhelper. (#5821)
- `googlecloudspannerreceiver` Migrated Google Cloud Spanner receiver to scraper approach. (#5868)
- `datadogexporter` Use a `Consumer` interface for decoupling from zorkian's package. (#5315)
- `mdatagen` - Add support for extended metric descriptions (#5688)
- `signalfxexporter` Log datapoints option. (#5689)
- `cumulativetodeltaprocessor`: Update cumulative to delta. (#5772)
- Update configuration default values in log receivers docs. (#5840)
- `fluentforwardreceiver`: support more complex fluent-bit objects. (#5676)
- `datadogexporter` Remove spammy logging. (#5856)
- `datadogexporter` Remove obsolete report_buckets config. (#5858)
- Improve performance of metric expression matcher. (#5864)
- `tanzuobservabilityexporter` Introduce metricsConsumer and gaugeMetricConsumer. (#5426)
- `awsxrayexporter` rpc.system has priority to determine aws namespace. (#5833)
- `tailsamplingprocessor` Add support for composite sampling policy to the tailsampler. (#4958)
- `kafkaexporter` Add support for AWS_MSK_IAM SASL Auth (#5763)
- Refactor the client Authenticators  for the new "ClientAuthenticator" interfaces (#5905)
- `mongodbatlasreceiver` Add client wrapper for MongoDB Atlas support (#5386)
- `redisreceiver` Update Redis config options (#5861)
- `routingprocessor`: allow routing for all signals (#5869)
- `extension/observer/docker` add ListAndWatch to observer (#5851)

## v0.37.1

### 🧰 Bug fixes 🧰

- Fixes a problem with v0.37.0 which contained dependencies on v0.36.0 components. They should have been updated to v0.37.0.

## v0.37.0

### 🚀 New components 🚀

- [`journald` receiver](https://github.com/open-telemetry/opentelemetry-collector-contrib/tree/main/receiver/journaldreceiver) to parse Journald events from systemd journal using the [opentelemetry-log-collection](https://github.com/open-telemetry/opentelemetry-log-collection) library

### 🛑 Breaking changes 🛑

- Remove squash on configtls.TLSClientSetting for splunkhecexporter (#5541)
- Remove squash on configtls.TLSClientSetting for elastic components (#5539)
- Remove squash on configtls.TLSClientSetting for observiqexporter (#5540)
- Remove squash on configtls.TLSClientSetting for AWS components (#5454)
- Move `k8sprocessor` to `k8sattributesprocessor`.
- Rename `k8s_tagger` configuration `k8sattributes`.
- filelog receiver: use empty value for `SeverityText` field instead of `"Undefined"` (#5423)
- Rename `configparser.ConfigMap` to `config.Map`
- Rename `pdata.AggregationTemporality*` to `pdata.MetricAggregationTemporality*`
- Remove deprecated `batchpertrace` package/module (#5380)

### 💡 Enhancements 💡

- `k8sattributes` processor: add container metadata enrichment (#5467, #5572)
- `resourcedetection` processor: Add an option to force using hostname instead of FQDN (#5064)
- `dockerstats` receiver: Move docker client into new shared `internal/docker` (#4702)
- `spanmetrics` processor:
  - Add exemplars to metrics (#5263)
  - Support resource attributes in metrics dimensions (#4624)
- `filter` processor:
  - Add log filtering by `regexp` type filters (#5237)
  - Add record level log filtering (#5418)
- `dynatrace` exporter: Handle non-gauge data types (#5056)
- `datadog` exporter:
  - Add support for exporting histograms as sketches (#5082)
  - Scrub sensitive information from errors (#5575)
  - Add option to send instrumentation library metadata tags with metrics (#5431)
- `podman` receiver: Add `api_version`, `ssh_key`, and `ssh_passphrase` config options (#5430)
- `signalfx` exporter:
  - Add `max_connections` config option (#5432)
  - Add dimension name to log when value > 256 chars (#5258)
  - Discourage setting of endpoint path (#4851)
- `kubeletstats` receiver: Convert to pdata instead of using OpenCensus (#5458)
- `tailsampling` processor: Add `invert_match` config option to `string_attribute` policy (#4393)
- `awsemf` exporter: Add a feature flag in UserAgent for AWS backend to monitor the adoptions (#5178)
- `splunkhec` exporter: Handle explicitly NaN and Inf values (#5581)
- `hostmetrics` receiver:
  - Collect more process states in processes scraper (#4856)
  - Add device label to paging scraper (#4854)
- `awskinesis` exporter: Extend to allow for dynamic export types (#5440)

### 🧰 Bug fixes 🧰

- `datadog` exporter:
  - Fix tags on summary and bucket metrics (#5416)
  - Fix cache key generation for cumulative metrics (#5417)
- `resourcedetection` processor: Fix failure to start collector if at least one detector returns an error (#5242)
- `prometheus` exporter: Do not record obsreport calls (#5438)
- `prometheus` receiver: Metric type fixes to match Prometheus functionality (#4865)
- `sentry` exporter: Fix sentry tracing (#4320)
- `statsd` receiver: Set quantiles for metrics (#5647)

## v0.36.0

### 🛑 Breaking changes 🛑

- `filter` processor: The configs for `logs` filter processor have been changed to be consistent with the `metrics` filter processor. (#4895)
- `splunk_hec` receiver:
  - `source_key`, `sourcetype_key`, `host_key` and `index_key` have now moved under `hec_metadata_to_otel_attrs` (#4726)
  - `path` field on splunkhecreceiver configuration is removed: We removed the `path` attribute as any request going to the Splunk HEC receiver port should be accepted, and added the `raw_path` field to explicitly map the path accepting raw HEC data. (#4951)
- feat(dynatrace): tags is deprecated in favor of default_dimensions (#5055)

### 💡 Enhancements 💡

- `filter` processor: Add ability to `include` logs based on resource attributes in addition to excluding logs based on resource attributes for strict matching. (#4895)
- `kubelet` API: Add ability to create an empty CertPool when the system run environment is windows
- `JMX` receiver: Allow JMX receiver logging level to be configured (#4898)
- `datadog` exporter: Export histograms as in OpenMetrics Datadog check (#5065)
- `dockerstats` receiver: Set Schema URL (#5239)
- Rename memorylimiter -> memorylimiterprocessor (#5262)
- `awskinesis` exporter: Refactor AWS kinesis exporter to be synchronous  (#5248)

## v0.35.0

### 🛑 Breaking changes 🛑

- Rename configparser.Parser to configparser.ConfigMap (#5070)
- Rename TelemetryCreateSettings -> TelemetrySettings (#5169)

### 💡 Enhancements 💡

- chore: update influxdb exporter and receiver (#5058)
- chore(dynatrace): use payload limit from api constants (#5077)
- Add documentation for filelog's new force_flush_period parameter (#5066)
- Reuse the gzip reader with a sync.Pool (#5145)
- Add a trace observer when splunkhecreceiver is used for logs (#5063)
- Remove usage of deprecated pdata.AttributeValueMapToMap (#5174)
- Podman Stats Receiver: Receiver and Metrics implementation (#4577)

### 🧰 Bug fixes 🧰

- Use staleness markers generated by prometheus, rather than making our own (#5062)
- `datadogexporter` exporter: skip NaN and infinite values (#5053)

## v0.34.0

### 🚀 New components 🚀

- [`cumulativetodelta` processor](https://github.com/open-telemetry/opentelemetry-collector-contrib/tree/main/processor/cumulativetodeltaprocessor) to convert cumulative sum metrics to cumulative delta

- [`file` exporter](https://github.com/open-telemetry/opentelemetry-collector-contrib/tree/main/exporter/fileexporter) from core repository ([#3474](https://github.com/open-telemetry/opentelemetry-collector/issues/3474))
- [`jaeger` exporter](https://github.com/open-telemetry/opentelemetry-collector-contrib/tree/main/exporter/jaegerexporter) from core repository ([#3474](https://github.com/open-telemetry/opentelemetry-collector/issues/3474))
- [`kafka` exporter](https://github.com/open-telemetry/opentelemetry-collector-contrib/tree/main/exporter/kafkaexporter) from core repository ([#3474](https://github.com/open-telemetry/opentelemetry-collector/issues/3474))
- [`opencensus` exporter](https://github.com/open-telemetry/opentelemetry-collector-contrib/tree/main/exporter/opencensusexporter) from core repository ([#3474](https://github.com/open-telemetry/opentelemetry-collector/issues/3474))
- [`prometheus` exporter](https://github.com/open-telemetry/opentelemetry-collector-contrib/tree/main/exporter/prometheusexporter) from core repository ([#3474](https://github.com/open-telemetry/opentelemetry-collector/issues/3474))
- [`prometheusremotewrite` exporter](https://github.com/open-telemetry/opentelemetry-collector-contrib/tree/main/exporter/prometheusremotewriteexporter) from core repository ([#3474](https://github.com/open-telemetry/opentelemetry-collector/issues/3474))
- [`zipkin` exporter](https://github.com/open-telemetry/opentelemetry-collector-contrib/tree/main/exporter/zipkinexporter) from core repository ([#3474](https://github.com/open-telemetry/opentelemetry-collector/issues/3474))
- [`attribute` processor](https://github.com/open-telemetry/opentelemetry-collector-contrib/tree/main/processor/attributeprocessor) from core repository ([#3474](https://github.com/open-telemetry/opentelemetry-collector/issues/3474))
- [`filter` processor](https://github.com/open-telemetry/opentelemetry-collector-contrib/tree/main/processor/filterprocessor) from core repository ([#3474](https://github.com/open-telemetry/opentelemetry-collector/issues/3474))
- [`probabilisticsampler` processor](https://github.com/open-telemetry/opentelemetry-collector-contrib/tree/main/processor/probabilisticsamplerprocessor) from core repository ([#3474](https://github.com/open-telemetry/opentelemetry-collector/issues/3474))
- [`resource` processor](https://github.com/open-telemetry/opentelemetry-collector-contrib/tree/main/processor/resourceprocessor) from core repository ([#3474](https://github.com/open-telemetry/opentelemetry-collector/issues/3474))
- [`span` processor](https://github.com/open-telemetry/opentelemetry-collector-contrib/tree/main/processor/spanprocessor) from core repository ([#3474](https://github.com/open-telemetry/opentelemetry-collector/issues/3474))
- [`hostmetrics` receiver](https://github.com/open-telemetry/opentelemetry-collector-contrib/tree/main/receiver/hostmetricsreceiver) from core repository ([#3474](https://github.com/open-telemetry/opentelemetry-collector/issues/3474))
- [`jaeger` receiver](https://github.com/open-telemetry/opentelemetry-collector-contrib/tree/main/receiver/jaegerreceiver) from core repository ([#3474](https://github.com/open-telemetry/opentelemetry-collector/issues/3474))
- [`kafka` receiver](https://github.com/open-telemetry/opentelemetry-collector-contrib/tree/main/receiver/kafkareceiver) from core repository ([#3474](https://github.com/open-telemetry/opentelemetry-collector/issues/3474))
- [`opencensus` receiver](https://github.com/open-telemetry/opentelemetry-collector-contrib/tree/main/receiver/opencensusreceiver) from core repository ([#3474](https://github.com/open-telemetry/opentelemetry-collector/issues/3474))
- [`prometheus` receiver](https://github.com/open-telemetry/opentelemetry-collector-contrib/tree/main/receiver/prometheusreceiver) from core repository ([#3474](https://github.com/open-telemetry/opentelemetry-collector/issues/3474))
- [`zipkin` receiver](https://github.com/open-telemetry/opentelemetry-collector-contrib/tree/main/receiver/zipkinreceiver) from core repository ([#3474](https://github.com/open-telemetry/opentelemetry-collector/issues/3474))
- [`bearertokenauth` extension](https://github.com/open-telemetry/opentelemetry-collector-contrib/tree/main/extension/bearertokenauthextension) from core repository ([#3474](https://github.com/open-telemetry/opentelemetry-collector/issues/3474))
- [`healthcheck` extension](https://github.com/open-telemetry/opentelemetry-collector-contrib/tree/main/extension/healthcheckextension) from core repository ([#3474](https://github.com/open-telemetry/opentelemetry-collector/issues/3474))
- [`oidcauth` extension](https://github.com/open-telemetry/opentelemetry-collector-contrib/tree/main/extension/oidcauthextension) from core repository ([#3474](https://github.com/open-telemetry/opentelemetry-collector/issues/3474))
- [`pprof` extension](https://github.com/open-telemetry/opentelemetry-collector-contrib/tree/main/extension/pprofextension) from core repository ([#3474](https://github.com/open-telemetry/opentelemetry-collector/issues/3474))
- [`testbed`](https://github.com/open-telemetry/opentelemetry-collector-contrib/tree/main/testbed) from core repository ([#3474](https://github.com/open-telemetry/opentelemetry-collector/issues/3474))

### 💡 Enhancements 💡

- `tailsampling` processor: Add new policy `probabilistic` (#3876)

## v0.33.0

# 🎉 OpenTelemetry Collector Contrib v0.33.0 (Beta) 🎉

The OpenTelemetry Collector Contrib contains everything in the [opentelemetry-collector release](https://github.com/open-telemetry/opentelemetry-collector/releases/tag/v0.32.0) (be sure to check the release notes here as well!). Check out the [Getting Started Guide](https://opentelemetry.io/docs/collector/getting-started/) for deployment and configuration information.

### 🚀 New components 🚀

- [`cumulativetodelta` processor](https://github.com/open-telemetry/opentelemetry-collector-contrib/tree/main/processor/cumulativetodeltaprocessor) to convert cumulative sum metrics to cumulative delta

### 💡 Enhancements 💡

- Collector contrib has now full support for metrics proto v0.9.0.

## v0.32.0

# 🎉 OpenTelemetry Collector Contrib v0.32.0 (Beta) 🎉

This release is marked as "bad" since the metrics pipelines will produce bad data.

- See https://github.com/open-telemetry/opentelemetry-collector/issues/3824

The OpenTelemetry Collector Contrib contains everything in the [opentelemetry-collector release](https://github.com/open-telemetry/opentelemetry-collector/releases/tag/v0.32.0) (be sure to check the release notes here as well!). Check out the [Getting Started Guide](https://opentelemetry.io/docs/collector/getting-started/) for deployment and configuration information.

### 🛑 Breaking changes 🛑

- `splunk_hec` receiver/exporter: `com.splunk.source` field is mapped to `source` field in Splunk instead of `service.name` (#4596)
- `redis` receiver: Move interval runner package to `internal/interval` (#4600)
- `datadog` exporter: Export summary count and sum as monotonic counts (#4605)

### 💡 Enhancements 💡

- `logzio` exporter:
  - New implementation of an in-memory queue to store traces, data compression with gzip, and queue configuration options (#4395)
  - Make `Hclog2ZapLogger` struct and methods private for public go api review (#4431)
- `newrelic` exporter (#4392):
  - Marked unsupported metric as permanent error
  - Force the interval to be valid even if 0
- `awsxray` exporter: Add PHP stacktrace parsing support (#4454)
- `file_storage` extension: Implementation of batch storage API (#4145)
- `datadog` exporter:
  - Skip sum metrics with no aggregation temporality (#4597)
  - Export delta sums as counts (#4609)
- `elasticsearch` exporter: Add dedot support (#4579)
- `signalfx` exporter: Add process metric to translation rules (#4598)
- `splunk_hec` exporter: Add profiling logs support (#4464)
- `awsemf` exporter: Replace logGroup and logStream pattern with metric labels (#4466)

### 🧰 Bug fixes 🧰

- `awsxray` exporter: Fix the origin on ECS/EKS/EB on EC2 cases (#4391)
- `splunk_hec` exporter: Prevent re-sending logs that were successfully sent (#4467)
- `signalfx` exporter: Prefix temporary metric translations (#4394)

## v0.31.0

# 🎉 OpenTelemetry Collector Contrib v0.31.0 (Beta) 🎉

The OpenTelemetry Collector Contrib contains everything in the [opentelemetry-collector release](https://github.com/open-telemetry/opentelemetry-collector/releases/tag/v0.31.0) (be sure to check the release notes here as well!). Check out the [Getting Started Guide](https://opentelemetry.io/docs/collector/getting-started/) for deployment and configuration information.

### 🛑 Breaking changes 🛑

- `influxdb` receiver: Removed `metrics_schema` config option (#4277)

### 💡 Enhancements 💡

- Update to OTLP 0.8.0:
  - Remove use of `IntHistogram` (#4276)
  - Update exporters/receivers for `NumberDataPoint`
- Remove use of deprecated `pdata` slice `Resize()` (#4203, #4208, #4209)
- `awsemf` exporter: Added the option to have a user who is sending metrics from EKS Fargate Container Insights to reformat them to look the same as insights from ECS so that they can be ingested by CloudWatch (#4130)
- `k8scluster` receiver: Support OpenShift cluster quota metrics (#4342)
- `newrelic` exporter (#4278):
  - Requests are now retry-able via configuration option (defaults to retries enabled). Permanent errors are not retried.
  - The exporter monitoring metrics now include an untagged summary metric for ease of use.
  - Improved error logging to include URLs that fail to post messages to New Relic.
- `datadog` exporter: Upscale trace stats when global sampling rate is set (#4213)

### 🧰 Bug fixes 🧰

- `statsd` receiver: Add option to set Counter to be monotonic (#4154)
- Fix `internal/stanza` severity mappings (#4315)
- `awsxray` exporter: Fix the wrong AWS env resource setting (#4384)
- `newrelic` exporter (#4278):
  - Configuration unmarshalling did not allow timeout value to be set to 0 in the endpoint specific section.
  - Request cancellation was not propagated via context into the http request.
  - The queued retry logger is set to a zap.Nop logger as intended.

## v0.30.0

# 🎉 OpenTelemetry Collector Contrib v0.30.0 (Beta) 🎉

The OpenTelemetry Collector Contrib contains everything in the [opentelemetry-collector release](https://github.com/open-telemetry/opentelemetry-collector/releases/tag/v0.30.0) (be sure to check the release notes here as well!). Check out the [Getting Started Guide](https://opentelemetry.io/docs/collector/getting-started/) for deployment and configuration information.

### 🚀 New components 🚀
- `oauth2clientauth` extension: ported from core (#3848)
- `metrics-generation` processor: is now enabled and available (#4047)

### 🛑 Breaking changes 🛑

- Removed `jaegerthrifthttp` exporter (#4089)

### 💡 Enhancements 💡

- `tailsampling` processor:
  - Add new policy `status_code` (#3754)
  - Add new tail sampling processor policy: status_code (#3754)
- `awscontainerinsights` receiver:
  - Integrate components and fix bugs for EKS Container Insights (#3846)
  - Add Cgroup to collect ECS instance metrics for container insights receiver #3875
- `spanmetrics` processor: Support sub-millisecond latency buckets (#4091)
- `sentry` exporter: Add exception event capture in sentry (#3854)

## v0.29.0

# 🎉 OpenTelemetry Collector Contrib v0.29.0 (Beta) 🎉

The OpenTelemetry Collector Contrib contains everything in the [opentelemetry-collector release](https://github.com/open-telemetry/opentelemetry-collector/releases/tag/v0.29.0) (be sure to check the release notes here as well!). Check out the [Getting Started Guide](https://opentelemetry.io/docs/collector/getting-started/) for deployment and configuration information.

### 🛑 Breaking changes 🛑

- `redis` receiver (#3808)
  - removed configuration `service_name`. Use resource processor or `resource_attributes` setting if using `receivercreator`
  - removed `type` label and set instrumentation library name to `otelcol/redis` as other receivers do

### 💡 Enhancements 💡

- `tailsampling` processor:
  - Add new policy `latency` (#3750)
  - Add new policy `status_code` (#3754)
- `splunkhec` exporter: Include `trace_id` and `span_id` if set (#3850)
- `newrelic` exporter: Update instrumentation naming in accordance with otel spec (#3733)
- `sentry` exporter: Added support for insecure connection with Sentry (#3446)
- `k8s` processor:
  - Add namespace k8s tagger (#3384)
  - Add ignored pod names as config parameter (#3520)
- `awsemf` exporter: Add support for `TaskDefinitionFamily` placeholder on log stream name (#3755)
- `loki` exporter: Add resource attributes as Loki label (#3418)

### 🧰 Bug fixes 🧰

- `datadog` exporter:
  - Ensure top level spans are computed (#3786)
  - Update `env` clobbering behavior (#3851)
- `awsxray` exporter: Fixed filtered attribute translation (#3757)
- `splunkhec` exporter: Include trace and span id if set in log record (#3850)

## v0.28.0

# 🎉 OpenTelemetry Collector Contrib v0.28.0 (Beta) 🎉

The OpenTelemetry Collector Contrib contains everything in the [opentelemetry-collector release](https://github.com/open-telemetry/opentelemetry-collector/releases/tag/v0.28.0) (be sure to check the release notes here as well!). Check out the [Getting Started Guide](https://opentelemetry.io/docs/collector/getting-started/) for deployment and configuration information.

### 🚀 New components 🚀

- `humio` exporter to export data to Humio using JSON over the HTTP [Ingest API](https://docs.humio.com/reference/api/ingest/)
- `udplog` receiver to receives logs from udp using the [opentelemetry-log-collection](https://github.com/open-telemetry/opentelemetry-log-collection) library
- `tanzuobservability` exporter to send traces to [Tanzu Observability](https://tanzu.vmware.com/observability)

### 🛑 Breaking changes 🛑

- `f5cloud` exporter (#3509):
  - Renamed the config 'auth' field to 'f5cloud_auth'. This will prevent a config field name collision when [Support for Custom Exporter Authenticators as Extensions](https://github.com/open-telemetry/opentelemetry-collector/pull/3128) is ready to be integrated.

### 💡 Enhancements 💡

- Enabled Dependabot for Github Actions (#3543)
- Change obsreport helpers for receivers to use the new pattern created in Collector (#3439,#3443,#3449,#3504,#3521,#3548)
- `datadog` exporter:
  - Add logging for unknown or unsupported metric types (#3421)
  - Add collector version tag to internal health metrics (#3394)
  - Remove sublayer stats calc and mutex (#3531)
  - Deduplicate hosts for which we send running metrics (#3539)
  - Add support for summary datatype (#3660)
  - Add datadog span operation name remapping config option (#3444)
  - Update error formatting for error spans that are not exceptions (#3701)
- `nginx` receiver: Update the nginx metrics to more closely align with the conventions (#3420)
- `elasticsearch` exporter: Init JSON encoding support (#3101)
- `jmx` receiver:
  - Allow setting system properties (#3450)
  - Update tested JMX Metric Gatherer release (#3695)
- Refactor components for the Client Authentication Extensions (#3507)
- Remove redundant conversion calls (#3688)
- `storage` extension: Add a `Close` method to Client interface (#3506)
- `splunkhec` exporter: Add `metric_type` as key which maps to the type of the metric (#3696)
- `k8s` processor: Add semantic conventions to k8s-tagger for pod metadata (#3544)
- `kubeletstats` receiver: Refactor kubelet client to internal folder (#3698)
- `newrelic` exporter (#3690):
  - Updates the log level from error to debug when New Relic rate limiting occurs
  - Updates the sanitized api key that is reported via metrics
- `filestorage` extension: Add ability to specify name (#3703)
- `awsemf` exporter: Store the initial value for cumulative metrics (#3425)
- `awskinesis` exporter: Refactor to allow for extended types of encoding (#3655)
- `ecsobserver` extension:
  - Add task definition, ec2, and service fetcher (#3503)
  - Add exporter to convert task to target (#3333)

### 🧰 Bug fixes 🧰

- `awsemf` exporter: Remove delta adjustment from summaries by default (#3408)
- `alibabacloudlogservice` exporter: Sanitize labels for metrics (#3454)
- `statsd` receiver: Fix StatsD drop metrics tags when using summary as observer_type for timer/histogram (#3440)
- `awsxray` exporter: Restore setting of Throttle for HTTP throttle response (#3685)
- `awsxray` receiver: Fix quick start bug (#3653)
- `metricstransform` processor: Check all data points for matching metric label values (#3435)

## v0.27.0

# 🎉 OpenTelemetry Collector Contrib v0.27.0 (Beta) 🎉

The OpenTelemetry Collector Contrib contains everything in the [opentelemetry-collector release](https://github.com/open-telemetry/opentelemetry-collector/releases/tag/v0.27.0) (be sure to check the release notes here as well!). Check out the [Getting Started Guide](https://opentelemetry.io/docs/collector/getting-started/) for deployment and configuration information.

### 🚀 New components 🚀

- `tcplog` receiver to receive logs from tcp using the [opentelemetry-log-collection](https://github.com/open-telemetry/opentelemetry-log-collection) library
- `influxdb` receiver to accept metrics data as [InfluxDB Line Protocol](https://docs.influxdata.com/influxdb/v2.0/reference/syntax/line-protocol/)

### 💡 Enhancements 💡

- `splunkhec` exporter:
  - Include the response in returned 400 errors (#3338)
  - Map summary metrics to Splunk HEC metrics (#3344)
  - Add HEC telemetry (#3260)
- `newrelic` exporter: Include dropped attributes and events counts (#3187)
- `datadog` exporter:
  - Add Fargate task ARN to container tags (#3326)
  - Improve mappings for span kind dd span type (#3368)
- `signalfx` exporter: Add info log for host metadata properties update (#3343)
- `awsprometheusremotewrite` exporter: Add SDK and system information to User-Agent header (#3317)
- `metricstransform` processor: Add filtering capabilities matching metric label values for applying changes (#3201)
- `groupbytrace` processor: Added workers for queue processing (#2902)
- `resourcedetection` processor: Add docker detector (#2775)
- `tailsampling` processor: Support regex on span attribute filtering (#3335)

### 🧰 Bug fixes 🧰

- `datadog` exporter:
  - Update Datadog attributes to tags mapping (#3292)
  - Consistent `hostname` and default metrics behavior (#3286)
- `signalfx` exporter: Handle character limits on metric names and dimensions (#3328)
- `newrelic` exporter: Fix timestamp value for cumulative metrics (#3406)

## v0.26.0

# 🎉 OpenTelemetry Collector Contrib v0.26.0 (Beta) 🎉

The OpenTelemetry Collector Contrib contains everything in the [opentelemetry-collector release](https://github.com/open-telemetry/opentelemetry-collector/releases/tag/v0.26.0) (be sure to check the release notes here as well!). Check out the [Getting Started Guide](https://opentelemetry.io/docs/collector/getting-started/) for deployment and configuration information.

### 🚀 New components 🚀

- `influxdb` exporter to support sending tracing, metrics, and logging data to [InfluxDB](https://www.influxdata.com/products/)

### 🛑 Breaking changes 🛑

- `signalfx` exporter (#3207):
  - Additional metrics excluded by default by signalfx exporter
    - system.disk.io_time
    - system.disk.operation_time
    - system.disk.weighted_io_time
    - system.network.connections
    - system.processes.count
    - system.processes.created

### 💡 Enhancements 💡

- Add default config and systemd environment file support for DEB/RPM packages (#3123)
- Log errors on receiver start/stop failures (#3208)
- `newrelic` exporter: Update API key detection logic (#3212)
- `splunkhec` exporter:
  - Mark permanent errors to avoid futile retries (#3253)
  - Add TLS certs verification (#3204)
- `datadog` exporter:
  - Add env and tag name normalization to trace payloads (#3200)
  - add `ignore_resource`s configuration option (#3245)
- `jmx` receiver: Update for latest snapshot and header support (#3283)
- `awsxray` exporter: Added support for stack trace translation for .NET language (#3280)
- `statsd` receiver: Add timing/histogram for statsD receiver as OTLP summary (#3261)

### 🧰 Bug fixes 🧰

- `awsprometheusremotewrite` exporter:
  - Remove `sending_queue` (#3186)
  - Use the correct default for aws_auth.service (#3161)
  - Identify the Amazon Prometheus region from the endpoint (#3210)
  - Don't panic in case session can't be constructed (#3221)
- `datadog` exporter: Add max tag length (#3185)
- `sapm` exporter: Fix crash when passing the signalfx access token (#3294)
- `newrelic` exporter: Update error conditions (#3322)

## v0.25.0

# 🎉 OpenTelemetry Collector Contrib v0.25.0 (Beta) 🎉

The OpenTelemetry Collector Contrib contains everything in the [opentelemetry-collector release](https://github.com/open-telemetry/opentelemetry-collector/releases/tag/v0.25.0) (be sure to check the release notes here as well!). Check out the [Getting Started Guide](https://opentelemetry.io/docs/collector/getting-started/) for deployment and configuration information.

### 🚀 New components 🚀

- `kafkametricsreceiver` new receiver component for collecting metrics about a kafka cluster - primarily lag and offset. [configuration instructions](receiver/kafkametricsreceiver/README.md)
- `file_storage` extension to read and write data to the local file system (#3087)

### 🛑 Breaking changes 🛑

- `newrelic` exporter (#3091):
  - Removal of common attributes (use opentelemetry collector resource processor to add attributes)
  - Drop support for cumulative metrics being sent to New Relic via a collector

### 💡 Enhancements 💡

- Update `opentelemetry-log-collection` to v0.17.0 for log receivers (#3017)
- `datadog` exporter:
  - Add `peer.service` priority instead of `service.name` (#2817)
  - Improve support of semantic conventions for K8s, Azure and ECS (#2623)
- Improve and batch logs translation for stanza (#2892)
- `statsd` receiver: Add timing/histogram as OTLP gauge (#2973)
- `honeycomb` exporter: Add Retry and Queue settings (#2714)
- `resourcedetection` processor:
  - Add AKS resource detector (#3035)
  - Use conventions package constants for ECS detector (#3171)
- `sumologic` exporter: Add graphite format (#2695)
- Add trace attributes to the log entry for stanza (#3018)
- `splunk_hec` exporter: Send log record name as part of the HEC log event (#3119)
- `newrelic` exporter (#3091):
  - Add support for logs
  - Performance improvements
  - Optimizations to the New Relic payload to reduce payload size
  - Metrics generated for monitoring the exporter
  - Insert Key vs License keys are auto-detected in some cases
  - Collector version information is properly extracted via the application start info parameters

### 🧰 Bug fixes 🧰

- `splunk_hec` exporter: Fix sending log payload with missing the GZIP footer (#3032)
- `awsxray` exporter: Remove propagation of error on shutdown (#2999)
- `resourcedetection` processor:
  - Correctly report DRAGONFLYBSD value (#3100)
  - Fallback to `os.Hostname` when FQDN is not available (#3099)
- `httpforwarder` extension: Do not report ErrServerClosed when shutting down the service (#3173)
- `collectd` receiver: Do not report ErrServerClosed when shutting down the service (#3178)

## v0.24.0

# 🎉 OpenTelemetry Collector Contrib v0.24.0 (Beta) 🎉

The OpenTelemetry Collector Contrib contains everything in the [opentelemetry-collector release](https://github.com/open-telemetry/opentelemetry-collector/releases/tag/v0.24.0) (be sure to check the release notes here as well!). Check out the [Getting Started Guide](https://opentelemetry.io/docs/collector/getting-started/) for deployment and configuration information.

### 🚀 New components 🚀

- `fluentbit` extension and `fluentforward` receiver moved from opentelemetry-collector

### 💡 Enhancements 💡

- Check `NO_WINDOWS_SERVICE` environment variable to force interactive mode on Windows (#2819)
- `resourcedetection `processor:
  - Add task revision to ECS resource detector (#2814)
  - Add GKE detector (#2821)
  - Add Amazon EKS detector (#2820)
  - Add `VMScaleSetName` field to Azure detector (#2890)
- `awsemf` exporter:
  - Add `parse_json_encoded_attr_values` config option to decode json-encoded strings in attribute values (#2827)
  - Add `output_destination` config option to support AWS Lambda (#2720)
- `googlecloud` exporter: Handle `cloud.availability_zone` semantic convention (#2893)
- `newrelic` exporter: Add `instrumentation.provider` to default attributes (#2900)
- Set unprivileged user to container image (#2925)
- `splunkhec` exporter: Add `max_content_length_logs` config option to send log data in payloads less than max content length (#2524)
- `k8scluster` and `kubeletstats` receiver: Replace package constants in favor of constants from conventions in core (#2996)

### 🧰 Bug fixes 🧰

- `spanmetrics` processor:
  - Rename `calls` metric to `calls_total` and set `IsMonotonic` to true (#2837)
  - Validate duplicate dimensions at start (#2844)
- `awsemf` exporter: Calculate delta instead of rate for cumulative metrics (#2512)
- `signalfx` exporter:
  - Remove more unnecessary translation rules (#2889)
  - Implement summary type (#2998)
- `awsxray` exporter: Remove translation to HTTP status from OC status (#2978)
- `awsprometheusremotewrite` exporter: Close HTTP body after RoundTrip (#2955)
- `splunkhec` exporter: Add ResourceAttributes to Splunk Event (#2843)

## v0.23.0

# 🎉 OpenTelemetry Collector Contrib v0.23.0 (Beta) 🎉

The OpenTelemetry Collector Contrib contains everything in the [opentelemetry-collector release](https://github.com/open-telemetry/opentelemetry-collector/releases/tag/v0.23.0) (be sure to check the release notes here as well!). Check out the [Getting Started Guide](https://opentelemetry.io/docs/collector/getting-started/) for deployment and configuration information.

### 🚀 New components 🚀

- `groupbyattrs` processor to group the records by provided attributes
- `dotnetdiagnostics` receiver to read metrics from .NET processes

### 🛑 Breaking changes 🛑

- `stackdriver` exporter marked as deprecated and renamed to `googlecloud`
- Change the rule expression in receiver creator for matching endpoints types from `type.port`, `type.hostport` and `type.pod` to `type == "port"`, `type == "hostport"` and `type == "pod"` (#2661)

### 💡 Enhancements 💡

- `loadbalancing` exporter: Add support for logs (#2470)
- `sumologic` exporter: Add carbon formatter (#2562)
- `awsecscontainermetrics` receiver: Add new metric for stopped container (#2383)
- `awsemf` exporter:
  - Send EMF logs in batches (#2572)
  - Add prometheus type field for CloudWatch compatibility (#2689)
- `signalfx` exporter:
  - Add resource attributes to events (#2631)
  - Add translation rule to drop dimensions (#2660)
  - Remove temporary host translation workaround (#2652)
  - Remove unnecessary default translation rules (#2672)
  - Update `exclude_metrics` option so that the default exclude rules can be overridden by setting the option to `[]` (#2737)
- `awsprometheusremotewrite` exporter: Add support for given IAM roles (#2675)
- `statsd` receiver: Change to use OpenTelemetry type instead of OpenCensus type (#2733)
- `resourcedetection` processor: Add missing entries for `cloud.infrastructure_service` (#2777)

### 🧰 Bug fixes 🧰

- `dynatrace` exporter: Serialize each datapoint into separate line (#2618)
- `splunkhec` exporter: Retain all otel attributes (#2712)
- `newrelic` exporter: Fix default metric URL (#2739)
- `googlecloud` exporter: Add host.name label if hostname is present in node (#2711)

## v0.22.0

# 🎉 OpenTelemetry Collector Contrib v0.22.0 (Beta) 🎉

The OpenTelemetry Collector Contrib contains everything in the [opentelemetry-collector release](https://github.com/open-telemetry/opentelemetry-collector/releases/tag/v0.22.0) (be sure to check the release notes here as well!). Check out the [Getting Started Guide](https://opentelemetry.io/docs/collector/getting-started/) for deployment and configuration information.

### 🚀 New components 🚀

- `filelog` receiver to tail and parse logs from files using the [opentelemetry-log-collection](https://github.com/open-telemetry/opentelemetry-log-collection) library

### 💡 Enhancements 💡

- `dynatrace` exporter: Send metrics to Dynatrace in chunks of 1000 (#2468)
- `k8s` processor: Add ability to associate metadata tags using pod UID rather than just IP (#2199)
- `signalfx` exporter:
  - Add statusCode to logging field on dimension client (#2459)
  - Add translation rules for `cpu.utilization_per_core` (#2540)
  - Updates to metadata handling (#2531)
  - Calculate extra network I/O metrics (#2553)
  - Calculate extra disk I/O metrics (#2557)
- `statsd` receiver: Add metric type label and `enable_metric_type` option (#2466)
- `sumologic` exporter: Add support for carbon2 format (#2562)
- `resourcedetection` processor: Add Azure detector (#2372)
- `k8scluster` receiver: Use OTel conventions for metadata (#2530)
- `newrelic` exporter: Multi-tenant support for sending trace data and performance enhancements (#2481)
- `stackdriver` exporter: Enable `retry_on_failure` and `sending_queue` options (#2613)
- Use standard way to convert from time.Time to proto Timestamp (#2548)

### 🧰 Bug fixes 🧰

- `signalfx` exporter:
  - Fix calculation of `network.total` metric (#2551)
  - Correctly convert dimensions on metadata updates (#2552)
- `awsxray` exporter and receiver: Fix the type of content_length (#2539)
- `resourcedetection` processor: Use values in accordance to semantic conventions for AWS (#2556)
- `awsemf` exporter: Fix concurrency issue (#2571)

## v0.21.0

# 🎉 OpenTelemetry Collector Contrib v0.21.0 (Beta) 🎉

The OpenTelemetry Collector Contrib contains everything in the [opentelemetry-collector release](https://github.com/open-telemetry/opentelemetry-collector/releases/tag/v0.21.0) (be sure to check the release notes here as well!). Check out the [Getting Started Guide](https://opentelemetry.io/docs/collector/getting-started/) for deployment and configuration information.

### 🚀 New components 🚀

- `loki` exporter to export data via HTTP to Loki

### 🛑 Breaking changes 🛑

- `signalfx` exporter: Allow periods to be sent in dimension keys (#2456). Existing users who do not want to change this functionality can set `nonalphanumeric_dimension_chars` to `_-`

### 💡 Enhancements 💡

- `awsemf` exporter:
  - Support unit customization before sending logs to AWS CloudWatch (#2318)
  - Group exported metrics by labels (#2317)
- `datadog` exporter: Add basic span events support (#2338)
- `alibabacloudlogservice` exporter: Support new metrics interface (#2280)
- `sumologic` exporter:
  - Enable metrics pipeline (#2117)
  - Add support for all types of log body (#2380)
- `signalfx` exporter: Add `nonalphanumeric_dimension_chars` config option (#2442)

### 🧰 Bug fixes 🧰

- `resourcedetection` processor: Fix resource attribute environment variable (#2378)
- `k8scluster` receiver: Fix nil pointer bug (#2450)

## v0.20.0

# 🎉 OpenTelemetry Collector Contrib v0.20.0 (Beta) 🎉

The OpenTelemetry Collector Contrib contains everything in the [opentelemetry-collector release](https://github.com/open-telemetry/opentelemetry-collector/releases/tag/v0.20.0) (be sure to check the release notes here as well!). Check out the [Getting Started Guide](https://opentelemetry.io/docs/collector/getting-started/) for deployment and configuration information.

### 🚀 New components 🚀

- `spanmetrics` processor to aggregate Request, Error and Duration (R.E.D) metrics from span data
- `awsxray` receiver to accept spans in the X-Ray Segment format
- `groupbyattrs` processor to group the records by provided attributes

### 🛑 Breaking changes 🛑

- Rename `kinesis` exporter to `awskinesis` (#2234)
- `signalfx` exporter: Remove `send_compatible_metrics` option, use `translation_rules` instead (#2267)
- `datadog` exporter: Remove default prefix from user metrics (#2308)

### 💡 Enhancements 💡

- `signalfx` exporter: Add k8s metrics to default excludes (#2167)
- `stackdriver` exporter: Reduce QPS (#2191)
- `datadog` exporter:
  - Translate otel exceptions to DataDog errors (#2195)
  - Use resource attributes for metadata and generated metrics (#2023)
- `sapm` exporter: Enable queuing by default (#1224)
- `dynatrace` exporter: Allow underscores anywhere in metric or dimension names (#2219)
- `awsecscontainermetrics` receiver: Handle stopped container's metadata (#2229)
- `awsemf` exporter: Enhance metrics batching in AWS EMF logs (#2271)
- `f5cloud` exporter: Add User-Agent header with version to requests (#2292)

### 🧰 Bug fixes 🧰

- `signalfx` exporter: Reinstate network/filesystem translation rules (#2171)

## v0.19.0

# 🎉 OpenTelemetry Collector Contrib v0.19.0 (Beta) 🎉

The OpenTelemetry Collector Contrib contains everything in the [opentelemetry-collector release](https://github.com/open-telemetry/opentelemetry-collector/releases/tag/v0.19.0) (be sure to check the release notes here as well!). Check out the [Getting Started Guide](https://opentelemetry.io/docs/collector/getting-started/) for deployment and configuration information.

### 🚀 New components 🚀

- `f5cloud` exporter to export metric, trace, and log data to F5 Cloud
- `jmx` receiver to report metrics from a target MBean server in conjunction with the [JMX Metric Gatherer](https://github.com/open-telemetry/opentelemetry-java-contrib/blob/main/contrib/jmx-metrics/README.md)

### 🛑 Breaking changes 🛑

- `signalfx` exporter: The `exclude_metrics` option now takes slice of metric filters instead of just metric names (slice of strings) (#1951)

### 💡 Enhancements 💡

- `datadog` exporter: Sanitize datadog service names (#1982)
- `awsecscontainermetrics` receiver: Add more metadata (#2011)
- `azuremonitor` exporter: Favor RPC over HTTP spans (#2006)
- `awsemf` exporter: Always use float64 as calculated rate (#2019)
- `splunkhec` receiver: Make the HEC receiver path configurable, and use `/*` by default (#2137)
- `signalfx` exporter:
  - Drop non-default metrics and add `include_metrics` option to override (#2145, #2146, #2162)
  - Rename `system.network.dropped_packets` metric to `system.network.dropped` (#2160)
  - Do not filter cloud attributes from dimensions (#2020)
- `redis` receiver: Migrate to pdata metrics #1889

### 🧰 Bug fixes 🧰

- `datadog` exporter: Ensure that version tag is added to trace stats (#2010)
- `loadbalancing` exporter: Rolling update of collector can stop the periodical check of DNS updates (#1798)
- `awsecscontainermetrics` receiver: Change the type of `exit_code` from string to int and deal with the situation when there is no data (#2147)
- `groupbytrace` processor: Make onTraceReleased asynchronous to fix processor overload (#1808)
- Handle cases where the time field of Splunk HEC events is encoded as a String (#2159)

## v0.18.0

# 🎉 OpenTelemetry Collector Contrib v0.18.0 (Beta) 🎉

The OpenTelemetry Collector Contrib contains everything in the [opentelemetry-collector release](https://github.com/open-telemetry/opentelemetry-collector/releases/tag/v0.18.0) (be sure to check the release notes here as well!). Check out the [Getting Started Guide](https://opentelemetry.io/docs/collector/getting-started/) for deployment and configuration information.

### 🚀 New components 🚀

- `sumologic` exporter to send logs and metrics data to Sumo Logic
- `dynatrace` exporter to send metrics to Dynatrace

### 💡 Enhancements 💡

- `datadog` exporter:
  - Add resource attributes to tags conversion feature (#1782)
  - Add Kubernetes conventions for hostnames (#1919)
  - Add container tags to datadog export for container infra metrics in service view (#1895)
  - Update resource naming and span naming (#1861)
  - Add environment variables support for config options (#1897)
- `awsxray` exporter: Add parsing of JavaScript stack traces (#1888)
- `elastic` exporter: Translate exception span events (#1858)
- `signalfx` exporter: Add translation rules to aggregate per core CPU metrics in default translations (#1841)
- `resourcedetection` processor: Gather tags associated with the EC2 instance and add them as resource attributes (#1899)
- `simpleprometheus` receiver: Add support for passing params to the prometheus scrape config (#1949)
- `azuremonitor` exporter: Implement Span status code specification changes - gRPC (#1960)
- `metricstransform` processor: Add grouping option ($1887)
- `alibabacloudlogservice` exporter: Use producer to send data to improve performance (#1981)

### 🧰 Bug fixes 🧰

- `datadog` exporter: Handle monotonic metrics client-side (#1805)
- `awsxray` exporter: Log error when translating span (#1809)

## v0.17.0

# 🎉 OpenTelemetry Collector Contrib v0.17.0 (Beta) 🎉

The OpenTelemetry Collector Contrib contains everything in the [opentelemetry-collector release](https://github.com/open-telemetry/opentelemetry-collector/releases/tag/v0.17.0) (be sure to check the release notes here as well!). Check out the [Getting Started Guide](https://opentelemetry.io/docs/collector/getting-started/) for deployment and configuration information.

### 💡 Enhancements 💡

- `awsemf` exporter: Add collector version to EMF exporter user agent (#1778)
- `signalfx` exporter: Add configuration for trace correlation (#1795)
- `statsd` receiver: Add support for metric aggregation (#1670)
- `datadog` exporter: Improve logging of hostname detection (#1796)

### 🧰 Bug fixes 🧰

- `resourcedetection` processor: Fix ecs detector to not use the default golang logger (#1745)
- `signalfx` receiver: Return 200 when receiver succeed (#1785)
- `datadog` exporter: Use a singleton for sublayer calculation (#1759)
- `awsxray` and `awsemf` exporters: Change the User-Agent content order (#1791)

## v0.16.0

# 🎉 OpenTelemetry Collector Contrib v0.16.0 (Beta) 🎉

The OpenTelemetry Collector Contrib contains everything in the [opentelemetry-collector release](https://github.com/open-telemetry/opentelemetry-collector/releases/tag/v0.16.0) (be sure to check the release notes here as well!). Check out the [Getting Started Guide](https://opentelemetry.io/docs/collector/getting-started/) for deployment and configuration information.

### 🛑 Breaking changes 🛑

- `honeycomb` exporter: Update to use internal data format (#1689)

### 💡 Enhancements 💡

- `newrelic` exporter: Add support for span events (#1643)
- `awsemf` exporter:
  - Add placeholder support in `log_group_name` and `log_stream_name` config (#1623, #1661)
  - Add label matching filtering rule (#1619)
- `resourcedetection` processor: Add new resource detector for AWS Elastic Beanstalk environments (#1585)
- `loadbalancing` exporter:
  - Add sort of endpoints in static resolver (#1692)
  - Allow specifying port when using DNS resolver (#1650)
- Add `batchperresourceattr` helper library that splits an incoming data based on an attribute in the resource (#1694)
- `alibabacloudlogservice` exporter:
  - Add logs exporter (#1609)
  - Change trace type from opencensus to opentelemetry (#1713)
- `datadog` exporter:
  - Improve trace exporter performance (#1706, #1707)
  - Add option to only send metadata (#1723)
- `awsxray` exporter:
  - Add parsing of Python stack traces (#1676)
  - Add collector version to user agent (#1730)

### 🧰 Bug fixes 🧰

- `loadbalancing` exporter:
  - Fix retry queue for exporters (#1687)
  - Fix `periodicallyResolve` for DNS resolver checks (#1678)
- `datadog` exporter: Fix status code handling (#1691)
- `awsxray` exporter:
  - Fix empty traces in X-Ray console (#1709)
  - Stricter requirements for adding http request url (#1729)
  - Fix status code handling for errors/faults (#1740)
- `signalfx` exporter:
  - Split incoming data requests by access token before enqueuing (#1727)
  - Disable retry on 400 and 401, retry with backoff on 429 and 503 (#1672)
- `awsecscontainermetrics` receiver: Improve error handling to fix seg fault (#1738)

## v0.15.0

# 🎉 OpenTelemetry Collector Contrib v0.15.0 (Beta) 🎉

The OpenTelemetry Collector Contrib contains everything in the [opentelemetry-collector release](https://github.com/open-telemetry/opentelemetry-collector/releases/tag/v0.15.0) (be sure to check the release notes here as well!). Check out the [Getting Started Guide](https://opentelemetry.io/docs/collector/getting-started/) for deployment and configuration information.

### 🚀 New components 🚀

- `zookeeper` receiver: Collects metrics from a Zookeeper instance using the `mntr` command
- `loadbalacing` exporter: Consistently exports spans belonging to the same trace to the same backend
- `windowsperfcounters` receiver: Captures the configured system, application, or custom performance counter data from the Windows registry using the PDH interface
- `awsprometheusremotewrite` exporter:  Sends metrics data in Prometheus TimeSeries format to a Prometheus Remote Write Backend and signs each outgoing HTTP request following the AWS Signature Version 4 signing process

### 💡 Enhancements 💡

- `awsemf` exporter:
  - Add `metric_declarations` config option for metric filtering and dimensions (#1503)
  - Add SummaryDataType and remove Min/Max from Histogram (#1584)
- `signalfxcorrelation` exporter: Add ability to translate host dimension (#1561)
- `newrelic` exporter: Use pdata instead of the OpenCensus for traces (#1587)
- `metricstransform` processor:
  - Add `combine` action for matched metrics (#1506)
  - Add `submatch_case` config option to specify case of matched label values (#1640)
- `awsecscontainermetrics` receiver: Extract cluster name from ARN (#1626)
- `elastic` exporter: Improve handling of span status if the status code is unset (#1591)

### 🧰 Bug fixes 🧰

- `awsemf` exporter: Add check for unhandled metric data types (#1493)
- `groupbytrace` processor: Make buffered channel to avoid goroutines leak (#1505)
- `stackdriver` exporter: Set `options.UserAgent` so that the OpenCensus exporter does not override the UA ($1620)

## v0.14.0

# 🎉 OpenTelemetry Collector Contrib v0.14.0 (Beta) 🎉

The OpenTelemetry Collector Contrib contains everything in the [opentelemetry-collector release](https://github.com/open-telemetry/opentelemetry-collector/releases/tag/v0.14.0) (be sure to check the release notes here as well!). Check out the [Getting Started Guide](https://opentelemetry.io/docs/collector/getting-started/) for deployment and configuration information.

### 🚀 New components 🚀

- `datadog` exporter to send metric and trace data to Datadog (#1352)
- `tailsampling` processor moved from core to contrib (#1383)

### 🛑 Breaking changes 🛑

- `jmxmetricsextension` migrated to `jmxreceiver` (#1182, #1357)
- Move signalfx correlation code out of `sapm` to `signalfxcorrelation` exporter (#1376)
- Move Splunk specific utils outside of common (#1306)
- `stackdriver` exporter:
    - Config options `metric_prefix` & `skip_create_metric_descriptor` are now nested under `metric`, see [README](https://github.com/open-telemetry/opentelemetry-collector-contrib/blob/main/exporter/stackdriverexporter/README.md).
    - Trace status codes no longer reflect gRPC codes as per spec changes: open-telemetry/opentelemetry-specification#1067
- `datadog` exporter: Remove option to change the namespace prefix (#1483)

### 💡 Enhancements 💡

- `splunkhec` receiver: Add ability to ingest metrics (#1276)
- `signalfx` receiver: Improve pipeline error handling (#1329)
- `datadog` exporter:
  - Improve hostname resolution (#1285)
  - Add flushing/export of traces and trace-related statistics (#1266)
  - Enable traces on Windows (#1340)
  - Send otel.exporter running metric (#1354)
  - Add tag normalization util method (#1373)
  - Send host metadata (#1351)
  - Support resource conventions for hostnames (#1434)
  - Add version tag extract (#1449)
- Add `batchpertrace` library to split the incoming batch into several batches, one per trace (#1257)
- `statsd` receiver:
  - Add timer support (#1335)
  - Add sample rate support for counter, transfer gauge to double and transfer counter to int only (#1361)
- `awsemf` exporter: Restructure metric translator logic (#1353)
- `resourcedetection` processor:
  - Add EC2 hostname attribute (#1324)
  - Add ECS Resource detector (#1360)
- `sapm` exporter: Add queue settings (#1390)
- `metrictransform` processor: Add metric filter option (#1447)
- `awsxray` exporter: Improve ECS attribute and origin translation (#1428)
- `resourcedetection` processor: Initial system detector (#1405)

### 🧰 Bug fixes 🧰

- Remove duplicate definition of cloud providers with core conventions (#1288)
- `kubeletstats` receiver: Handle nil references from the kubelet API (#1326)
- `awsxray` receiver:
  - Add kind type to root span to fix the empty parentID problem (#1338)
  - Fix the race condition issue (#1490)
- `awsxray` exporter:
  - Setting the tlsconfig InsecureSkipVerify using NoVerifySSL (#1350)
  - Drop invalid xray trace id (#1366)
- `elastic` exporter: Ensure span name is limited (#1371)
- `splunkhec` exporter: Don't send 'zero' timestamps to Splunk HEC (#1157)
- `stackdriver` exporter: Skip processing empty metrics slice (#1494)

## v0.13.0

# 🎉 OpenTelemetry Collector Contrib v0.13.0 (Beta) 🎉

The OpenTelemetry Collector Contrib contains everything in the [opentelemetry-collector release](https://github.com/open-telemetry/opentelemetry-collector/releases/tag/v0.13.0) (be sure to check the release notes here as well!). Check out the [Getting Started Guide](https://opentelemetry.io/docs/collector/getting-started/) for deployment and configuration information.

### 💡 Enhancements 💡

- `sapm` exporter:
  - Enable queuing by default (#1224)
  - Add SignalFx APM correlation (#1205)
  - Make span source attribute and destination dimension names configurable (#1286)
- `signalfx` exporter:
  - Pass context to the http client requests (#1225)
  - Update `disk.summary_utilization` translation rule to accommodate new labels (#1258)
- `newrelic` exporter: Add `span.kind` attribute (#1263)
- `datadog` exporter:
  - Add Datadog trace translation helpers (#1208)
  - Add API key validation (#1216)
- `splunkhec` receiver: Add the ability to ingest logs (#1268)
- `awscontainermetrics` receiver: Report `CpuUtilized` metric in percentage (#1283)
- `awsemf` exporter: Only calculate metric rate for cumulative counter and avoid SingleDimensionRollup for metrics with only one dimension (#1280)

### 🧰 Bug fixes 🧰

- Make `signalfx` exporter a metadata exporter (#1252)
- `awsecscontainermetrics` receiver: Check for empty network rate stats and set zero (#1260)
- `awsemf` exporter: Remove InstrumentationLibrary dimension in CloudWatch EMF Logs if it is undefined (#1256)
- `awsxray` receiver: Fix trace/span id transfer (#1264)
- `datadog` exporter: Remove trace support for Windows for now (#1274)
- `sapm` exporter: Correlation enabled check inversed (#1278)

## v0.12.0

# 🎉 OpenTelemetry Collector Contrib v0.12.0 (Beta) 🎉

The OpenTelemetry Collector Contrib contains everything in the [opentelemetry-collector release](https://github.com/open-telemetry/opentelemetry-collector/releases/tag/v0.12.0) (be sure to check the release notes here as well!). Check out the [Getting Started Guide](https://opentelemetry.io/docs/collector/getting-started/) for deployment and configuration information.

### 🚀 New components 🚀

- `awsemf` exporter to support exporting metrics to AWS CloudWatch (#498, #1169)
- `http_forwarder` extension that forwards HTTP requests to a specified target (#979, #1014, #1150)
- `datadog` exporter that sends metric and trace data to Datadog (#1142, #1178, #1181, #1212)
- `awsecscontainermetrics` receiver to collect metrics from Amazon ECS Task Metadata Endpoint (#1089, #1148, #1160)

### 💡 Enhancements 💡

- `signalfx` exporter:
  - Add host metadata synchronization (#1039, #1118)
  - Add `copy_dimensions` translator option (#1126)
  - Update `k8s_cluster` metric translations (#1121)
  - Add option to exclude metrics (#1156)
  - Add `avg` aggregation method (#1151)
  - Fallback to host if cloud resource id not found (#1170)
  - Add backwards compatible translation rules for the `dockerstatsreceiver` (#1201)
  - Enable queuing and retries (#1223)
- `splunkhec` exporter:
  - Add log support (#875)
  - Enable queuing and retries (#1222)
- `k8scluster` receiver: Standardize metric names (#1119)
- `awsxray` exporter:
  - Support AWS EKS attributes (#1090)
  - Store resource attributes in X-Ray segments (#1174)
- `honeycomb` exporter:
  - Add span kind to the event sent to Honeycomb (#474)
  - Add option to adjust the sample rate using an attribute on the span (#1162)
- `jmxmetrics` extension: Add subprocess manager to manage child java processes (#1028)
- `elastic` exporter: Initial metrics support (#1173)
- `k8s` processor: Rename default attr names for label/annotation extraction (#1214)
- Add common SignalFx host id extraction (#1100)
- Allow MSI upgrades (#1165)

### 🧰 Bug fixes 🧰

- `awsxray` exporter: Don't set origin to EC2 when not on AWS (#1115)

## v0.11.0

# 🎉 OpenTelemetry Collector Contrib v0.11.0 (Beta) 🎉

The OpenTelemetry Collector Contrib contains everything in the [opentelemetry-collector release](https://github.com/open-telemetry/opentelemetry-collector/releases/tag/v0.11.0) (be sure to check the release notes here as well!). Check out the [Getting Started Guide](https://opentelemetry.io/docs/collector/getting-started/) for deployment and configuration information.

### 🚀 New components 🚀
- add `dockerstats` receiver as top level component (#1081)
- add `tracegen` utility (#956)

### 💡 Enhancements 💡
- `stackdriver` exporter: Allow overriding client options via config (#1010)
- `k8scluster` receiver: Ensure informer caches are synced before initial data sync (#842)
- `elastic` exporter: Translate `deployment.environment` resource attribute to Elastic APM's semantically equivalent `service.environment` (#1022)
- `k8s` processor: Add logs support (#1051)
- `awsxray` exporter: Log response error with zap (#1050)
- `signalfx` exporter
  - Add dimensions to renamed metrics (#1041)
  - Add translation rules for `disk_ops.total` and `disk_ops.pending` metrics (#1082)
  - Add event support (#1036)
- `kubeletstats` receiver: Cache detailed PVC labels to reduce API calls (#1052)
- `signalfx` receiver: Add event support (#1035)

## v0.10.0

# 🎉 OpenTelemetry Collector Contrib v0.10.0 (Beta) 🎉

The OpenTelemetry Collector Contrib contains everything in the [opentelemetry-collector release](https://github.com/open-telemetry/opentelemetry-collector/releases/tag/v0.10.0) (be sure to check the release notes here as well!). Check out the [Getting Started Guide](https://opentelemetry.io/docs/collector/getting-started/) for deployment and configuration information.

### 🚀 New components 🚀
- add initial docker stats receiver, without sourcing in top level components (#495)
- add initial jmx metrics extension structure, without sourcing in top level components (#740)
- `routing` processor for routing spans based on HTTP headers (#907)
- `splunkhec` receiver to receive Splunk HEC metrics, traces and logs (#840)
- Add skeleton for `http_forwarder` extension that forwards HTTP requests to a specified target (#979)

### 💡 Enhancements 💡
- `stackdriver` exporter
  - Add timeout parameter (#835)
  - Add option to configurably set UserAgent string (#758)
- `signalfx` exporter
  - Reduce memory allocations for big batches processing (#871)
  - Add AWSUniqueId and gcp_id generation (#829)
  - Calculate cpu.utilization compatibility metric (#839, #974, #954)
- `metricstransform` processor: Replace `{{version}}` in label values (#876)
- `resourcedetection` processor: Logs Support (#970)
- `statsd` receiver: Add parsing for labels and gauges (#903)

### 🧰 Bug fixes 🧰
- `k8s` processor
  - Wrap metrics before sending further down the pipeline (#837)
  - Fix setting attributes on metrics passed from agent (#836)
- `awsxray` exporter: Fix "pointer to empty string" is not omitted bug (#830)
- `azuremonitor` exporter: Treat UNSPECIFIED span kind as INTERNAL (#844)
- `signalfx` exporter: Remove misleading warnings (#869)
- `newrelic` exporter: Fix panic if service name is empty (#969)
- `honeycomb` exporter: Don't emit default proc id + starttime (#972)

## v0.9.0

# 🎉 OpenTelemetry Collector Contrib v0.9.0 (Beta) 🎉

The OpenTelemetry Collector Contrib contains everything in the [opentelemetry-collector release](https://github.com/open-telemetry/opentelemetry-collector/releases/tag/v0.9.0) (be sure to check the release notes here as well!). Check out the [Getting Started Guide](https://opentelemetry.io/docs/collector/getting-started/) for deployment and configuration information.

### 🛑 Breaking changes 🛑
- Remove deprecated `lightstep` exporter (#828)

### 🚀 New components 🚀
- `statsd` receiver for ingesting StatsD messages (#566)

### 💡 Enhancements 💡
- `signalfx` exporter
   - Add disk usage translations (#760)
   - Add disk utilization translations (#782)
   - Add translation rule to drop redundant metrics (#809)
- `kubeletstats` receiver
  - Sync available volume metadata from /pods endpoint (#690)
  - Add ability to collect detailed data from PVC (#743)
- `awsxray` exporter: Translate SDK name/version into xray model (#755)
- `elastic` exporter: Translate semantic conventions to Elastic destination fields (#671)
- `stackdriver` exporter: Add point count metric (#757)
- `awsxray` receiver
  - Ported the TCP proxy from the X-Ray daemon (#774)
  - Convert to OTEL trace format (#691)

### 🧰 Bug fixes 🧰
- `kubeletstats` receiver: Do not break down metrics batch (#754)
- `host` observer: Fix issue on darwin where ports listening on all interfaces are not correctly accounted for (#582)
- `newrelic` exporter: Fix panic on missing span status (#775)

## v0.8.0

# 🎉 OpenTelemetry Collector Contrib v0.8.0 (Beta) 🎉

The OpenTelemetry Collector Contrib contains everything in the [opentelemetry-collector release](https://github.com/open-telemetry/opentelemetry-collector/releases/tag/v0.8.0) (be sure to check the release notes here as well!). Check out the [Getting Started Guide](https://opentelemetry.io/docs/collector/getting-started/) for deployment and configuration information.

### 🚀 New components 🚀

- Receivers
  - `prometheusexec` subprocess manager (##499)

### 💡 Enhancements 💡

- `signalfx` exporter
  - Add/Update metric translations (#579, #584, #639, #640, #652, #662)
  - Add support for calculate new metric translator (#644)
  - Add renaming rules for load metrics (#664)
  - Update `container.name` to `k8s.container.name` in default translation rule (#683)
  - Rename working-set and page-fault metrics (#679)
- `awsxray` exporter
  - Translate exception event into xray exception (#577)
  - Add ingestion of X-Ray segments via UDP (#502)
  - Parse Java stacktrace and populate in xray cause (#687)
- `kubeletstats` receiver
  - Add metric_groups option (#648)
  - Set datapoint timestamp in receiver (#661)
  - Change `container.name` label to `k8s.container.name` (#680)
  - Add working-set and page-fault metrics (#666)
  - Add basic support for volume metrics (#667)
- `stackdriver` trace exporter: Move to new interface and pdata (#486)
- `metricstranform` processor: Keep timeseries and points in order after aggregation (#663)
- `k8scluster` receiver: Change `container.spec.name` label to `k8s.container.name` (#681)
- Migrate receiver creator to internal data model (#701)
- Add ec2 support to `resourcedetection` processor (#587)
- Enable timeout, sending queue and retry for SAPM exporter (#707)

### 🧰 Bug fixes 🧰

- `azuremonitor` exporter: Correct HTTP status code success mapping (#588)
- `k8scluster` receiver: Fix owner reference in metadata updates (#649)
- `awsxray` exporter: Fix handling of db system (#697)

### 🚀 New components 🚀

- Skeleton for AWS ECS container metrics receiver (#463)
- `prometheus_exec` receiver (#655)

## v0.7.0

# 🎉 OpenTelemetry Collector Contrib v0.7.0 (Beta) 🎉

The OpenTelemetry Collector Contrib contains everything in the [opentelemetry-collector release](https://github.com/open-telemetry/opentelemetry-collector/releases/tag/v0.7.0) (be sure to check the release notes here as well!). Check out the [Getting Started Guide](https://opentelemetry.io/docs/collector/getting-started/) for deployment and configuration information.

### 🛑 Breaking changes 🛑

- `awsxray` receiver updated to support udp: `tcp_endpoint` config option renamed to `endpoint` (#497)
- TLS config changed for `sapmreceiver` (#488) and `signalfxreceiver` receivers (#488)

### 🚀 New components 🚀

- Exporters
  - `sentry` adds tracing exporter for [Sentry](https://sentry.io/) (#565)
- Extensions
  - `endpoints` observer: adds generic endpoint watcher (#427)
  - `host` observer: looks for listening network endpoints on host (#432)

### 💡 Enhancements 💡

- Update `honeycomb` exporter for v0.8.0 compatibility
- Extend `metricstransform` processor to be able to add a label to an existing metric (#441)
- Update `kubeletstats` metrics according to semantic conventions (#475)
- Updated `awsxray` receiver config to use udp (#497)
- Add `/pods` endpoint support in `kubeletstats` receiver to add extra labels (#569)
- Add metric translation options to `signalfx` exporter (#477, #501, #571, #573)

### 🧰 Bug fixes 🧰

- `azuremonitor` exporter: Mark spanToEnvelope errors as permanent (#500)

## v0.6.0

# 🎉 OpenTelemetry Collector Contrib v0.6.0 (Beta) 🎉

The OpenTelemetry Collector Contrib contains everything in the [opentelemetry-collector release](https://github.com/open-telemetry/opentelemetry-collector/releases/tag/v0.6.0) (be sure to check the release notes here as well!). Check out the [Getting Started Guide](https://opentelemetry.io/docs/collector/getting-started/) for deployment and configuration information.

### 🛑 Breaking changes 🛑

- Removed `jaegarlegacy` (#397) and `zipkinscribe` receivers (#410)
- `kubeletstats` receiver: Renamed `k8s.pod.namespace` pod label to `k8s.namespace.name` and `k8s.container.name` container label to `container.name`

### 🚀 New components 🚀

- Processors
  - `metricstransform` renames/aggregates within individual metrics (#376) and allow changing the data type between int and float (#402)

### 💡 Enhancements 💡

- `awsxray` exporter: Use `peer.service` as segment name when set. (#385)
- `splunk` exporter: Add trace exports support (#359, #399)
- Build and publish Windows MSI (#408) and DEB/RPM Linux packages (#405)

### 🧰 Bug fixes 🧰

- `kubeletstats` receiver:
  - Fixed NPE for newly created pods (#404)
  - Updated to latest change in the ReceiverFactoryOld interface (#401)
  - Fixed logging and self reported metrics (#357)
- `awsxray` exporter: Only convert SQL information for SQL databases. (#379)
- `resourcedetection` processor: Correctly obtain machine-type info from gce metadata (#395)
- `k8scluster` receiver: Fix container resource metrics (#416)

## v0.5.0

Released 01-07-2020

# 🎉 OpenTelemetry Collector Contrib v0.5.0 (Beta) 🎉

The OpenTelemetry Collector Contrib contains everything in the [opentelemetry-collector release](https://github.com/open-telemetry/opentelemetry-collector/releases/tag/v0.5.0) (be sure to check the release notes here as well!). Check out the [Getting Started Guide](https://opentelemetry.io/docs/collector/getting-started/) for deployment and configuration information.

### 🚀 New components 🚀

- Processors
  - `resourcedetection` to automatically detect the resource based on the configured set of detectors (#309)

### 💡 Enhancements 💡

- `kubeletstats` receiver: Support for ServiceAccount authentication (#324)
- `signalfx` exporter and receiver
  - Add SignalFx metric token passthrough and config option (#325)
  - Set default endpoint of `signalfx` receiver to `:9943` (#351)
- `awsxray` exporter: Support aws plugins EC2/ECS/Beanstalk (#343)
- `sapm` exporter and receiver: Add SAPM access token passthrough and config option (#349)
- `k8s` processor: Add metrics support (#358)
- `k8s` observer: Separate annotations from labels in discovered pods (#363)

### 🧰 Bug fixes 🧰

- `honeycomb` exporter: Remove shared use of libhoney from goroutines (#305)

## v0.4.0

Released 17-06-2020

# 🎉 OpenTelemetry Collector Contrib v0.4.0 (Beta) 🎉

The OpenTelemetry Collector Contrib contains everything in the [opentelemetry-collector release](https://github.com/open-telemetry/opentelemetry-collector/releases/tag/v0.4.0) (be sure to check the release notes here as well!). Check out the [Getting Started Guide](https://opentelemetry.io/docs/collector/getting-started/) for deployment and configuration information.

### 🛑 Breaking changes 🛑

  - `signalfx` exporter `url` parameter changed to `ingest_url` (no impact if only using `realm` setting)

### 🚀 New components 🚀

- Receivers
  - `receiver_creator` to create receivers at runtime (#145), add observer support to receiver_creator (#173), add rules support (#207), add dynamic configuration values (#235)
  - `kubeletstats` receiver (#237)
  - `prometheus_simple` receiver (#184)
  - `kubernetes-cluster` receiver (#175)
  - `redis` receiver (#138)
- Exporters
  - `alibabacloudlogservice` exporter (#259)
  - `SplunkHEC` metrics exporter (#246)
  - `elastic` APM exporter (#240)
  - `newrelic` exporter (#229)
- Extensions
  - `k8s` observer (#185)

### 💡 Enhancements 💡

- `awsxray` exporter
  - Use X-Ray convention of segment name == service name (#282)
  - Tweak xray export to improve rendering of traces and improve parity (#241)
  - Add handling for spans received with nil attributes (#212)
- `honeycomb` exporter
  - Use SendPresampled (#291)
  - Add span attributes as honeycomb event fields (#271)
  - Support resource labels in Honeycomb exporter (#20)
- `k8s` processor
  - Add support of Pod UID extraction to k8sprocessor (#219)
  - Use `k8s.pod.ip` to record resource IP instead of just `ip` (#183)
  - Support same authentication mechanism as other kubernetes components do (#307)
- `sapm` exporter: Add TLS for SAPM and SignalFx receiver (#215)
- `signalfx` exporter
  - Add metric metadata syncer to SignalFx exporter (#231)
  - Add TLS for SAPM and SignalFx receiver (#215)
- `stackdriver` exporter: Add support for resource mapping in config (#163)

### 🧰 Bug fixes 🧰

- `awsxray` exporter: Wrap bad request errors for proper handling by retry queue (#205)
- `lightstep` exporter: Ensure Lightstep exporter doesnt crash on nil node (#250)
- `sapm` exporter: Do not break Jaeger traces before sending downstream (#193)
- `k8s` processor: Ensure Jaeger spans work in passthrough mode (262)

## 🧩 Components 🧩

### Receivers

| Traces | Metrics |
|:-------:|:-------:|
| Jaeger Legacy | Carbon |
| SAPM (SignalFx APM) | Collectd |
| Zipkin Scribe | K8s Cluster |
| | Redis |
| |  SignalFx |
| | Simple Prometheus |
| | Wavefront |

### Processors

- K8s

### Exporters

| Commercial | Community |
|:------------:|:-----------:|
| Alibaba Cloud Log Service | Carbon |
| AWS X-ray | Elastic |
| Azure Monitor | Jaeger Thrift |
| Honeycomb | Kinesis |
| Lightstep |
| New Relic |
| SAPM (SignalFx APM) |
| SignalFx (Metrics) |
| Splunk HEC |
| Stackdriver (Google) |

### Extensions

- Observer
  - K8s

## v0.3.0 Beta

Released 2020-03-30

### Breaking changes

-  Make prometheus receiver config loading strict. #697
Prometheus receiver will now fail fast if the config contains unused keys in it.

### Changes and fixes

- Enable best effort serve by default of Prometheus Exporter (https://github.com/orijtech/prometheus-go-metrics-exporter/pull/6)
- Fix null pointer exception in the logging exporter #743
- Remove unnecessary condition to have at least one processor #744
- Updated Honeycomb exported to `honeycombio/opentelemetry-exporter-go v0.3.1`

### Features

Receivers / Exporters:

* AWS X-Ray
* Carbon
* CollectD
* Honeycomb
* Jaeger
* Kinesis
* LightStep
* OpenCensus
* OpenTelemetry
* SAPM
* SignalFx
* Stackdriver
* Wavefront
* Zipkin
* Zipkin Scribe


Processors:

* Attributes
* Batch
* Memory Limiter
* Queued Retry
* Resource
* Sampling
* Span
* Kubernetes

Extensions:

* Health Check
* Performance Profiler
* zPages


## v0.2.8

Released 2020-03-25

Alpha v0.2.8 of OpenTelemetry Collector Contrib.

- Implemented OTLP receiver and exporter.
- Added ability to pass config to the service programmatically (useful for custom builds).
- Improved own metrics / observability.


## v0.2.7

Released 2020-03-17

### Self-Observability
- New command-line switch to control legacy and new metrics. Users are encouraged
to experiment and migrate to the new metrics.
- Improved error handling on shutdown.


### Processors
- Fixed passthrough mode k8sprocessor.
- Added `HASH` action to attribute processor.

### Receivers and Exporters
- Added Honeycomb exporter.
- Added LightStep exporter.
- Added regular expression for Carbon receiver, allowing the metric name to be broken into proper label keys and values.
- Updated Stackdriver exporter to use a new batch API.


## v0.2.6 Alpha

Released 2020-02-18

### Self-Observability
- Updated metrics prefix to `otelcol` and expose command line argument to modify the prefix value.
- Batch dropped span now emits zero when no spans are dropped.

### Processors
- Extended Span processor to have include/exclude span logic.
- Ability to choose strict or regexp matching for include/exclude filters.

### Receivers and Exporters
- Added Carbon receiver and exporter.
- Added Wavefront receiver.


## v0.0.5 Alpha

Released 2020-01-30

- Regexp-based filtering of span names.
- Ability to extract attributes from span names and rename span.
- File exporter for debugging.
- Span processor is now enabled by default.

## v0.0.1 Alpha

Released 2020-01-11

First release of OpenTelemetry Collector Contrib.


[v0.3.0]: https://github.com/open-telemetry/opentelemetry-collector-contrib/compare/v0.2.8...v0.3.0
[v0.2.8]: https://github.com/open-telemetry/opentelemetry-collector-contrib/compare/v0.2.7...v0.2.8
[v0.2.7]: https://github.com/open-telemetry/opentelemetry-collector-contrib/compare/v0.2.6...v0.2.7
[v0.2.6]: https://github.com/open-telemetry/opentelemetry-collector-contrib/compare/v0.0.5...v0.2.6
[v0.0.5]: https://github.com/open-telemetry/opentelemetry-collector-contrib/compare/v0.0.1...v0.0.5
[v0.0.1]: https://github.com/open-telemetry/opentelemetry-collector-contrib/tree/v0.0.1<|MERGE_RESOLUTION|>--- conflicted
+++ resolved
@@ -32,6 +32,7 @@
 - `attributesprocessor`: Support filter by severity (#9132)
 - `processor/transform`: Add transformation of logs (#9368)
 - `datadogexporter`: Add `metrics::summaries::mode` to specify export mode for summaries (#8846)
+- `datadogexporter`: Experimental support for Exponential Histograms with delta aggregation temporality (#8350)
 
 ### 🧰 Bug fixes 🧰
 
@@ -162,13 +163,9 @@
 - `googlecloudpubsubexporter` Added implementation of Google Cloud Pubsub exporter. (#8391)
 - `coralogixexporter` Allow exporter timeout to be configured (#7957)
 - `prometheusremotewriteexporter` support adding trace id and span id attached to exemplars (#8380)
-<<<<<<< HEAD
-- `datadogexporter`: Experimental support for Exponential Histograms with delta aggregation temporality (#8350)
-=======
 - `influxdbexporter`: accept histogram metric missing infinity bucket. (#8462)
 - `skywalkingreceiver`: Added implementation of Skywalking receiver. (#8549)
 - `prometheusreceiver`: Fix staleness bug for histograms and summaries (#8561)
->>>>>>> f864126a
 
 ### 🛑 Breaking changes 🛑
 
