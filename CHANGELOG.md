--- conflicted
+++ resolved
@@ -4,17 +4,11 @@
 
 ### 💡 Enhancements 💡
 
-<<<<<<< HEAD
 - `prometheusremotewriteexporter`: Write-Ahead Log support enabled (#7304)
-- `googlecloudexporter`: [Alpha] Translate metrics directly from OTLP to gcm using the `exporter.googlecloud.OTLPDirect` feature-gate (#7177)
-- `simpleprometheusreceiver`: Add support for static labels (#7908)
-- `datadogexporter`: Add rbac to example k8s manifest file (#8186)
-=======
 - `hostreceiver/filesystemscraper`: Add filesystem utilization (#8027)
 - `googlecloudexporter`: [Alpha] Translate metrics directly from OTLP to gcm using the `exporter.googlecloud.OTLPDirect` feature-gate (#7177)
 - `simpleprometheusreceiver`: Add support for static labels (#7908)
 - `podmanreceiver`: Add container.runtime attribute to container metrics (#8262)
->>>>>>> 92bcf6af
 
 ### 🛑 Breaking changes 🛑
 
@@ -42,11 +36,8 @@
 - `routingprocessor`: Expand error handling on failure to build exporters (#8125)
 - `skywalkingreceiver`: Add new skywalking receiver component folder and structure (#8107)
 - `groupbyattrsprocesor`: Allow empty keys, which allows to use the processor for compaction (#7793)
-<<<<<<< HEAD
-=======
 - `datadogexporter`: Add rbac to example k8s manifest file (#8186)
 - `splunkhecexporter`: Add validation for `sending_queue` setting (#8256)
->>>>>>> 92bcf6af
 
 ### 🛑 Breaking changes 🛑
 
