--- conflicted
+++ resolved
@@ -34,16 +34,12 @@
 
 - `awsemfexporter`: Add min and max support for histograms (#10577)
 - `tailsamplingprocessor`: Add support for string invert matching to `and` policy (#9553)
-<<<<<<< HEAD
-- `elasticsearchreceiver`: Add integration test (#10165)
-=======
 - `mezemoexporter`: Add user agent string to outgoing HTTP requests (#10470)
 - `prometheusreceiver`: Improve performance of metrics builder (#10546)
 - `transformprocessor`: Add functions for conversion of scalar metric types (`gauge_to_sum` and `sum_to_gauge`) (#10255)
 - `dynatraceexporter`: Use min and max when provided in a data point for histograms (#10815)
 - `dynatraceexporter`: Truncate unmarshalable responses to avoid long log lines (#10568)
 - `scrapertest`: Add `IgnoreResourceAttributeValue` option to metric comparison (#10828)
->>>>>>> da38ea31
 
 ### 🧰 Bug fixes 🧰
 
