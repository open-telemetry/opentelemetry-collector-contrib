# Changelog

## Unreleased

### 🛑 Breaking changes 🛑

- `stackdriverexporter`: Remove the stackdriver exporter in favor of the identical googlecloud exporter (#9274)
- `filelog`, `journald`, `syslog`, `tcplog`, `udplog`: Remove `preserve_to` field from sub-parsers (#9331)
- `kafkametricsreceiver`: instrumentation name updated from `otelcol/kafkametrics` to `otelcol/kafkametricsreceiver` (#9406)
- `kubeletstatsreceiver`: instrumentation name updated from `kubeletstats` to `otelcol/kubeletstatsreceiver` (#9400)

### 🚩 Deprecations 🚩

- `cumulativetodeltaprocessor`: Deprecated `metrics` configuration option in favor of `include` and `exclude` (#8952)
- `datadogexporter`: Deprecate `metrics::report_quantiles` in favor of `metrics::summaries::mode` (#8846)

### 🚀 New components 🚀

- `iisreceiver`: Add implementation of IIS Metric Receiver (#8832)
- `sqlserverreceiver`: Add implementation of SQL Server Metric Receiver (#8398)
- `activedirectorydsreceiver`: Add implementation of Active Directory Domain Services metric receiver (#9359)

### 💡 Enhancements 💡

- `pkg/translator/prometheusremotewrite`: Allow to disable sanitize metric labels (#8270)
- `basicauthextension`: Implement `configauth.ClientAuthenticator` so that the extension can also be used as HTTP client basic authenticator.(#8847)
- `azuremonitorexporter`, `lokiexporter`, `observiqexporter`: Update timestamp processing logic (#9130)
- `cumulativetodeltaprocessor`: add new include/exclude configuration options with regex support (#8952)
- `cmd/mdatagen`: Update generated functions to have simple parse function to handle string parsing consistently and limit code duplication across receivers (#7574)
- `attributesprocessor`: Support filter by severity (#9132)
- `processor/transform`: Add transformation of logs (#9368)
<<<<<<< HEAD
- `datadogexporter`: Update deprecation messages to reflect new deprecation plan (#9422)
=======
- `datadogexporter`: Add `metrics::summaries::mode` to specify export mode for summaries (#8846)
>>>>>>> 622fdb6c

### 🧰 Bug fixes 🧰

- `fluentforwardreceiver`: Release port on shutdown (#9111)
- `prometheusexporter`: Prometheus fails to generate logs when prometheus exporter produced a check exception occurs. (#8949)
- `resourcedetectionprocessor`: Wire docker detector (#9372)
- `kafkametricsreceiver`: The kafkametricsreceiver was changed to connect to kafka during scrape, rather than startup. If kafka is unavailable the receiver will attempt to connect during subsequent scrapes until succcessful (#8817).
- `datadogexporter`: Update Kubernetes example manifest to new executable name. (#9425).

## v0.49.0

### ⚠️ Warning  ⚠️

This release contains an issue in
[Prometheus receiver](https://github.com/open-telemetry/opentelemetry-collector-contrib/tree/main/receiver/prometheusreceiver)
causing 30% memory consumption increase when there is a lot of target churn. The issue is currently being 
investigated and will be fixed in one of the new releases. More details:
https://github.com/open-telemetry/opentelemetry-collector-contrib/issues/9278.

### 🛑 Breaking changes 🛑

- `filelogreceiver`, `journaldreceiver`, `syslogreceiver`, `tcplogreceiver`, `udplogreceiver`:
  - Updated data model to align with stable logs data model, which includes various breaking changes. (#9139, #8835)
    - A detailed [Upgrade Guide](https://github.com/open-telemetry/opentelemetry-log-collection/releases/tag/v0.28.0) is available in the log-collection v0.29.0 release notes.
- `datadogexporter`: Remove `OnlyMetadata` method from `Config` struct (#8980)
- `datadogexporter`: Remove `GetCensoredKey` method from `APIConfig` struct (#8980)
- `mongodbatlasreceiver`: Updated to uses newer metric builder which changed some metric and resource attributes (#9093)
- `dynatraceexporter`: Make `serialization` package `/internal` (#9097)
- `attributesprocessor`: Remove log names from filters (#9131)
- `k8sclusterreceiver`: The `receiver.k8sclusterreceiver.reportCpuMetricsAsDouble` feature gate is now enabled by default (#9367)
  - Users may have to update monitoring for a few Kubernetes cpu metrics, for 
    more details see [feature-gate-configurations](https://github.com/open-telemetry/opentelemetry-collector-contrib/tree/main/receiver/k8sclusterreceiver#feature-gate-configurations).

### 🚩 Deprecations 🚩

- `datadogexporter`: Deprecate `service` setting in favor of `service.name` semantic convention (#8784)
- `datadogexporter`: Deprecate `version` setting in favor of `service.version` semantic convention (#8784)
- `datadogexporter`: Deprecate `env` setting in favor of `deployment.environment` semantic convention (#9017)
- `datadogexporter`: Deprecate `GetHostTags` method from `TagsConfig` struct (#8975)
- `datadogexporter`: Deprecate `tags` setting in favor of `host_metadata::tags` (#9100)
- `datadogexporter`: Deprecate `send_metadata` setting in favor of `host_metadata::enabled` (#9100)
- `datadogexporter`: Deprecate `use_resource_metadata` setting in favor of `host_metadata::hostname_source` (#9100)
- `prometheusexecreceiver`: Deprecate prom_exec receiver (#9058)
- `fluentbitextension`: Deprecate Fluentbit extension (#9062)

### 🚀 New components 🚀

- `riakreceiver`: Riak Metric Receiver (#8548)

### 💡 Enhancements 💡
- `splunkhecexporter`: Add support for batching traces (#8995)
- `hostmetricsreceiver`: Migrate Processes scraper to the Metrics builder (#8855)
- `tanzuobservabilityexporter`: Use resourcetotelemetry helper (#8338)
- Add `make crosslink` target to ensure replace statements are included in `go.mod` for all transitive dependencies within repository (#8822)
- `filestorageextension`: Change bbolt DB settings for better performance (#9004)
- `jaegerremotesamplingextension`: Add local and remote sampling stores (#8818)
- `attributesprocessor`: Add support to filter on log body (#8996)
- `prometheusremotewriteexporter`: Translate resource attributes to the target info metric (#8493)
- `prometheusexporter`: Add `job` and `instance` labels to metrics so they can be scraped with `honor_labels: true` (#9115)
- `podmanreceiver`: Add API timeout configuration option (#9014)
- `cmd/mdatagen`: Add `sem_conv_version` field to metadata.yaml that is used to set metrics SchemaURL (#9010)
- `splunkheceporter`: Add an option to disable log or profiling data (#9065)
- `windowsperfcountersreceiver`: Move code into separate package for use in other windowsperfcounter receivers (#9108)
- `datadogexporter`: Add `host_metadata` configuration section to configure host metadata export (#9100)
- `cmd/mdatagen`: Update documentation generated for attributes to list enumerated values and show the "value" that will be visible on metrics when it is different from the attribute key in metadata.yaml (#8983)
- `routingprocessor`: add option to drop resource attribute used for routing (#8990)

### 🧰 Bug fixes 🧰

- `filestorageextension`: use correct bbolt options for compaction (#9134)
- `hostmetricsreceiver`: Use cpu times for time delta in cpu.utilization calculation (#8857)
- `dynatraceexporter`: Remove overly verbose stacktrace from certain logs (#8989)
- `googlecloudexporter`: fix the `exporter.googlecloud.OTLPDirect` fature-gate, which was not applied when the flag was provided (#9116)
- `signalfxexporter`: Fix bug to enable timeouts for correlating traces and metrics (#9101)
- `windowsperfcountersreceiver`: fix exported values being integers instead of doubles (#9138)
- `prometheusreceiver`: Fix issues with relabelling the `job` and `instance` labels. (#8780)
- `dynatraceexporter`: Continue processing data points after a serialization error. (#9330)

## v0.48.0

### 💡 Enhancements 💡

- `k8seventsreceiver`: Add Api_version and resource_version (#8539)
- `datadogexporter`: Add `metrics::sums::cumulative_monotonic_mode` to specify export mode for cumulative monotonic sums (#8490)
- `dynatraceexporter`: add multi-instance deployment note to README.md (#8848)
- `resourcedetectionprocessor`: Add attribute allowlist (#8547)
- `datadogexporter`:  Metrics payload data and Sketches payload data will be logged if collector is started in debug mode (#8929)
- `cmd/mdatagen`: Add resource attributes definition to metadata.yaml and move `pdata.Metrics` creation to the
  generated code (#8555)

### 🛑 Breaking changes 🛑

- `windowsperfcountersreceiver`: Added metrics configuration (#8376)
- `lokiexporter`: Remove deprecated LogRecord.name field (#8951)
- `splunkhecexporter`: Remove deprecated LogRecord.name field (#8951)

### 🚩 Deprecations 🚩

- `datadogexporter`: Deprecate `OnlyMetadata` method from `Config` struct (#8359)
- `datadogexporter`: Deprecate `GetCensoredKey` method from `APIConfig` struct (#8830)
- `datadogexporter`: Deprecate `metrics::send_monotonic_counter` in favor of `metrics::sums::cumulative_monotonic_mode` (#8490)

### 🚀 New components 🚀

- `sigv4authextension`: Enable component (#8518)

## v0.47.0

### 💡 Enhancements 💡

- `googlecloudexporter`: Add Validate method in config (#8559)
- `attributesprocessor`: Add convert action (#7930)
- `attributesprocessor`: Add metric support (#8111)
- `prometheusremotewriteexporter`: Write-Ahead Log support enabled (#7304)
- `hostreceiver/filesystemscraper`: Add filesystem utilization (#8027)
- `hostreceiver/pagingscraper`: Add paging.utilization (#6221)
- `googlecloudexporter`: [Alpha] Translate metrics directly from OTLP to gcm using the `exporter.googlecloud.OTLPDirect` feature-gate (#7177)
- `simpleprometheusreceiver`: Add support for static labels (#7908)
- `spanmetricsprocessor`: Dropping the condition to replace _ with key_ as __ label is reserved and _ is not (#8057)
- `podmanreceiver`: Add container.runtime attribute to container metrics (#8262)
- `dockerstatsreceiver`: Add container.runtime attribute to container metrics (#8261)
- `tanzuobservabilityexporter`: instrumentation Library and Dropped Counts to Span Tags (#8120)
- `clickhouseexporter`: Implement consume log logic. (#9705)
- `influxdbexporter`: Add support for cumulative, non-monotonic metrics. (#8348)
- `oauth2clientauthextension`: Add support for EndpointParams (#7307)
- Add `NewMetricData` function to `MetricsBuilder` to consistently set instrumentation library name (#8255)
- `googlecloudpubsubreceiver` Added implementation of Google Cloud Pubsub receiver. (#8391)
- `googlecloudpubsubexporter` Added implementation of Google Cloud Pubsub exporter. (#8391)
- `coralogixexporter` Allow exporter timeout to be configured (#7957)
- `prometheusremotewriteexporter` support adding trace id and span id attached to exemplars (#8380)
- `influxdbexporter`: accept histogram metric missing infinity bucket. (#8462)
- `skywalkingreceiver`: Added implementation of Skywalking receiver. (#8549)
- `prometheusreceiver`: Fix staleness bug for histograms and summaries (#8561)

### 🛑 Breaking changes 🛑

- `mongodbatlasreceiver`: rename mislabeled attribute `memory_state` to correct `disk_status` on partition disk metrics (#7747)
- `mongodbatlasreceiver`: Correctly set initial lookback for querying mongodb atlas api (#8246)
- `nginxreceiver`: instrumentation name updated from `otelcol/nginx` to `otelcol/nginxreceiver` (#8255)
- `postgresqlreceiver`: instrumentation name updated from `otelcol/postgresql` to `otelcol/postgresqlreceiver` (#8255)
- `redisreceiver`: instrumentation name updated from `otelcol/redis` to `otelcol/redisreceiver` (#8255)
- `apachereceiver`: instrumentation name updated from `otelcol/apache` to `otelcol/apachereceiver` ()
- `couchdbreceiver`: instrumentation name updated from `otelcol/couchdb` to `otelcol/couchdbreceiver` (#8366)
- `prometheusreceiver` Change resource attributes on metrics: `instance` -> `service.instance.id`, `host.name` -> `net.host.name`,  `port` -> `net.host.port`, `scheme` -> `http.scheme`, `job` removed (#8266)
- `prometheusremotewriteexporter` Use `service.*` resource attributes instead of `job` and `instance` resource attributes when adding job and instance labels to metrics (#8266)
- `mysqlreceiver`: instrumentation name updated from `otel/mysql` to `otelcol/mysqlreceiver` (#8387)
- `zookeeperreceiver`: instrumentation name updated from `otelcol/zookeeper` to `otelcol/zookeeperreceiver` (#8389)
- `coralogixexporter`: Create dynamic subsystem name (#7957)
  - Deprecate configuration changed. Dynamic subsystem name from traces service name property.
- `rabbitmqreceiver`: instrumentation name updated from `otelcol/rabbitmq` to `otelcol/rabbitmqreceiver` (#8400)

### 🧰 Bug fixes 🧰

- `zipkinexporter`: Set "error" tag value when status is set to error (#8187)
- `prometheusremotewriteexporter`: Correctly handle metric labels which collide after sanitization (#8378)
- `prometheusremotewriteexporter`: Drop labels when exemplar attributes exceed the max number of characters (#8379)
- `k8sclusterreceiver`: Add support to enable k8s node and container cpu metrics to be reported as double values (#8245)
  - Use "--feature-gates=receiver.k8sclusterreceiver.reportCpuMetricsAsDouble" to enable reporting node and container
    cpu metrics as a double values.
- `tanzuobservabilityexporter`: Fix a typo in Instrumentation Library name and version tags (#8384)
- `logreceivers`: Fix an issue where receiver would sometimes fail to build using Go 1.18 (#8521)
- `awsxrayreceiver`: Add defaults for optional stack frame parameters (#8790)

### 🚩 Deprecations 🚩

- `datadogexporter`: Deprecate automatic environment variable detection (#8397)

### 🚀 New components 🚀
- `sigv4authextension`: New Component: Sigv4 Authenticator Extension (#8263)

## v0.46.0

### 💡 Enhancements 💡

- `internal/stanza`: Export metrics from Stanza receivers (#8025)
- `hostreceiver/pagingscraper`: Migrate the scraper to the mdatagen metrics builder (#7139)
- Do not drop zero trace/span id spans in the jaeger conversion (#7946)
- Upgrade to use semantic conventions 1.6.1 (#7926)
- `dynatraceexporter`: Validate QueueSettings and perform config validation in Validate() instead (#8020)
- `sapmexporter`: Add validation for `sending_queue` setting (#8023)
- `signalfxexporter`: Add validation for `sending_queue` setting (#8026)
- `internal/stanza`: Add support for arbitrary attribute types (#8081)
- `resourcedetectionprocessor`: Add confighttp.HTTPClientSettings To Resource Detection Config Fixes (#7397)
- `hostmetricsreceiver`: Add cpu.utilization metrics to cpu scrapper (#7130)
- `honeycombexporter`: Add validation for `sending_queue` setting (#8113)
- `routingprocessor`: Expand error handling on failure to build exporters (#8125)
- `skywalkingreceiver`: Add new skywalking receiver component folder and structure (#8107)
- `groupbyattrsprocesor`: Allow empty keys, which allows to use the processor for compaction (#7793)
- `datadogexporter`: Add rbac to example k8s manifest file (#8186)
- `splunkhecexporter`: Add validation for `sending_queue` setting (#8256)

### 🛑 Breaking changes 🛑

- Remove deprecated functions from jaeger translator (#8032)
- `internal/stanza`: Remove `write_to` setting from input operators (#8081)
- `mongodbatlasreceiver`: rename `mongodb.atlas.*` attributes to `mongodb_atlas.*` adhering to naming guidelines. Adding 3 new attributes (#7960)

### 🧰 Bug fixes 🧰

- `prometheusreceiver`: Fix segfault that can occur after receiving stale metrics (#8056)
- `filelogreceiver`: Fix issue where logs could occasionally be duplicated (#8123)
- `prometheusremotewriteexporter`: Fix empty non-string resource attributes (#8116)

### 🚀 New components 🚀

## v0.45.1

### 💡 Enhancements 💡

- `sumologicexporter`: Move validation to Config (#7936)
- `elasticsearchexporter`: Fix crash with batch processor (#7953).
- `splunkhecexporter`: Batch metrics payloads (#7760)
- `tanzuobservabilityexporter`: Add internal SDK metric tag (#7826)
- `hostreceiver/processscraper`: Migrate the scraper to the mdatagen metrics builder (#7287)

### 🧰 Bug fixes 🧰

- `awsprometheusremotewriteexporter`: fix dependencies issue (#7963)

### 🚀 New components 🚀

- `awsfirehose` receiver: Add AWS Kinesis Data Firehose Receiver (#7918)

## v0.45.0

### 💡 Enhancements 💡

- `hostreceiver/filesystemscraper`: Migrate the scraper to the mdatagen metrics builder (#7772)
- `hostreceiver/memoryscraper`: Migrate the scraper to the mdatagen metrics builder (#7312)
- `lokiexporter`: Use record attributes as log labels (#7569)
- `routingprocessor`: Do not err on failure to build exporters (#7423)
- `apachereceiver`: Update to mdatagen v2 (#7573)
- `datadogexporter`: Don't send host metadata if hostname is empty (#7426)
- `datadogexporter`: Add insecure_skip_verify flag to configuration (#7422)
- `coralogixexporter`: Update readme (#7785)
- `awscloudwatchlogsexporter`: Remove name from aws cloudwatch logs exporter (#7554)
- `tanzuobservabilityexporter`: Update OTel Collector's Exporter to match WF Proxy Handling of source (#7929)
- `hostreceiver/memoryscraper`: Add memory.utilization (#6221)
- `awskinesisexporter`: Add Queue Config Validation AWS Kinesis Exporter (#7835)
- `elasticsearchexporter`: Remove usage of deprecated LogRecord.Name field (#7829).
- `loadbalancingexporter`: Allow non-exist hostname on startup (#7935)
- `datadogexporter`: Use exact sum, count and average on Datadog distributions (#7830)
- `storage/filestorage`: add optional compaction to filestorage (#7768)
- `tanzuobservabilityexporter`: Add attributes from the Resource to the resulting WF metric tags & set `source` value in WF metric (#8101)

### 🛑 Breaking changes 🛑

- Use go mod compat, drops support for reproducibility with go 1.16 (#7915)
- `apachereceiver`: Update instrumentation library name from `otel/apache` to `otelcol/apache` (#7754)
- `pkg/translator/prometheusremotewrite`: Cleanup prw translator public functions (#7776)
- `prometheusreceiver`: The OpenCensus-based metric conversion pipeline has
  been removed.
  - The `receiver.prometheus.OTLPDirect` feature gate has been removed as
    the direct pipeline is the only remaining pipeline.
- `translator/jaeger`: Cleanup jaeger translator function names (#7775)
  - Deprecate old funcs with Internal word.
- `mysqlreceiver`: Update data model and names for several metrics (#7924)
  - Change all metrics to Int values
  - Remove `mysql.buffer_pool_pages`. Replace with:
    - `mysql.buffer_pool.pages`
    - `mysql.buffer_pool.data_pages`
    - `mysql.buffer_pool.page_flushes`
  - Remove `mysql.buffer_pool_size`. Replace with:
    - `mysql.buffer_pool.limit`
    - `mysql.buffer_pool.usage`
  - Rename `mysql.buffer_pool_operations` to `mysql.buffer_pool.operations`

### 🚩 Deprecations 🚩

- Deprecated log_names setting from filter processor. (#7552)

### 🧰 Bug fixes 🧰

 - `tailsamplingprocessor`: "And" policy only works as a sub policy under a composite policy (#7590)
 - `prometheusreceiver`: Correctly map description and units when converting
  Prometheus metadata directly to pdata. (#7748)
 - `sumologicexporter`: fix exporter panics on malformed histogram (#7548)
- `awsecscontainermetrics`: CPU Reserved is now 1024/vCPU for ECS Container Insights (#6734)

### 🚀 New components 🚀

- `clickhouse` exporter: Add ClickHouse Exporter (#6907)
- `pkg/translator/signalfx`: Extract signalfx to metrics conversion in a separate package (#7778)
  - Extract FromMetrics to SignalFx translator package (#7823)

## v0.44.0

### 💡 Enhancements 💡

- `kafkaexporter`: Add compression and flush max messages options.
- `dynatraceexporter`: Write error logs using plugin logger (#7360)
- `dynatraceexporter`: Fix docs for TLS settings (#7568)
- `tanzuobservabilityexporter`: Turn on metrics exporter (#7281)
- `attributesprocessor` `resourceprocessor`: Add `from_context` value source
- `resourcedetectionprocessor`: check cluster config to verify resource is on aws for eks resources (#7186)
- `awscloudwatchlogsexporter`: enable awscloudwatchlogsexporter which accepts and exports log data (#7297)
- `translator/prometheusremotewrite`: add a new module to help translate data from OTLP to Prometheus Remote Write (#7240)
- `azuremonitorexporter`: In addition to traces, export logs to Azure Application Insights (#7403)
- `jmxreceiver`: Added `additional_jars` configuration option to launch JMX Metric Gatherer JAR with extended `CLASSPATH` (#7378)
- `awscontainerinsightreceiver`: add full pod name when configured to AWS Container Insights Receiver (#7415)
- `hostreceiver/loadscraper`: Migrate the scraper to the mdatagen metrics builder (#7288)
- `awsecscontainermetricsreceiver`: Rename attributes to follow semantic conventions (#7425)
- `datadogexporter`: Always map conventional attributes to tags (#7185)
- `mysqlreceiver`: Add golden files for integration test (#7303)
- `nginxreceiver`: Standardize integration test (#7515)
- `mysqlreceiver`: Update to use mdatagen v2 (#7507)
- `postgresqlreceiver`: Add integration tests (#7501)
- `apachereceiver`: Add integration test (#7517)
- `mysqlreceiver`: Use scrapererror to report errors (#7513)
- `postgresreceiver`: Update to mdatagen v2 (#7503)
- `nginxreceiver`: Update to mdatagen v2 (#7549)
- `datadogexporter`: Fix traces exporter's initialization log (#7564)
- `tailsamplingprocessor`: Add And sampling policy (#6910)
- `coralogixexporter`: Add Coralogix Exporter (#7383)
- `prometheusexecreceiver`: Add default value for `scrape_timeout` option (#7587)

### 🛑 Breaking changes 🛑

- `resourcedetectionprocessor`: Update `os.type` attribute values according to semantic conventions (#7544)
- `awsprometheusremotewriteexporter`: Deprecation notice; may be removed after v0.49.0
  - Switch to using the `prometheusremotewriteexporter` + `sigv4authextension` instead

### 🧰 Bug fixes 🧰

- `resourcedetectionprocessor`: fix `meta` allow list excluding keys with nil values (#7424)
- `postgresqlreceiver`: Fix issue where empty metrics could be returned after failed connection (#7502)
- `resourcetotelemetry`: Ensure resource attributes are added to summary
  and exponential histogram data points. (#7523)

### 🚩 Deprecations 🚩

- Deprecated otel_to_hec_fields.name setting from splunkhec exporter. (#7560)

## v0.43.0

### 💡 Enhancements 💡

- `coralogixexporter`: First implementation of Coralogix Exporter (#6816)
- `cloudfoundryreceiver`: Enable Cloud Foundry client (#7060)
- `elasticsearchexporter`: add elasticsearchexporter to the components exporter list (#6002)
- `elasticsearchreceiver`: Add metric metadata (#6892)
- `elasticsearchreceiver`: Use same metrics as JMX receiver for JVM metrics (#7160)
- `elasticsearchreceiver`: Implement scraping logic (#7174)
- `datadogexporter`: Add http.status_code tag to trace stats (#6889)
- `datadogexporter`: Add configuration option to use OTel span name into the Datatog resource name (#6611)
- `mongodbreceiver`: Add initial client code to the component (#7125)
- `tanzuobservabilityexporter`: Support delta histograms (#6897)
- `awscloudwatchlogsexporter`: Use cwlogs package to export logs (#7152)
- `mysqlreceiver`: Add the receiver to available components (#7078)
- `tanzuobservabilityexporter`: Documentation for the memory_limiter configuration (#7164)
- `dynatraceexporter`: Do not shut down exporter when metrics ingest module is temporarily unavailable (#7161)
- `mongodbreceiver`: Add metric metadata (#7163)
- `mongodbreceiver`: Add metric scraping (#7175)
- `postgresqlreceiver`: add the receiver to available components (#7079)
- `rabbitmqreceiver`: Add scraper logic (#7299)
- `tanzuobservability exporter`: Support summary metrics (#7121)
- `mongodbatlasreceiver`: Add retry and backoff to HTTP client (#6943)
- Use Jaeger gRPC instead of Thrift in the docker-compose example (#7243)
- `tanzuobservabilityexporter`: Support exponential histograms (#7127)
- `receiver_creator`: Log added and removed endpoint env structs (#7248)
- `prometheusreceiver`: Use the OTLP data conversion path by default. (#7282)
  - Use `--feature-gates=-receiver.prometheus.OTLPDirect` to re-enable the
    OpenCensus conversion path.
- `extension/observers`: Correctly set image and tag on container endpoints (#7279)
- `tanzuobservabilityexporter`: Document how to enable memory_limiter (#7286)
- `hostreceiver/networkscraper`: Migrate the scraper to the mdatagen metrics builder (#7048)
- `hostmetricsreceiver`: Add MuteProcessNameError config flag to mute specific error reading process executable (#7176)
- `scrapertest`: Improve comparison logic (#7305)
- `hostmetricsreceiver`: add `cpu_average` option for load scraper to report the average cpu load (#6999)
- `scrapertest`: Add comparison option to ignore specific attributes (#6519)
- `tracegen`: Add option to pass in custom headers to export calls via command line (#7308)
- `tracegen`: Provide official container images (#7179)
- `scrapertest`: Add comparison function for pdata.Metrics (#7400)
- `prometheusremotewriteexporter` : Dropping the condition to replace _ with key_ as __ label is reserved and _ is not (#7112)

### 🛑 Breaking changes 🛑

- `tanzuobservabilityexporter`: Remove status.code
- `tanzuobservabilityexporter`: Use semantic conventions for status.message (#7126)
- `k8sattributesprocessor`: Move `kube` and `observability` packages to `internal` folder (#7159)
- `k8sattributesprocessor`: Unexport processor `Option`s (#7311)
- `zookeeperreceiver`: Refactored metrics to have correct units, types, and combined some metrics via attributes. (#7280)
- `prometheusremotewriteexporter`: `PRWExporter` struct and `NewPRWExporter()`
  function are now unexported. (#TBD)
- `newrelicexporter` marked as deprecated (#7284)

### 🚀 New components 🚀

- `rabbitmqreceiver`: Establish codebase for RabbitMQ metrics receiver (#7239)
- Add `basicauth` extension (#7167)
- `k8seventsreceiver`: Implement core logic (#6885)

### 🧰 Bug fixes 🧰

- `k8sattributeprocessor`: Parse IP out of net.Addr to correctly tag k8s.pod.ip (#7077)
- `k8sattributeprocessor`: Process IP correctly for net.Addr instances that are not typed (#7133)
- `mdatagen`: Fix validation of `enabled` field in metadata.yaml (#7166)
- `elasticsearch`: Fix timestamp for each metric being startup time (#7255)
- `prometheusremotewriteexporter`: Fix index out of range panic caused by expiring metrics (#7149)
- `resourcedetection`: Log the error when checking for ec2metadata availability (#7296)

## v0.42.0

### 💡 Enhancements 💡

- `couchbasereceiver`: Add couchbase client (#7122)
- `couchdbreceiver`: Add couchdb scraper (#7131)
- `couchdbreceiver`: Add couchdb client (#6880)
- `elasticsearchreceiver`: Implement scraper client (#7019)
- `couchdbreceiver`: Add metadata metrics (#6878)
- `prometheusremotewriteexporter`: Handling Staleness flag from OTLP (#6679)
- `prometheusexporter`: Handling Staleness flag from OTLP (#6805)
- `prometheusreceiver`: Set OTLP no-data-present flag for stale scraped metrics. (#7043)
- `mysqlreceiver`: Add Integration test (#6916)
- `datadogexporter`: Add compatibility with ECS Fargate semantic conventions (#6670)
- `k8s_observer`: discover k8s.node endpoints (#6820)
- `redisreceiver`: Add missing description fields to keyspace metrics (#6940)
- `redisreceiver`: Set start timestamp uniformly for gauge and sum metrics (#6941)
- `kafkaexporter`: Allow controlling Kafka acknowledgment behaviour  (#6301)
- `lokiexporter`: Log the first part of the http body on failed pushes to loki (#6946)
- `resourcedetectionprocessor`: add the [consul](https://www.consul.io/) detector (#6382)
- `awsemfexporter`: refactor cw_client logic into separate `cwlogs` package (#7072)
- `prometheusexporter`: Dropping the condition to replace _ with key_ as __ label is reserved and _ is not (#7506)

### 🛑 Breaking changes 🛑

- `memcachedreceiver`: Update metric names (#6594)
- `memcachedreceiver`: Fix some metric units and value types (#6895)
- `sapm` receiver: Use Jaeger status values instead of OpenCensus (#6682)
- `jaeger` receiver/exporter: Parse/set Jaeger status with OTel spec values (#6682)
- `awsecscontainermetricsreceiver`: remove tag from `container.image.name` (#6436)
- `k8sclusterreceiver`: remove tag from `container.image.name` (#6436)

### 🚀 New components 🚀

- `ecs_task_observer`: Discover running containers in AWS ECS tasks (#6894)
- `mongodbreceiver`: Establish codebase for MongoDB metrics receiver (#6972)
- `couchbasereceiver`: Establish codebase for Couchbase metrics receiver (#7046)
- `dbstorage`: New experimental dbstorage extension (#7061)
- `redactionprocessor`: Remove sensitive data from traces (#6495)

### 🧰 Bug fixes 🧰

- `ecstaskobserver`: Fix "Incorrect conversion between integer types" security issue (#6939)
- Fix typo in "direction" metrics attribute description (#6949)
- `zookeeperreceiver`: Fix issue where receiver could panic during shutdown (#7020)
- `prometheusreceiver`: Fix metadata fetching when metrics differ by trimmable suffixes (#6932)
- Sanitize URLs being logged (#7021)
- `prometheusreceiver`: Fix start time tracking for long scrape intervals (#7053)
- `signalfxexporter`: Don't use syscall to avoid compilation errors on some platforms (#7062)
- `tailsamplingprocessor`: Add support for new policies as composite sub-policies (#6975)

### 💡 Enhancements 💡

- `lokiexporter`: add complete log record to body (#6619)
- `k8sclusterreceiver` add `container.image.tag` attribute (#6436)
- `spanmetricproccessor`: use an LRU cache for the cached Dimensions key-value pairs (#2179)
- `skywalkingexporter`: add skywalking metrics exporter (#6528)
- `deltatorateprocessor`: add int counter support (#6982)
- `filestorageextension`: document default values (#7022)
- `redisreceiver`: Migrate the scraper to the mdatagen metrics builder (#6938)

## v0.41.0

### 🛑 Breaking changes 🛑

- None

### 🚀 New components 🚀

- `asapauthextension` (#6627)
- `mongodbatlasreceiver` (#6367)

### 🧰 Bug fixes 🧰

- `filestorageextension`: fix panic when configured directory cannot be accessed (#6103)
- `hostmetricsreceiver`: fix set of attributes for system.cpu.time metric (#6422)
- `k8sobserver`: only record pod endpoints for running pods (#5878)
- `mongodbatlasreceiver`: fix attributes fields in metadata.yaml (#6440)
- `prometheusexecreceiver`: command line processing on Windows (#6145)
- `spanmetricsprocessor`: fix exemplars support (#6140)
-  Remap arm64 to aarch64 on rpm/deb packages (#6635)

### 💡 Enhancements 💡

- `datadogexporter`: do not use attribute localhost-like hostnames (#6477)
- `datadogexporter`: retry per network call (#6412)
- `datadogexporter`: take hostname into account for cache (#6223)
- `exporter/lokiexporter`: adding a feature for loki exporter to encode JSON for log entry (#5846)
- `googlecloudspannerreceiver`: added fallback to ADC for database connections. (#6629)
- `googlecloudspannerreceiver`: added parsing only distinct items for sample lock request label. (#6514)
- `googlecloudspannerreceiver`: added request tag label to metadata config for top query stats. (#6475)
- `googlecloudspannerreceiver`: added sample lock requests label to the top lock stats metrics. (#6466)
- `googlecloudspannerreceiver`: added transaction tag label to metadata config for top transaction stats. (#6433)
- `groupbyattrsprocessor`: added support for metrics signal (#6248)
- `hostmetricsreceiver`: ensure SchemaURL is set (#6482)
- `kubeletstatsreceiver`: add support for read-only kubelet endpoint (#6488)
- `mysqlreceiver`: enable native authentication (#6628)
- `mysqlreceiver`: remove requirement for password on MySQL (#6479)
- `receiver/prometheusreceiver`: do not add host.name to metrics from localhost/unspecified targets (#6476)
- `spanmetricsprocessor`: add setStatus operation (#5886)
- `splunkhecexporter`: remove duplication of host.name attribute (#6527)
- `tanzuobservabilityexporter`: add consumer for sum metrics. (#6385)
- Update log-collection library to v0.23.0 (#6593)

## v0.40.0

### 🛑 Breaking changes 🛑

- `tencentcloudlogserviceexporter`: change `Endpoint` to `Region` to simplify configuration (#6135)

### 🚀 New components 🚀

- Add `memcached` receiver (#5839)

### 🧰 Bug fixes 🧰

- Fix token passthrough for HEC (#5435)
- `datadogexporter`: Fix missing resource attributes default mapping when resource_attributes_as_tags: false (#6359)
- `tanzuobservabilityexporter`: Log and report missing metric values. (#5835)
- `mongodbatlasreceiver`: Fix metrics metadata (#6395)

### 💡 Enhancements 💡

- `awsprometheusremotewrite` exporter: Improve error message when failing to sign request
- `mongodbatlas`: add metrics (#5921)
- `healthcheckextension`: Add path option (#6111)
- Set unprivileged user to container image (#6380)
- `k8sclusterreceiver`: Add allocatable type of metrics (#6113)
- `observiqexporter`: Allow Dialer timeout to be configured (#5906)
- `routingprocessor`: remove broken debug log fields (#6373)
- `prometheusremotewriteexporter`: Add exemplars support (#5578)
- `fluentforwardreceiver`: Convert attributes with nil value to AttributeValueTypeEmpty (#6630)

## v0.39.0

### 🛑 Breaking changes 🛑

- `httpdreceiver` renamed to `apachereceiver` to match industry standards (#6207)
- `tencentcloudlogserviceexporter` change `Endpoint` to `Region` to simplify configuration (#6135)

### 🚀 New components 🚀

- Add `postgresqlreceiver` config and factory (#6153)
- Add TencentCloud LogService exporter `tencentcloudlogserviceexporter` (#5722)
- Restore `jaegerthrifthttpexporter` (#5666)
- Add `skywalkingexporter` (#5690, #6114)

### 🧰 Bug fixes 🧰

- `datadogexporter`: Improve cumulative metrics reset detection using `StartTimestamp` (#6120)
- `mysqlreceiver`: Address issues in shutdown function (#6239)
- `tailsamplingprocessor`: End go routines during shutdown (#5693)
- `googlecloudexporter`: Update google cloud exporter to correctly close the metric exporter (#5990)
- `statsdreceiver`: Fix the summary point calculation (#6155)
- `datadogexporter` Correct default value for `send_count_sum_metrics` (#6130)

### 💡 Enhancements 💡

- `datadogexporter`: Increase default timeout to 15 seconds (#6131)
- `googlecloudspannerreceiver`: Added metrics cardinality handling for Google Cloud Spanner receiver (#5981, #6148, #6229)
- `mysqlreceiver`: Mysql add support for different protocols (#6138)
- `bearertokenauthextension`: Added support of Bearer Auth for HTTP Exporters (#5962)
- `awsxrayexporter`: Fallback to rpc.method for segment operation when aws.operation missing (#6231)
- `healthcheckextension`: Add new health check feature for collector pipeline (#5643)
- `datadogexporter`: Always add current hostname (#5967)
- `k8sattributesprocessor`: Add code to fetch all annotations and labels by specifying key regex (#5780)
- `datadogexporter`: Do not rely on collector to resolve envvar when possible to resolve them (#6122)
- `datadogexporter`: Add container tags to attributes package (#6086)
- `datadogexporter`: Preserve original TraceID (#6158)
- `prometheusreceiver`: Enhance prometheus receiver logger to determine errors, test real e2e usage (#5870)
- `awsxrayexporter`: Added support for AWS AppRunner origin (#6141)

## v0.38.0

### 🛑 Breaking changes 🛑

- `datadogexporter` Make distributions the default histogram export option. (#5885)
- `redisreceiver` Update Redis receiver's metric names. (#5837)
- Remove `scraperhelper` from contrib, use the core version. (#5826)

### 🚀 New components 🚀

- `googlecloudspannerreceiver` Added implementation of Google Cloud Spanner receiver. (#5727)
- `awsxrayproxy` Wire up awsxrayproxy extension. (#5747)
- `awscontainerinsightreceiver` Enable AWS Container Insight receiver. (#5960)

### 🧰 Bug fixes 🧰

- `statsdreceiver`: fix start timestamp / temporality for counters. (#5714)
- Fix security issue related to github.com/tidwall/gjson. (#5936)
- `datadogexporter` Fix cumulative histogram handling in distributions mode (#5867)
- `datadogexporter` Skip nil sketches (#5925)

### 💡 Enhancements 💡

- Extend `kafkareceiver` configuration capabilities. (#5677)
- Convert `mongodbatlas` receiver to use scraperhelper. (#5827)
- Convert `dockerstats` receiver to use scraperhelper. (#5825)
- Convert `podman` receiver to use scraperhelper. (#5822)
- Convert `redisreceiver` to use scraperhelper. (#5796)
- Convert `kubeletstats` receiver to use scraperhelper. (#5821)
- `googlecloudspannerreceiver` Migrated Google Cloud Spanner receiver to scraper approach. (#5868)
- `datadogexporter` Use a `Consumer` interface for decoupling from zorkian's package. (#5315)
- `mdatagen` - Add support for extended metric descriptions (#5688)
- `signalfxexporter` Log datapoints option. (#5689)
- `cumulativetodeltaprocessor`: Update cumulative to delta. (#5772)
- Update configuration default values in log receivers docs. (#5840)
- `fluentforwardreceiver`: support more complex fluent-bit objects. (#5676)
- `datadogexporter` Remove spammy logging. (#5856)
- `datadogexporter` Remove obsolete report_buckets config. (#5858)
- Improve performance of metric expression matcher. (#5864)
- `tanzuobservabilityexporter` Introduce metricsConsumer and gaugeMetricConsumer. (#5426)
- `awsxrayexporter` rpc.system has priority to determine aws namespace. (#5833)
- `tailsamplingprocessor` Add support for composite sampling policy to the tailsampler. (#4958)
- `kafkaexporter` Add support for AWS_MSK_IAM SASL Auth (#5763)
- Refactor the client Authenticators  for the new "ClientAuthenticator" interfaces (#5905)
- `mongodbatlasreceiver` Add client wrapper for MongoDB Atlas support (#5386)
- `redisreceiver` Update Redis config options (#5861)
- `routingprocessor`: allow routing for all signals (#5869)
- `extension/observer/docker` add ListAndWatch to observer (#5851)

## v0.37.1

### 🧰 Bug fixes 🧰

- Fixes a problem with v0.37.0 which contained dependencies on v0.36.0 components. They should have been updated to v0.37.0.

## v0.37.0

### 🚀 New components 🚀

- [`journald` receiver](https://github.com/open-telemetry/opentelemetry-collector-contrib/tree/main/receiver/journaldreceiver) to parse Journald events from systemd journal using the [opentelemetry-log-collection](https://github.com/open-telemetry/opentelemetry-log-collection) library

### 🛑 Breaking changes 🛑

- Remove squash on configtls.TLSClientSetting for splunkhecexporter (#5541)
- Remove squash on configtls.TLSClientSetting for elastic components (#5539)
- Remove squash on configtls.TLSClientSetting for observiqexporter (#5540)
- Remove squash on configtls.TLSClientSetting for AWS components (#5454)
- Move `k8sprocessor` to `k8sattributesprocessor`.
- Rename `k8s_tagger` configuration `k8sattributes`.
- filelog receiver: use empty value for `SeverityText` field instead of `"Undefined"` (#5423)
- Rename `configparser.ConfigMap` to `config.Map`
- Rename `pdata.AggregationTemporality*` to `pdata.MetricAggregationTemporality*`
- Remove deprecated `batchpertrace` package/module (#5380)

### 💡 Enhancements 💡

- `k8sattributes` processor: add container metadata enrichment (#5467, #5572)
- `resourcedetection` processor: Add an option to force using hostname instead of FQDN (#5064)
- `dockerstats` receiver: Move docker client into new shared `internal/docker` (#4702)
- `spanmetrics` processor:
  - Add exemplars to metrics (#5263)
  - Support resource attributes in metrics dimensions (#4624)
- `filter` processor:
  - Add log filtering by `regexp` type filters (#5237)
  - Add record level log filtering (#5418)
- `dynatrace` exporter: Handle non-gauge data types (#5056)
- `datadog` exporter:
  - Add support for exporting histograms as sketches (#5082)
  - Scrub sensitive information from errors (#5575)
  - Add option to send instrumentation library metadata tags with metrics (#5431)
- `podman` receiver: Add `api_version`, `ssh_key`, and `ssh_passphrase` config options (#5430)
- `signalfx` exporter:
  - Add `max_connections` config option (#5432)
  - Add dimension name to log when value > 256 chars (#5258)
  - Discourage setting of endpoint path (#4851)
- `kubeletstats` receiver: Convert to pdata instead of using OpenCensus (#5458)
- `tailsampling` processor: Add `invert_match` config option to `string_attribute` policy (#4393)
- `awsemf` exporter: Add a feature flag in UserAgent for AWS backend to monitor the adoptions (#5178)
- `splunkhec` exporter: Handle explicitly NaN and Inf values (#5581)
- `hostmetrics` receiver:
  - Collect more process states in processes scraper (#4856)
  - Add device label to paging scraper (#4854)
- `awskinesis` exporter: Extend to allow for dynamic export types (#5440)

### 🧰 Bug fixes 🧰

- `datadog` exporter:
  - Fix tags on summary and bucket metrics (#5416)
  - Fix cache key generation for cumulative metrics (#5417)
- `resourcedetection` processor: Fix failure to start collector if at least one detector returns an error (#5242)
- `prometheus` exporter: Do not record obsreport calls (#5438)
- `prometheus` receiver: Metric type fixes to match Prometheus functionality (#4865)
- `sentry` exporter: Fix sentry tracing (#4320)
- `statsd` receiver: Set quantiles for metrics (#5647)

## v0.36.0

### 🛑 Breaking changes 🛑

- `filter` processor: The configs for `logs` filter processor have been changed to be consistent with the `metrics` filter processor. (#4895)
- `splunk_hec` receiver:
  - `source_key`, `sourcetype_key`, `host_key` and `index_key` have now moved under `hec_metadata_to_otel_attrs` (#4726)
  - `path` field on splunkhecreceiver configuration is removed: We removed the `path` attribute as any request going to the Splunk HEC receiver port should be accepted, and added the `raw_path` field to explicitly map the path accepting raw HEC data. (#4951)
- feat(dynatrace): tags is deprecated in favor of default_dimensions (#5055)

### 💡 Enhancements 💡

- `filter` processor: Add ability to `include` logs based on resource attributes in addition to excluding logs based on resource attributes for strict matching. (#4895)
- `kubelet` API: Add ability to create an empty CertPool when the system run environment is windows
- `JMX` receiver: Allow JMX receiver logging level to be configured (#4898)
- `datadog` exporter: Export histograms as in OpenMetrics Datadog check (#5065)
- `dockerstats` receiver: Set Schema URL (#5239)
- Rename memorylimiter -> memorylimiterprocessor (#5262)
- `awskinesis` exporter: Refactor AWS kinesis exporter to be synchronous  (#5248)

## v0.35.0

### 🛑 Breaking changes 🛑

- Rename configparser.Parser to configparser.ConfigMap (#5070)
- Rename TelemetryCreateSettings -> TelemetrySettings (#5169)

### 💡 Enhancements 💡

- chore: update influxdb exporter and receiver (#5058)
- chore(dynatrace): use payload limit from api constants (#5077)
- Add documentation for filelog's new force_flush_period parameter (#5066)
- Reuse the gzip reader with a sync.Pool (#5145)
- Add a trace observer when splunkhecreceiver is used for logs (#5063)
- Remove usage of deprecated pdata.AttributeValueMapToMap (#5174)
- Podman Stats Receiver: Receiver and Metrics implementation (#4577)

### 🧰 Bug fixes 🧰

- Use staleness markers generated by prometheus, rather than making our own (#5062)
- `datadogexporter` exporter: skip NaN and infinite values (#5053)

## v0.34.0

### 🚀 New components 🚀

- [`cumulativetodelta` processor](https://github.com/open-telemetry/opentelemetry-collector-contrib/tree/main/processor/cumulativetodeltaprocessor) to convert cumulative sum metrics to cumulative delta

- [`file` exporter](https://github.com/open-telemetry/opentelemetry-collector-contrib/tree/main/exporter/fileexporter) from core repository ([#3474](https://github.com/open-telemetry/opentelemetry-collector/issues/3474))
- [`jaeger` exporter](https://github.com/open-telemetry/opentelemetry-collector-contrib/tree/main/exporter/jaegerexporter) from core repository ([#3474](https://github.com/open-telemetry/opentelemetry-collector/issues/3474))
- [`kafka` exporter](https://github.com/open-telemetry/opentelemetry-collector-contrib/tree/main/exporter/kafkaexporter) from core repository ([#3474](https://github.com/open-telemetry/opentelemetry-collector/issues/3474))
- [`opencensus` exporter](https://github.com/open-telemetry/opentelemetry-collector-contrib/tree/main/exporter/opencensusexporter) from core repository ([#3474](https://github.com/open-telemetry/opentelemetry-collector/issues/3474))
- [`prometheus` exporter](https://github.com/open-telemetry/opentelemetry-collector-contrib/tree/main/exporter/prometheusexporter) from core repository ([#3474](https://github.com/open-telemetry/opentelemetry-collector/issues/3474))
- [`prometheusremotewrite` exporter](https://github.com/open-telemetry/opentelemetry-collector-contrib/tree/main/exporter/prometheusremotewriteexporter) from core repository ([#3474](https://github.com/open-telemetry/opentelemetry-collector/issues/3474))
- [`zipkin` exporter](https://github.com/open-telemetry/opentelemetry-collector-contrib/tree/main/exporter/zipkinexporter) from core repository ([#3474](https://github.com/open-telemetry/opentelemetry-collector/issues/3474))
- [`attribute` processor](https://github.com/open-telemetry/opentelemetry-collector-contrib/tree/main/processor/attributeprocessor) from core repository ([#3474](https://github.com/open-telemetry/opentelemetry-collector/issues/3474))
- [`filter` processor](https://github.com/open-telemetry/opentelemetry-collector-contrib/tree/main/processor/filterprocessor) from core repository ([#3474](https://github.com/open-telemetry/opentelemetry-collector/issues/3474))
- [`probabilisticsampler` processor](https://github.com/open-telemetry/opentelemetry-collector-contrib/tree/main/processor/probabilisticsamplerprocessor) from core repository ([#3474](https://github.com/open-telemetry/opentelemetry-collector/issues/3474))
- [`resource` processor](https://github.com/open-telemetry/opentelemetry-collector-contrib/tree/main/processor/resourceprocessor) from core repository ([#3474](https://github.com/open-telemetry/opentelemetry-collector/issues/3474))
- [`span` processor](https://github.com/open-telemetry/opentelemetry-collector-contrib/tree/main/processor/spanprocessor) from core repository ([#3474](https://github.com/open-telemetry/opentelemetry-collector/issues/3474))
- [`hostmetrics` receiver](https://github.com/open-telemetry/opentelemetry-collector-contrib/tree/main/receiver/hostmetricsreceiver) from core repository ([#3474](https://github.com/open-telemetry/opentelemetry-collector/issues/3474))
- [`jaeger` receiver](https://github.com/open-telemetry/opentelemetry-collector-contrib/tree/main/receiver/jaegerreceiver) from core repository ([#3474](https://github.com/open-telemetry/opentelemetry-collector/issues/3474))
- [`kafka` receiver](https://github.com/open-telemetry/opentelemetry-collector-contrib/tree/main/receiver/kafkareceiver) from core repository ([#3474](https://github.com/open-telemetry/opentelemetry-collector/issues/3474))
- [`opencensus` receiver](https://github.com/open-telemetry/opentelemetry-collector-contrib/tree/main/receiver/opencensusreceiver) from core repository ([#3474](https://github.com/open-telemetry/opentelemetry-collector/issues/3474))
- [`prometheus` receiver](https://github.com/open-telemetry/opentelemetry-collector-contrib/tree/main/receiver/prometheusreceiver) from core repository ([#3474](https://github.com/open-telemetry/opentelemetry-collector/issues/3474))
- [`zipkin` receiver](https://github.com/open-telemetry/opentelemetry-collector-contrib/tree/main/receiver/zipkinreceiver) from core repository ([#3474](https://github.com/open-telemetry/opentelemetry-collector/issues/3474))
- [`bearertokenauth` extension](https://github.com/open-telemetry/opentelemetry-collector-contrib/tree/main/extension/bearertokenauthextension) from core repository ([#3474](https://github.com/open-telemetry/opentelemetry-collector/issues/3474))
- [`healthcheck` extension](https://github.com/open-telemetry/opentelemetry-collector-contrib/tree/main/extension/healthcheckextension) from core repository ([#3474](https://github.com/open-telemetry/opentelemetry-collector/issues/3474))
- [`oidcauth` extension](https://github.com/open-telemetry/opentelemetry-collector-contrib/tree/main/extension/oidcauthextension) from core repository ([#3474](https://github.com/open-telemetry/opentelemetry-collector/issues/3474))
- [`pprof` extension](https://github.com/open-telemetry/opentelemetry-collector-contrib/tree/main/extension/pprofextension) from core repository ([#3474](https://github.com/open-telemetry/opentelemetry-collector/issues/3474))
- [`testbed`](https://github.com/open-telemetry/opentelemetry-collector-contrib/tree/main/testbed) from core repository ([#3474](https://github.com/open-telemetry/opentelemetry-collector/issues/3474))

### 💡 Enhancements 💡

- `tailsampling` processor: Add new policy `probabilistic` (#3876)

## v0.33.0

# 🎉 OpenTelemetry Collector Contrib v0.33.0 (Beta) 🎉

The OpenTelemetry Collector Contrib contains everything in the [opentelemetry-collector release](https://github.com/open-telemetry/opentelemetry-collector/releases/tag/v0.32.0) (be sure to check the release notes here as well!). Check out the [Getting Started Guide](https://opentelemetry.io/docs/collector/getting-started/) for deployment and configuration information.

### 🚀 New components 🚀

- [`cumulativetodelta` processor](https://github.com/open-telemetry/opentelemetry-collector-contrib/tree/main/processor/cumulativetodeltaprocessor) to convert cumulative sum metrics to cumulative delta

### 💡 Enhancements 💡

- Collector contrib has now full support for metrics proto v0.9.0.

## v0.32.0

# 🎉 OpenTelemetry Collector Contrib v0.32.0 (Beta) 🎉

This release is marked as "bad" since the metrics pipelines will produce bad data.

- See https://github.com/open-telemetry/opentelemetry-collector/issues/3824

The OpenTelemetry Collector Contrib contains everything in the [opentelemetry-collector release](https://github.com/open-telemetry/opentelemetry-collector/releases/tag/v0.32.0) (be sure to check the release notes here as well!). Check out the [Getting Started Guide](https://opentelemetry.io/docs/collector/getting-started/) for deployment and configuration information.

### 🛑 Breaking changes 🛑

- `splunk_hec` receiver/exporter: `com.splunk.source` field is mapped to `source` field in Splunk instead of `service.name` (#4596)
- `redis` receiver: Move interval runner package to `internal/interval` (#4600)
- `datadog` exporter: Export summary count and sum as monotonic counts (#4605)

### 💡 Enhancements 💡

- `logzio` exporter:
  - New implementation of an in-memory queue to store traces, data compression with gzip, and queue configuration options (#4395)
  - Make `Hclog2ZapLogger` struct and methods private for public go api review (#4431)
- `newrelic` exporter (#4392):
  - Marked unsupported metric as permanent error
  - Force the interval to be valid even if 0
- `awsxray` exporter: Add PHP stacktrace parsing support (#4454)
- `file_storage` extension: Implementation of batch storage API (#4145)
- `datadog` exporter:
  - Skip sum metrics with no aggregation temporality (#4597)
  - Export delta sums as counts (#4609)
- `elasticsearch` exporter: Add dedot support (#4579)
- `signalfx` exporter: Add process metric to translation rules (#4598)
- `splunk_hec` exporter: Add profiling logs support (#4464)
- `awsemf` exporter: Replace logGroup and logStream pattern with metric labels (#4466)

### 🧰 Bug fixes 🧰

- `awsxray` exporter: Fix the origin on ECS/EKS/EB on EC2 cases (#4391)
- `splunk_hec` exporter: Prevent re-sending logs that were successfully sent (#4467)
- `signalfx` exporter: Prefix temporary metric translations (#4394)

## v0.31.0

# 🎉 OpenTelemetry Collector Contrib v0.31.0 (Beta) 🎉

The OpenTelemetry Collector Contrib contains everything in the [opentelemetry-collector release](https://github.com/open-telemetry/opentelemetry-collector/releases/tag/v0.31.0) (be sure to check the release notes here as well!). Check out the [Getting Started Guide](https://opentelemetry.io/docs/collector/getting-started/) for deployment and configuration information.

### 🛑 Breaking changes 🛑

- `influxdb` receiver: Removed `metrics_schema` config option (#4277)

### 💡 Enhancements 💡

- Update to OTLP 0.8.0:
  - Remove use of `IntHistogram` (#4276)
  - Update exporters/receivers for `NumberDataPoint`
- Remove use of deprecated `pdata` slice `Resize()` (#4203, #4208, #4209)
- `awsemf` exporter: Added the option to have a user who is sending metrics from EKS Fargate Container Insights to reformat them to look the same as insights from ECS so that they can be ingested by CloudWatch (#4130)
- `k8scluster` receiver: Support OpenShift cluster quota metrics (#4342)
- `newrelic` exporter (#4278):
  - Requests are now retry-able via configuration option (defaults to retries enabled). Permanent errors are not retried.
  - The exporter monitoring metrics now include an untagged summary metric for ease of use.
  - Improved error logging to include URLs that fail to post messages to New Relic.
- `datadog` exporter: Upscale trace stats when global sampling rate is set (#4213)

### 🧰 Bug fixes 🧰

- `statsd` receiver: Add option to set Counter to be monotonic (#4154)
- Fix `internal/stanza` severity mappings (#4315)
- `awsxray` exporter: Fix the wrong AWS env resource setting (#4384)
- `newrelic` exporter (#4278):
  - Configuration unmarshalling did not allow timeout value to be set to 0 in the endpoint specific section.
  - Request cancellation was not propagated via context into the http request.
  - The queued retry logger is set to a zap.Nop logger as intended.

## v0.30.0

# 🎉 OpenTelemetry Collector Contrib v0.30.0 (Beta) 🎉

The OpenTelemetry Collector Contrib contains everything in the [opentelemetry-collector release](https://github.com/open-telemetry/opentelemetry-collector/releases/tag/v0.30.0) (be sure to check the release notes here as well!). Check out the [Getting Started Guide](https://opentelemetry.io/docs/collector/getting-started/) for deployment and configuration information.

### 🚀 New components 🚀
- `oauth2clientauth` extension: ported from core (#3848)
- `metrics-generation` processor: is now enabled and available (#4047)

### 🛑 Breaking changes 🛑

- Removed `jaegerthrifthttp` exporter (#4089)

### 💡 Enhancements 💡

- `tailsampling` processor:
  - Add new policy `status_code` (#3754)
  - Add new tail sampling processor policy: status_code (#3754)
- `awscontainerinsights` receiver:
  - Integrate components and fix bugs for EKS Container Insights (#3846)
  - Add Cgroup to collect ECS instance metrics for container insights receiver #3875
- `spanmetrics` processor: Support sub-millisecond latency buckets (#4091)
- `sentry` exporter: Add exception event capture in sentry (#3854)

## v0.29.0

# 🎉 OpenTelemetry Collector Contrib v0.29.0 (Beta) 🎉

The OpenTelemetry Collector Contrib contains everything in the [opentelemetry-collector release](https://github.com/open-telemetry/opentelemetry-collector/releases/tag/v0.29.0) (be sure to check the release notes here as well!). Check out the [Getting Started Guide](https://opentelemetry.io/docs/collector/getting-started/) for deployment and configuration information.

### 🛑 Breaking changes 🛑

- `redis` receiver (#3808)
  - removed configuration `service_name`. Use resource processor or `resource_attributes` setting if using `receivercreator`
  - removed `type` label and set instrumentation library name to `otelcol/redis` as other receivers do

### 💡 Enhancements 💡

- `tailsampling` processor:
  - Add new policy `latency` (#3750)
  - Add new policy `status_code` (#3754)
- `splunkhec` exporter: Include `trace_id` and `span_id` if set (#3850)
- `newrelic` exporter: Update instrumentation naming in accordance with otel spec (#3733)
- `sentry` exporter: Added support for insecure connection with Sentry (#3446)
- `k8s` processor:
  - Add namespace k8s tagger (#3384)
  - Add ignored pod names as config parameter (#3520)
- `awsemf` exporter: Add support for `TaskDefinitionFamily` placeholder on log stream name (#3755)
- `loki` exporter: Add resource attributes as Loki label (#3418)

### 🧰 Bug fixes 🧰

- `datadog` exporter:
  - Ensure top level spans are computed (#3786)
  - Update `env` clobbering behavior (#3851)
- `awsxray` exporter: Fixed filtered attribute translation (#3757)
- `splunkhec` exporter: Include trace and span id if set in log record (#3850)

## v0.28.0

# 🎉 OpenTelemetry Collector Contrib v0.28.0 (Beta) 🎉

The OpenTelemetry Collector Contrib contains everything in the [opentelemetry-collector release](https://github.com/open-telemetry/opentelemetry-collector/releases/tag/v0.28.0) (be sure to check the release notes here as well!). Check out the [Getting Started Guide](https://opentelemetry.io/docs/collector/getting-started/) for deployment and configuration information.

### 🚀 New components 🚀

- `humio` exporter to export data to Humio using JSON over the HTTP [Ingest API](https://docs.humio.com/reference/api/ingest/)
- `udplog` receiver to receives logs from udp using the [opentelemetry-log-collection](https://github.com/open-telemetry/opentelemetry-log-collection) library
- `tanzuobservability` exporter to send traces to [Tanzu Observability](https://tanzu.vmware.com/observability)

### 🛑 Breaking changes 🛑

- `f5cloud` exporter (#3509):
  - Renamed the config 'auth' field to 'f5cloud_auth'. This will prevent a config field name collision when [Support for Custom Exporter Authenticators as Extensions](https://github.com/open-telemetry/opentelemetry-collector/pull/3128) is ready to be integrated.

### 💡 Enhancements 💡

- Enabled Dependabot for Github Actions (#3543)
- Change obsreport helpers for receivers to use the new pattern created in Collector (#3439,#3443,#3449,#3504,#3521,#3548)
- `datadog` exporter:
  - Add logging for unknown or unsupported metric types (#3421)
  - Add collector version tag to internal health metrics (#3394)
  - Remove sublayer stats calc and mutex (#3531)
  - Deduplicate hosts for which we send running metrics (#3539)
  - Add support for summary datatype (#3660)
  - Add datadog span operation name remapping config option (#3444)
  - Update error formatting for error spans that are not exceptions (#3701)
- `nginx` receiver: Update the nginx metrics to more closely align with the conventions (#3420)
- `elasticsearch` exporter: Init JSON encoding support (#3101)
- `jmx` receiver:
  - Allow setting system properties (#3450)
  - Update tested JMX Metric Gatherer release (#3695)
- Refactor components for the Client Authentication Extensions (#3507)
- Remove redundant conversion calls (#3688)
- `storage` extension: Add a `Close` method to Client interface (#3506)
- `splunkhec` exporter: Add `metric_type` as key which maps to the type of the metric (#3696)
- `k8s` processor: Add semantic conventions to k8s-tagger for pod metadata (#3544)
- `kubeletstats` receiver: Refactor kubelet client to internal folder (#3698)
- `newrelic` exporter (#3690):
  - Updates the log level from error to debug when New Relic rate limiting occurs
  - Updates the sanitized api key that is reported via metrics
- `filestorage` extension: Add ability to specify name (#3703)
- `awsemf` exporter: Store the initial value for cumulative metrics (#3425)
- `awskinesis` exporter: Refactor to allow for extended types of encoding (#3655)
- `ecsobserver` extension:
  - Add task definition, ec2, and service fetcher (#3503)
  - Add exporter to convert task to target (#3333)

### 🧰 Bug fixes 🧰

- `awsemf` exporter: Remove delta adjustment from summaries by default (#3408)
- `alibabacloudlogservice` exporter: Sanitize labels for metrics (#3454)
- `statsd` receiver: Fix StatsD drop metrics tags when using summary as observer_type for timer/histogram (#3440)
- `awsxray` exporter: Restore setting of Throttle for HTTP throttle response (#3685)
- `awsxray` receiver: Fix quick start bug (#3653)
- `metricstransform` processor: Check all data points for matching metric label values (#3435)

## v0.27.0

# 🎉 OpenTelemetry Collector Contrib v0.27.0 (Beta) 🎉

The OpenTelemetry Collector Contrib contains everything in the [opentelemetry-collector release](https://github.com/open-telemetry/opentelemetry-collector/releases/tag/v0.27.0) (be sure to check the release notes here as well!). Check out the [Getting Started Guide](https://opentelemetry.io/docs/collector/getting-started/) for deployment and configuration information.

### 🚀 New components 🚀

- `tcplog` receiver to receive logs from tcp using the [opentelemetry-log-collection](https://github.com/open-telemetry/opentelemetry-log-collection) library
- `influxdb` receiver to accept metrics data as [InfluxDB Line Protocol](https://docs.influxdata.com/influxdb/v2.0/reference/syntax/line-protocol/)

### 💡 Enhancements 💡

- `splunkhec` exporter:
  - Include the response in returned 400 errors (#3338)
  - Map summary metrics to Splunk HEC metrics (#3344)
  - Add HEC telemetry (#3260)
- `newrelic` exporter: Include dropped attributes and events counts (#3187)
- `datadog` exporter:
  - Add Fargate task ARN to container tags (#3326)
  - Improve mappings for span kind dd span type (#3368)
- `signalfx` exporter: Add info log for host metadata properties update (#3343)
- `awsprometheusremotewrite` exporter: Add SDK and system information to User-Agent header (#3317)
- `metricstransform` processor: Add filtering capabilities matching metric label values for applying changes (#3201)
- `groupbytrace` processor: Added workers for queue processing (#2902)
- `resourcedetection` processor: Add docker detector (#2775)
- `tailsampling` processor: Support regex on span attribute filtering (#3335)

### 🧰 Bug fixes 🧰

- `datadog` exporter:
  - Update Datadog attributes to tags mapping (#3292)
  - Consistent `hostname` and default metrics behavior (#3286)
- `signalfx` exporter: Handle character limits on metric names and dimensions (#3328)
- `newrelic` exporter: Fix timestamp value for cumulative metrics (#3406)

## v0.26.0

# 🎉 OpenTelemetry Collector Contrib v0.26.0 (Beta) 🎉

The OpenTelemetry Collector Contrib contains everything in the [opentelemetry-collector release](https://github.com/open-telemetry/opentelemetry-collector/releases/tag/v0.26.0) (be sure to check the release notes here as well!). Check out the [Getting Started Guide](https://opentelemetry.io/docs/collector/getting-started/) for deployment and configuration information.

### 🚀 New components 🚀

- `influxdb` exporter to support sending tracing, metrics, and logging data to [InfluxDB](https://www.influxdata.com/products/)

### 🛑 Breaking changes 🛑

- `signalfx` exporter (#3207):
  - Additional metrics excluded by default by signalfx exporter
    - system.disk.io_time
    - system.disk.operation_time
    - system.disk.weighted_io_time
    - system.network.connections
    - system.processes.count
    - system.processes.created

### 💡 Enhancements 💡

- Add default config and systemd environment file support for DEB/RPM packages (#3123)
- Log errors on receiver start/stop failures (#3208)
- `newrelic` exporter: Update API key detection logic (#3212)
- `splunkhec` exporter:
  - Mark permanent errors to avoid futile retries (#3253)
  - Add TLS certs verification (#3204)
- `datadog` exporter:
  - Add env and tag name normalization to trace payloads (#3200)
  - add `ignore_resource`s configuration option (#3245)
- `jmx` receiver: Update for latest snapshot and header support (#3283)
- `awsxray` exporter: Added support for stack trace translation for .NET language (#3280)
- `statsd` receiver: Add timing/histogram for statsD receiver as OTLP summary (#3261)

### 🧰 Bug fixes 🧰

- `awsprometheusremotewrite` exporter:
  - Remove `sending_queue` (#3186)
  - Use the correct default for aws_auth.service (#3161)
  - Identify the Amazon Prometheus region from the endpoint (#3210)
  - Don't panic in case session can't be constructed (#3221)
- `datadog` exporter: Add max tag length (#3185)
- `sapm` exporter: Fix crash when passing the signalfx access token (#3294)
- `newrelic` exporter: Update error conditions (#3322)

## v0.25.0

# 🎉 OpenTelemetry Collector Contrib v0.25.0 (Beta) 🎉

The OpenTelemetry Collector Contrib contains everything in the [opentelemetry-collector release](https://github.com/open-telemetry/opentelemetry-collector/releases/tag/v0.25.0) (be sure to check the release notes here as well!). Check out the [Getting Started Guide](https://opentelemetry.io/docs/collector/getting-started/) for deployment and configuration information.

### 🚀 New components 🚀

- `kafkametricsreceiver` new receiver component for collecting metrics about a kafka cluster - primarily lag and offset. [configuration instructions](receiver/kafkametricsreceiver/README.md)
- `file_storage` extension to read and write data to the local file system (#3087)

### 🛑 Breaking changes 🛑

- `newrelic` exporter (#3091):
  - Removal of common attributes (use opentelemetry collector resource processor to add attributes)
  - Drop support for cumulative metrics being sent to New Relic via a collector

### 💡 Enhancements 💡

- Update `opentelemetry-log-collection` to v0.17.0 for log receivers (#3017)
- `datadog` exporter:
  - Add `peer.service` priority instead of `service.name` (#2817)
  - Improve support of semantic conventions for K8s, Azure and ECS (#2623)
- Improve and batch logs translation for stanza (#2892)
- `statsd` receiver: Add timing/histogram as OTLP gauge (#2973)
- `honeycomb` exporter: Add Retry and Queue settings (#2714)
- `resourcedetection` processor:
  - Add AKS resource detector (#3035)
  - Use conventions package constants for ECS detector (#3171)
- `sumologic` exporter: Add graphite format (#2695)
- Add trace attributes to the log entry for stanza (#3018)
- `splunk_hec` exporter: Send log record name as part of the HEC log event (#3119)
- `newrelic` exporter (#3091):
  - Add support for logs
  - Performance improvements
  - Optimizations to the New Relic payload to reduce payload size
  - Metrics generated for monitoring the exporter
  - Insert Key vs License keys are auto-detected in some cases
  - Collector version information is properly extracted via the application start info parameters

### 🧰 Bug fixes 🧰

- `splunk_hec` exporter: Fix sending log payload with missing the GZIP footer (#3032)
- `awsxray` exporter: Remove propagation of error on shutdown (#2999)
- `resourcedetection` processor:
  - Correctly report DRAGONFLYBSD value (#3100)
  - Fallback to `os.Hostname` when FQDN is not available (#3099)
- `httpforwarder` extension: Do not report ErrServerClosed when shutting down the service (#3173)
- `collectd` receiver: Do not report ErrServerClosed when shutting down the service (#3178)

## v0.24.0

# 🎉 OpenTelemetry Collector Contrib v0.24.0 (Beta) 🎉

The OpenTelemetry Collector Contrib contains everything in the [opentelemetry-collector release](https://github.com/open-telemetry/opentelemetry-collector/releases/tag/v0.24.0) (be sure to check the release notes here as well!). Check out the [Getting Started Guide](https://opentelemetry.io/docs/collector/getting-started/) for deployment and configuration information.

### 🚀 New components 🚀

- `fluentbit` extension and `fluentforward` receiver moved from opentelemetry-collector

### 💡 Enhancements 💡

- Check `NO_WINDOWS_SERVICE` environment variable to force interactive mode on Windows (#2819)
- `resourcedetection `processor:
  - Add task revision to ECS resource detector (#2814)
  - Add GKE detector (#2821)
  - Add Amazon EKS detector (#2820)
  - Add `VMScaleSetName` field to Azure detector (#2890)
- `awsemf` exporter:
  - Add `parse_json_encoded_attr_values` config option to decode json-encoded strings in attribute values (#2827)
  - Add `output_destination` config option to support AWS Lambda (#2720)
- `googlecloud` exporter: Handle `cloud.availability_zone` semantic convention (#2893)
- `newrelic` exporter: Add `instrumentation.provider` to default attributes (#2900)
- Set unprivileged user to container image (#2925)
- `splunkhec` exporter: Add `max_content_length_logs` config option to send log data in payloads less than max content length (#2524)
- `k8scluster` and `kubeletstats` receiver: Replace package constants in favor of constants from conventions in core (#2996)

### 🧰 Bug fixes 🧰

- `spanmetrics` processor:
  - Rename `calls` metric to `calls_total` and set `IsMonotonic` to true (#2837)
  - Validate duplicate dimensions at start (#2844)
- `awsemf` exporter: Calculate delta instead of rate for cumulative metrics (#2512)
- `signalfx` exporter:
  - Remove more unnecessary translation rules (#2889)
  - Implement summary type (#2998)
- `awsxray` exporter: Remove translation to HTTP status from OC status (#2978)
- `awsprometheusremotewrite` exporter: Close HTTP body after RoundTrip (#2955)
- `splunkhec` exporter: Add ResourceAttributes to Splunk Event (#2843)

## v0.23.0

# 🎉 OpenTelemetry Collector Contrib v0.23.0 (Beta) 🎉

The OpenTelemetry Collector Contrib contains everything in the [opentelemetry-collector release](https://github.com/open-telemetry/opentelemetry-collector/releases/tag/v0.23.0) (be sure to check the release notes here as well!). Check out the [Getting Started Guide](https://opentelemetry.io/docs/collector/getting-started/) for deployment and configuration information.

### 🚀 New components 🚀

- `groupbyattrs` processor to group the records by provided attributes
- `dotnetdiagnostics` receiver to read metrics from .NET processes

### 🛑 Breaking changes 🛑

- `stackdriver` exporter marked as deprecated and renamed to `googlecloud`
- Change the rule expression in receiver creator for matching endpoints types from `type.port`, `type.hostport` and `type.pod` to `type == "port"`, `type == "hostport"` and `type == "pod"` (#2661)

### 💡 Enhancements 💡

- `loadbalancing` exporter: Add support for logs (#2470)
- `sumologic` exporter: Add carbon formatter (#2562)
- `awsecscontainermetrics` receiver: Add new metric for stopped container (#2383)
- `awsemf` exporter:
  - Send EMF logs in batches (#2572)
  - Add prometheus type field for CloudWatch compatibility (#2689)
- `signalfx` exporter:
  - Add resource attributes to events (#2631)
  - Add translation rule to drop dimensions (#2660)
  - Remove temporary host translation workaround (#2652)
  - Remove unnecessary default translation rules (#2672)
  - Update `exclude_metrics` option so that the default exclude rules can be overridden by setting the option to `[]` (#2737)
- `awsprometheusremotewrite` exporter: Add support for given IAM roles (#2675)
- `statsd` receiver: Change to use OpenTelemetry type instead of OpenCensus type (#2733)
- `resourcedetection` processor: Add missing entries for `cloud.infrastructure_service` (#2777)

### 🧰 Bug fixes 🧰

- `dynatrace` exporter: Serialize each datapoint into separate line (#2618)
- `splunkhec` exporter: Retain all otel attributes (#2712)
- `newrelic` exporter: Fix default metric URL (#2739)
- `googlecloud` exporter: Add host.name label if hostname is present in node (#2711)

## v0.22.0

# 🎉 OpenTelemetry Collector Contrib v0.22.0 (Beta) 🎉

The OpenTelemetry Collector Contrib contains everything in the [opentelemetry-collector release](https://github.com/open-telemetry/opentelemetry-collector/releases/tag/v0.22.0) (be sure to check the release notes here as well!). Check out the [Getting Started Guide](https://opentelemetry.io/docs/collector/getting-started/) for deployment and configuration information.

### 🚀 New components 🚀

- `filelog` receiver to tail and parse logs from files using the [opentelemetry-log-collection](https://github.com/open-telemetry/opentelemetry-log-collection) library

### 💡 Enhancements 💡

- `dynatrace` exporter: Send metrics to Dynatrace in chunks of 1000 (#2468)
- `k8s` processor: Add ability to associate metadata tags using pod UID rather than just IP (#2199)
- `signalfx` exporter:
  - Add statusCode to logging field on dimension client (#2459)
  - Add translation rules for `cpu.utilization_per_core` (#2540)
  - Updates to metadata handling (#2531)
  - Calculate extra network I/O metrics (#2553)
  - Calculate extra disk I/O metrics (#2557)
- `statsd` receiver: Add metric type label and `enable_metric_type` option (#2466)
- `sumologic` exporter: Add support for carbon2 format (#2562)
- `resourcedetection` processor: Add Azure detector (#2372)
- `k8scluster` receiver: Use OTel conventions for metadata (#2530)
- `newrelic` exporter: Multi-tenant support for sending trace data and performance enhancements (#2481)
- `stackdriver` exporter: Enable `retry_on_failure` and `sending_queue` options (#2613)
- Use standard way to convert from time.Time to proto Timestamp (#2548)

### 🧰 Bug fixes 🧰

- `signalfx` exporter:
  - Fix calculation of `network.total` metric (#2551)
  - Correctly convert dimensions on metadata updates (#2552)
- `awsxray` exporter and receiver: Fix the type of content_length (#2539)
- `resourcedetection` processor: Use values in accordance to semantic conventions for AWS (#2556)
- `awsemf` exporter: Fix concurrency issue (#2571)

## v0.21.0

# 🎉 OpenTelemetry Collector Contrib v0.21.0 (Beta) 🎉

The OpenTelemetry Collector Contrib contains everything in the [opentelemetry-collector release](https://github.com/open-telemetry/opentelemetry-collector/releases/tag/v0.21.0) (be sure to check the release notes here as well!). Check out the [Getting Started Guide](https://opentelemetry.io/docs/collector/getting-started/) for deployment and configuration information.

### 🚀 New components 🚀

- `loki` exporter to export data via HTTP to Loki

### 🛑 Breaking changes 🛑

- `signalfx` exporter: Allow periods to be sent in dimension keys (#2456). Existing users who do not want to change this functionality can set `nonalphanumeric_dimension_chars` to `_-`

### 💡 Enhancements 💡

- `awsemf` exporter:
  - Support unit customization before sending logs to AWS CloudWatch (#2318)
  - Group exported metrics by labels (#2317)
- `datadog` exporter: Add basic span events support (#2338)
- `alibabacloudlogservice` exporter: Support new metrics interface (#2280)
- `sumologic` exporter:
  - Enable metrics pipeline (#2117)
  - Add support for all types of log body (#2380)
- `signalfx` exporter: Add `nonalphanumeric_dimension_chars` config option (#2442)

### 🧰 Bug fixes 🧰

- `resourcedetection` processor: Fix resource attribute environment variable (#2378)
- `k8scluster` receiver: Fix nil pointer bug (#2450)

## v0.20.0

# 🎉 OpenTelemetry Collector Contrib v0.20.0 (Beta) 🎉

The OpenTelemetry Collector Contrib contains everything in the [opentelemetry-collector release](https://github.com/open-telemetry/opentelemetry-collector/releases/tag/v0.20.0) (be sure to check the release notes here as well!). Check out the [Getting Started Guide](https://opentelemetry.io/docs/collector/getting-started/) for deployment and configuration information.

### 🚀 New components 🚀

- `spanmetrics` processor to aggregate Request, Error and Duration (R.E.D) metrics from span data
- `awsxray` receiver to accept spans in the X-Ray Segment format
- `groupbyattrs` processor to group the records by provided attributes

### 🛑 Breaking changes 🛑

- Rename `kinesis` exporter to `awskinesis` (#2234)
- `signalfx` exporter: Remove `send_compatible_metrics` option, use `translation_rules` instead (#2267)
- `datadog` exporter: Remove default prefix from user metrics (#2308)

### 💡 Enhancements 💡

- `signalfx` exporter: Add k8s metrics to default excludes (#2167)
- `stackdriver` exporter: Reduce QPS (#2191)
- `datadog` exporter:
  - Translate otel exceptions to DataDog errors (#2195)
  - Use resource attributes for metadata and generated metrics (#2023)
- `sapm` exporter: Enable queuing by default (#1224)
- `dynatrace` exporter: Allow underscores anywhere in metric or dimension names (#2219)
- `awsecscontainermetrics` receiver: Handle stopped container's metadata (#2229)
- `awsemf` exporter: Enhance metrics batching in AWS EMF logs (#2271)
- `f5cloud` exporter: Add User-Agent header with version to requests (#2292)

### 🧰 Bug fixes 🧰

- `signalfx` exporter: Reinstate network/filesystem translation rules (#2171)

## v0.19.0

# 🎉 OpenTelemetry Collector Contrib v0.19.0 (Beta) 🎉

The OpenTelemetry Collector Contrib contains everything in the [opentelemetry-collector release](https://github.com/open-telemetry/opentelemetry-collector/releases/tag/v0.19.0) (be sure to check the release notes here as well!). Check out the [Getting Started Guide](https://opentelemetry.io/docs/collector/getting-started/) for deployment and configuration information.

### 🚀 New components 🚀

- `f5cloud` exporter to export metric, trace, and log data to F5 Cloud
- `jmx` receiver to report metrics from a target MBean server in conjunction with the [JMX Metric Gatherer](https://github.com/open-telemetry/opentelemetry-java-contrib/blob/main/contrib/jmx-metrics/README.md)

### 🛑 Breaking changes 🛑

- `signalfx` exporter: The `exclude_metrics` option now takes slice of metric filters instead of just metric names (slice of strings) (#1951)

### 💡 Enhancements 💡

- `datadog` exporter: Sanitize datadog service names (#1982)
- `awsecscontainermetrics` receiver: Add more metadata (#2011)
- `azuremonitor` exporter: Favor RPC over HTTP spans (#2006)
- `awsemf` exporter: Always use float64 as calculated rate (#2019)
- `splunkhec` receiver: Make the HEC receiver path configurable, and use `/*` by default (#2137)
- `signalfx` exporter:
  - Drop non-default metrics and add `include_metrics` option to override (#2145, #2146, #2162)
  - Rename `system.network.dropped_packets` metric to `system.network.dropped` (#2160)
  - Do not filter cloud attributes from dimensions (#2020)
- `redis` receiver: Migrate to pdata metrics #1889

### 🧰 Bug fixes 🧰

- `datadog` exporter: Ensure that version tag is added to trace stats (#2010)
- `loadbalancing` exporter: Rolling update of collector can stop the periodical check of DNS updates (#1798)
- `awsecscontainermetrics` receiver: Change the type of `exit_code` from string to int and deal with the situation when there is no data (#2147)
- `groupbytrace` processor: Make onTraceReleased asynchronous to fix processor overload (#1808)
- Handle cases where the time field of Splunk HEC events is encoded as a String (#2159)

## v0.18.0

# 🎉 OpenTelemetry Collector Contrib v0.18.0 (Beta) 🎉

The OpenTelemetry Collector Contrib contains everything in the [opentelemetry-collector release](https://github.com/open-telemetry/opentelemetry-collector/releases/tag/v0.18.0) (be sure to check the release notes here as well!). Check out the [Getting Started Guide](https://opentelemetry.io/docs/collector/getting-started/) for deployment and configuration information.

### 🚀 New components 🚀

- `sumologic` exporter to send logs and metrics data to Sumo Logic
- `dynatrace` exporter to send metrics to Dynatrace

### 💡 Enhancements 💡

- `datadog` exporter:
  - Add resource attributes to tags conversion feature (#1782)
  - Add Kubernetes conventions for hostnames (#1919)
  - Add container tags to datadog export for container infra metrics in service view (#1895)
  - Update resource naming and span naming (#1861)
  - Add environment variables support for config options (#1897)
- `awsxray` exporter: Add parsing of JavaScript stack traces (#1888)
- `elastic` exporter: Translate exception span events (#1858)
- `signalfx` exporter: Add translation rules to aggregate per core CPU metrics in default translations (#1841)
- `resourcedetection` processor: Gather tags associated with the EC2 instance and add them as resource attributes (#1899)
- `simpleprometheus` receiver: Add support for passing params to the prometheus scrape config (#1949)
- `azuremonitor` exporter: Implement Span status code specification changes - gRPC (#1960)
- `metricstransform` processor: Add grouping option ($1887)
- `alibabacloudlogservice` exporter: Use producer to send data to improve performance (#1981)

### 🧰 Bug fixes 🧰

- `datadog` exporter: Handle monotonic metrics client-side (#1805)
- `awsxray` exporter: Log error when translating span (#1809)

## v0.17.0

# 🎉 OpenTelemetry Collector Contrib v0.17.0 (Beta) 🎉

The OpenTelemetry Collector Contrib contains everything in the [opentelemetry-collector release](https://github.com/open-telemetry/opentelemetry-collector/releases/tag/v0.17.0) (be sure to check the release notes here as well!). Check out the [Getting Started Guide](https://opentelemetry.io/docs/collector/getting-started/) for deployment and configuration information.

### 💡 Enhancements 💡

- `awsemf` exporter: Add collector version to EMF exporter user agent (#1778)
- `signalfx` exporter: Add configuration for trace correlation (#1795)
- `statsd` receiver: Add support for metric aggregation (#1670)
- `datadog` exporter: Improve logging of hostname detection (#1796)

### 🧰 Bug fixes 🧰

- `resourcedetection` processor: Fix ecs detector to not use the default golang logger (#1745)
- `signalfx` receiver: Return 200 when receiver succeed (#1785)
- `datadog` exporter: Use a singleton for sublayer calculation (#1759)
- `awsxray` and `awsemf` exporters: Change the User-Agent content order (#1791)

## v0.16.0

# 🎉 OpenTelemetry Collector Contrib v0.16.0 (Beta) 🎉

The OpenTelemetry Collector Contrib contains everything in the [opentelemetry-collector release](https://github.com/open-telemetry/opentelemetry-collector/releases/tag/v0.16.0) (be sure to check the release notes here as well!). Check out the [Getting Started Guide](https://opentelemetry.io/docs/collector/getting-started/) for deployment and configuration information.

### 🛑 Breaking changes 🛑

- `honeycomb` exporter: Update to use internal data format (#1689)

### 💡 Enhancements 💡

- `newrelic` exporter: Add support for span events (#1643)
- `awsemf` exporter:
  - Add placeholder support in `log_group_name` and `log_stream_name` config (#1623, #1661)
  - Add label matching filtering rule (#1619)
- `resourcedetection` processor: Add new resource detector for AWS Elastic Beanstalk environments (#1585)
- `loadbalancing` exporter:
  - Add sort of endpoints in static resolver (#1692)
  - Allow specifying port when using DNS resolver (#1650)
- Add `batchperresourceattr` helper library that splits an incoming data based on an attribute in the resource (#1694)
- `alibabacloudlogservice` exporter:
  - Add logs exporter (#1609)
  - Change trace type from opencensus to opentelemetry (#1713)
- `datadog` exporter:
  - Improve trace exporter performance (#1706, #1707)
  - Add option to only send metadata (#1723)
- `awsxray` exporter:
  - Add parsing of Python stack traces (#1676)
  - Add collector version to user agent (#1730)

### 🧰 Bug fixes 🧰

- `loadbalancing` exporter:
  - Fix retry queue for exporters (#1687)
  - Fix `periodicallyResolve` for DNS resolver checks (#1678)
- `datadog` exporter: Fix status code handling (#1691)
- `awsxray` exporter:
  - Fix empty traces in X-Ray console (#1709)
  - Stricter requirements for adding http request url (#1729)
  - Fix status code handling for errors/faults (#1740)
- `signalfx` exporter:
  - Split incoming data requests by access token before enqueuing (#1727)
  - Disable retry on 400 and 401, retry with backoff on 429 and 503 (#1672)
- `awsecscontainermetrics` receiver: Improve error handling to fix seg fault (#1738)

## v0.15.0

# 🎉 OpenTelemetry Collector Contrib v0.15.0 (Beta) 🎉

The OpenTelemetry Collector Contrib contains everything in the [opentelemetry-collector release](https://github.com/open-telemetry/opentelemetry-collector/releases/tag/v0.15.0) (be sure to check the release notes here as well!). Check out the [Getting Started Guide](https://opentelemetry.io/docs/collector/getting-started/) for deployment and configuration information.

### 🚀 New components 🚀

- `zookeeper` receiver: Collects metrics from a Zookeeper instance using the `mntr` command
- `loadbalacing` exporter: Consistently exports spans belonging to the same trace to the same backend
- `windowsperfcounters` receiver: Captures the configured system, application, or custom performance counter data from the Windows registry using the PDH interface
- `awsprometheusremotewrite` exporter:  Sends metrics data in Prometheus TimeSeries format to a Prometheus Remote Write Backend and signs each outgoing HTTP request following the AWS Signature Version 4 signing process

### 💡 Enhancements 💡

- `awsemf` exporter:
  - Add `metric_declarations` config option for metric filtering and dimensions (#1503)
  - Add SummaryDataType and remove Min/Max from Histogram (#1584)
- `signalfxcorrelation` exporter: Add ability to translate host dimension (#1561)
- `newrelic` exporter: Use pdata instead of the OpenCensus for traces (#1587)
- `metricstransform` processor:
  - Add `combine` action for matched metrics (#1506)
  - Add `submatch_case` config option to specify case of matched label values (#1640)
- `awsecscontainermetrics` receiver: Extract cluster name from ARN (#1626)
- `elastic` exporter: Improve handling of span status if the status code is unset (#1591)

### 🧰 Bug fixes 🧰

- `awsemf` exporter: Add check for unhandled metric data types (#1493)
- `groupbytrace` processor: Make buffered channel to avoid goroutines leak (#1505)
- `stackdriver` exporter: Set `options.UserAgent` so that the OpenCensus exporter does not override the UA ($1620)

## v0.14.0

# 🎉 OpenTelemetry Collector Contrib v0.14.0 (Beta) 🎉

The OpenTelemetry Collector Contrib contains everything in the [opentelemetry-collector release](https://github.com/open-telemetry/opentelemetry-collector/releases/tag/v0.14.0) (be sure to check the release notes here as well!). Check out the [Getting Started Guide](https://opentelemetry.io/docs/collector/getting-started/) for deployment and configuration information.

### 🚀 New components 🚀

- `datadog` exporter to send metric and trace data to Datadog (#1352)
- `tailsampling` processor moved from core to contrib (#1383)

### 🛑 Breaking changes 🛑

- `jmxmetricsextension` migrated to `jmxreceiver` (#1182, #1357)
- Move signalfx correlation code out of `sapm` to `signalfxcorrelation` exporter (#1376)
- Move Splunk specific utils outside of common (#1306)
- `stackdriver` exporter:
    - Config options `metric_prefix` & `skip_create_metric_descriptor` are now nested under `metric`, see [README](https://github.com/open-telemetry/opentelemetry-collector-contrib/blob/main/exporter/stackdriverexporter/README.md).
    - Trace status codes no longer reflect gRPC codes as per spec changes: open-telemetry/opentelemetry-specification#1067
- `datadog` exporter: Remove option to change the namespace prefix (#1483)

### 💡 Enhancements 💡

- `splunkhec` receiver: Add ability to ingest metrics (#1276)
- `signalfx` receiver: Improve pipeline error handling (#1329)
- `datadog` exporter:
  - Improve hostname resolution (#1285)
  - Add flushing/export of traces and trace-related statistics (#1266)
  - Enable traces on Windows (#1340)
  - Send otel.exporter running metric (#1354)
  - Add tag normalization util method (#1373)
  - Send host metadata (#1351)
  - Support resource conventions for hostnames (#1434)
  - Add version tag extract (#1449)
- Add `batchpertrace` library to split the incoming batch into several batches, one per trace (#1257)
- `statsd` receiver:
  - Add timer support (#1335)
  - Add sample rate support for counter, transfer gauge to double and transfer counter to int only (#1361)
- `awsemf` exporter: Restructure metric translator logic (#1353)
- `resourcedetection` processor:
  - Add EC2 hostname attribute (#1324)
  - Add ECS Resource detector (#1360)
- `sapm` exporter: Add queue settings (#1390)
- `metrictransform` processor: Add metric filter option (#1447)
- `awsxray` exporter: Improve ECS attribute and origin translation (#1428)
- `resourcedetection` processor: Initial system detector (#1405)

### 🧰 Bug fixes 🧰

- Remove duplicate definition of cloud providers with core conventions (#1288)
- `kubeletstats` receiver: Handle nil references from the kubelet API (#1326)
- `awsxray` receiver:
  - Add kind type to root span to fix the empty parentID problem (#1338)
  - Fix the race condition issue (#1490)
- `awsxray` exporter:
  - Setting the tlsconfig InsecureSkipVerify using NoVerifySSL (#1350)
  - Drop invalid xray trace id (#1366)
- `elastic` exporter: Ensure span name is limited (#1371)
- `splunkhec` exporter: Don't send 'zero' timestamps to Splunk HEC (#1157)
- `stackdriver` exporter: Skip processing empty metrics slice (#1494)

## v0.13.0

# 🎉 OpenTelemetry Collector Contrib v0.13.0 (Beta) 🎉

The OpenTelemetry Collector Contrib contains everything in the [opentelemetry-collector release](https://github.com/open-telemetry/opentelemetry-collector/releases/tag/v0.13.0) (be sure to check the release notes here as well!). Check out the [Getting Started Guide](https://opentelemetry.io/docs/collector/getting-started/) for deployment and configuration information.

### 💡 Enhancements 💡

- `sapm` exporter:
  - Enable queuing by default (#1224)
  - Add SignalFx APM correlation (#1205)
  - Make span source attribute and destination dimension names configurable (#1286)
- `signalfx` exporter:
  - Pass context to the http client requests (#1225)
  - Update `disk.summary_utilization` translation rule to accommodate new labels (#1258)
- `newrelic` exporter: Add `span.kind` attribute (#1263)
- `datadog` exporter:
  - Add Datadog trace translation helpers (#1208)
  - Add API key validation (#1216)
- `splunkhec` receiver: Add the ability to ingest logs (#1268)
- `awscontainermetrics` receiver: Report `CpuUtilized` metric in percentage (#1283)
- `awsemf` exporter: Only calculate metric rate for cumulative counter and avoid SingleDimensionRollup for metrics with only one dimension (#1280)

### 🧰 Bug fixes 🧰

- Make `signalfx` exporter a metadata exporter (#1252)
- `awsecscontainermetrics` receiver: Check for empty network rate stats and set zero (#1260)
- `awsemf` exporter: Remove InstrumentationLibrary dimension in CloudWatch EMF Logs if it is undefined (#1256)
- `awsxray` receiver: Fix trace/span id transfer (#1264)
- `datadog` exporter: Remove trace support for Windows for now (#1274)
- `sapm` exporter: Correlation enabled check inversed (#1278)

## v0.12.0

# 🎉 OpenTelemetry Collector Contrib v0.12.0 (Beta) 🎉

The OpenTelemetry Collector Contrib contains everything in the [opentelemetry-collector release](https://github.com/open-telemetry/opentelemetry-collector/releases/tag/v0.12.0) (be sure to check the release notes here as well!). Check out the [Getting Started Guide](https://opentelemetry.io/docs/collector/getting-started/) for deployment and configuration information.

### 🚀 New components 🚀

- `awsemf` exporter to support exporting metrics to AWS CloudWatch (#498, #1169)
- `http_forwarder` extension that forwards HTTP requests to a specified target (#979, #1014, #1150)
- `datadog` exporter that sends metric and trace data to Datadog (#1142, #1178, #1181, #1212)
- `awsecscontainermetrics` receiver to collect metrics from Amazon ECS Task Metadata Endpoint (#1089, #1148, #1160)

### 💡 Enhancements 💡

- `signalfx` exporter:
  - Add host metadata synchronization (#1039, #1118)
  - Add `copy_dimensions` translator option (#1126)
  - Update `k8s_cluster` metric translations (#1121)
  - Add option to exclude metrics (#1156)
  - Add `avg` aggregation method (#1151)
  - Fallback to host if cloud resource id not found (#1170)
  - Add backwards compatible translation rules for the `dockerstatsreceiver` (#1201)
  - Enable queuing and retries (#1223)
- `splunkhec` exporter:
  - Add log support (#875)
  - Enable queuing and retries (#1222)
- `k8scluster` receiver: Standardize metric names (#1119)
- `awsxray` exporter:
  - Support AWS EKS attributes (#1090)
  - Store resource attributes in X-Ray segments (#1174)
- `honeycomb` exporter:
  - Add span kind to the event sent to Honeycomb (#474)
  - Add option to adjust the sample rate using an attribute on the span (#1162)
- `jmxmetrics` extension: Add subprocess manager to manage child java processes (#1028)
- `elastic` exporter: Initial metrics support (#1173)
- `k8s` processor: Rename default attr names for label/annotation extraction (#1214)
- Add common SignalFx host id extraction (#1100)
- Allow MSI upgrades (#1165)

### 🧰 Bug fixes 🧰

- `awsxray` exporter: Don't set origin to EC2 when not on AWS (#1115)

## v0.11.0

# 🎉 OpenTelemetry Collector Contrib v0.11.0 (Beta) 🎉

The OpenTelemetry Collector Contrib contains everything in the [opentelemetry-collector release](https://github.com/open-telemetry/opentelemetry-collector/releases/tag/v0.11.0) (be sure to check the release notes here as well!). Check out the [Getting Started Guide](https://opentelemetry.io/docs/collector/getting-started/) for deployment and configuration information.

### 🚀 New components 🚀
- add `dockerstats` receiver as top level component (#1081)
- add `tracegen` utility (#956)

### 💡 Enhancements 💡
- `stackdriver` exporter: Allow overriding client options via config (#1010)
- `k8scluster` receiver: Ensure informer caches are synced before initial data sync (#842)
- `elastic` exporter: Translate `deployment.environment` resource attribute to Elastic APM's semantically equivalent `service.environment` (#1022)
- `k8s` processor: Add logs support (#1051)
- `awsxray` exporter: Log response error with zap (#1050)
- `signalfx` exporter
  - Add dimensions to renamed metrics (#1041)
  - Add translation rules for `disk_ops.total` and `disk_ops.pending` metrics (#1082)
  - Add event support (#1036)
- `kubeletstats` receiver: Cache detailed PVC labels to reduce API calls (#1052)
- `signalfx` receiver: Add event support (#1035)

## v0.10.0

# 🎉 OpenTelemetry Collector Contrib v0.10.0 (Beta) 🎉

The OpenTelemetry Collector Contrib contains everything in the [opentelemetry-collector release](https://github.com/open-telemetry/opentelemetry-collector/releases/tag/v0.10.0) (be sure to check the release notes here as well!). Check out the [Getting Started Guide](https://opentelemetry.io/docs/collector/getting-started/) for deployment and configuration information.

### 🚀 New components 🚀
- add initial docker stats receiver, without sourcing in top level components (#495)
- add initial jmx metrics extension structure, without sourcing in top level components (#740)
- `routing` processor for routing spans based on HTTP headers (#907)
- `splunkhec` receiver to receive Splunk HEC metrics, traces and logs (#840)
- Add skeleton for `http_forwarder` extension that forwards HTTP requests to a specified target (#979)

### 💡 Enhancements 💡
- `stackdriver` exporter
  - Add timeout parameter (#835)
  - Add option to configurably set UserAgent string (#758)
- `signalfx` exporter
  - Reduce memory allocations for big batches processing (#871)
  - Add AWSUniqueId and gcp_id generation (#829)
  - Calculate cpu.utilization compatibility metric (#839, #974, #954)
- `metricstransform` processor: Replace `{{version}}` in label values (#876)
- `resourcedetection` processor: Logs Support (#970)
- `statsd` receiver: Add parsing for labels and gauges (#903)

### 🧰 Bug fixes 🧰
- `k8s` processor
  - Wrap metrics before sending further down the pipeline (#837)
  - Fix setting attributes on metrics passed from agent (#836)
- `awsxray` exporter: Fix "pointer to empty string" is not omitted bug (#830)
- `azuremonitor` exporter: Treat UNSPECIFIED span kind as INTERNAL (#844)
- `signalfx` exporter: Remove misleading warnings (#869)
- `newrelic` exporter: Fix panic if service name is empty (#969)
- `honeycomb` exporter: Don't emit default proc id + starttime (#972)

## v0.9.0

# 🎉 OpenTelemetry Collector Contrib v0.9.0 (Beta) 🎉

The OpenTelemetry Collector Contrib contains everything in the [opentelemetry-collector release](https://github.com/open-telemetry/opentelemetry-collector/releases/tag/v0.9.0) (be sure to check the release notes here as well!). Check out the [Getting Started Guide](https://opentelemetry.io/docs/collector/getting-started/) for deployment and configuration information.

### 🛑 Breaking changes 🛑
- Remove deprecated `lightstep` exporter (#828)

### 🚀 New components 🚀
- `statsd` receiver for ingesting StatsD messages (#566)

### 💡 Enhancements 💡
- `signalfx` exporter
   - Add disk usage translations (#760)
   - Add disk utilization translations (#782)
   - Add translation rule to drop redundant metrics (#809)
- `kubeletstats` receiver
  - Sync available volume metadata from /pods endpoint (#690)
  - Add ability to collect detailed data from PVC (#743)
- `awsxray` exporter: Translate SDK name/version into xray model (#755)
- `elastic` exporter: Translate semantic conventions to Elastic destination fields (#671)
- `stackdriver` exporter: Add point count metric (#757)
- `awsxray` receiver
  - Ported the TCP proxy from the X-Ray daemon (#774)
  - Convert to OTEL trace format (#691)

### 🧰 Bug fixes 🧰
- `kubeletstats` receiver: Do not break down metrics batch (#754)
- `host` observer: Fix issue on darwin where ports listening on all interfaces are not correctly accounted for (#582)
- `newrelic` exporter: Fix panic on missing span status (#775)

## v0.8.0

# 🎉 OpenTelemetry Collector Contrib v0.8.0 (Beta) 🎉

The OpenTelemetry Collector Contrib contains everything in the [opentelemetry-collector release](https://github.com/open-telemetry/opentelemetry-collector/releases/tag/v0.8.0) (be sure to check the release notes here as well!). Check out the [Getting Started Guide](https://opentelemetry.io/docs/collector/getting-started/) for deployment and configuration information.

### 🚀 New components 🚀

- Receivers
  - `prometheusexec` subprocess manager (##499)

### 💡 Enhancements 💡

- `signalfx` exporter
  - Add/Update metric translations (#579, #584, #639, #640, #652, #662)
  - Add support for calculate new metric translator (#644)
  - Add renaming rules for load metrics (#664)
  - Update `container.name` to `k8s.container.name` in default translation rule (#683)
  - Rename working-set and page-fault metrics (#679)
- `awsxray` exporter
  - Translate exception event into xray exception (#577)
  - Add ingestion of X-Ray segments via UDP (#502)
  - Parse Java stacktrace and populate in xray cause (#687)
- `kubeletstats` receiver
  - Add metric_groups option (#648)
  - Set datapoint timestamp in receiver (#661)
  - Change `container.name` label to `k8s.container.name` (#680)
  - Add working-set and page-fault metrics (#666)
  - Add basic support for volume metrics (#667)
- `stackdriver` trace exporter: Move to new interface and pdata (#486)
- `metricstranform` processor: Keep timeseries and points in order after aggregation (#663)
- `k8scluster` receiver: Change `container.spec.name` label to `k8s.container.name` (#681)
- Migrate receiver creator to internal data model (#701)
- Add ec2 support to `resourcedetection` processor (#587)
- Enable timeout, sending queue and retry for SAPM exporter (#707)

### 🧰 Bug fixes 🧰

- `azuremonitor` exporter: Correct HTTP status code success mapping (#588)
- `k8scluster` receiver: Fix owner reference in metadata updates (#649)
- `awsxray` exporter: Fix handling of db system (#697)

### 🚀 New components 🚀

- Skeleton for AWS ECS container metrics receiver (#463)
- `prometheus_exec` receiver (#655)

## v0.7.0

# 🎉 OpenTelemetry Collector Contrib v0.7.0 (Beta) 🎉

The OpenTelemetry Collector Contrib contains everything in the [opentelemetry-collector release](https://github.com/open-telemetry/opentelemetry-collector/releases/tag/v0.7.0) (be sure to check the release notes here as well!). Check out the [Getting Started Guide](https://opentelemetry.io/docs/collector/getting-started/) for deployment and configuration information.

### 🛑 Breaking changes 🛑

- `awsxray` receiver updated to support udp: `tcp_endpoint` config option renamed to `endpoint` (#497)
- TLS config changed for `sapmreceiver` (#488) and `signalfxreceiver` receivers (#488)

### 🚀 New components 🚀

- Exporters
  - `sentry` adds tracing exporter for [Sentry](https://sentry.io/) (#565)
- Extensions
  - `endpoints` observer: adds generic endpoint watcher (#427)
  - `host` observer: looks for listening network endpoints on host (#432)

### 💡 Enhancements 💡

- Update `honeycomb` exporter for v0.8.0 compatibility
- Extend `metricstransform` processor to be able to add a label to an existing metric (#441)
- Update `kubeletstats` metrics according to semantic conventions (#475)
- Updated `awsxray` receiver config to use udp (#497)
- Add `/pods` endpoint support in `kubeletstats` receiver to add extra labels (#569)
- Add metric translation options to `signalfx` exporter (#477, #501, #571, #573)

### 🧰 Bug fixes 🧰

- `azuremonitor` exporter: Mark spanToEnvelope errors as permanent (#500)

## v0.6.0

# 🎉 OpenTelemetry Collector Contrib v0.6.0 (Beta) 🎉

The OpenTelemetry Collector Contrib contains everything in the [opentelemetry-collector release](https://github.com/open-telemetry/opentelemetry-collector/releases/tag/v0.6.0) (be sure to check the release notes here as well!). Check out the [Getting Started Guide](https://opentelemetry.io/docs/collector/getting-started/) for deployment and configuration information.

### 🛑 Breaking changes 🛑

- Removed `jaegarlegacy` (#397) and `zipkinscribe` receivers (#410)
- `kubeletstats` receiver: Renamed `k8s.pod.namespace` pod label to `k8s.namespace.name` and `k8s.container.name` container label to `container.name`

### 🚀 New components 🚀

- Processors
  - `metricstransform` renames/aggregates within individual metrics (#376) and allow changing the data type between int and float (#402)

### 💡 Enhancements 💡

- `awsxray` exporter: Use `peer.service` as segment name when set. (#385)
- `splunk` exporter: Add trace exports support (#359, #399)
- Build and publish Windows MSI (#408) and DEB/RPM Linux packages (#405)

### 🧰 Bug fixes 🧰

- `kubeletstats` receiver:
  - Fixed NPE for newly created pods (#404)
  - Updated to latest change in the ReceiverFactoryOld interface (#401)
  - Fixed logging and self reported metrics (#357)
- `awsxray` exporter: Only convert SQL information for SQL databases. (#379)
- `resourcedetection` processor: Correctly obtain machine-type info from gce metadata (#395)
- `k8scluster` receiver: Fix container resource metrics (#416)

## v0.5.0

Released 01-07-2020

# 🎉 OpenTelemetry Collector Contrib v0.5.0 (Beta) 🎉

The OpenTelemetry Collector Contrib contains everything in the [opentelemetry-collector release](https://github.com/open-telemetry/opentelemetry-collector/releases/tag/v0.5.0) (be sure to check the release notes here as well!). Check out the [Getting Started Guide](https://opentelemetry.io/docs/collector/getting-started/) for deployment and configuration information.

### 🚀 New components 🚀

- Processors
  - `resourcedetection` to automatically detect the resource based on the configured set of detectors (#309)

### 💡 Enhancements 💡

- `kubeletstats` receiver: Support for ServiceAccount authentication (#324)
- `signalfx` exporter and receiver
  - Add SignalFx metric token passthrough and config option (#325)
  - Set default endpoint of `signalfx` receiver to `:9943` (#351)
- `awsxray` exporter: Support aws plugins EC2/ECS/Beanstalk (#343)
- `sapm` exporter and receiver: Add SAPM access token passthrough and config option (#349)
- `k8s` processor: Add metrics support (#358)
- `k8s` observer: Separate annotations from labels in discovered pods (#363)

### 🧰 Bug fixes 🧰

- `honeycomb` exporter: Remove shared use of libhoney from goroutines (#305)

## v0.4.0

Released 17-06-2020

# 🎉 OpenTelemetry Collector Contrib v0.4.0 (Beta) 🎉

The OpenTelemetry Collector Contrib contains everything in the [opentelemetry-collector release](https://github.com/open-telemetry/opentelemetry-collector/releases/tag/v0.4.0) (be sure to check the release notes here as well!). Check out the [Getting Started Guide](https://opentelemetry.io/docs/collector/getting-started/) for deployment and configuration information.

### 🛑 Breaking changes 🛑

  - `signalfx` exporter `url` parameter changed to `ingest_url` (no impact if only using `realm` setting)

### 🚀 New components 🚀

- Receivers
  - `receiver_creator` to create receivers at runtime (#145), add observer support to receiver_creator (#173), add rules support (#207), add dynamic configuration values (#235)
  - `kubeletstats` receiver (#237)
  - `prometheus_simple` receiver (#184)
  - `kubernetes-cluster` receiver (#175)
  - `redis` receiver (#138)
- Exporters
  - `alibabacloudlogservice` exporter (#259)
  - `SplunkHEC` metrics exporter (#246)
  - `elastic` APM exporter (#240)
  - `newrelic` exporter (#229)
- Extensions
  - `k8s` observer (#185)

### 💡 Enhancements 💡

- `awsxray` exporter
  - Use X-Ray convention of segment name == service name (#282)
  - Tweak xray export to improve rendering of traces and improve parity (#241)
  - Add handling for spans received with nil attributes (#212)
- `honeycomb` exporter
  - Use SendPresampled (#291)
  - Add span attributes as honeycomb event fields (#271)
  - Support resource labels in Honeycomb exporter (#20)
- `k8s` processor
  - Add support of Pod UID extraction to k8sprocessor (#219)
  - Use `k8s.pod.ip` to record resource IP instead of just `ip` (#183)
  - Support same authentication mechanism as other kubernetes components do (#307)
- `sapm` exporter: Add TLS for SAPM and SignalFx receiver (#215)
- `signalfx` exporter
  - Add metric metadata syncer to SignalFx exporter (#231)
  - Add TLS for SAPM and SignalFx receiver (#215)
- `stackdriver` exporter: Add support for resource mapping in config (#163)

### 🧰 Bug fixes 🧰

- `awsxray` exporter: Wrap bad request errors for proper handling by retry queue (#205)
- `lightstep` exporter: Ensure Lightstep exporter doesnt crash on nil node (#250)
- `sapm` exporter: Do not break Jaeger traces before sending downstream (#193)
- `k8s` processor: Ensure Jaeger spans work in passthrough mode (262)

## 🧩 Components 🧩

### Receivers

| Traces | Metrics |
|:-------:|:-------:|
| Jaeger Legacy | Carbon |
| SAPM (SignalFx APM) | Collectd |
| Zipkin Scribe | K8s Cluster |
| | Redis |
| |  SignalFx |
| | Simple Prometheus |
| | Wavefront |

### Processors

- K8s

### Exporters

| Commercial | Community |
|:------------:|:-----------:|
| Alibaba Cloud Log Service | Carbon |
| AWS X-ray | Elastic |
| Azure Monitor | Jaeger Thrift |
| Honeycomb | Kinesis |
| Lightstep |
| New Relic |
| SAPM (SignalFx APM) |
| SignalFx (Metrics) |
| Splunk HEC |
| Stackdriver (Google) |

### Extensions

- Observer
  - K8s

## v0.3.0 Beta

Released 2020-03-30

### Breaking changes

-  Make prometheus receiver config loading strict. #697
Prometheus receiver will now fail fast if the config contains unused keys in it.

### Changes and fixes

- Enable best effort serve by default of Prometheus Exporter (https://github.com/orijtech/prometheus-go-metrics-exporter/pull/6)
- Fix null pointer exception in the logging exporter #743
- Remove unnecessary condition to have at least one processor #744
- Updated Honeycomb exported to `honeycombio/opentelemetry-exporter-go v0.3.1`

### Features

Receivers / Exporters:

* AWS X-Ray
* Carbon
* CollectD
* Honeycomb
* Jaeger
* Kinesis
* LightStep
* OpenCensus
* OpenTelemetry
* SAPM
* SignalFx
* Stackdriver
* Wavefront
* Zipkin
* Zipkin Scribe


Processors:

* Attributes
* Batch
* Memory Limiter
* Queued Retry
* Resource
* Sampling
* Span
* Kubernetes

Extensions:

* Health Check
* Performance Profiler
* zPages


## v0.2.8

Released 2020-03-25

Alpha v0.2.8 of OpenTelemetry Collector Contrib.

- Implemented OTLP receiver and exporter.
- Added ability to pass config to the service programmatically (useful for custom builds).
- Improved own metrics / observability.


## v0.2.7

Released 2020-03-17

### Self-Observability
- New command-line switch to control legacy and new metrics. Users are encouraged
to experiment and migrate to the new metrics.
- Improved error handling on shutdown.


### Processors
- Fixed passthrough mode k8sprocessor.
- Added `HASH` action to attribute processor.

### Receivers and Exporters
- Added Honeycomb exporter.
- Added LightStep exporter.
- Added regular expression for Carbon receiver, allowing the metric name to be broken into proper label keys and values.
- Updated Stackdriver exporter to use a new batch API.


## v0.2.6 Alpha

Released 2020-02-18

### Self-Observability
- Updated metrics prefix to `otelcol` and expose command line argument to modify the prefix value.
- Batch dropped span now emits zero when no spans are dropped.

### Processors
- Extended Span processor to have include/exclude span logic.
- Ability to choose strict or regexp matching for include/exclude filters.

### Receivers and Exporters
- Added Carbon receiver and exporter.
- Added Wavefront receiver.


## v0.0.5 Alpha

Released 2020-01-30

- Regexp-based filtering of span names.
- Ability to extract attributes from span names and rename span.
- File exporter for debugging.
- Span processor is now enabled by default.

## v0.0.1 Alpha

Released 2020-01-11

First release of OpenTelemetry Collector Contrib.


[v0.3.0]: https://github.com/open-telemetry/opentelemetry-collector-contrib/compare/v0.2.8...v0.3.0
[v0.2.8]: https://github.com/open-telemetry/opentelemetry-collector-contrib/compare/v0.2.7...v0.2.8
[v0.2.7]: https://github.com/open-telemetry/opentelemetry-collector-contrib/compare/v0.2.6...v0.2.7
[v0.2.6]: https://github.com/open-telemetry/opentelemetry-collector-contrib/compare/v0.0.5...v0.2.6
[v0.0.5]: https://github.com/open-telemetry/opentelemetry-collector-contrib/compare/v0.0.1...v0.0.5
[v0.0.1]: https://github.com/open-telemetry/opentelemetry-collector-contrib/tree/v0.0.1<|MERGE_RESOLUTION|>--- conflicted
+++ resolved
@@ -26,14 +26,11 @@
 - `basicauthextension`: Implement `configauth.ClientAuthenticator` so that the extension can also be used as HTTP client basic authenticator.(#8847)
 - `azuremonitorexporter`, `lokiexporter`, `observiqexporter`: Update timestamp processing logic (#9130)
 - `cumulativetodeltaprocessor`: add new include/exclude configuration options with regex support (#8952)
+- `datadogexporter`: Update deprecation messages to reflect new deprecation plan (#9422)
 - `cmd/mdatagen`: Update generated functions to have simple parse function to handle string parsing consistently and limit code duplication across receivers (#7574)
 - `attributesprocessor`: Support filter by severity (#9132)
 - `processor/transform`: Add transformation of logs (#9368)
-<<<<<<< HEAD
-- `datadogexporter`: Update deprecation messages to reflect new deprecation plan (#9422)
-=======
 - `datadogexporter`: Add `metrics::summaries::mode` to specify export mode for summaries (#8846)
->>>>>>> 622fdb6c
 
 ### 🧰 Bug fixes 🧰
 
