--- conflicted
+++ resolved
@@ -17,12 +17,9 @@
 
 ### 🚩 Deprecations 🚩
 
-<<<<<<< HEAD
-- `datadogexporter`: Deprecate `metrics::report_quantiles` in favor of `metrics::summaries::mode` (#8846)
-=======
 - `datadogexporter`: Deprecate `service` setting in favor of `service.name` semantic convention (#8784)
 - `datadogexporter`: Deprecate `version` setting in favor of `service.version` semantic convention (#8784)
->>>>>>> e52d6be0
+- `datadogexporter`: Deprecate `metrics::report_quantiles` in favor of `metrics::summaries::mode` (#8846)
 
 ### 🚀 New components 🚀
 
