# Changelog

## Unreleased

### 🛑 Breaking changes 🛑

- `stackdriverexporter`: Remove the stackdriver exporter in favor of the identical googlecloud exporter (#9274)
- `filelog`, `journald`, `syslog`, `tcplog`, `udplog`: Remove `preserve_to` field from sub-parsers (#9331)

### 🚩 Deprecations 🚩

- `cumulativetodeltaprocessor`: Deprecated `metrics` configuration option in favor of `include` and `exclude` (#8952)

### 🚀 New components 🚀

- `iisreceiver`: Add implementation of IIS Metric Receiver (#8832)
- `sqlserverreceiver`: Add implementation of SQL Server Metric Receiver (#8398)

### 💡 Enhancements 💡

- `pkg/translator/prometheusremotewrite`: Allow to disable sanitize metric labels (#8270)
<<<<<<< HEAD
- `cumulativetodeltaprocessor`: add new include/exclude configuration options with regex support (#8952)
=======
- `basicauthextension`: Implement `configauth.ClientAuthenticator` so that the extension can also be used as HTTP client basic authenticator.(#8847)
>>>>>>> 83ffa77f

### 🧰 Bug fixes 🧰

- `fluentforwardreceiver`: Release port on shutdown (#9111)


## v0.49.0

### 🛑 Breaking changes 🛑

- `filelogreceiver`, `journaldreceiver`, `syslogreceiver`, `tcplogreceiver`, `udplogreceiver`:
  - Updated data model to align with stable logs data model, which includes various breaking changes. (#9139, #8835)
    - A detailed [Upgrade Guide](https://github.com/open-telemetry/opentelemetry-log-collection/releases/tag/v0.28.0) is available in the log-collection v0.29.0 release notes.
- `datadogexporter`: Remove `OnlyMetadata` method from `Config` struct (#8980)
- `datadogexporter`: Remove `GetCensoredKey` method from `APIConfig` struct (#8980)
- `mongodbatlasreceiver`: Updated to uses newer metric builder which changed some metric and resource attributes (#9093)
- `dynatraceexporter`: Make `serialization` package `/internal` (#9097)
- `attributesprocessor`: Remove log names from filters (#9131)

### 🚩 Deprecations 🚩

- `datadogexporter`: Deprecate `service` setting in favor of `service.name` semantic convention (#8784)
- `datadogexporter`: Deprecate `version` setting in favor of `service.version` semantic convention (#8784)
- `datadogexporter`: Deprecate `env` setting in favor of `deployment.environment` semantic convention (#9017)
- `datadogexporter`: Deprecate `GetHostTags` method from `TagsConfig` struct (#8975)
- `datadogexporter`: Deprecate `tags` setting in favor of `host_metadata::tags` (#9100)
- `datadogexporter`: Deprecate `send_metadata` setting in favor of `host_metadata::enabled` (#9100)
- `datadogexporter`: Deprecate `use_resource_metadata` setting in favor of `host_metadata::hostname_source` (#9100)
- `prometheusexecreceiver`: Deprecate prom_exec receiver (#9058)
- `fluentbitextension`: Deprecate Fluentbit extension (#9062)

### 🚀 New components 🚀

- `riakreceiver`: Riak Metric Receiver (#8548)

### 💡 Enhancements 💡
- `splunkhecexporter`: Add support for batching traces (#8995)
- `hostmetricsreceiver`: Migrate Processes scraper to the Metrics builder (#8855)
- `tanzuobservabilityexporter`: Use resourcetotelemetry helper (#8338)
- Add `make crosslink` target to ensure replace statements are included in `go.mod` for all transitive dependencies within repository (#8822)
- `filestorageextension`: Change bbolt DB settings for better performance (#9004)
- `jaegerremotesamplingextension`: Add local and remote sampling stores (#8818)
- `attributesprocessor`: Add support to filter on log body (#8996)
- `prometheusremotewriteexporter`: Translate resource attributes to the target info metric (#8493)
- `prometheusexporter`: Add `job` and `instance` labels to metrics so they can be scraped with `honor_labels: true` (#9115)
- `podmanreceiver`: Add API timeout configuration option (#9014)
- `cmd/mdatagen`: Add `sem_conv_version` field to metadata.yaml that is used to set metrics SchemaURL (#9010)
- `splunkheceporter`: Add an option to disable log or profiling data (#9065)
- `windowsperfcountersreceiver`: Move code into separate package for use in other windowsperfcounter receivers (#9108)
- `datadogexporter`: Add `host_metadata` configuration section to configure host metadata export (#9100)
- `cmd/mdatagen`: Update documentation generated for attributes to list enumerated values and show the "value" that will be visible on metrics when it is different from the attribute key in metadata.yaml (#8983)
- `routingprocessor`: add option to drop resource attribute used for routing (#8990)

### 🧰 Bug fixes 🧰

- `filestorageextension`: use correct bbolt options for compaction (#9134)
- `hostmetricsreceiver`: Use cpu times for time delta in cpu.utilization calculation (#8857)
- `dynatraceexporter`: Remove overly verbose stacktrace from certain logs (#8989)
- `googlecloudexporter`: fix the `exporter.googlecloud.OTLPDirect` fature-gate, which was not applied when the flag was provided (#9116)
- `signalfxexporter`: Fix bug to enable timeouts for correlating traces and metrics (#9101)
- `windowsperfcountersreceiver`: fix exported values being integers instead of doubles (#9138)
- `prometheusreceiver`: Fix issues with relabelling the `job` and `instance` labels. (#8780)

## v0.48.0

### 💡 Enhancements 💡

- `k8seventsreceiver`: Add Api_version and resource_version (#8539)
- `datadogexporter`: Add `metrics::sums::cumulative_monotonic_mode` to specify export mode for cumulative monotonic sums (#8490)
- `dynatraceexporter`: add multi-instance deployment note to README.md (#8848)
- `resourcedetectionprocessor`: Add attribute allowlist (#8547)
- `datadogexporter`:  Metrics payload data and Sketches payload data will be logged if collector is started in debug mode (#8929)
- `cmd/mdatagen`: Add resource attributes definition to metadata.yaml and move `pdata.Metrics` creation to the
  generated code (#8555)

### 🛑 Breaking changes 🛑

- `windowsperfcountersreceiver`: Added metrics configuration (#8376)
- `lokiexporter`: Remove deprecated LogRecord.name field (#8951)
- `splunkhecexporter`: Remove deprecated LogRecord.name field (#8951)

### 🚩 Deprecations 🚩

- `datadogexporter`: Deprecate `OnlyMetadata` method from `Config` struct (#8359)
- `datadogexporter`: Deprecate `GetCensoredKey` method from `APIConfig` struct (#8830)
- `datadogexporter`: Deprecate `metrics::send_monotonic_counter` in favor of `metrics::sums::cumulative_monotonic_mode` (#8490)

### 🚀 New components 🚀

- `sigv4authextension`: Enable component (#8518)

## v0.47.0

### 💡 Enhancements 💡

- `googlecloudexporter`: Add Validate method in config (#8559)
- `attributesprocessor`: Add convert action (#7930)
- `attributesprocessor`: Add metric support (#8111)
- `prometheusremotewriteexporter`: Write-Ahead Log support enabled (#7304)
- `hostreceiver/filesystemscraper`: Add filesystem utilization (#8027)
- `hostreceiver/pagingscraper`: Add paging.utilization (#6221)
- `googlecloudexporter`: [Alpha] Translate metrics directly from OTLP to gcm using the `exporter.googlecloud.OTLPDirect` feature-gate (#7177)
- `simpleprometheusreceiver`: Add support for static labels (#7908)
- `spanmetricsprocessor`: Dropping the condition to replace _ with key_ as __ label is reserved and _ is not (#8057)
- `podmanreceiver`: Add container.runtime attribute to container metrics (#8262)
- `dockerstatsreceiver`: Add container.runtime attribute to container metrics (#8261)
- `tanzuobservabilityexporter`: instrumentation Library and Dropped Counts to Span Tags (#8120)
- `clickhouseexporter`: Implement consume log logic. (#9705)
- `influxdbexporter`: Add support for cumulative, non-monotonic metrics. (#8348)
- `oauth2clientauthextension`: Add support for EndpointParams (#7307)
- Add `NewMetricData` function to `MetricsBuilder` to consistently set instrumentation library name (#8255)
- `googlecloudpubsubreceiver` Added implementation of Google Cloud Pubsub receiver. (#8391)
- `googlecloudpubsubexporter` Added implementation of Google Cloud Pubsub exporter. (#8391)
- `coralogixexporter` Allow exporter timeout to be configured (#7957)
- `prometheusremotewriteexporter` support adding trace id and span id attached to exemplars (#8380)
- `influxdbexporter`: accept histogram metric missing infinity bucket. (#8462)
- `skywalkingreceiver`: Added implementation of Skywalking receiver. (#8549)
- `prometheusreceiver`: Fix staleness bug for histograms and summaries (#8561)

### 🛑 Breaking changes 🛑

- `mongodbatlasreceiver`: rename mislabeled attribute `memory_state` to correct `disk_status` on partition disk metrics (#7747)
- `mongodbatlasreceiver`: Correctly set initial lookback for querying mongodb atlas api (#8246)
- `nginxreceiver`: instrumentation name updated from `otelcol/nginx` to `otelcol/nginxreceiver` (#8255)
- `postgresqlreceiver`: instrumentation name updated from `otelcol/postgresql` to `otelcol/postgresqlreceiver` (#8255)
- `redisreceiver`: instrumentation name updated from `otelcol/redis` to `otelcol/redisreceiver` (#8255)
- `apachereceiver`: instrumentation name updated from `otelcol/apache` to `otelcol/apachereceiver` ()
- `couchdbreceiver`: instrumentation name updated from `otelcol/couchdb` to `otelcol/couchdbreceiver` (#8366)
- `prometheusreceiver` Change resource attributes on metrics: `instance` -> `service.instance.id`, `host.name` -> `net.host.name`,  `port` -> `net.host.port`, `scheme` -> `http.scheme`, `job` removed (#8266)
- `prometheusremotewriteexporter` Use `service.*` resource attributes instead of `job` and `instance` resource attributes when adding job and instance labels to metrics (#8266)
- `mysqlreceiver`: instrumentation name updated from `otel/mysql` to `otelcol/mysqlreceiver` (#8387)
- `zookeeperreceiver`: instrumentation name updated from `otelcol/zookeeper` to `otelcol/zookeeperreceiver` (#8389)
- `coralogixexporter`: Create dynamic subsystem name (#7957)
  - Deprecate configuration changed. Dynamic subsystem name from traces service name property.
- `rabbitmqreceiver`: instrumentation name updated from `otelcol/rabbitmq` to `otelcol/rabbitmqreceiver` (#8400)

### 🧰 Bug fixes 🧰

- `zipkinexporter`: Set "error" tag value when status is set to error (#8187)
- `prometheusremotewriteexporter`: Correctly handle metric labels which collide after sanitization (#8378)
- `prometheusremotewriteexporter`: Drop labels when exemplar attributes exceed the max number of characters (#8379)
- `k8sclusterreceiver`: Add support to enable k8s node and container cpu metrics to be reported as double values (#8245)
  - Use "--feature-gates=receiver.k8sclusterreceiver.reportCpuMetricsAsDouble" to enable reporting node and container
    cpu metrics as a double values.
- `tanzuobservabilityexporter`: Fix a typo in Instrumentation Library name and version tags (#8384)
- `logreceivers`: Fix an issue where receiver would sometimes fail to build using Go 1.18 (#8521)
- `awsxrayreceiver`: Add defaults for optional stack frame parameters (#8790)

### 🚩 Deprecations 🚩

- `datadogexporter`: Deprecate automatic environment variable detection (#8397)

### 🚀 New components 🚀
- `sigv4authextension`: New Component: Sigv4 Authenticator Extension (#8263)

## v0.46.0

### 💡 Enhancements 💡

- `internal/stanza`: Export metrics from Stanza receivers (#8025)
- `hostreceiver/pagingscraper`: Migrate the scraper to the mdatagen metrics builder (#7139)
- Do not drop zero trace/span id spans in the jaeger conversion (#7946)
- Upgrade to use semantic conventions 1.6.1 (#7926)
- `dynatraceexporter`: Validate QueueSettings and perform config validation in Validate() instead (#8020)
- `sapmexporter`: Add validation for `sending_queue` setting (#8023)
- `signalfxexporter`: Add validation for `sending_queue` setting (#8026)
- `internal/stanza`: Add support for arbitrary attribute types (#8081)
- `resourcedetectionprocessor`: Add confighttp.HTTPClientSettings To Resource Detection Config Fixes (#7397)
- `hostmetricsreceiver`: Add cpu.utilization metrics to cpu scrapper (#7130)
- `honeycombexporter`: Add validation for `sending_queue` setting (#8113)
- `routingprocessor`: Expand error handling on failure to build exporters (#8125)
- `skywalkingreceiver`: Add new skywalking receiver component folder and structure (#8107)
- `groupbyattrsprocesor`: Allow empty keys, which allows to use the processor for compaction (#7793)
- `datadogexporter`: Add rbac to example k8s manifest file (#8186)
- `splunkhecexporter`: Add validation for `sending_queue` setting (#8256)

### 🛑 Breaking changes 🛑

- Remove deprecated functions from jaeger translator (#8032)
- `internal/stanza`: Remove `write_to` setting from input operators (#8081)
- `mongodbatlasreceiver`: rename `mongodb.atlas.*` attributes to `mongodb_atlas.*` adhering to naming guidelines. Adding 3 new attributes (#7960)

### 🧰 Bug fixes 🧰

- `prometheusreceiver`: Fix segfault that can occur after receiving stale metrics (#8056)
- `filelogreceiver`: Fix issue where logs could occasionally be duplicated (#8123)
- `prometheusremotewriteexporter`: Fix empty non-string resource attributes (#8116)

### 🚀 New components 🚀

## v0.45.1

### 💡 Enhancements 💡

- `sumologicexporter`: Move validation to Config (#7936)
- `elasticsearchexporter`: Fix crash with batch processor (#7953).
- `splunkhecexporter`: Batch metrics payloads (#7760)
- `tanzuobservabilityexporter`: Add internal SDK metric tag (#7826)
- `hostreceiver/processscraper`: Migrate the scraper to the mdatagen metrics builder (#7287)

### 🧰 Bug fixes 🧰

- `awsprometheusremotewriteexporter`: fix dependencies issue (#7963)

### 🚀 New components 🚀

- `awsfirehose` receiver: Add AWS Kinesis Data Firehose Receiver (#7918)

## v0.45.0

### 💡 Enhancements 💡

- `hostreceiver/filesystemscraper`: Migrate the scraper to the mdatagen metrics builder (#7772)
- `hostreceiver/memoryscraper`: Migrate the scraper to the mdatagen metrics builder (#7312)
- `lokiexporter`: Use record attributes as log labels (#7569)
- `routingprocessor`: Do not err on failure to build exporters (#7423)
- `apachereceiver`: Update to mdatagen v2 (#7573)
- `datadogexporter`: Don't send host metadata if hostname is empty (#7426)
- `datadogexporter`: Add insecure_skip_verify flag to configuration (#7422)
- `coralogixexporter`: Update readme (#7785)
- `awscloudwatchlogsexporter`: Remove name from aws cloudwatch logs exporter (#7554)
- `tanzuobservabilityexporter`: Update OTel Collector's Exporter to match WF Proxy Handling of source (#7929)
- `hostreceiver/memoryscraper`: Add memory.utilization (#6221)
- `awskinesisexporter`: Add Queue Config Validation AWS Kinesis Exporter (#7835)
- `elasticsearchexporter`: Remove usage of deprecated LogRecord.Name field (#7829).
- `loadbalancingexporter`: Allow non-exist hostname on startup (#7935)
- `datadogexporter`: Use exact sum, count and average on Datadog distributions (#7830)
- `storage/filestorage`: add optional compaction to filestorage (#7768)
- `tanzuobservabilityexporter`: Add attributes from the Resource to the resulting WF metric tags & set `source` value in WF metric (#8101)

### 🛑 Breaking changes 🛑

- Use go mod compat, drops support for reproducibility with go 1.16 (#7915)
- `apachereceiver`: Update instrumentation library name from `otel/apache` to `otelcol/apache` (#7754)
- `pkg/translator/prometheusremotewrite`: Cleanup prw translator public functions (#7776)
- `prometheusreceiver`: The OpenCensus-based metric conversion pipeline has
  been removed.
  - The `receiver.prometheus.OTLPDirect` feature gate has been removed as
    the direct pipeline is the only remaining pipeline.
- `translator/jaeger`: Cleanup jaeger translator function names (#7775)
  - Deprecate old funcs with Internal word.
- `mysqlreceiver`: Update data model and names for several metrics (#7924)
  - Change all metrics to Int values
  - Remove `mysql.buffer_pool_pages`. Replace with:
    - `mysql.buffer_pool.pages`
    - `mysql.buffer_pool.data_pages`
    - `mysql.buffer_pool.page_flushes`
  - Remove `mysql.buffer_pool_size`. Replace with:
    - `mysql.buffer_pool.limit`
    - `mysql.buffer_pool.usage`
  - Rename `mysql.buffer_pool_operations` to `mysql.buffer_pool.operations`

### 🚩 Deprecations 🚩

- Deprecated log_names setting from filter processor. (#7552)

### 🧰 Bug fixes 🧰

 - `tailsamplingprocessor`: "And" policy only works as a sub policy under a composite policy (#7590)
 - `prometheusreceiver`: Correctly map description and units when converting
  Prometheus metadata directly to pdata. (#7748)
 - `sumologicexporter`: fix exporter panics on malformed histogram (#7548)
- `awsecscontainermetrics`: CPU Reserved is now 1024/vCPU for ECS Container Insights (#6734)

### 🚀 New components 🚀

- `clickhouse` exporter: Add ClickHouse Exporter (#6907)
- `pkg/translator/signalfx`: Extract signalfx to metrics conversion in a separate package (#7778)
  - Extract FromMetrics to SignalFx translator package (#7823)

## v0.44.0

### 💡 Enhancements 💡

- `kafkaexporter`: Add compression and flush max messages options.
- `dynatraceexporter`: Write error logs using plugin logger (#7360)
- `dynatraceexporter`: Fix docs for TLS settings (#7568)
- `tanzuobservabilityexporter`: Turn on metrics exporter (#7281)
- `attributesprocessor` `resourceprocessor`: Add `from_context` value source
- `resourcedetectionprocessor`: check cluster config to verify resource is on aws for eks resources (#7186)
- `awscloudwatchlogsexporter`: enable awscloudwatchlogsexporter which accepts and exports log data (#7297)
- `translator/prometheusremotewrite`: add a new module to help translate data from OTLP to Prometheus Remote Write (#7240)
- `azuremonitorexporter`: In addition to traces, export logs to Azure Application Insights (#7403)
- `jmxreceiver`: Added `additional_jars` configuration option to launch JMX Metric Gatherer JAR with extended `CLASSPATH` (#7378)
- `awscontainerinsightreceiver`: add full pod name when configured to AWS Container Insights Receiver (#7415)
- `hostreceiver/loadscraper`: Migrate the scraper to the mdatagen metrics builder (#7288)
- `awsecscontainermetricsreceiver`: Rename attributes to follow semantic conventions (#7425)
- `datadogexporter`: Always map conventional attributes to tags (#7185)
- `mysqlreceiver`: Add golden files for integration test (#7303)
- `nginxreceiver`: Standardize integration test (#7515)
- `mysqlreceiver`: Update to use mdatagen v2 (#7507)
- `postgresqlreceiver`: Add integration tests (#7501)
- `apachereceiver`: Add integration test (#7517)
- `mysqlreceiver`: Use scrapererror to report errors (#7513)
- `postgresreceiver`: Update to mdatagen v2 (#7503)
- `nginxreceiver`: Update to mdatagen v2 (#7549)
- `datadogexporter`: Fix traces exporter's initialization log (#7564)
- `tailsamplingprocessor`: Add And sampling policy (#6910)
- `coralogixexporter`: Add Coralogix Exporter (#7383)
- `prometheusexecreceiver`: Add default value for `scrape_timeout` option (#7587)

### 🛑 Breaking changes 🛑

- `resourcedetectionprocessor`: Update `os.type` attribute values according to semantic conventions (#7544)
- `awsprometheusremotewriteexporter`: Deprecation notice; may be removed after v0.49.0
  - Switch to using the `prometheusremotewriteexporter` + `sigv4authextension` instead

### 🧰 Bug fixes 🧰

- `resourcedetectionprocessor`: fix `meta` allow list excluding keys with nil values (#7424)
- `postgresqlreceiver`: Fix issue where empty metrics could be returned after failed connection (#7502)
- `resourcetotelemetry`: Ensure resource attributes are added to summary
  and exponential histogram data points. (#7523)

### 🚩 Deprecations 🚩

- Deprecated otel_to_hec_fields.name setting from splunkhec exporter. (#7560)

## v0.43.0

### 💡 Enhancements 💡

- `coralogixexporter`: First implementation of Coralogix Exporter (#6816)
- `cloudfoundryreceiver`: Enable Cloud Foundry client (#7060)
- `elasticsearchexporter`: add elasticsearchexporter to the components exporter list (#6002)
- `elasticsearchreceiver`: Add metric metadata (#6892)
- `elasticsearchreceiver`: Use same metrics as JMX receiver for JVM metrics (#7160)
- `elasticsearchreceiver`: Implement scraping logic (#7174)
- `datadogexporter`: Add http.status_code tag to trace stats (#6889)
- `datadogexporter`: Add configuration option to use OTel span name into the Datatog resource name (#6611)
- `mongodbreceiver`: Add initial client code to the component (#7125)
- `tanzuobservabilityexporter`: Support delta histograms (#6897)
- `awscloudwatchlogsexporter`: Use cwlogs package to export logs (#7152)
- `mysqlreceiver`: Add the receiver to available components (#7078)
- `tanzuobservabilityexporter`: Documentation for the memory_limiter configuration (#7164)
- `dynatraceexporter`: Do not shut down exporter when metrics ingest module is temporarily unavailable (#7161)
- `mongodbreceiver`: Add metric metadata (#7163)
- `mongodbreceiver`: Add metric scraping (#7175)
- `postgresqlreceiver`: add the receiver to available components (#7079)
- `rabbitmqreceiver`: Add scraper logic (#7299)
- `tanzuobservability exporter`: Support summary metrics (#7121)
- `mongodbatlasreceiver`: Add retry and backoff to HTTP client (#6943)
- Use Jaeger gRPC instead of Thrift in the docker-compose example (#7243)
- `tanzuobservabilityexporter`: Support exponential histograms (#7127)
- `receiver_creator`: Log added and removed endpoint env structs (#7248)
- `prometheusreceiver`: Use the OTLP data conversion path by default. (#7282)
  - Use `--feature-gates=-receiver.prometheus.OTLPDirect` to re-enable the
    OpenCensus conversion path.
- `extension/observers`: Correctly set image and tag on container endpoints (#7279)
- `tanzuobservabilityexporter`: Document how to enable memory_limiter (#7286)
- `hostreceiver/networkscraper`: Migrate the scraper to the mdatagen metrics builder (#7048)
- `hostmetricsreceiver`: Add MuteProcessNameError config flag to mute specific error reading process executable (#7176)
- `scrapertest`: Improve comparison logic (#7305)
- `hostmetricsreceiver`: add `cpu_average` option for load scraper to report the average cpu load (#6999)
- `scrapertest`: Add comparison option to ignore specific attributes (#6519)
- `tracegen`: Add option to pass in custom headers to export calls via command line (#7308)
- `tracegen`: Provide official container images (#7179)
- `scrapertest`: Add comparison function for pdata.Metrics (#7400)
- `prometheusremotewriteexporter` : Dropping the condition to replace _ with key_ as __ label is reserved and _ is not (#7112)

### 🛑 Breaking changes 🛑

- `tanzuobservabilityexporter`: Remove status.code
- `tanzuobservabilityexporter`: Use semantic conventions for status.message (#7126)
- `k8sattributesprocessor`: Move `kube` and `observability` packages to `internal` folder (#7159)
- `k8sattributesprocessor`: Unexport processor `Option`s (#7311)
- `zookeeperreceiver`: Refactored metrics to have correct units, types, and combined some metrics via attributes. (#7280)
- `prometheusremotewriteexporter`: `PRWExporter` struct and `NewPRWExporter()`
  function are now unexported. (#TBD)
- `newrelicexporter` marked as deprecated (#7284)

### 🚀 New components 🚀

- `rabbitmqreceiver`: Establish codebase for RabbitMQ metrics receiver (#7239)
- Add `basicauth` extension (#7167)
- `k8seventsreceiver`: Implement core logic (#6885)

### 🧰 Bug fixes 🧰

- `k8sattributeprocessor`: Parse IP out of net.Addr to correctly tag k8s.pod.ip (#7077)
- `k8sattributeprocessor`: Process IP correctly for net.Addr instances that are not typed (#7133)
- `mdatagen`: Fix validation of `enabled` field in metadata.yaml (#7166)
- `elasticsearch`: Fix timestamp for each metric being startup time (#7255)
- `prometheusremotewriteexporter`: Fix index out of range panic caused by expiring metrics (#7149)
- `resourcedetection`: Log the error when checking for ec2metadata availability (#7296)

## v0.42.0

### 💡 Enhancements 💡

- `couchbasereceiver`: Add couchbase client (#7122)
- `couchdbreceiver`: Add couchdb scraper (#7131)
- `couchdbreceiver`: Add couchdb client (#6880)
- `elasticsearchreceiver`: Implement scraper client (#7019)
- `couchdbreceiver`: Add metadata metrics (#6878)
- `prometheusremotewriteexporter`: Handling Staleness flag from OTLP (#6679)
- `prometheusexporter`: Handling Staleness flag from OTLP (#6805)
- `prometheusreceiver`: Set OTLP no-data-present flag for stale scraped metrics. (#7043)
- `mysqlreceiver`: Add Integration test (#6916)
- `datadogexporter`: Add compatibility with ECS Fargate semantic conventions (#6670)
- `k8s_observer`: discover k8s.node endpoints (#6820)
- `redisreceiver`: Add missing description fields to keyspace metrics (#6940)
- `redisreceiver`: Set start timestamp uniformly for gauge and sum metrics (#6941)
- `kafkaexporter`: Allow controlling Kafka acknowledgment behaviour  (#6301)
- `lokiexporter`: Log the first part of the http body on failed pushes to loki (#6946)
- `resourcedetectionprocessor`: add the [consul](https://www.consul.io/) detector (#6382)
- `awsemfexporter`: refactor cw_client logic into separate `cwlogs` package (#7072)
- `prometheusexporter`: Dropping the condition to replace _ with key_ as __ label is reserved and _ is not (#7506)

### 🛑 Breaking changes 🛑

- `memcachedreceiver`: Update metric names (#6594)
- `memcachedreceiver`: Fix some metric units and value types (#6895)
- `sapm` receiver: Use Jaeger status values instead of OpenCensus (#6682)
- `jaeger` receiver/exporter: Parse/set Jaeger status with OTel spec values (#6682)
- `awsecscontainermetricsreceiver`: remove tag from `container.image.name` (#6436)
- `k8sclusterreceiver`: remove tag from `container.image.name` (#6436)

### 🚀 New components 🚀

- `ecs_task_observer`: Discover running containers in AWS ECS tasks (#6894)
- `mongodbreceiver`: Establish codebase for MongoDB metrics receiver (#6972)
- `couchbasereceiver`: Establish codebase for Couchbase metrics receiver (#7046)
- `dbstorage`: New experimental dbstorage extension (#7061)
- `redactionprocessor`: Remove sensitive data from traces (#6495)

### 🧰 Bug fixes 🧰

- `ecstaskobserver`: Fix "Incorrect conversion between integer types" security issue (#6939)
- Fix typo in "direction" metrics attribute description (#6949)
- `zookeeperreceiver`: Fix issue where receiver could panic during shutdown (#7020)
- `prometheusreceiver`: Fix metadata fetching when metrics differ by trimmable suffixes (#6932)
- Sanitize URLs being logged (#7021)
- `prometheusreceiver`: Fix start time tracking for long scrape intervals (#7053)
- `signalfxexporter`: Don't use syscall to avoid compilation errors on some platforms (#7062)
- `tailsamplingprocessor`: Add support for new policies as composite sub-policies (#6975)

### 💡 Enhancements 💡

- `lokiexporter`: add complete log record to body (#6619)
- `k8sclusterreceiver` add `container.image.tag` attribute (#6436)
- `spanmetricproccessor`: use an LRU cache for the cached Dimensions key-value pairs (#2179)
- `skywalkingexporter`: add skywalking metrics exporter (#6528)
- `deltatorateprocessor`: add int counter support (#6982)
- `filestorageextension`: document default values (#7022)
- `redisreceiver`: Migrate the scraper to the mdatagen metrics builder (#6938)

## v0.41.0

### 🛑 Breaking changes 🛑

- None

### 🚀 New components 🚀

- `asapauthextension` (#6627)
- `mongodbatlasreceiver` (#6367)

### 🧰 Bug fixes 🧰

- `filestorageextension`: fix panic when configured directory cannot be accessed (#6103)
- `hostmetricsreceiver`: fix set of attributes for system.cpu.time metric (#6422)
- `k8sobserver`: only record pod endpoints for running pods (#5878)
- `mongodbatlasreceiver`: fix attributes fields in metadata.yaml (#6440)
- `prometheusexecreceiver`: command line processing on Windows (#6145)
- `spanmetricsprocessor`: fix exemplars support (#6140)
-  Remap arm64 to aarch64 on rpm/deb packages (#6635)

### 💡 Enhancements 💡

- `datadogexporter`: do not use attribute localhost-like hostnames (#6477)
- `datadogexporter`: retry per network call (#6412)
- `datadogexporter`: take hostname into account for cache (#6223)
- `exporter/lokiexporter`: adding a feature for loki exporter to encode JSON for log entry (#5846)
- `googlecloudspannerreceiver`: added fallback to ADC for database connections. (#6629)
- `googlecloudspannerreceiver`: added parsing only distinct items for sample lock request label. (#6514)
- `googlecloudspannerreceiver`: added request tag label to metadata config for top query stats. (#6475)
- `googlecloudspannerreceiver`: added sample lock requests label to the top lock stats metrics. (#6466)
- `googlecloudspannerreceiver`: added transaction tag label to metadata config for top transaction stats. (#6433)
- `groupbyattrsprocessor`: added support for metrics signal (#6248)
- `hostmetricsreceiver`: ensure SchemaURL is set (#6482)
- `kubeletstatsreceiver`: add support for read-only kubelet endpoint (#6488)
- `mysqlreceiver`: enable native authentication (#6628)
- `mysqlreceiver`: remove requirement for password on MySQL (#6479)
- `receiver/prometheusreceiver`: do not add host.name to metrics from localhost/unspecified targets (#6476)
- `spanmetricsprocessor`: add setStatus operation (#5886)
- `splunkhecexporter`: remove duplication of host.name attribute (#6527)
- `tanzuobservabilityexporter`: add consumer for sum metrics. (#6385)
- Update log-collection library to v0.23.0 (#6593)

## v0.40.0

### 🛑 Breaking changes 🛑

- `tencentcloudlogserviceexporter`: change `Endpoint` to `Region` to simplify configuration (#6135)

### 🚀 New components 🚀

- Add `memcached` receiver (#5839)

### 🧰 Bug fixes 🧰

- Fix token passthrough for HEC (#5435)
- `datadogexporter`: Fix missing resource attributes default mapping when resource_attributes_as_tags: false (#6359)
- `tanzuobservabilityexporter`: Log and report missing metric values. (#5835)
- `mongodbatlasreceiver`: Fix metrics metadata (#6395)

### 💡 Enhancements 💡

- `awsprometheusremotewrite` exporter: Improve error message when failing to sign request
- `mongodbatlas`: add metrics (#5921)
- `healthcheckextension`: Add path option (#6111)
- Set unprivileged user to container image (#6380)
- `k8sclusterreceiver`: Add allocatable type of metrics (#6113)
- `observiqexporter`: Allow Dialer timeout to be configured (#5906)
- `routingprocessor`: remove broken debug log fields (#6373)
- `prometheusremotewriteexporter`: Add exemplars support (#5578)
- `fluentforwardreceiver`: Convert attributes with nil value to AttributeValueTypeEmpty (#6630)

## v0.39.0

### 🛑 Breaking changes 🛑

- `httpdreceiver` renamed to `apachereceiver` to match industry standards (#6207)
- `tencentcloudlogserviceexporter` change `Endpoint` to `Region` to simplify configuration (#6135)

### 🚀 New components 🚀

- Add `postgresqlreceiver` config and factory (#6153)
- Add TencentCloud LogService exporter `tencentcloudlogserviceexporter` (#5722)
- Restore `jaegerthrifthttpexporter` (#5666)
- Add `skywalkingexporter` (#5690, #6114)

### 🧰 Bug fixes 🧰

- `datadogexporter`: Improve cumulative metrics reset detection using `StartTimestamp` (#6120)
- `mysqlreceiver`: Address issues in shutdown function (#6239)
- `tailsamplingprocessor`: End go routines during shutdown (#5693)
- `googlecloudexporter`: Update google cloud exporter to correctly close the metric exporter (#5990)
- `statsdreceiver`: Fix the summary point calculation (#6155)
- `datadogexporter` Correct default value for `send_count_sum_metrics` (#6130)

### 💡 Enhancements 💡

- `datadogexporter`: Increase default timeout to 15 seconds (#6131)
- `googlecloudspannerreceiver`: Added metrics cardinality handling for Google Cloud Spanner receiver (#5981, #6148, #6229)
- `mysqlreceiver`: Mysql add support for different protocols (#6138)
- `bearertokenauthextension`: Added support of Bearer Auth for HTTP Exporters (#5962)
- `awsxrayexporter`: Fallback to rpc.method for segment operation when aws.operation missing (#6231)
- `healthcheckextension`: Add new health check feature for collector pipeline (#5643)
- `datadogexporter`: Always add current hostname (#5967)
- `k8sattributesprocessor`: Add code to fetch all annotations and labels by specifying key regex (#5780)
- `datadogexporter`: Do not rely on collector to resolve envvar when possible to resolve them (#6122)
- `datadogexporter`: Add container tags to attributes package (#6086)
- `datadogexporter`: Preserve original TraceID (#6158)
- `prometheusreceiver`: Enhance prometheus receiver logger to determine errors, test real e2e usage (#5870)
- `awsxrayexporter`: Added support for AWS AppRunner origin (#6141)

## v0.38.0

### 🛑 Breaking changes 🛑

- `datadogexporter` Make distributions the default histogram export option. (#5885)
- `redisreceiver` Update Redis receiver's metric names. (#5837)
- Remove `scraperhelper` from contrib, use the core version. (#5826)

### 🚀 New components 🚀

- `googlecloudspannerreceiver` Added implementation of Google Cloud Spanner receiver. (#5727)
- `awsxrayproxy` Wire up awsxrayproxy extension. (#5747)
- `awscontainerinsightreceiver` Enable AWS Container Insight receiver. (#5960)

### 🧰 Bug fixes 🧰

- `statsdreceiver`: fix start timestamp / temporality for counters. (#5714)
- Fix security issue related to github.com/tidwall/gjson. (#5936)
- `datadogexporter` Fix cumulative histogram handling in distributions mode (#5867)
- `datadogexporter` Skip nil sketches (#5925)

### 💡 Enhancements 💡

- Extend `kafkareceiver` configuration capabilities. (#5677)
- Convert `mongodbatlas` receiver to use scraperhelper. (#5827)
- Convert `dockerstats` receiver to use scraperhelper. (#5825)
- Convert `podman` receiver to use scraperhelper. (#5822)
- Convert `redisreceiver` to use scraperhelper. (#5796)
- Convert `kubeletstats` receiver to use scraperhelper. (#5821)
- `googlecloudspannerreceiver` Migrated Google Cloud Spanner receiver to scraper approach. (#5868)
- `datadogexporter` Use a `Consumer` interface for decoupling from zorkian's package. (#5315)
- `mdatagen` - Add support for extended metric descriptions (#5688)
- `signalfxexporter` Log datapoints option. (#5689)
- `cumulativetodeltaprocessor`: Update cumulative to delta. (#5772)
- Update configuration default values in log receivers docs. (#5840)
- `fluentforwardreceiver`: support more complex fluent-bit objects. (#5676)
- `datadogexporter` Remove spammy logging. (#5856)
- `datadogexporter` Remove obsolete report_buckets config. (#5858)
- Improve performance of metric expression matcher. (#5864)
- `tanzuobservabilityexporter` Introduce metricsConsumer and gaugeMetricConsumer. (#5426)
- `awsxrayexporter` rpc.system has priority to determine aws namespace. (#5833)
- `tailsamplingprocessor` Add support for composite sampling policy to the tailsampler. (#4958)
- `kafkaexporter` Add support for AWS_MSK_IAM SASL Auth (#5763)
- Refactor the client Authenticators  for the new "ClientAuthenticator" interfaces (#5905)
- `mongodbatlasreceiver` Add client wrapper for MongoDB Atlas support (#5386)
- `redisreceiver` Update Redis config options (#5861)
- `routingprocessor`: allow routing for all signals (#5869)
- `extension/observer/docker` add ListAndWatch to observer (#5851)

## v0.37.1

### 🧰 Bug fixes 🧰

- Fixes a problem with v0.37.0 which contained dependencies on v0.36.0 components. They should have been updated to v0.37.0.

## v0.37.0

### 🚀 New components 🚀

- [`journald` receiver](https://github.com/open-telemetry/opentelemetry-collector-contrib/tree/main/receiver/journaldreceiver) to parse Journald events from systemd journal using the [opentelemetry-log-collection](https://github.com/open-telemetry/opentelemetry-log-collection) library

### 🛑 Breaking changes 🛑

- Remove squash on configtls.TLSClientSetting for splunkhecexporter (#5541)
- Remove squash on configtls.TLSClientSetting for elastic components (#5539)
- Remove squash on configtls.TLSClientSetting for observiqexporter (#5540)
- Remove squash on configtls.TLSClientSetting for AWS components (#5454)
- Move `k8sprocessor` to `k8sattributesprocessor`.
- Rename `k8s_tagger` configuration `k8sattributes`.
- filelog receiver: use empty value for `SeverityText` field instead of `"Undefined"` (#5423)
- Rename `configparser.ConfigMap` to `config.Map`
- Rename `pdata.AggregationTemporality*` to `pdata.MetricAggregationTemporality*`
- Remove deprecated `batchpertrace` package/module (#5380)

### 💡 Enhancements 💡

- `k8sattributes` processor: add container metadata enrichment (#5467, #5572)
- `resourcedetection` processor: Add an option to force using hostname instead of FQDN (#5064)
- `dockerstats` receiver: Move docker client into new shared `internal/docker` (#4702)
- `spanmetrics` processor:
  - Add exemplars to metrics (#5263)
  - Support resource attributes in metrics dimensions (#4624)
- `filter` processor:
  - Add log filtering by `regexp` type filters (#5237)
  - Add record level log filtering (#5418)
- `dynatrace` exporter: Handle non-gauge data types (#5056)
- `datadog` exporter:
  - Add support for exporting histograms as sketches (#5082)
  - Scrub sensitive information from errors (#5575)
  - Add option to send instrumentation library metadata tags with metrics (#5431)
- `podman` receiver: Add `api_version`, `ssh_key`, and `ssh_passphrase` config options (#5430)
- `signalfx` exporter:
  - Add `max_connections` config option (#5432)
  - Add dimension name to log when value > 256 chars (#5258)
  - Discourage setting of endpoint path (#4851)
- `kubeletstats` receiver: Convert to pdata instead of using OpenCensus (#5458)
- `tailsampling` processor: Add `invert_match` config option to `string_attribute` policy (#4393)
- `awsemf` exporter: Add a feature flag in UserAgent for AWS backend to monitor the adoptions (#5178)
- `splunkhec` exporter: Handle explicitly NaN and Inf values (#5581)
- `hostmetrics` receiver:
  - Collect more process states in processes scraper (#4856)
  - Add device label to paging scraper (#4854)
- `awskinesis` exporter: Extend to allow for dynamic export types (#5440)

### 🧰 Bug fixes 🧰

- `datadog` exporter:
  - Fix tags on summary and bucket metrics (#5416)
  - Fix cache key generation for cumulative metrics (#5417)
- `resourcedetection` processor: Fix failure to start collector if at least one detector returns an error (#5242)
- `prometheus` exporter: Do not record obsreport calls (#5438)
- `prometheus` receiver: Metric type fixes to match Prometheus functionality (#4865)
- `sentry` exporter: Fix sentry tracing (#4320)
- `statsd` receiver: Set quantiles for metrics (#5647)

## v0.36.0

### 🛑 Breaking changes 🛑

- `filter` processor: The configs for `logs` filter processor have been changed to be consistent with the `metrics` filter processor. (#4895)
- `splunk_hec` receiver:
  - `source_key`, `sourcetype_key`, `host_key` and `index_key` have now moved under `hec_metadata_to_otel_attrs` (#4726)
  - `path` field on splunkhecreceiver configuration is removed: We removed the `path` attribute as any request going to the Splunk HEC receiver port should be accepted, and added the `raw_path` field to explicitly map the path accepting raw HEC data. (#4951)
- feat(dynatrace): tags is deprecated in favor of default_dimensions (#5055)

### 💡 Enhancements 💡

- `filter` processor: Add ability to `include` logs based on resource attributes in addition to excluding logs based on resource attributes for strict matching. (#4895)
- `kubelet` API: Add ability to create an empty CertPool when the system run environment is windows
- `JMX` receiver: Allow JMX receiver logging level to be configured (#4898)
- `datadog` exporter: Export histograms as in OpenMetrics Datadog check (#5065)
- `dockerstats` receiver: Set Schema URL (#5239)
- Rename memorylimiter -> memorylimiterprocessor (#5262)
- `awskinesis` exporter: Refactor AWS kinesis exporter to be synchronous  (#5248)

## v0.35.0

### 🛑 Breaking changes 🛑

- Rename configparser.Parser to configparser.ConfigMap (#5070)
- Rename TelemetryCreateSettings -> TelemetrySettings (#5169)

### 💡 Enhancements 💡

- chore: update influxdb exporter and receiver (#5058)
- chore(dynatrace): use payload limit from api constants (#5077)
- Add documentation for filelog's new force_flush_period parameter (#5066)
- Reuse the gzip reader with a sync.Pool (#5145)
- Add a trace observer when splunkhecreceiver is used for logs (#5063)
- Remove usage of deprecated pdata.AttributeValueMapToMap (#5174)
- Podman Stats Receiver: Receiver and Metrics implementation (#4577)

### 🧰 Bug fixes 🧰

- Use staleness markers generated by prometheus, rather than making our own (#5062)
- `datadogexporter` exporter: skip NaN and infinite values (#5053)

## v0.34.0

### 🚀 New components 🚀

- [`cumulativetodelta` processor](https://github.com/open-telemetry/opentelemetry-collector-contrib/tree/main/processor/cumulativetodeltaprocessor) to convert cumulative sum metrics to cumulative delta

- [`file` exporter](https://github.com/open-telemetry/opentelemetry-collector-contrib/tree/main/exporter/fileexporter) from core repository ([#3474](https://github.com/open-telemetry/opentelemetry-collector/issues/3474))
- [`jaeger` exporter](https://github.com/open-telemetry/opentelemetry-collector-contrib/tree/main/exporter/jaegerexporter) from core repository ([#3474](https://github.com/open-telemetry/opentelemetry-collector/issues/3474))
- [`kafka` exporter](https://github.com/open-telemetry/opentelemetry-collector-contrib/tree/main/exporter/kafkaexporter) from core repository ([#3474](https://github.com/open-telemetry/opentelemetry-collector/issues/3474))
- [`opencensus` exporter](https://github.com/open-telemetry/opentelemetry-collector-contrib/tree/main/exporter/opencensusexporter) from core repository ([#3474](https://github.com/open-telemetry/opentelemetry-collector/issues/3474))
- [`prometheus` exporter](https://github.com/open-telemetry/opentelemetry-collector-contrib/tree/main/exporter/prometheusexporter) from core repository ([#3474](https://github.com/open-telemetry/opentelemetry-collector/issues/3474))
- [`prometheusremotewrite` exporter](https://github.com/open-telemetry/opentelemetry-collector-contrib/tree/main/exporter/prometheusremotewriteexporter) from core repository ([#3474](https://github.com/open-telemetry/opentelemetry-collector/issues/3474))
- [`zipkin` exporter](https://github.com/open-telemetry/opentelemetry-collector-contrib/tree/main/exporter/zipkinexporter) from core repository ([#3474](https://github.com/open-telemetry/opentelemetry-collector/issues/3474))
- [`attribute` processor](https://github.com/open-telemetry/opentelemetry-collector-contrib/tree/main/processor/attributeprocessor) from core repository ([#3474](https://github.com/open-telemetry/opentelemetry-collector/issues/3474))
- [`filter` processor](https://github.com/open-telemetry/opentelemetry-collector-contrib/tree/main/processor/filterprocessor) from core repository ([#3474](https://github.com/open-telemetry/opentelemetry-collector/issues/3474))
- [`probabilisticsampler` processor](https://github.com/open-telemetry/opentelemetry-collector-contrib/tree/main/processor/probabilisticsamplerprocessor) from core repository ([#3474](https://github.com/open-telemetry/opentelemetry-collector/issues/3474))
- [`resource` processor](https://github.com/open-telemetry/opentelemetry-collector-contrib/tree/main/processor/resourceprocessor) from core repository ([#3474](https://github.com/open-telemetry/opentelemetry-collector/issues/3474))
- [`span` processor](https://github.com/open-telemetry/opentelemetry-collector-contrib/tree/main/processor/spanprocessor) from core repository ([#3474](https://github.com/open-telemetry/opentelemetry-collector/issues/3474))
- [`hostmetrics` receiver](https://github.com/open-telemetry/opentelemetry-collector-contrib/tree/main/receiver/hostmetricsreceiver) from core repository ([#3474](https://github.com/open-telemetry/opentelemetry-collector/issues/3474))
- [`jaeger` receiver](https://github.com/open-telemetry/opentelemetry-collector-contrib/tree/main/receiver/jaegerreceiver) from core repository ([#3474](https://github.com/open-telemetry/opentelemetry-collector/issues/3474))
- [`kafka` receiver](https://github.com/open-telemetry/opentelemetry-collector-contrib/tree/main/receiver/kafkareceiver) from core repository ([#3474](https://github.com/open-telemetry/opentelemetry-collector/issues/3474))
- [`opencensus` receiver](https://github.com/open-telemetry/opentelemetry-collector-contrib/tree/main/receiver/opencensusreceiver) from core repository ([#3474](https://github.com/open-telemetry/opentelemetry-collector/issues/3474))
- [`prometheus` receiver](https://github.com/open-telemetry/opentelemetry-collector-contrib/tree/main/receiver/prometheusreceiver) from core repository ([#3474](https://github.com/open-telemetry/opentelemetry-collector/issues/3474))
- [`zipkin` receiver](https://github.com/open-telemetry/opentelemetry-collector-contrib/tree/main/receiver/zipkinreceiver) from core repository ([#3474](https://github.com/open-telemetry/opentelemetry-collector/issues/3474))
- [`bearertokenauth` extension](https://github.com/open-telemetry/opentelemetry-collector-contrib/tree/main/extension/bearertokenauthextension) from core repository ([#3474](https://github.com/open-telemetry/opentelemetry-collector/issues/3474))
- [`healthcheck` extension](https://github.com/open-telemetry/opentelemetry-collector-contrib/tree/main/extension/healthcheckextension) from core repository ([#3474](https://github.com/open-telemetry/opentelemetry-collector/issues/3474))
- [`oidcauth` extension](https://github.com/open-telemetry/opentelemetry-collector-contrib/tree/main/extension/oidcauthextension) from core repository ([#3474](https://github.com/open-telemetry/opentelemetry-collector/issues/3474))
- [`pprof` extension](https://github.com/open-telemetry/opentelemetry-collector-contrib/tree/main/extension/pprofextension) from core repository ([#3474](https://github.com/open-telemetry/opentelemetry-collector/issues/3474))
- [`testbed`](https://github.com/open-telemetry/opentelemetry-collector-contrib/tree/main/testbed) from core repository ([#3474](https://github.com/open-telemetry/opentelemetry-collector/issues/3474))

### 💡 Enhancements 💡

- `tailsampling` processor: Add new policy `probabilistic` (#3876)

## v0.33.0

# 🎉 OpenTelemetry Collector Contrib v0.33.0 (Beta) 🎉

The OpenTelemetry Collector Contrib contains everything in the [opentelemetry-collector release](https://github.com/open-telemetry/opentelemetry-collector/releases/tag/v0.32.0) (be sure to check the release notes here as well!). Check out the [Getting Started Guide](https://opentelemetry.io/docs/collector/getting-started/) for deployment and configuration information.

### 🚀 New components 🚀

- [`cumulativetodelta` processor](https://github.com/open-telemetry/opentelemetry-collector-contrib/tree/main/processor/cumulativetodeltaprocessor) to convert cumulative sum metrics to cumulative delta

### 💡 Enhancements 💡

- Collector contrib has now full support for metrics proto v0.9.0.

## v0.32.0

# 🎉 OpenTelemetry Collector Contrib v0.32.0 (Beta) 🎉

This release is marked as "bad" since the metrics pipelines will produce bad data.

- See https://github.com/open-telemetry/opentelemetry-collector/issues/3824

The OpenTelemetry Collector Contrib contains everything in the [opentelemetry-collector release](https://github.com/open-telemetry/opentelemetry-collector/releases/tag/v0.32.0) (be sure to check the release notes here as well!). Check out the [Getting Started Guide](https://opentelemetry.io/docs/collector/getting-started/) for deployment and configuration information.

### 🛑 Breaking changes 🛑

- `splunk_hec` receiver/exporter: `com.splunk.source` field is mapped to `source` field in Splunk instead of `service.name` (#4596)
- `redis` receiver: Move interval runner package to `internal/interval` (#4600)
- `datadog` exporter: Export summary count and sum as monotonic counts (#4605)

### 💡 Enhancements 💡

- `logzio` exporter:
  - New implementation of an in-memory queue to store traces, data compression with gzip, and queue configuration options (#4395)
  - Make `Hclog2ZapLogger` struct and methods private for public go api review (#4431)
- `newrelic` exporter (#4392):
  - Marked unsupported metric as permanent error
  - Force the interval to be valid even if 0
- `awsxray` exporter: Add PHP stacktrace parsing support (#4454)
- `file_storage` extension: Implementation of batch storage API (#4145)
- `datadog` exporter:
  - Skip sum metrics with no aggregation temporality (#4597)
  - Export delta sums as counts (#4609)
- `elasticsearch` exporter: Add dedot support (#4579)
- `signalfx` exporter: Add process metric to translation rules (#4598)
- `splunk_hec` exporter: Add profiling logs support (#4464)
- `awsemf` exporter: Replace logGroup and logStream pattern with metric labels (#4466)

### 🧰 Bug fixes 🧰

- `awsxray` exporter: Fix the origin on ECS/EKS/EB on EC2 cases (#4391)
- `splunk_hec` exporter: Prevent re-sending logs that were successfully sent (#4467)
- `signalfx` exporter: Prefix temporary metric translations (#4394)

## v0.31.0

# 🎉 OpenTelemetry Collector Contrib v0.31.0 (Beta) 🎉

The OpenTelemetry Collector Contrib contains everything in the [opentelemetry-collector release](https://github.com/open-telemetry/opentelemetry-collector/releases/tag/v0.31.0) (be sure to check the release notes here as well!). Check out the [Getting Started Guide](https://opentelemetry.io/docs/collector/getting-started/) for deployment and configuration information.

### 🛑 Breaking changes 🛑

- `influxdb` receiver: Removed `metrics_schema` config option (#4277)

### 💡 Enhancements 💡

- Update to OTLP 0.8.0:
  - Remove use of `IntHistogram` (#4276)
  - Update exporters/receivers for `NumberDataPoint`
- Remove use of deprecated `pdata` slice `Resize()` (#4203, #4208, #4209)
- `awsemf` exporter: Added the option to have a user who is sending metrics from EKS Fargate Container Insights to reformat them to look the same as insights from ECS so that they can be ingested by CloudWatch (#4130)
- `k8scluster` receiver: Support OpenShift cluster quota metrics (#4342)
- `newrelic` exporter (#4278):
  - Requests are now retry-able via configuration option (defaults to retries enabled). Permanent errors are not retried.
  - The exporter monitoring metrics now include an untagged summary metric for ease of use.
  - Improved error logging to include URLs that fail to post messages to New Relic.
- `datadog` exporter: Upscale trace stats when global sampling rate is set (#4213)

### 🧰 Bug fixes 🧰

- `statsd` receiver: Add option to set Counter to be monotonic (#4154)
- Fix `internal/stanza` severity mappings (#4315)
- `awsxray` exporter: Fix the wrong AWS env resource setting (#4384)
- `newrelic` exporter (#4278):
  - Configuration unmarshalling did not allow timeout value to be set to 0 in the endpoint specific section.
  - Request cancellation was not propagated via context into the http request.
  - The queued retry logger is set to a zap.Nop logger as intended.

## v0.30.0

# 🎉 OpenTelemetry Collector Contrib v0.30.0 (Beta) 🎉

The OpenTelemetry Collector Contrib contains everything in the [opentelemetry-collector release](https://github.com/open-telemetry/opentelemetry-collector/releases/tag/v0.30.0) (be sure to check the release notes here as well!). Check out the [Getting Started Guide](https://opentelemetry.io/docs/collector/getting-started/) for deployment and configuration information.

### 🚀 New components 🚀
- `oauth2clientauth` extension: ported from core (#3848)
- `metrics-generation` processor: is now enabled and available (#4047)

### 🛑 Breaking changes 🛑

- Removed `jaegerthrifthttp` exporter (#4089)

### 💡 Enhancements 💡

- `tailsampling` processor:
  - Add new policy `status_code` (#3754)
  - Add new tail sampling processor policy: status_code (#3754)
- `awscontainerinsights` receiver:
  - Integrate components and fix bugs for EKS Container Insights (#3846)
  - Add Cgroup to collect ECS instance metrics for container insights receiver #3875
- `spanmetrics` processor: Support sub-millisecond latency buckets (#4091)
- `sentry` exporter: Add exception event capture in sentry (#3854)

## v0.29.0

# 🎉 OpenTelemetry Collector Contrib v0.29.0 (Beta) 🎉

The OpenTelemetry Collector Contrib contains everything in the [opentelemetry-collector release](https://github.com/open-telemetry/opentelemetry-collector/releases/tag/v0.29.0) (be sure to check the release notes here as well!). Check out the [Getting Started Guide](https://opentelemetry.io/docs/collector/getting-started/) for deployment and configuration information.

### 🛑 Breaking changes 🛑

- `redis` receiver (#3808)
  - removed configuration `service_name`. Use resource processor or `resource_attributes` setting if using `receivercreator`
  - removed `type` label and set instrumentation library name to `otelcol/redis` as other receivers do

### 💡 Enhancements 💡

- `tailsampling` processor:
  - Add new policy `latency` (#3750)
  - Add new policy `status_code` (#3754)
- `splunkhec` exporter: Include `trace_id` and `span_id` if set (#3850)
- `newrelic` exporter: Update instrumentation naming in accordance with otel spec (#3733)
- `sentry` exporter: Added support for insecure connection with Sentry (#3446)
- `k8s` processor:
  - Add namespace k8s tagger (#3384)
  - Add ignored pod names as config parameter (#3520)
- `awsemf` exporter: Add support for `TaskDefinitionFamily` placeholder on log stream name (#3755)
- `loki` exporter: Add resource attributes as Loki label (#3418)

### 🧰 Bug fixes 🧰

- `datadog` exporter:
  - Ensure top level spans are computed (#3786)
  - Update `env` clobbering behavior (#3851)
- `awsxray` exporter: Fixed filtered attribute translation (#3757)
- `splunkhec` exporter: Include trace and span id if set in log record (#3850)

## v0.28.0

# 🎉 OpenTelemetry Collector Contrib v0.28.0 (Beta) 🎉

The OpenTelemetry Collector Contrib contains everything in the [opentelemetry-collector release](https://github.com/open-telemetry/opentelemetry-collector/releases/tag/v0.28.0) (be sure to check the release notes here as well!). Check out the [Getting Started Guide](https://opentelemetry.io/docs/collector/getting-started/) for deployment and configuration information.

### 🚀 New components 🚀

- `humio` exporter to export data to Humio using JSON over the HTTP [Ingest API](https://docs.humio.com/reference/api/ingest/)
- `udplog` receiver to receives logs from udp using the [opentelemetry-log-collection](https://github.com/open-telemetry/opentelemetry-log-collection) library
- `tanzuobservability` exporter to send traces to [Tanzu Observability](https://tanzu.vmware.com/observability)

### 🛑 Breaking changes 🛑

- `f5cloud` exporter (#3509):
  - Renamed the config 'auth' field to 'f5cloud_auth'. This will prevent a config field name collision when [Support for Custom Exporter Authenticators as Extensions](https://github.com/open-telemetry/opentelemetry-collector/pull/3128) is ready to be integrated.

### 💡 Enhancements 💡

- Enabled Dependabot for Github Actions (#3543)
- Change obsreport helpers for receivers to use the new pattern created in Collector (#3439,#3443,#3449,#3504,#3521,#3548)
- `datadog` exporter:
  - Add logging for unknown or unsupported metric types (#3421)
  - Add collector version tag to internal health metrics (#3394)
  - Remove sublayer stats calc and mutex (#3531)
  - Deduplicate hosts for which we send running metrics (#3539)
  - Add support for summary datatype (#3660)
  - Add datadog span operation name remapping config option (#3444)
  - Update error formatting for error spans that are not exceptions (#3701)
- `nginx` receiver: Update the nginx metrics to more closely align with the conventions (#3420)
- `elasticsearch` exporter: Init JSON encoding support (#3101)
- `jmx` receiver:
  - Allow setting system properties (#3450)
  - Update tested JMX Metric Gatherer release (#3695)
- Refactor components for the Client Authentication Extensions (#3507)
- Remove redundant conversion calls (#3688)
- `storage` extension: Add a `Close` method to Client interface (#3506)
- `splunkhec` exporter: Add `metric_type` as key which maps to the type of the metric (#3696)
- `k8s` processor: Add semantic conventions to k8s-tagger for pod metadata (#3544)
- `kubeletstats` receiver: Refactor kubelet client to internal folder (#3698)
- `newrelic` exporter (#3690):
  - Updates the log level from error to debug when New Relic rate limiting occurs
  - Updates the sanitized api key that is reported via metrics
- `filestorage` extension: Add ability to specify name (#3703)
- `awsemf` exporter: Store the initial value for cumulative metrics (#3425)
- `awskinesis` exporter: Refactor to allow for extended types of encoding (#3655)
- `ecsobserver` extension:
  - Add task definition, ec2, and service fetcher (#3503)
  - Add exporter to convert task to target (#3333)

### 🧰 Bug fixes 🧰

- `awsemf` exporter: Remove delta adjustment from summaries by default (#3408)
- `alibabacloudlogservice` exporter: Sanitize labels for metrics (#3454)
- `statsd` receiver: Fix StatsD drop metrics tags when using summary as observer_type for timer/histogram (#3440)
- `awsxray` exporter: Restore setting of Throttle for HTTP throttle response (#3685)
- `awsxray` receiver: Fix quick start bug (#3653)
- `metricstransform` processor: Check all data points for matching metric label values (#3435)

## v0.27.0

# 🎉 OpenTelemetry Collector Contrib v0.27.0 (Beta) 🎉

The OpenTelemetry Collector Contrib contains everything in the [opentelemetry-collector release](https://github.com/open-telemetry/opentelemetry-collector/releases/tag/v0.27.0) (be sure to check the release notes here as well!). Check out the [Getting Started Guide](https://opentelemetry.io/docs/collector/getting-started/) for deployment and configuration information.

### 🚀 New components 🚀

- `tcplog` receiver to receive logs from tcp using the [opentelemetry-log-collection](https://github.com/open-telemetry/opentelemetry-log-collection) library
- `influxdb` receiver to accept metrics data as [InfluxDB Line Protocol](https://docs.influxdata.com/influxdb/v2.0/reference/syntax/line-protocol/)

### 💡 Enhancements 💡

- `splunkhec` exporter:
  - Include the response in returned 400 errors (#3338)
  - Map summary metrics to Splunk HEC metrics (#3344)
  - Add HEC telemetry (#3260)
- `newrelic` exporter: Include dropped attributes and events counts (#3187)
- `datadog` exporter:
  - Add Fargate task ARN to container tags (#3326)
  - Improve mappings for span kind dd span type (#3368)
- `signalfx` exporter: Add info log for host metadata properties update (#3343)
- `awsprometheusremotewrite` exporter: Add SDK and system information to User-Agent header (#3317)
- `metricstransform` processor: Add filtering capabilities matching metric label values for applying changes (#3201)
- `groupbytrace` processor: Added workers for queue processing (#2902)
- `resourcedetection` processor: Add docker detector (#2775)
- `tailsampling` processor: Support regex on span attribute filtering (#3335)

### 🧰 Bug fixes 🧰

- `datadog` exporter:
  - Update Datadog attributes to tags mapping (#3292)
  - Consistent `hostname` and default metrics behavior (#3286)
- `signalfx` exporter: Handle character limits on metric names and dimensions (#3328)
- `newrelic` exporter: Fix timestamp value for cumulative metrics (#3406)

## v0.26.0

# 🎉 OpenTelemetry Collector Contrib v0.26.0 (Beta) 🎉

The OpenTelemetry Collector Contrib contains everything in the [opentelemetry-collector release](https://github.com/open-telemetry/opentelemetry-collector/releases/tag/v0.26.0) (be sure to check the release notes here as well!). Check out the [Getting Started Guide](https://opentelemetry.io/docs/collector/getting-started/) for deployment and configuration information.

### 🚀 New components 🚀

- `influxdb` exporter to support sending tracing, metrics, and logging data to [InfluxDB](https://www.influxdata.com/products/)

### 🛑 Breaking changes 🛑

- `signalfx` exporter (#3207):
  - Additional metrics excluded by default by signalfx exporter
    - system.disk.io_time
    - system.disk.operation_time
    - system.disk.weighted_io_time
    - system.network.connections
    - system.processes.count
    - system.processes.created

### 💡 Enhancements 💡

- Add default config and systemd environment file support for DEB/RPM packages (#3123)
- Log errors on receiver start/stop failures (#3208)
- `newrelic` exporter: Update API key detection logic (#3212)
- `splunkhec` exporter:
  - Mark permanent errors to avoid futile retries (#3253)
  - Add TLS certs verification (#3204)
- `datadog` exporter:
  - Add env and tag name normalization to trace payloads (#3200)
  - add `ignore_resource`s configuration option (#3245)
- `jmx` receiver: Update for latest snapshot and header support (#3283)
- `awsxray` exporter: Added support for stack trace translation for .NET language (#3280)
- `statsd` receiver: Add timing/histogram for statsD receiver as OTLP summary (#3261)

### 🧰 Bug fixes 🧰

- `awsprometheusremotewrite` exporter:
  - Remove `sending_queue` (#3186)
  - Use the correct default for aws_auth.service (#3161)
  - Identify the Amazon Prometheus region from the endpoint (#3210)
  - Don't panic in case session can't be constructed (#3221)
- `datadog` exporter: Add max tag length (#3185)
- `sapm` exporter: Fix crash when passing the signalfx access token (#3294)
- `newrelic` exporter: Update error conditions (#3322)

## v0.25.0

# 🎉 OpenTelemetry Collector Contrib v0.25.0 (Beta) 🎉

The OpenTelemetry Collector Contrib contains everything in the [opentelemetry-collector release](https://github.com/open-telemetry/opentelemetry-collector/releases/tag/v0.25.0) (be sure to check the release notes here as well!). Check out the [Getting Started Guide](https://opentelemetry.io/docs/collector/getting-started/) for deployment and configuration information.

### 🚀 New components 🚀

- `kafkametricsreceiver` new receiver component for collecting metrics about a kafka cluster - primarily lag and offset. [configuration instructions](receiver/kafkametricsreceiver/README.md)
- `file_storage` extension to read and write data to the local file system (#3087)

### 🛑 Breaking changes 🛑

- `newrelic` exporter (#3091):
  - Removal of common attributes (use opentelemetry collector resource processor to add attributes)
  - Drop support for cumulative metrics being sent to New Relic via a collector

### 💡 Enhancements 💡

- Update `opentelemetry-log-collection` to v0.17.0 for log receivers (#3017)
- `datadog` exporter:
  - Add `peer.service` priority instead of `service.name` (#2817)
  - Improve support of semantic conventions for K8s, Azure and ECS (#2623)
- Improve and batch logs translation for stanza (#2892)
- `statsd` receiver: Add timing/histogram as OTLP gauge (#2973)
- `honeycomb` exporter: Add Retry and Queue settings (#2714)
- `resourcedetection` processor:
  - Add AKS resource detector (#3035)
  - Use conventions package constants for ECS detector (#3171)
- `sumologic` exporter: Add graphite format (#2695)
- Add trace attributes to the log entry for stanza (#3018)
- `splunk_hec` exporter: Send log record name as part of the HEC log event (#3119)
- `newrelic` exporter (#3091):
  - Add support for logs
  - Performance improvements
  - Optimizations to the New Relic payload to reduce payload size
  - Metrics generated for monitoring the exporter
  - Insert Key vs License keys are auto-detected in some cases
  - Collector version information is properly extracted via the application start info parameters

### 🧰 Bug fixes 🧰

- `splunk_hec` exporter: Fix sending log payload with missing the GZIP footer (#3032)
- `awsxray` exporter: Remove propagation of error on shutdown (#2999)
- `resourcedetection` processor:
  - Correctly report DRAGONFLYBSD value (#3100)
  - Fallback to `os.Hostname` when FQDN is not available (#3099)
- `httpforwarder` extension: Do not report ErrServerClosed when shutting down the service (#3173)
- `collectd` receiver: Do not report ErrServerClosed when shutting down the service (#3178)

## v0.24.0

# 🎉 OpenTelemetry Collector Contrib v0.24.0 (Beta) 🎉

The OpenTelemetry Collector Contrib contains everything in the [opentelemetry-collector release](https://github.com/open-telemetry/opentelemetry-collector/releases/tag/v0.24.0) (be sure to check the release notes here as well!). Check out the [Getting Started Guide](https://opentelemetry.io/docs/collector/getting-started/) for deployment and configuration information.

### 🚀 New components 🚀

- `fluentbit` extension and `fluentforward` receiver moved from opentelemetry-collector

### 💡 Enhancements 💡

- Check `NO_WINDOWS_SERVICE` environment variable to force interactive mode on Windows (#2819)
- `resourcedetection `processor:
  - Add task revision to ECS resource detector (#2814)
  - Add GKE detector (#2821)
  - Add Amazon EKS detector (#2820)
  - Add `VMScaleSetName` field to Azure detector (#2890)
- `awsemf` exporter:
  - Add `parse_json_encoded_attr_values` config option to decode json-encoded strings in attribute values (#2827)
  - Add `output_destination` config option to support AWS Lambda (#2720)
- `googlecloud` exporter: Handle `cloud.availability_zone` semantic convention (#2893)
- `newrelic` exporter: Add `instrumentation.provider` to default attributes (#2900)
- Set unprivileged user to container image (#2925)
- `splunkhec` exporter: Add `max_content_length_logs` config option to send log data in payloads less than max content length (#2524)
- `k8scluster` and `kubeletstats` receiver: Replace package constants in favor of constants from conventions in core (#2996)

### 🧰 Bug fixes 🧰

- `spanmetrics` processor:
  - Rename `calls` metric to `calls_total` and set `IsMonotonic` to true (#2837)
  - Validate duplicate dimensions at start (#2844)
- `awsemf` exporter: Calculate delta instead of rate for cumulative metrics (#2512)
- `signalfx` exporter:
  - Remove more unnecessary translation rules (#2889)
  - Implement summary type (#2998)
- `awsxray` exporter: Remove translation to HTTP status from OC status (#2978)
- `awsprometheusremotewrite` exporter: Close HTTP body after RoundTrip (#2955)
- `splunkhec` exporter: Add ResourceAttributes to Splunk Event (#2843)

## v0.23.0

# 🎉 OpenTelemetry Collector Contrib v0.23.0 (Beta) 🎉

The OpenTelemetry Collector Contrib contains everything in the [opentelemetry-collector release](https://github.com/open-telemetry/opentelemetry-collector/releases/tag/v0.23.0) (be sure to check the release notes here as well!). Check out the [Getting Started Guide](https://opentelemetry.io/docs/collector/getting-started/) for deployment and configuration information.

### 🚀 New components 🚀

- `groupbyattrs` processor to group the records by provided attributes
- `dotnetdiagnostics` receiver to read metrics from .NET processes

### 🛑 Breaking changes 🛑

- `stackdriver` exporter marked as deprecated and renamed to `googlecloud`
- Change the rule expression in receiver creator for matching endpoints types from `type.port`, `type.hostport` and `type.pod` to `type == "port"`, `type == "hostport"` and `type == "pod"` (#2661)

### 💡 Enhancements 💡

- `loadbalancing` exporter: Add support for logs (#2470)
- `sumologic` exporter: Add carbon formatter (#2562)
- `awsecscontainermetrics` receiver: Add new metric for stopped container (#2383)
- `awsemf` exporter:
  - Send EMF logs in batches (#2572)
  - Add prometheus type field for CloudWatch compatibility (#2689)
- `signalfx` exporter:
  - Add resource attributes to events (#2631)
  - Add translation rule to drop dimensions (#2660)
  - Remove temporary host translation workaround (#2652)
  - Remove unnecessary default translation rules (#2672)
  - Update `exclude_metrics` option so that the default exclude rules can be overridden by setting the option to `[]` (#2737)
- `awsprometheusremotewrite` exporter: Add support for given IAM roles (#2675)
- `statsd` receiver: Change to use OpenTelemetry type instead of OpenCensus type (#2733)
- `resourcedetection` processor: Add missing entries for `cloud.infrastructure_service` (#2777)

### 🧰 Bug fixes 🧰

- `dynatrace` exporter: Serialize each datapoint into separate line (#2618)
- `splunkhec` exporter: Retain all otel attributes (#2712)
- `newrelic` exporter: Fix default metric URL (#2739)
- `googlecloud` exporter: Add host.name label if hostname is present in node (#2711)

## v0.22.0

# 🎉 OpenTelemetry Collector Contrib v0.22.0 (Beta) 🎉

The OpenTelemetry Collector Contrib contains everything in the [opentelemetry-collector release](https://github.com/open-telemetry/opentelemetry-collector/releases/tag/v0.22.0) (be sure to check the release notes here as well!). Check out the [Getting Started Guide](https://opentelemetry.io/docs/collector/getting-started/) for deployment and configuration information.

### 🚀 New components 🚀

- `filelog` receiver to tail and parse logs from files using the [opentelemetry-log-collection](https://github.com/open-telemetry/opentelemetry-log-collection) library

### 💡 Enhancements 💡

- `dynatrace` exporter: Send metrics to Dynatrace in chunks of 1000 (#2468)
- `k8s` processor: Add ability to associate metadata tags using pod UID rather than just IP (#2199)
- `signalfx` exporter:
  - Add statusCode to logging field on dimension client (#2459)
  - Add translation rules for `cpu.utilization_per_core` (#2540)
  - Updates to metadata handling (#2531)
  - Calculate extra network I/O metrics (#2553)
  - Calculate extra disk I/O metrics (#2557)
- `statsd` receiver: Add metric type label and `enable_metric_type` option (#2466)
- `sumologic` exporter: Add support for carbon2 format (#2562)
- `resourcedetection` processor: Add Azure detector (#2372)
- `k8scluster` receiver: Use OTel conventions for metadata (#2530)
- `newrelic` exporter: Multi-tenant support for sending trace data and performance enhancements (#2481)
- `stackdriver` exporter: Enable `retry_on_failure` and `sending_queue` options (#2613)
- Use standard way to convert from time.Time to proto Timestamp (#2548)

### 🧰 Bug fixes 🧰

- `signalfx` exporter:
  - Fix calculation of `network.total` metric (#2551)
  - Correctly convert dimensions on metadata updates (#2552)
- `awsxray` exporter and receiver: Fix the type of content_length (#2539)
- `resourcedetection` processor: Use values in accordance to semantic conventions for AWS (#2556)
- `awsemf` exporter: Fix concurrency issue (#2571)

## v0.21.0

# 🎉 OpenTelemetry Collector Contrib v0.21.0 (Beta) 🎉

The OpenTelemetry Collector Contrib contains everything in the [opentelemetry-collector release](https://github.com/open-telemetry/opentelemetry-collector/releases/tag/v0.21.0) (be sure to check the release notes here as well!). Check out the [Getting Started Guide](https://opentelemetry.io/docs/collector/getting-started/) for deployment and configuration information.

### 🚀 New components 🚀

- `loki` exporter to export data via HTTP to Loki

### 🛑 Breaking changes 🛑

- `signalfx` exporter: Allow periods to be sent in dimension keys (#2456). Existing users who do not want to change this functionality can set `nonalphanumeric_dimension_chars` to `_-`

### 💡 Enhancements 💡

- `awsemf` exporter:
  - Support unit customization before sending logs to AWS CloudWatch (#2318)
  - Group exported metrics by labels (#2317)
- `datadog` exporter: Add basic span events support (#2338)
- `alibabacloudlogservice` exporter: Support new metrics interface (#2280)
- `sumologic` exporter:
  - Enable metrics pipeline (#2117)
  - Add support for all types of log body (#2380)
- `signalfx` exporter: Add `nonalphanumeric_dimension_chars` config option (#2442)

### 🧰 Bug fixes 🧰

- `resourcedetection` processor: Fix resource attribute environment variable (#2378)
- `k8scluster` receiver: Fix nil pointer bug (#2450)

## v0.20.0

# 🎉 OpenTelemetry Collector Contrib v0.20.0 (Beta) 🎉

The OpenTelemetry Collector Contrib contains everything in the [opentelemetry-collector release](https://github.com/open-telemetry/opentelemetry-collector/releases/tag/v0.20.0) (be sure to check the release notes here as well!). Check out the [Getting Started Guide](https://opentelemetry.io/docs/collector/getting-started/) for deployment and configuration information.

### 🚀 New components 🚀

- `spanmetrics` processor to aggregate Request, Error and Duration (R.E.D) metrics from span data
- `awsxray` receiver to accept spans in the X-Ray Segment format
- `groupbyattrs` processor to group the records by provided attributes

### 🛑 Breaking changes 🛑

- Rename `kinesis` exporter to `awskinesis` (#2234)
- `signalfx` exporter: Remove `send_compatible_metrics` option, use `translation_rules` instead (#2267)
- `datadog` exporter: Remove default prefix from user metrics (#2308)

### 💡 Enhancements 💡

- `signalfx` exporter: Add k8s metrics to default excludes (#2167)
- `stackdriver` exporter: Reduce QPS (#2191)
- `datadog` exporter:
  - Translate otel exceptions to DataDog errors (#2195)
  - Use resource attributes for metadata and generated metrics (#2023)
- `sapm` exporter: Enable queuing by default (#1224)
- `dynatrace` exporter: Allow underscores anywhere in metric or dimension names (#2219)
- `awsecscontainermetrics` receiver: Handle stopped container's metadata (#2229)
- `awsemf` exporter: Enhance metrics batching in AWS EMF logs (#2271)
- `f5cloud` exporter: Add User-Agent header with version to requests (#2292)

### 🧰 Bug fixes 🧰

- `signalfx` exporter: Reinstate network/filesystem translation rules (#2171)

## v0.19.0

# 🎉 OpenTelemetry Collector Contrib v0.19.0 (Beta) 🎉

The OpenTelemetry Collector Contrib contains everything in the [opentelemetry-collector release](https://github.com/open-telemetry/opentelemetry-collector/releases/tag/v0.19.0) (be sure to check the release notes here as well!). Check out the [Getting Started Guide](https://opentelemetry.io/docs/collector/getting-started/) for deployment and configuration information.

### 🚀 New components 🚀

- `f5cloud` exporter to export metric, trace, and log data to F5 Cloud
- `jmx` receiver to report metrics from a target MBean server in conjunction with the [JMX Metric Gatherer](https://github.com/open-telemetry/opentelemetry-java-contrib/blob/main/contrib/jmx-metrics/README.md)

### 🛑 Breaking changes 🛑

- `signalfx` exporter: The `exclude_metrics` option now takes slice of metric filters instead of just metric names (slice of strings) (#1951)

### 💡 Enhancements 💡

- `datadog` exporter: Sanitize datadog service names (#1982)
- `awsecscontainermetrics` receiver: Add more metadata (#2011)
- `azuremonitor` exporter: Favor RPC over HTTP spans (#2006)
- `awsemf` exporter: Always use float64 as calculated rate (#2019)
- `splunkhec` receiver: Make the HEC receiver path configurable, and use `/*` by default (#2137)
- `signalfx` exporter:
  - Drop non-default metrics and add `include_metrics` option to override (#2145, #2146, #2162)
  - Rename `system.network.dropped_packets` metric to `system.network.dropped` (#2160)
  - Do not filter cloud attributes from dimensions (#2020)
- `redis` receiver: Migrate to pdata metrics #1889

### 🧰 Bug fixes 🧰

- `datadog` exporter: Ensure that version tag is added to trace stats (#2010)
- `loadbalancing` exporter: Rolling update of collector can stop the periodical check of DNS updates (#1798)
- `awsecscontainermetrics` receiver: Change the type of `exit_code` from string to int and deal with the situation when there is no data (#2147)
- `groupbytrace` processor: Make onTraceReleased asynchronous to fix processor overload (#1808)
- Handle cases where the time field of Splunk HEC events is encoded as a String (#2159)

## v0.18.0

# 🎉 OpenTelemetry Collector Contrib v0.18.0 (Beta) 🎉

The OpenTelemetry Collector Contrib contains everything in the [opentelemetry-collector release](https://github.com/open-telemetry/opentelemetry-collector/releases/tag/v0.18.0) (be sure to check the release notes here as well!). Check out the [Getting Started Guide](https://opentelemetry.io/docs/collector/getting-started/) for deployment and configuration information.

### 🚀 New components 🚀

- `sumologic` exporter to send logs and metrics data to Sumo Logic
- `dynatrace` exporter to send metrics to Dynatrace

### 💡 Enhancements 💡

- `datadog` exporter:
  - Add resource attributes to tags conversion feature (#1782)
  - Add Kubernetes conventions for hostnames (#1919)
  - Add container tags to datadog export for container infra metrics in service view (#1895)
  - Update resource naming and span naming (#1861)
  - Add environment variables support for config options (#1897)
- `awsxray` exporter: Add parsing of JavaScript stack traces (#1888)
- `elastic` exporter: Translate exception span events (#1858)
- `signalfx` exporter: Add translation rules to aggregate per core CPU metrics in default translations (#1841)
- `resourcedetection` processor: Gather tags associated with the EC2 instance and add them as resource attributes (#1899)
- `simpleprometheus` receiver: Add support for passing params to the prometheus scrape config (#1949)
- `azuremonitor` exporter: Implement Span status code specification changes - gRPC (#1960)
- `metricstransform` processor: Add grouping option ($1887)
- `alibabacloudlogservice` exporter: Use producer to send data to improve performance (#1981)

### 🧰 Bug fixes 🧰

- `datadog` exporter: Handle monotonic metrics client-side (#1805)
- `awsxray` exporter: Log error when translating span (#1809)

## v0.17.0

# 🎉 OpenTelemetry Collector Contrib v0.17.0 (Beta) 🎉

The OpenTelemetry Collector Contrib contains everything in the [opentelemetry-collector release](https://github.com/open-telemetry/opentelemetry-collector/releases/tag/v0.17.0) (be sure to check the release notes here as well!). Check out the [Getting Started Guide](https://opentelemetry.io/docs/collector/getting-started/) for deployment and configuration information.

### 💡 Enhancements 💡

- `awsemf` exporter: Add collector version to EMF exporter user agent (#1778)
- `signalfx` exporter: Add configuration for trace correlation (#1795)
- `statsd` receiver: Add support for metric aggregation (#1670)
- `datadog` exporter: Improve logging of hostname detection (#1796)

### 🧰 Bug fixes 🧰

- `resourcedetection` processor: Fix ecs detector to not use the default golang logger (#1745)
- `signalfx` receiver: Return 200 when receiver succeed (#1785)
- `datadog` exporter: Use a singleton for sublayer calculation (#1759)
- `awsxray` and `awsemf` exporters: Change the User-Agent content order (#1791)

## v0.16.0

# 🎉 OpenTelemetry Collector Contrib v0.16.0 (Beta) 🎉

The OpenTelemetry Collector Contrib contains everything in the [opentelemetry-collector release](https://github.com/open-telemetry/opentelemetry-collector/releases/tag/v0.16.0) (be sure to check the release notes here as well!). Check out the [Getting Started Guide](https://opentelemetry.io/docs/collector/getting-started/) for deployment and configuration information.

### 🛑 Breaking changes 🛑

- `honeycomb` exporter: Update to use internal data format (#1689)

### 💡 Enhancements 💡

- `newrelic` exporter: Add support for span events (#1643)
- `awsemf` exporter:
  - Add placeholder support in `log_group_name` and `log_stream_name` config (#1623, #1661)
  - Add label matching filtering rule (#1619)
- `resourcedetection` processor: Add new resource detector for AWS Elastic Beanstalk environments (#1585)
- `loadbalancing` exporter:
  - Add sort of endpoints in static resolver (#1692)
  - Allow specifying port when using DNS resolver (#1650)
- Add `batchperresourceattr` helper library that splits an incoming data based on an attribute in the resource (#1694)
- `alibabacloudlogservice` exporter:
  - Add logs exporter (#1609)
  - Change trace type from opencensus to opentelemetry (#1713)
- `datadog` exporter:
  - Improve trace exporter performance (#1706, #1707)
  - Add option to only send metadata (#1723)
- `awsxray` exporter:
  - Add parsing of Python stack traces (#1676)
  - Add collector version to user agent (#1730)

### 🧰 Bug fixes 🧰

- `loadbalancing` exporter:
  - Fix retry queue for exporters (#1687)
  - Fix `periodicallyResolve` for DNS resolver checks (#1678)
- `datadog` exporter: Fix status code handling (#1691)
- `awsxray` exporter:
  - Fix empty traces in X-Ray console (#1709)
  - Stricter requirements for adding http request url (#1729)
  - Fix status code handling for errors/faults (#1740)
- `signalfx` exporter:
  - Split incoming data requests by access token before enqueuing (#1727)
  - Disable retry on 400 and 401, retry with backoff on 429 and 503 (#1672)
- `awsecscontainermetrics` receiver: Improve error handling to fix seg fault (#1738)

## v0.15.0

# 🎉 OpenTelemetry Collector Contrib v0.15.0 (Beta) 🎉

The OpenTelemetry Collector Contrib contains everything in the [opentelemetry-collector release](https://github.com/open-telemetry/opentelemetry-collector/releases/tag/v0.15.0) (be sure to check the release notes here as well!). Check out the [Getting Started Guide](https://opentelemetry.io/docs/collector/getting-started/) for deployment and configuration information.

### 🚀 New components 🚀

- `zookeeper` receiver: Collects metrics from a Zookeeper instance using the `mntr` command
- `loadbalacing` exporter: Consistently exports spans belonging to the same trace to the same backend
- `windowsperfcounters` receiver: Captures the configured system, application, or custom performance counter data from the Windows registry using the PDH interface
- `awsprometheusremotewrite` exporter:  Sends metrics data in Prometheus TimeSeries format to a Prometheus Remote Write Backend and signs each outgoing HTTP request following the AWS Signature Version 4 signing process

### 💡 Enhancements 💡

- `awsemf` exporter:
  - Add `metric_declarations` config option for metric filtering and dimensions (#1503)
  - Add SummaryDataType and remove Min/Max from Histogram (#1584)
- `signalfxcorrelation` exporter: Add ability to translate host dimension (#1561)
- `newrelic` exporter: Use pdata instead of the OpenCensus for traces (#1587)
- `metricstransform` processor:
  - Add `combine` action for matched metrics (#1506)
  - Add `submatch_case` config option to specify case of matched label values (#1640)
- `awsecscontainermetrics` receiver: Extract cluster name from ARN (#1626)
- `elastic` exporter: Improve handling of span status if the status code is unset (#1591)

### 🧰 Bug fixes 🧰

- `awsemf` exporter: Add check for unhandled metric data types (#1493)
- `groupbytrace` processor: Make buffered channel to avoid goroutines leak (#1505)
- `stackdriver` exporter: Set `options.UserAgent` so that the OpenCensus exporter does not override the UA ($1620)

## v0.14.0

# 🎉 OpenTelemetry Collector Contrib v0.14.0 (Beta) 🎉

The OpenTelemetry Collector Contrib contains everything in the [opentelemetry-collector release](https://github.com/open-telemetry/opentelemetry-collector/releases/tag/v0.14.0) (be sure to check the release notes here as well!). Check out the [Getting Started Guide](https://opentelemetry.io/docs/collector/getting-started/) for deployment and configuration information.

### 🚀 New components 🚀

- `datadog` exporter to send metric and trace data to Datadog (#1352)
- `tailsampling` processor moved from core to contrib (#1383)

### 🛑 Breaking changes 🛑

- `jmxmetricsextension` migrated to `jmxreceiver` (#1182, #1357)
- Move signalfx correlation code out of `sapm` to `signalfxcorrelation` exporter (#1376)
- Move Splunk specific utils outside of common (#1306)
- `stackdriver` exporter:
    - Config options `metric_prefix` & `skip_create_metric_descriptor` are now nested under `metric`, see [README](https://github.com/open-telemetry/opentelemetry-collector-contrib/blob/main/exporter/stackdriverexporter/README.md).
    - Trace status codes no longer reflect gRPC codes as per spec changes: open-telemetry/opentelemetry-specification#1067
- `datadog` exporter: Remove option to change the namespace prefix (#1483)

### 💡 Enhancements 💡

- `splunkhec` receiver: Add ability to ingest metrics (#1276)
- `signalfx` receiver: Improve pipeline error handling (#1329)
- `datadog` exporter:
  - Improve hostname resolution (#1285)
  - Add flushing/export of traces and trace-related statistics (#1266)
  - Enable traces on Windows (#1340)
  - Send otel.exporter running metric (#1354)
  - Add tag normalization util method (#1373)
  - Send host metadata (#1351)
  - Support resource conventions for hostnames (#1434)
  - Add version tag extract (#1449)
- Add `batchpertrace` library to split the incoming batch into several batches, one per trace (#1257)
- `statsd` receiver:
  - Add timer support (#1335)
  - Add sample rate support for counter, transfer gauge to double and transfer counter to int only (#1361)
- `awsemf` exporter: Restructure metric translator logic (#1353)
- `resourcedetection` processor:
  - Add EC2 hostname attribute (#1324)
  - Add ECS Resource detector (#1360)
- `sapm` exporter: Add queue settings (#1390)
- `metrictransform` processor: Add metric filter option (#1447)
- `awsxray` exporter: Improve ECS attribute and origin translation (#1428)
- `resourcedetection` processor: Initial system detector (#1405)

### 🧰 Bug fixes 🧰

- Remove duplicate definition of cloud providers with core conventions (#1288)
- `kubeletstats` receiver: Handle nil references from the kubelet API (#1326)
- `awsxray` receiver:
  - Add kind type to root span to fix the empty parentID problem (#1338)
  - Fix the race condition issue (#1490)
- `awsxray` exporter:
  - Setting the tlsconfig InsecureSkipVerify using NoVerifySSL (#1350)
  - Drop invalid xray trace id (#1366)
- `elastic` exporter: Ensure span name is limited (#1371)
- `splunkhec` exporter: Don't send 'zero' timestamps to Splunk HEC (#1157)
- `stackdriver` exporter: Skip processing empty metrics slice (#1494)

## v0.13.0

# 🎉 OpenTelemetry Collector Contrib v0.13.0 (Beta) 🎉

The OpenTelemetry Collector Contrib contains everything in the [opentelemetry-collector release](https://github.com/open-telemetry/opentelemetry-collector/releases/tag/v0.13.0) (be sure to check the release notes here as well!). Check out the [Getting Started Guide](https://opentelemetry.io/docs/collector/getting-started/) for deployment and configuration information.

### 💡 Enhancements 💡

- `sapm` exporter:
  - Enable queuing by default (#1224)
  - Add SignalFx APM correlation (#1205)
  - Make span source attribute and destination dimension names configurable (#1286)
- `signalfx` exporter:
  - Pass context to the http client requests (#1225)
  - Update `disk.summary_utilization` translation rule to accommodate new labels (#1258)
- `newrelic` exporter: Add `span.kind` attribute (#1263)
- `datadog` exporter:
  - Add Datadog trace translation helpers (#1208)
  - Add API key validation (#1216)
- `splunkhec` receiver: Add the ability to ingest logs (#1268)
- `awscontainermetrics` receiver: Report `CpuUtilized` metric in percentage (#1283)
- `awsemf` exporter: Only calculate metric rate for cumulative counter and avoid SingleDimensionRollup for metrics with only one dimension (#1280)

### 🧰 Bug fixes 🧰

- Make `signalfx` exporter a metadata exporter (#1252)
- `awsecscontainermetrics` receiver: Check for empty network rate stats and set zero (#1260)
- `awsemf` exporter: Remove InstrumentationLibrary dimension in CloudWatch EMF Logs if it is undefined (#1256)
- `awsxray` receiver: Fix trace/span id transfer (#1264)
- `datadog` exporter: Remove trace support for Windows for now (#1274)
- `sapm` exporter: Correlation enabled check inversed (#1278)

## v0.12.0

# 🎉 OpenTelemetry Collector Contrib v0.12.0 (Beta) 🎉

The OpenTelemetry Collector Contrib contains everything in the [opentelemetry-collector release](https://github.com/open-telemetry/opentelemetry-collector/releases/tag/v0.12.0) (be sure to check the release notes here as well!). Check out the [Getting Started Guide](https://opentelemetry.io/docs/collector/getting-started/) for deployment and configuration information.

### 🚀 New components 🚀

- `awsemf` exporter to support exporting metrics to AWS CloudWatch (#498, #1169)
- `http_forwarder` extension that forwards HTTP requests to a specified target (#979, #1014, #1150)
- `datadog` exporter that sends metric and trace data to Datadog (#1142, #1178, #1181, #1212)
- `awsecscontainermetrics` receiver to collect metrics from Amazon ECS Task Metadata Endpoint (#1089, #1148, #1160)

### 💡 Enhancements 💡

- `signalfx` exporter:
  - Add host metadata synchronization (#1039, #1118)
  - Add `copy_dimensions` translator option (#1126)
  - Update `k8s_cluster` metric translations (#1121)
  - Add option to exclude metrics (#1156)
  - Add `avg` aggregation method (#1151)
  - Fallback to host if cloud resource id not found (#1170)
  - Add backwards compatible translation rules for the `dockerstatsreceiver` (#1201)
  - Enable queuing and retries (#1223)
- `splunkhec` exporter:
  - Add log support (#875)
  - Enable queuing and retries (#1222)
- `k8scluster` receiver: Standardize metric names (#1119)
- `awsxray` exporter:
  - Support AWS EKS attributes (#1090)
  - Store resource attributes in X-Ray segments (#1174)
- `honeycomb` exporter:
  - Add span kind to the event sent to Honeycomb (#474)
  - Add option to adjust the sample rate using an attribute on the span (#1162)
- `jmxmetrics` extension: Add subprocess manager to manage child java processes (#1028)
- `elastic` exporter: Initial metrics support (#1173)
- `k8s` processor: Rename default attr names for label/annotation extraction (#1214)
- Add common SignalFx host id extraction (#1100)
- Allow MSI upgrades (#1165)

### 🧰 Bug fixes 🧰

- `awsxray` exporter: Don't set origin to EC2 when not on AWS (#1115)

## v0.11.0

# 🎉 OpenTelemetry Collector Contrib v0.11.0 (Beta) 🎉

The OpenTelemetry Collector Contrib contains everything in the [opentelemetry-collector release](https://github.com/open-telemetry/opentelemetry-collector/releases/tag/v0.11.0) (be sure to check the release notes here as well!). Check out the [Getting Started Guide](https://opentelemetry.io/docs/collector/getting-started/) for deployment and configuration information.

### 🚀 New components 🚀
- add `dockerstats` receiver as top level component (#1081)
- add `tracegen` utility (#956)

### 💡 Enhancements 💡
- `stackdriver` exporter: Allow overriding client options via config (#1010)
- `k8scluster` receiver: Ensure informer caches are synced before initial data sync (#842)
- `elastic` exporter: Translate `deployment.environment` resource attribute to Elastic APM's semantically equivalent `service.environment` (#1022)
- `k8s` processor: Add logs support (#1051)
- `awsxray` exporter: Log response error with zap (#1050)
- `signalfx` exporter
  - Add dimensions to renamed metrics (#1041)
  - Add translation rules for `disk_ops.total` and `disk_ops.pending` metrics (#1082)
  - Add event support (#1036)
- `kubeletstats` receiver: Cache detailed PVC labels to reduce API calls (#1052)
- `signalfx` receiver: Add event support (#1035)

## v0.10.0

# 🎉 OpenTelemetry Collector Contrib v0.10.0 (Beta) 🎉

The OpenTelemetry Collector Contrib contains everything in the [opentelemetry-collector release](https://github.com/open-telemetry/opentelemetry-collector/releases/tag/v0.10.0) (be sure to check the release notes here as well!). Check out the [Getting Started Guide](https://opentelemetry.io/docs/collector/getting-started/) for deployment and configuration information.

### 🚀 New components 🚀
- add initial docker stats receiver, without sourcing in top level components (#495)
- add initial jmx metrics extension structure, without sourcing in top level components (#740)
- `routing` processor for routing spans based on HTTP headers (#907)
- `splunkhec` receiver to receive Splunk HEC metrics, traces and logs (#840)
- Add skeleton for `http_forwarder` extension that forwards HTTP requests to a specified target (#979)

### 💡 Enhancements 💡
- `stackdriver` exporter
  - Add timeout parameter (#835)
  - Add option to configurably set UserAgent string (#758)
- `signalfx` exporter
  - Reduce memory allocations for big batches processing (#871)
  - Add AWSUniqueId and gcp_id generation (#829)
  - Calculate cpu.utilization compatibility metric (#839, #974, #954)
- `metricstransform` processor: Replace `{{version}}` in label values (#876)
- `resourcedetection` processor: Logs Support (#970)
- `statsd` receiver: Add parsing for labels and gauges (#903)

### 🧰 Bug fixes 🧰
- `k8s` processor
  - Wrap metrics before sending further down the pipeline (#837)
  - Fix setting attributes on metrics passed from agent (#836)
- `awsxray` exporter: Fix "pointer to empty string" is not omitted bug (#830)
- `azuremonitor` exporter: Treat UNSPECIFIED span kind as INTERNAL (#844)
- `signalfx` exporter: Remove misleading warnings (#869)
- `newrelic` exporter: Fix panic if service name is empty (#969)
- `honeycomb` exporter: Don't emit default proc id + starttime (#972)

## v0.9.0

# 🎉 OpenTelemetry Collector Contrib v0.9.0 (Beta) 🎉

The OpenTelemetry Collector Contrib contains everything in the [opentelemetry-collector release](https://github.com/open-telemetry/opentelemetry-collector/releases/tag/v0.9.0) (be sure to check the release notes here as well!). Check out the [Getting Started Guide](https://opentelemetry.io/docs/collector/getting-started/) for deployment and configuration information.

### 🛑 Breaking changes 🛑
- Remove deprecated `lightstep` exporter (#828)

### 🚀 New components 🚀
- `statsd` receiver for ingesting StatsD messages (#566)

### 💡 Enhancements 💡
- `signalfx` exporter
   - Add disk usage translations (#760)
   - Add disk utilization translations (#782)
   - Add translation rule to drop redundant metrics (#809)
- `kubeletstats` receiver
  - Sync available volume metadata from /pods endpoint (#690)
  - Add ability to collect detailed data from PVC (#743)
- `awsxray` exporter: Translate SDK name/version into xray model (#755)
- `elastic` exporter: Translate semantic conventions to Elastic destination fields (#671)
- `stackdriver` exporter: Add point count metric (#757)
- `awsxray` receiver
  - Ported the TCP proxy from the X-Ray daemon (#774)
  - Convert to OTEL trace format (#691)

### 🧰 Bug fixes 🧰
- `kubeletstats` receiver: Do not break down metrics batch (#754)
- `host` observer: Fix issue on darwin where ports listening on all interfaces are not correctly accounted for (#582)
- `newrelic` exporter: Fix panic on missing span status (#775)

## v0.8.0

# 🎉 OpenTelemetry Collector Contrib v0.8.0 (Beta) 🎉

The OpenTelemetry Collector Contrib contains everything in the [opentelemetry-collector release](https://github.com/open-telemetry/opentelemetry-collector/releases/tag/v0.8.0) (be sure to check the release notes here as well!). Check out the [Getting Started Guide](https://opentelemetry.io/docs/collector/getting-started/) for deployment and configuration information.

### 🚀 New components 🚀

- Receivers
  - `prometheusexec` subprocess manager (##499)

### 💡 Enhancements 💡

- `signalfx` exporter
  - Add/Update metric translations (#579, #584, #639, #640, #652, #662)
  - Add support for calculate new metric translator (#644)
  - Add renaming rules for load metrics (#664)
  - Update `container.name` to `k8s.container.name` in default translation rule (#683)
  - Rename working-set and page-fault metrics (#679)
- `awsxray` exporter
  - Translate exception event into xray exception (#577)
  - Add ingestion of X-Ray segments via UDP (#502)
  - Parse Java stacktrace and populate in xray cause (#687)
- `kubeletstats` receiver
  - Add metric_groups option (#648)
  - Set datapoint timestamp in receiver (#661)
  - Change `container.name` label to `k8s.container.name` (#680)
  - Add working-set and page-fault metrics (#666)
  - Add basic support for volume metrics (#667)
- `stackdriver` trace exporter: Move to new interface and pdata (#486)
- `metricstranform` processor: Keep timeseries and points in order after aggregation (#663)
- `k8scluster` receiver: Change `container.spec.name` label to `k8s.container.name` (#681)
- Migrate receiver creator to internal data model (#701)
- Add ec2 support to `resourcedetection` processor (#587)
- Enable timeout, sending queue and retry for SAPM exporter (#707)

### 🧰 Bug fixes 🧰

- `azuremonitor` exporter: Correct HTTP status code success mapping (#588)
- `k8scluster` receiver: Fix owner reference in metadata updates (#649)
- `awsxray` exporter: Fix handling of db system (#697)

### 🚀 New components 🚀

- Skeleton for AWS ECS container metrics receiver (#463)
- `prometheus_exec` receiver (#655)

## v0.7.0

# 🎉 OpenTelemetry Collector Contrib v0.7.0 (Beta) 🎉

The OpenTelemetry Collector Contrib contains everything in the [opentelemetry-collector release](https://github.com/open-telemetry/opentelemetry-collector/releases/tag/v0.7.0) (be sure to check the release notes here as well!). Check out the [Getting Started Guide](https://opentelemetry.io/docs/collector/getting-started/) for deployment and configuration information.

### 🛑 Breaking changes 🛑

- `awsxray` receiver updated to support udp: `tcp_endpoint` config option renamed to `endpoint` (#497)
- TLS config changed for `sapmreceiver` (#488) and `signalfxreceiver` receivers (#488)

### 🚀 New components 🚀

- Exporters
  - `sentry` adds tracing exporter for [Sentry](https://sentry.io/) (#565)
- Extensions
  - `endpoints` observer: adds generic endpoint watcher (#427)
  - `host` observer: looks for listening network endpoints on host (#432)

### 💡 Enhancements 💡

- Update `honeycomb` exporter for v0.8.0 compatibility
- Extend `metricstransform` processor to be able to add a label to an existing metric (#441)
- Update `kubeletstats` metrics according to semantic conventions (#475)
- Updated `awsxray` receiver config to use udp (#497)
- Add `/pods` endpoint support in `kubeletstats` receiver to add extra labels (#569)
- Add metric translation options to `signalfx` exporter (#477, #501, #571, #573)

### 🧰 Bug fixes 🧰

- `azuremonitor` exporter: Mark spanToEnvelope errors as permanent (#500)

## v0.6.0

# 🎉 OpenTelemetry Collector Contrib v0.6.0 (Beta) 🎉

The OpenTelemetry Collector Contrib contains everything in the [opentelemetry-collector release](https://github.com/open-telemetry/opentelemetry-collector/releases/tag/v0.6.0) (be sure to check the release notes here as well!). Check out the [Getting Started Guide](https://opentelemetry.io/docs/collector/getting-started/) for deployment and configuration information.

### 🛑 Breaking changes 🛑

- Removed `jaegarlegacy` (#397) and `zipkinscribe` receivers (#410)
- `kubeletstats` receiver: Renamed `k8s.pod.namespace` pod label to `k8s.namespace.name` and `k8s.container.name` container label to `container.name`

### 🚀 New components 🚀

- Processors
  - `metricstransform` renames/aggregates within individual metrics (#376) and allow changing the data type between int and float (#402)

### 💡 Enhancements 💡

- `awsxray` exporter: Use `peer.service` as segment name when set. (#385)
- `splunk` exporter: Add trace exports support (#359, #399)
- Build and publish Windows MSI (#408) and DEB/RPM Linux packages (#405)

### 🧰 Bug fixes 🧰

- `kubeletstats` receiver:
  - Fixed NPE for newly created pods (#404)
  - Updated to latest change in the ReceiverFactoryOld interface (#401)
  - Fixed logging and self reported metrics (#357)
- `awsxray` exporter: Only convert SQL information for SQL databases. (#379)
- `resourcedetection` processor: Correctly obtain machine-type info from gce metadata (#395)
- `k8scluster` receiver: Fix container resource metrics (#416)

## v0.5.0

Released 01-07-2020

# 🎉 OpenTelemetry Collector Contrib v0.5.0 (Beta) 🎉

The OpenTelemetry Collector Contrib contains everything in the [opentelemetry-collector release](https://github.com/open-telemetry/opentelemetry-collector/releases/tag/v0.5.0) (be sure to check the release notes here as well!). Check out the [Getting Started Guide](https://opentelemetry.io/docs/collector/getting-started/) for deployment and configuration information.

### 🚀 New components 🚀

- Processors
  - `resourcedetection` to automatically detect the resource based on the configured set of detectors (#309)

### 💡 Enhancements 💡

- `kubeletstats` receiver: Support for ServiceAccount authentication (#324)
- `signalfx` exporter and receiver
  - Add SignalFx metric token passthrough and config option (#325)
  - Set default endpoint of `signalfx` receiver to `:9943` (#351)
- `awsxray` exporter: Support aws plugins EC2/ECS/Beanstalk (#343)
- `sapm` exporter and receiver: Add SAPM access token passthrough and config option (#349)
- `k8s` processor: Add metrics support (#358)
- `k8s` observer: Separate annotations from labels in discovered pods (#363)

### 🧰 Bug fixes 🧰

- `honeycomb` exporter: Remove shared use of libhoney from goroutines (#305)

## v0.4.0

Released 17-06-2020

# 🎉 OpenTelemetry Collector Contrib v0.4.0 (Beta) 🎉

The OpenTelemetry Collector Contrib contains everything in the [opentelemetry-collector release](https://github.com/open-telemetry/opentelemetry-collector/releases/tag/v0.4.0) (be sure to check the release notes here as well!). Check out the [Getting Started Guide](https://opentelemetry.io/docs/collector/getting-started/) for deployment and configuration information.

### 🛑 Breaking changes 🛑

  - `signalfx` exporter `url` parameter changed to `ingest_url` (no impact if only using `realm` setting)

### 🚀 New components 🚀

- Receivers
  - `receiver_creator` to create receivers at runtime (#145), add observer support to receiver_creator (#173), add rules support (#207), add dynamic configuration values (#235)
  - `kubeletstats` receiver (#237)
  - `prometheus_simple` receiver (#184)
  - `kubernetes-cluster` receiver (#175)
  - `redis` receiver (#138)
- Exporters
  - `alibabacloudlogservice` exporter (#259)
  - `SplunkHEC` metrics exporter (#246)
  - `elastic` APM exporter (#240)
  - `newrelic` exporter (#229)
- Extensions
  - `k8s` observer (#185)

### 💡 Enhancements 💡

- `awsxray` exporter
  - Use X-Ray convention of segment name == service name (#282)
  - Tweak xray export to improve rendering of traces and improve parity (#241)
  - Add handling for spans received with nil attributes (#212)
- `honeycomb` exporter
  - Use SendPresampled (#291)
  - Add span attributes as honeycomb event fields (#271)
  - Support resource labels in Honeycomb exporter (#20)
- `k8s` processor
  - Add support of Pod UID extraction to k8sprocessor (#219)
  - Use `k8s.pod.ip` to record resource IP instead of just `ip` (#183)
  - Support same authentication mechanism as other kubernetes components do (#307)
- `sapm` exporter: Add TLS for SAPM and SignalFx receiver (#215)
- `signalfx` exporter
  - Add metric metadata syncer to SignalFx exporter (#231)
  - Add TLS for SAPM and SignalFx receiver (#215)
- `stackdriver` exporter: Add support for resource mapping in config (#163)

### 🧰 Bug fixes 🧰

- `awsxray` exporter: Wrap bad request errors for proper handling by retry queue (#205)
- `lightstep` exporter: Ensure Lightstep exporter doesnt crash on nil node (#250)
- `sapm` exporter: Do not break Jaeger traces before sending downstream (#193)
- `k8s` processor: Ensure Jaeger spans work in passthrough mode (262)

## 🧩 Components 🧩

### Receivers

| Traces | Metrics |
|:-------:|:-------:|
| Jaeger Legacy | Carbon |
| SAPM (SignalFx APM) | Collectd |
| Zipkin Scribe | K8s Cluster |
| | Redis |
| |  SignalFx |
| | Simple Prometheus |
| | Wavefront |

### Processors

- K8s

### Exporters

| Commercial | Community |
|:------------:|:-----------:|
| Alibaba Cloud Log Service | Carbon |
| AWS X-ray | Elastic |
| Azure Monitor | Jaeger Thrift |
| Honeycomb | Kinesis |
| Lightstep |
| New Relic |
| SAPM (SignalFx APM) |
| SignalFx (Metrics) |
| Splunk HEC |
| Stackdriver (Google) |

### Extensions

- Observer
  - K8s

## v0.3.0 Beta

Released 2020-03-30

### Breaking changes

-  Make prometheus receiver config loading strict. #697
Prometheus receiver will now fail fast if the config contains unused keys in it.

### Changes and fixes

- Enable best effort serve by default of Prometheus Exporter (https://github.com/orijtech/prometheus-go-metrics-exporter/pull/6)
- Fix null pointer exception in the logging exporter #743
- Remove unnecessary condition to have at least one processor #744
- Updated Honeycomb exported to `honeycombio/opentelemetry-exporter-go v0.3.1`

### Features

Receivers / Exporters:

* AWS X-Ray
* Carbon
* CollectD
* Honeycomb
* Jaeger
* Kinesis
* LightStep
* OpenCensus
* OpenTelemetry
* SAPM
* SignalFx
* Stackdriver
* Wavefront
* Zipkin
* Zipkin Scribe


Processors:

* Attributes
* Batch
* Memory Limiter
* Queued Retry
* Resource
* Sampling
* Span
* Kubernetes

Extensions:

* Health Check
* Performance Profiler
* zPages


## v0.2.8

Released 2020-03-25

Alpha v0.2.8 of OpenTelemetry Collector Contrib.

- Implemented OTLP receiver and exporter.
- Added ability to pass config to the service programmatically (useful for custom builds).
- Improved own metrics / observability.


## v0.2.7

Released 2020-03-17

### Self-Observability
- New command-line switch to control legacy and new metrics. Users are encouraged
to experiment and migrate to the new metrics.
- Improved error handling on shutdown.


### Processors
- Fixed passthrough mode k8sprocessor.
- Added `HASH` action to attribute processor.

### Receivers and Exporters
- Added Honeycomb exporter.
- Added LightStep exporter.
- Added regular expression for Carbon receiver, allowing the metric name to be broken into proper label keys and values.
- Updated Stackdriver exporter to use a new batch API.


## v0.2.6 Alpha

Released 2020-02-18

### Self-Observability
- Updated metrics prefix to `otelcol` and expose command line argument to modify the prefix value.
- Batch dropped span now emits zero when no spans are dropped.

### Processors
- Extended Span processor to have include/exclude span logic.
- Ability to choose strict or regexp matching for include/exclude filters.

### Receivers and Exporters
- Added Carbon receiver and exporter.
- Added Wavefront receiver.


## v0.0.5 Alpha

Released 2020-01-30

- Regexp-based filtering of span names.
- Ability to extract attributes from span names and rename span.
- File exporter for debugging.
- Span processor is now enabled by default.

## v0.0.1 Alpha

Released 2020-01-11

First release of OpenTelemetry Collector Contrib.


[v0.3.0]: https://github.com/open-telemetry/opentelemetry-collector-contrib/compare/v0.2.8...v0.3.0
[v0.2.8]: https://github.com/open-telemetry/opentelemetry-collector-contrib/compare/v0.2.7...v0.2.8
[v0.2.7]: https://github.com/open-telemetry/opentelemetry-collector-contrib/compare/v0.2.6...v0.2.7
[v0.2.6]: https://github.com/open-telemetry/opentelemetry-collector-contrib/compare/v0.0.5...v0.2.6
[v0.0.5]: https://github.com/open-telemetry/opentelemetry-collector-contrib/compare/v0.0.1...v0.0.5
[v0.0.1]: https://github.com/open-telemetry/opentelemetry-collector-contrib/tree/v0.0.1<|MERGE_RESOLUTION|>--- conflicted
+++ resolved
@@ -19,11 +19,8 @@
 ### 💡 Enhancements 💡
 
 - `pkg/translator/prometheusremotewrite`: Allow to disable sanitize metric labels (#8270)
-<<<<<<< HEAD
+- `basicauthextension`: Implement `configauth.ClientAuthenticator` so that the extension can also be used as HTTP client basic authenticator.(#8847)
 - `cumulativetodeltaprocessor`: add new include/exclude configuration options with regex support (#8952)
-=======
-- `basicauthextension`: Implement `configauth.ClientAuthenticator` so that the extension can also be used as HTTP client basic authenticator.(#8847)
->>>>>>> 83ffa77f
 
 ### 🧰 Bug fixes 🧰
 
