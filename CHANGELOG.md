# Changelog

## Unreleased

## 🛑 Breaking changes 🛑
- `transformprocessor`: `metric.is_monotonic` is now accessed via a bool literal instead of a string. (#10473)

- `vcenterreceiver`: Changed the attribute `effective` on `vcenter.cluster.host.count` as it will now be reported as a bool rather than a string (#10914)

### 🚩 Deprecations 🚩

- `datadogexporter`: Deprecate `Sanitize` method of `Config` struct (#8829)
- `observiqexporter`: Deprecate the observiq exporter (#10977)
- `honeycombexporter`: Deprecate honeycomb exporter (#10318)

### 🚀 New components 🚀

- `expvarreceiver`: Include `expvarreceiver` in components (#10847)
- `googlemanagedprometheusexporter` Add the Google Managed Service for Prometheus exporter. (#10840)
- `googlemanagedprometheusexporter` The Google Managed Service for Prometheus exporter is alpha. (#10925)

### 💡 Enhancements 💡
<<<<<<< HEAD
- `tailsamplingprocessor`: Add trace_state policy (#10852)
=======
- `mongodbatlasreceiver` Add support for receiving alerts (#10854)
>>>>>>> 75849478

- `cmd/mdatagen`: Allow attribute values of any types (#9245)
- `metricstransformprocessor`: Migrate the processor from OC to pdata (#10817)
  - This behavior can be reverted by disabling the `processor.metricstransformprocessor.UseOTLPDataModel` feature gate.
- `transformprocessor`: Add byte slice literal to the grammar.  Add new SpanID and TraceID functions that take a byte slice and return a Span/Trace ID. (#10487)
- `elasticsearchreceiver`: Add integration test for elasticsearch receiver (#10165)
- `tailsamplingprocessor`: New sampler added that allows to sample based on minimum number of spans
- `datadogexporter`: Some config validation and unmarshaling steps are now done on `Validate` and `Unmarshal` instead of `Sanitize` (#8829)
- `examples`: Add an example for scraping Couchbase metrics (#10894)
- `filestorageextension`: Add background compaction capability (#9327)
- `googlecloudpubsubreceiver`: Added new `Endpoint` and `Insecure` connection configuration options. (#10845)
- `mongodbreceiver`: Add integration test for mongodb receiver (#10864)
- `mezmoexporter`: add logging for HTTP errors (#10875)
- `signalfxexporter`: Enable the exporting of seven Kubernetes metrics used in Splunk/SignalFx content by default (#11032)
- `googlecloudexporter`: Support writing to multiple GCP projects by setting the `gcp.project.id` resource attribute, and support service account impersonation (#11051)
- `k8sattributeprocessor`: Add debug logs to help identify missing attributes (#11060)

### 🧰 Bug fixes 🧰

- `kubletetstatsreceiver`: Bring back `k8s.container.name` attribute (#10848)
- `transformprocessor`: Fix issue where some trace fields were not working correctly in conditions. (#10471)
- `pkg/stanza`: Skip building fingerprint in case of configuration change (#10485)
- `transformprocessor`: Fix issue where some metric fields were not working correctly in conditions. (#10473)
- `windowseventlogreceiver`: Fixed example config in readme (#10971)
- `pkg/stanza`: Fix access to atomic variable without using atomic package (#11023)
- `exporter/awsemfexporter:`: Fix dead links in README.md. (#11027)
- `googlecloudexporter`: Fix (self-obs) point_count metric calculation, concurrent map write panic, and dropped log attributes (#11051)

## v0.53.0

### 🛑 Breaking changes 🛑

- `jmxreceiver`: Remove properties & groovyscript parameters from JMX Receiver. Add ResourceAttributes & LogLevel parameter to supply some of the removed functionality with reduced attack surface (#9685)
- `resourcedetectionprocessor`: 'gke' and 'gce' resource detectors are replaced with a single 'gcp' detector (#10347)
- `pkg/stanza`: Removed reference to deprecated `ClusterName` (#10426)
- `couchbasereceiver`: Fully removed unimplemented Couchbase receiver (#10482)
- `hostmetricsreciever`: Fix Load Scraper to normalize 1m, 5m, and 15m averages independently (#8267)

### 🚀 New components 🚀

- `flinkmetricsreceiver`: Add implementation of Flink Metric Receiver (#10121)
- `windowseventlogreceiver` Added implementation of Windows Event Log Receiver (#9228)
- `vcenterreceiver`: Add metrics receiver for new vcenterreceiver component (#9224)
- `googlecloudpubsubreceiver` Activate the Google Cloud Pubsub receiver. (#10580)
- `googlecloudpubsubexporter` Activate the Google Cloud Pubsub exporter. (#10580)
- `aerospikereceiver`: Add implementation of Aerospike Metric Receiver. (#9961)

### 💡 Enhancements 💡

- `awsemfexporter`: Add min and max support for histograms (#10577)
- `tailsamplingprocessor`: Add support for string invert matching to `and` policy (#9553)
- `mezemoexporter`: Add user agent string to outgoing HTTP requests (#10470)
- `prometheusreceiver`: Improve performance of metrics builder (#10546)
- `transformprocessor`: Add functions for conversion of scalar metric types (`gauge_to_sum` and `sum_to_gauge`) (#10255)
- `dynatraceexporter`: Use min and max when provided in a data point for histograms (#10815)
- `dynatraceexporter`: Truncate unmarshalable responses to avoid long log lines (#10568)
- `scrapertest`: Add `IgnoreResourceAttributeValue` option to metric comparison (#10828)

### 🧰 Bug fixes 🧰

- `transformprocessor`: Fix issue where incorrect error was returned if a bad path was passed to a function (#10141)
- `tanzuobservabilityexporter`: Improve how negative values in exponential histograms are handled. (#10135)
- `dynatraceexporter`: Ensure min is always less than or equal to mean and max is always greater or equal to mean for histogram estimation. (#10257)
- `resourcedetectionprocessor`: GCP resource detector now properly detects zone/region on GKE (#10347)
- `resourcedetectionprocessor`: GCP resource detector no longer fails to detect resource when using workload identity (#10486)
- `tailsamplingprocessor`: Fix composite sampler with inverse policy
- `awsprometheusremotewriteexporter`: Fix signing of empty request bodies. (#10578)
- `sigv4authextension`: Fix signing of empty request bodies. (#10578)
- `prometheusexporter`: Converting monotonic Delta to Cumulative sums (#9919)
- `statsdreceiver`: Update the lastIntervalTime for Counter metrics (#9919)
- `resourcedetectionprocessor`: GCP resource detector now correctly detects region on Google App Engine standard (#10814)
- `apachereceiver`: Update units to follow semconv (#10587)

## v0.52.0

### 🛑 Breaking changes 🛑

- `jmxreceiver`: Hash the jars provided to JMX Receiver and only allow if they match an approved list (#9687)
- `jmxreceiver`: Remove properties & groovyscript parameters from JMX Receiver. Add ResourceAttributes & LogLevel parameter to supply some of the removed functionality with reduced attack surface (#9685)

### 🚀 New components 🚀

- `aerospikereceiver`: Add implementation of Aerospike Metrics Receiver (#9961)
- `bigipreceiver`: Add implementation of F5 Big-IP Metric Receiver (#9680)
- `expvarreceiver`: Initial work for a receiver designed to scrape `memstats` from Golang applications. (#9747)
- `mezmoexporter`: Add implementation of Mezmo Log exporter (#9743)
- `nsxtreceiver`: Added implementation of NSX-T Metric Receiver (#9568)
- `expvarreceiver`: Add implementation of new receiver. (#10183)
- `telemetrygen`: Started implementing an upgraded version of `tracegen` generating traces and metrics (#9597)

### 💡 Enhancements 💡

- `transformprocessor`: Add transformation of metrics (#10100)
- `transformprocessor`: Include transform processor in components (#10134)
- `kubeletstatsreceiver`: Update receiver to use new Metrics Builder. All emitted metrics remain the same. (#9744)
- `transformprocessor`: Add new `replace_match` and `replace_all_matches` functions (#10132)
- `resourcedetectionprocessor`: Add "cname" and "lookup" hostname sources
- `jmxreceiver`: Communicate with JMX metrics gatherer subprocess via properties file (#9685)
- `pkg/stanza`: make multiline tests more like integration tests #10353 

### 🧰 Bug fixes 🧰

- `datadogexporter`: add error checks for datadog exporter (#9964)
- `datadogexporter`: Fix host aliases not being properly sent to the Datadog backend (#9748)
- `groupbyattrsprocessor`: copied aggregationtemporality when grouping metrics. (#9088)
- `jaeger`: Update OTLP-Jaeger translation of span events according to the OTel Spec: use `event` log field instead
  of `message` to represent OTel Span Event Name (#10273)
- `mongodbreceiver`: Fix issue where receiver startup could hang (#10111)
- `transformprocessor`: Fix issue where metric.aggregation_temporality and metric.is_monotic were not actually gettable or settable (#10197)
- `signalfxexporter`: Emit prometheus compatible histogram/summary to signalfx #10299
  - This behavior can be reverted using the `exporter.signalfxexporter.PrometheusCompatible` featuregate.
- `podmanreceiver`: Container Stats Error structure (#9397)
- `pkg/stanza`: pipeline.Operators() will return a consistently ordered list of operators whenever possible (#9761)
- `tanzuobservabilityexporter`: add  error checks for tanzuobservability exporter (#10188)

## v0.51.0

### 🛑 Breaking changes 🛑

- `datadogexporter`: Replace HistogramMode defined as string with enum. (#9589)
- `pkg/translator/signalfx`: Change signalfx translator to expose To/From translator structs. (#9740)
- `transformprocessor`: Add parameter validation to `truncate_all` and `limit` functions.  The `limit` parameter can no longer be negative. (#9783)
- `newrelicexporter` deleted. Use New Relic [native OTLP ingest](https://docs.newrelic.com/docs/more-integrations/open-source-telemetry-integrations/opentelemetry/opentelemetry-setup/) instead. (#9894)
- `k8sclusterreceiver`: Removing `ClusterName` as per https://github.com/kubernetes/apimachinery/commit/430b920312ca0fa10eca95967764ff08f34083a3. (#9885)

### 🚩 Deprecations 🚩

- `exporter/azuremonitor`: Deprecate use of LogRecord.Name as the log envelope category name. There is no replacement. (#9258)
- `processor/k8sattributes`: Deprecate use of k8s.cluster.name metadata parameter (obsolete) (#9968)

### 🚀 New components 🚀

- `schemaprocessor`: Starting the initial work to allow from translating from semantic convention to another (#8371)
- `saphanareceiver`: Added implementation of SAP HANA Metric Receiver (#8827)
- `logstransformprocessor`: Add implementation of Logs Transform Processor (#9335)

### 💡 Enhancements 💡

- `cmd/mdatagen`: Replace enum attributes values with typed constants (#9683)
- `elasticsearchreceiver`: Update metrics scope name from `otelcol/elasticsearch`
  to `otelcol/elasticsearchreceiver` (#9757)
- `k8sclusterreceiver`: Validate that k8s API supports a resource before setting up a watcher for it (#9523)
- `internal/stanza`: Add support for `remove` operator (#9524)
- `k8sattributesprocessor`: Support regex capture groups in tag_name (#9525)
- `mongoreceiver`: Update metrics scope name from `otelcol/mongodb` to `otelcol/mongodbreceiver` (#9759)
- `transformprocessor`: Add new `truncation` function to allow truncating string values in maps such as `attributes` or `resource.attributes` (#9546)
- `datadogexporter`: Add `api.fail_on_invalid_key` to fail fast if api key is invalid (#9426)
- `transformprocessor`: Add support for functions to validate parameters (#9563)
- `googlecloudexporter`: Add GCP cloud logging exporter (#9679)
- `transformprocessor`: Add new `limit` function to allow limiting the number of items in a map, such as the number of attributes in `attributes` or `resource.attributes` (#9552)
- `processor/attributes`: Support attributes set by server authenticator (#9420)
- `datadogexporter`: Experimental support for Exponential Histograms with delta aggregation temporality (#8350)
- `prometheusreceiver`: Support OpenMetrics Info and Stateset metrics (#9378)

### 🧰 Bug fixes 🧰

- `k8sclusterreceiver`: Fix the receiver to work with 1.19 and 1.20 k8s API versions (#9523)
- `azuremonitorexporter`: Fix log exporter bug related to incorrectly mapping SpanId (#9579)
- `mysqlreceiver`: Fix attribute values mismatch with its definition (#9688)
- `opencensusreceiver`: Do not report fatal error if err is server closed (#9559).
- `sqlserverreceiver`: Fix the receiver to have integer types on metrics where applicable (#9601)
- `prometheusreceiver`: Fix the memory issue introduced in the 0.49.0 release (#9718)
- `couchdbreceiver`: Fix issue where the receiver would not respect custom metric settings (#9598)
- `nginxreceiver`: Include nginxreceiver in components (#9572)
- `pkg/translator/prometheusremotewrite`: Fix data race when used with other exporters (#9736)
- `examples/demo`: fix baggage not work in trace demo app. (#9418)
- `prometheusreceiver`: Handle the condition where `up` metric value is NaN (#9253)
- `tanzuobservabilityexporter`: Make metrics stanza in config be optional (#9098)
- `filelogreceiver`: Update Kubernetes examples to fix native OTel logs collection issue where 0 length logs cause errors (#9754)
- `logstransformprocessor`: Resolve node ordering to fix intermittent failures (#9761)
- `awsinsightreceiver`: Migrate from `ConfigMapsResourceLock` to `ConfigMapsLeasesResourceLock` as per https://github.com/kubernetes/client-go/commit/276ea3ed979947d7cdd4b3d708862245ddcd8883 (#9885)
- `filelog`, `journald`, `syslog`, `tcplog`, `udplog`: Add support for []string type for converting log record entries (#9887)

## v0.50.0

### 🛑 Breaking changes 🛑

- `stackdriverexporter`: Remove the stackdriver exporter in favor of the identical googlecloud exporter (#9274)
- `filelog`, `journald`, `syslog`, `tcplog`, `udplog`: Remove `preserve_to` field from sub-parsers (#9331)
- `kafkametricsreceiver`: instrumentation name updated from `otelcol/kafkametrics` to `otelcol/kafkametricsreceiver` (#9406)
- `kubeletstatsreceiver`: instrumentation name updated from `kubeletstats` to `otelcol/kubeletstatsreceiver` (#9400)
- `datadogexporter`: Remove `GetHostTags` method from `TagsConfig` struct (#9423)
- `googlecloudexporter`: Graduate the `exporter.googlecloud.OTLPDirect` feature-gate to Beta.  This includes changes to the configuration structure, and many changes to default behavior. (#9471)

### 🚩 Deprecations 🚩

- `cumulativetodeltaprocessor`: Deprecated `metrics` configuration option in favor of `include` and `exclude` (#8952)
- `datadogexporter`: Deprecate `metrics::report_quantiles` in favor of `metrics::summaries::mode` (#8846)
- `datadogexporter`: Deprecate `traces.sample_rate` setting. It was never used anywhere. (#9771)

### 🚀 New components 🚀

- `iisreceiver`: Add implementation of IIS Metric Receiver (#8832)
- `sqlserverreceiver`: Add implementation of SQL Server Metric Receiver (#8398)
- `activedirectorydsreceiver`: Add implementation of Active Directory Domain Services metric receiver (#9359)
- `sqlreceiver`: Add readme, factory, and config to initial implementation of SQL receiver (#9408)

### 💡 Enhancements 💡

- `pkg/translator/prometheusremotewrite`: Allow to disable sanitize metric labels (#8270)
- `basicauthextension`: Implement `configauth.ClientAuthenticator` so that the extension can also be used as HTTP client basic authenticator.(#8847)
- `azuremonitorexporter`, `lokiexporter`, `observiqexporter`: Update timestamp processing logic (#9130)
- `cumulativetodeltaprocessor`: add new include/exclude configuration options with regex support (#8952)
- `datadogexporter`: Update deprecation messages to reflect new deprecation plan (#9422)
- `cmd/mdatagen`: Update generated functions to have simple parse function to handle string parsing consistently and limit code duplication across receivers (#7574)
- `attributesprocessor`: Support filter by severity (#9132)
- `transformprocessor`: Add transformation of logs (#9368)
- `datadogexporter`: Add `metrics::summaries::mode` to specify export mode for summaries (#8846)
- `prometheusreceiver`: Add resource attributes for kubernetes resource discovery labels (#9416)

### 🧰 Bug fixes 🧰

- `fluentforwardreceiver`: Release port on shutdown (#9111)
- `prometheusexporter`: Prometheus fails to generate logs when prometheus exporter produced a check exception occurs. (#8949)
- `resourcedetectionprocessor`: Wire docker detector (#9372)
- `kafkametricsreceiver`: The kafkametricsreceiver was changed to connect to kafka during scrape, rather than startup. If kafka is unavailable the receiver will attempt to connect during subsequent scrapes until succcessful (#8817).
- `datadogexporter`: Update Kubernetes example manifest to new executable name. (#9425).
- `riakreceiver`: Fix issue where user configured metric settings were ignored. (#9561)
- `sqlserverreceiver`: Update `sqlserver.transaction_log.growth.count` and `sqlserver.transaction_log.shrink.count` to be monotonic sums. (#9522)

## v0.49.0

### ⚠️ Warning  ⚠️

This release contains an issue in
[Prometheus receiver](https://github.com/open-telemetry/opentelemetry-collector-contrib/tree/main/receiver/prometheusreceiver)
causing 30% memory consumption increase when there is a lot of target churn. The issue is currently being
investigated and will be fixed in one of the new releases. More details:
https://github.com/open-telemetry/opentelemetry-collector-contrib/issues/9278.

### 🛑 Breaking changes 🛑

- `filelogreceiver`, `journaldreceiver`, `syslogreceiver`, `tcplogreceiver`, `udplogreceiver`:
  - Updated data model to align with stable logs data model, which includes various breaking changes. (#9139, #8835)
    - A detailed [Upgrade Guide](https://github.com/open-telemetry/opentelemetry-log-collection/releases/tag/v0.28.0) is available in the log-collection v0.29.0 release notes.
- `datadogexporter`: Remove `OnlyMetadata` method from `Config` struct (#8980)
- `datadogexporter`: Remove `GetCensoredKey` method from `APIConfig` struct (#8980)
- `mongodbatlasreceiver`: Updated to uses newer metric builder which changed some metric and resource attributes (#9093)
- `dynatraceexporter`: Make `serialization` package `/internal` (#9097)
- `attributesprocessor`: Remove log names from filters (#9131)
- `k8sclusterreceiver`: The `receiver.k8sclusterreceiver.reportCpuMetricsAsDouble` feature gate is now enabled by default (#9367)
  - Users may have to update monitoring for a few Kubernetes cpu metrics, for
    more details see [feature-gate-configurations](https://github.com/open-telemetry/opentelemetry-collector-contrib/tree/main/receiver/k8sclusterreceiver#feature-gate-configurations).

### 🚩 Deprecations 🚩

- `datadogexporter`: Deprecate `service` setting in favor of `service.name` semantic convention (#8784)
- `datadogexporter`: Deprecate `version` setting in favor of `service.version` semantic convention (#8784)
- `datadogexporter`: Deprecate `env` setting in favor of `deployment.environment` semantic convention (#9017)
- `datadogexporter`: Deprecate `GetHostTags` method from `TagsConfig` struct (#8975)
- `datadogexporter`: Deprecate `tags` setting in favor of `host_metadata::tags` (#9100)
- `datadogexporter`: Deprecate `send_metadata` setting in favor of `host_metadata::enabled` (#9100)
- `datadogexporter`: Deprecate `use_resource_metadata` setting in favor of `host_metadata::hostname_source` (#9100)
- `prometheusexecreceiver`: Deprecate prom_exec receiver (#9058)
- `fluentbitextension`: Deprecate Fluentbit extension (#9062)

### 🚀 New components 🚀

- `riakreceiver`: Riak Metric Receiver (#8548)

### 💡 Enhancements 💡
- `splunkhecexporter`: Add support for batching traces (#8995)
- `hostmetricsreceiver`: Migrate Processes scraper to the Metrics builder (#8855)
- `tanzuobservabilityexporter`: Use resourcetotelemetry helper (#8338)
- Add `make crosslink` target to ensure replace statements are included in `go.mod` for all transitive dependencies within repository (#8822)
- `filestorageextension`: Change bbolt DB settings for better performance (#9004)
- `jaegerremotesamplingextension`: Add local and remote sampling stores (#8818)
- `attributesprocessor`: Add support to filter on log body (#8996)
- `prometheusremotewriteexporter`: Translate resource attributes to the target info metric (#8493)
- `prometheusexporter`: Add `job` and `instance` labels to metrics so they can be scraped with `honor_labels: true` (#9115)
- `podmanreceiver`: Add API timeout configuration option (#9014)
- `cmd/mdatagen`: Add `sem_conv_version` field to metadata.yaml that is used to set metrics SchemaURL (#9010)
- `splunkheceporter`: Add an option to disable log or profiling data (#9065)
- `windowsperfcountersreceiver`: Move code into separate package for use in other windowsperfcounter receivers (#9108)
- `datadogexporter`: Add `host_metadata` configuration section to configure host metadata export (#9100)
- `cmd/mdatagen`: Update documentation generated for attributes to list enumerated values and show the "value" that will be visible on metrics when it is different from the attribute key in metadata.yaml (#8983)
- `routingprocessor`: add option to drop resource attribute used for routing (#8990)

### 🧰 Bug fixes 🧰

- `filestorageextension`: use correct bbolt options for compaction (#9134)
- `hostmetricsreceiver`: Use cpu times for time delta in cpu.utilization calculation (#8857)
- `dynatraceexporter`: Remove overly verbose stacktrace from certain logs (#8989)
- `googlecloudexporter`: fix the `exporter.googlecloud.OTLPDirect` fature-gate, which was not applied when the flag was provided (#9116)
- `signalfxexporter`: Fix bug to enable timeouts for correlating traces and metrics (#9101)
- `windowsperfcountersreceiver`: fix exported values being integers instead of doubles (#9138)
- `prometheusreceiver`: Fix issues with relabelling the `job` and `instance` labels. (#8780)
- `dynatraceexporter`: Continue processing data points after a serialization error. (#9330)

## v0.48.0

### 💡 Enhancements 💡

- `k8seventsreceiver`: Add Api_version and resource_version (#8539)
- `datadogexporter`: Add `metrics::sums::cumulative_monotonic_mode` to specify export mode for cumulative monotonic sums (#8490)
- `dynatraceexporter`: add multi-instance deployment note to README.md (#8848)
- `resourcedetectionprocessor`: Add attribute allowlist (#8547)
- `datadogexporter`:  Metrics payload data and Sketches payload data will be logged if collector is started in debug mode (#8929)
- `cmd/mdatagen`: Add resource attributes definition to metadata.yaml and move `pdata.Metrics` creation to the
  generated code (#8555)

### 🛑 Breaking changes 🛑

- `windowsperfcountersreceiver`: Added metrics configuration (#8376)
- `lokiexporter`: Remove deprecated LogRecord.name field (#8951)
- `splunkhecexporter`: Remove deprecated LogRecord.name field (#8951)

### 🚩 Deprecations 🚩

- `datadogexporter`: Deprecate `OnlyMetadata` method from `Config` struct (#8359)
- `datadogexporter`: Deprecate `GetCensoredKey` method from `APIConfig` struct (#8830)
- `datadogexporter`: Deprecate `metrics::send_monotonic_counter` in favor of `metrics::sums::cumulative_monotonic_mode` (#8490)

### 🚀 New components 🚀

- `sigv4authextension`: Enable component (#8518)

## v0.47.0

### 💡 Enhancements 💡

- `googlecloudexporter`: Add Validate method in config (#8559)
- `attributesprocessor`: Add convert action (#7930)
- `attributesprocessor`: Add metric support (#8111)
- `prometheusremotewriteexporter`: Write-Ahead Log support enabled (#7304)
- `hostreceiver/filesystemscraper`: Add filesystem utilization (#8027)
- `hostreceiver/pagingscraper`: Add paging.utilization (#6221)
- `googlecloudexporter`: [Alpha] Translate metrics directly from OTLP to gcm using the `exporter.googlecloud.OTLPDirect` feature-gate (#7177)
- `simpleprometheusreceiver`: Add support for static labels (#7908)
- `spanmetricsprocessor`: Dropping the condition to replace _ with key_ as __ label is reserved and _ is not (#8057)
- `podmanreceiver`: Add container.runtime attribute to container metrics (#8262)
- `dockerstatsreceiver`: Add container.runtime attribute to container metrics (#8261)
- `tanzuobservabilityexporter`: instrumentation Library and Dropped Counts to Span Tags (#8120)
- `clickhouseexporter`: Implement consume log logic. (#9705)
- `influxdbexporter`: Add support for cumulative, non-monotonic metrics. (#8348)
- `oauth2clientauthextension`: Add support for EndpointParams (#7307)
- Add `NewMetricData` function to `MetricsBuilder` to consistently set instrumentation library name (#8255)
- `googlecloudpubsubreceiver` Added implementation of Google Cloud Pubsub receiver. (#8391)
- `googlecloudpubsubexporter` Added implementation of Google Cloud Pubsub exporter. (#8391)
- `coralogixexporter` Allow exporter timeout to be configured (#7957)
- `prometheusremotewriteexporter` support adding trace id and span id attached to exemplars (#8380)
- `influxdbexporter`: accept histogram metric missing infinity bucket. (#8462)
- `skywalkingreceiver`: Added implementation of Skywalking receiver. (#8549)
- `prometheusreceiver`: Fix staleness bug for histograms and summaries (#8561)

### 🛑 Breaking changes 🛑

- `mongodbatlasreceiver`: rename mislabeled attribute `memory_state` to correct `disk_status` on partition disk metrics (#7747)
- `mongodbatlasreceiver`: Correctly set initial lookback for querying mongodb atlas api (#8246)
- `nginxreceiver`: instrumentation name updated from `otelcol/nginx` to `otelcol/nginxreceiver` (#8255)
- `postgresqlreceiver`: instrumentation name updated from `otelcol/postgresql` to `otelcol/postgresqlreceiver` (#8255)
- `redisreceiver`: instrumentation name updated from `otelcol/redis` to `otelcol/redisreceiver` (#8255)
- `apachereceiver`: instrumentation name updated from `otelcol/apache` to `otelcol/apachereceiver` ()
- `couchdbreceiver`: instrumentation name updated from `otelcol/couchdb` to `otelcol/couchdbreceiver` (#8366)
- `prometheusreceiver` Change resource attributes on metrics: `instance` -> `service.instance.id`, `host.name` -> `net.host.name`,  `port` -> `net.host.port`, `scheme` -> `http.scheme`, `job` removed (#8266)
- `prometheusremotewriteexporter` Use `service.*` resource attributes instead of `job` and `instance` resource attributes when adding job and instance labels to metrics (#8266)
- `mysqlreceiver`: instrumentation name updated from `otel/mysql` to `otelcol/mysqlreceiver` (#8387)
- `zookeeperreceiver`: instrumentation name updated from `otelcol/zookeeper` to `otelcol/zookeeperreceiver` (#8389)
- `coralogixexporter`: Create dynamic subsystem name (#7957)
  - Deprecate configuration changed. Dynamic subsystem name from traces service name property.
- `rabbitmqreceiver`: instrumentation name updated from `otelcol/rabbitmq` to `otelcol/rabbitmqreceiver` (#8400)

### 🧰 Bug fixes 🧰

- `zipkinexporter`: Set "error" tag value when status is set to error (#8187)
- `prometheusremotewriteexporter`: Correctly handle metric labels which collide after sanitization (#8378)
- `prometheusremotewriteexporter`: Drop labels when exemplar attributes exceed the max number of characters (#8379)
- `k8sclusterreceiver`: Add support to enable k8s node and container cpu metrics to be reported as double values (#8245)
  - Use "--feature-gates=receiver.k8sclusterreceiver.reportCpuMetricsAsDouble" to enable reporting node and container
    cpu metrics as a double values.
- `tanzuobservabilityexporter`: Fix a typo in Instrumentation Library name and version tags (#8384)
- `logreceivers`: Fix an issue where receiver would sometimes fail to build using Go 1.18 (#8521)
- `awsxrayreceiver`: Add defaults for optional stack frame parameters (#8790)

### 🚩 Deprecations 🚩

- `datadogexporter`: Deprecate automatic environment variable detection (#8397)

### 🚀 New components 🚀
- `sigv4authextension`: New Component: Sigv4 Authenticator Extension (#8263)

## v0.46.0

### 💡 Enhancements 💡

- `internal/stanza`: Export metrics from Stanza receivers (#8025)
- `hostreceiver/pagingscraper`: Migrate the scraper to the mdatagen metrics builder (#7139)
- Do not drop zero trace/span id spans in the jaeger conversion (#7946)
- Upgrade to use semantic conventions 1.6.1 (#7926)
- `dynatraceexporter`: Validate QueueSettings and perform config validation in Validate() instead (#8020)
- `sapmexporter`: Add validation for `sending_queue` setting (#8023)
- `signalfxexporter`: Add validation for `sending_queue` setting (#8026)
- `internal/stanza`: Add support for arbitrary attribute types (#8081)
- `resourcedetectionprocessor`: Add confighttp.HTTPClientSettings To Resource Detection Config Fixes (#7397)
- `hostmetricsreceiver`: Add cpu.utilization metrics to cpu scrapper (#7130)
- `honeycombexporter`: Add validation for `sending_queue` setting (#8113)
- `routingprocessor`: Expand error handling on failure to build exporters (#8125)
- `skywalkingreceiver`: Add new skywalking receiver component folder and structure (#8107)
- `groupbyattrsprocesor`: Allow empty keys, which allows to use the processor for compaction (#7793)
- `datadogexporter`: Add rbac to example k8s manifest file (#8186)
- `splunkhecexporter`: Add validation for `sending_queue` setting (#8256)

### 🛑 Breaking changes 🛑

- Remove deprecated functions from jaeger translator (#8032)
- `internal/stanza`: Remove `write_to` setting from input operators (#8081)
- `mongodbatlasreceiver`: rename `mongodb.atlas.*` attributes to `mongodb_atlas.*` adhering to naming guidelines. Adding 3 new attributes (#7960)

### 🧰 Bug fixes 🧰

- `prometheusreceiver`: Fix segfault that can occur after receiving stale metrics (#8056)
- `filelogreceiver`: Fix issue where logs could occasionally be duplicated (#8123)
- `prometheusremotewriteexporter`: Fix empty non-string resource attributes (#8116)

### 🚀 New components 🚀

## v0.45.1

### 💡 Enhancements 💡

- `sumologicexporter`: Move validation to Config (#7936)
- `elasticsearchexporter`: Fix crash with batch processor (#7953).
- `splunkhecexporter`: Batch metrics payloads (#7760)
- `tanzuobservabilityexporter`: Add internal SDK metric tag (#7826)
- `hostreceiver/processscraper`: Migrate the scraper to the mdatagen metrics builder (#7287)

### 🧰 Bug fixes 🧰

- `awsprometheusremotewriteexporter`: fix dependencies issue (#7963)

### 🚀 New components 🚀

- `awsfirehose` receiver: Add AWS Kinesis Data Firehose Receiver (#7918)

## v0.45.0

### 💡 Enhancements 💡

- `hostreceiver/filesystemscraper`: Migrate the scraper to the mdatagen metrics builder (#7772)
- `hostreceiver/memoryscraper`: Migrate the scraper to the mdatagen metrics builder (#7312)
- `lokiexporter`: Use record attributes as log labels (#7569)
- `routingprocessor`: Do not err on failure to build exporters (#7423)
- `apachereceiver`: Update to mdatagen v2 (#7573)
- `datadogexporter`: Don't send host metadata if hostname is empty (#7426)
- `datadogexporter`: Add insecure_skip_verify flag to configuration (#7422)
- `coralogixexporter`: Update readme (#7785)
- `awscloudwatchlogsexporter`: Remove name from aws cloudwatch logs exporter (#7554)
- `tanzuobservabilityexporter`: Update OTel Collector's Exporter to match WF Proxy Handling of source (#7929)
- `hostreceiver/memoryscraper`: Add memory.utilization (#6221)
- `awskinesisexporter`: Add Queue Config Validation AWS Kinesis Exporter (#7835)
- `elasticsearchexporter`: Remove usage of deprecated LogRecord.Name field (#7829).
- `loadbalancingexporter`: Allow non-exist hostname on startup (#7935)
- `datadogexporter`: Use exact sum, count and average on Datadog distributions (#7830)
- `storage/filestorage`: add optional compaction to filestorage (#7768)
- `tanzuobservabilityexporter`: Add attributes from the Resource to the resulting WF metric tags & set `source` value in WF metric (#8101)

### 🛑 Breaking changes 🛑

- Use go mod compat, drops support for reproducibility with go 1.16 (#7915)
- `apachereceiver`: Update instrumentation library name from `otel/apache` to `otelcol/apache` (#7754)
- `pkg/translator/prometheusremotewrite`: Cleanup prw translator public functions (#7776)
- `prometheusreceiver`: The OpenCensus-based metric conversion pipeline has
  been removed.
  - The `receiver.prometheus.OTLPDirect` feature gate has been removed as
    the direct pipeline is the only remaining pipeline.
- `translator/jaeger`: Cleanup jaeger translator function names (#7775)
  - Deprecate old funcs with Internal word.
- `mysqlreceiver`: Update data model and names for several metrics (#7924)
  - Change all metrics to Int values
  - Remove `mysql.buffer_pool_pages`. Replace with:
    - `mysql.buffer_pool.pages`
    - `mysql.buffer_pool.data_pages`
    - `mysql.buffer_pool.page_flushes`
  - Remove `mysql.buffer_pool_size`. Replace with:
    - `mysql.buffer_pool.limit`
    - `mysql.buffer_pool.usage`
  - Rename `mysql.buffer_pool_operations` to `mysql.buffer_pool.operations`

### 🚩 Deprecations 🚩

- Deprecated log_names setting from filter processor. (#7552)

### 🧰 Bug fixes 🧰

 - `tailsamplingprocessor`: "And" policy only works as a sub policy under a composite policy (#7590)
 - `prometheusreceiver`: Correctly map description and units when converting
  Prometheus metadata directly to pdata. (#7748)
 - `sumologicexporter`: fix exporter panics on malformed histogram (#7548)
- `awsecscontainermetrics`: CPU Reserved is now 1024/vCPU for ECS Container Insights (#6734)

### 🚀 New components 🚀

- `clickhouse` exporter: Add ClickHouse Exporter (#6907)
- `pkg/translator/signalfx`: Extract signalfx to metrics conversion in a separate package (#7778)
  - Extract FromMetrics to SignalFx translator package (#7823)

## v0.44.0

### 💡 Enhancements 💡

- `kafkaexporter`: Add compression and flush max messages options.
- `dynatraceexporter`: Write error logs using plugin logger (#7360)
- `dynatraceexporter`: Fix docs for TLS settings (#7568)
- `tanzuobservabilityexporter`: Turn on metrics exporter (#7281)
- `attributesprocessor` `resourceprocessor`: Add `from_context` value source
- `resourcedetectionprocessor`: check cluster config to verify resource is on aws for eks resources (#7186)
- `awscloudwatchlogsexporter`: enable awscloudwatchlogsexporter which accepts and exports log data (#7297)
- `translator/prometheusremotewrite`: add a new module to help translate data from OTLP to Prometheus Remote Write (#7240)
- `azuremonitorexporter`: In addition to traces, export logs to Azure Application Insights (#7403)
- `jmxreceiver`: Added `additional_jars` configuration option to launch JMX Metric Gatherer JAR with extended `CLASSPATH` (#7378)
- `awscontainerinsightreceiver`: add full pod name when configured to AWS Container Insights Receiver (#7415)
- `hostreceiver/loadscraper`: Migrate the scraper to the mdatagen metrics builder (#7288)
- `awsecscontainermetricsreceiver`: Rename attributes to follow semantic conventions (#7425)
- `datadogexporter`: Always map conventional attributes to tags (#7185)
- `mysqlreceiver`: Add golden files for integration test (#7303)
- `nginxreceiver`: Standardize integration test (#7515)
- `mysqlreceiver`: Update to use mdatagen v2 (#7507)
- `postgresqlreceiver`: Add integration tests (#7501)
- `apachereceiver`: Add integration test (#7517)
- `mysqlreceiver`: Use scrapererror to report errors (#7513)
- `postgresreceiver`: Update to mdatagen v2 (#7503)
- `nginxreceiver`: Update to mdatagen v2 (#7549)
- `datadogexporter`: Fix traces exporter's initialization log (#7564)
- `tailsamplingprocessor`: Add And sampling policy (#6910)
- `coralogixexporter`: Add Coralogix Exporter (#7383)
- `prometheusexecreceiver`: Add default value for `scrape_timeout` option (#7587)

### 🛑 Breaking changes 🛑

- `resourcedetectionprocessor`: Update `os.type` attribute values according to semantic conventions (#7544)
- `awsprometheusremotewriteexporter`: Deprecation notice; may be removed after v0.49.0
  - Switch to using the `prometheusremotewriteexporter` + `sigv4authextension` instead

### 🧰 Bug fixes 🧰

- `resourcedetectionprocessor`: fix `meta` allow list excluding keys with nil values (#7424)
- `postgresqlreceiver`: Fix issue where empty metrics could be returned after failed connection (#7502)
- `resourcetotelemetry`: Ensure resource attributes are added to summary
  and exponential histogram data points. (#7523)

### 🚩 Deprecations 🚩

- Deprecated otel_to_hec_fields.name setting from splunkhec exporter. (#7560)

## v0.43.0

### 💡 Enhancements 💡

- `coralogixexporter`: First implementation of Coralogix Exporter (#6816)
- `cloudfoundryreceiver`: Enable Cloud Foundry client (#7060)
- `elasticsearchexporter`: add elasticsearchexporter to the components exporter list (#6002)
- `elasticsearchreceiver`: Add metric metadata (#6892)
- `elasticsearchreceiver`: Use same metrics as JMX receiver for JVM metrics (#7160)
- `elasticsearchreceiver`: Implement scraping logic (#7174)
- `datadogexporter`: Add http.status_code tag to trace stats (#6889)
- `datadogexporter`: Add configuration option to use OTel span name into the Datatog resource name (#6611)
- `mongodbreceiver`: Add initial client code to the component (#7125)
- `tanzuobservabilityexporter`: Support delta histograms (#6897)
- `awscloudwatchlogsexporter`: Use cwlogs package to export logs (#7152)
- `mysqlreceiver`: Add the receiver to available components (#7078)
- `tanzuobservabilityexporter`: Documentation for the memory_limiter configuration (#7164)
- `dynatraceexporter`: Do not shut down exporter when metrics ingest module is temporarily unavailable (#7161)
- `mongodbreceiver`: Add metric metadata (#7163)
- `mongodbreceiver`: Add metric scraping (#7175)
- `postgresqlreceiver`: add the receiver to available components (#7079)
- `rabbitmqreceiver`: Add scraper logic (#7299)
- `tanzuobservability exporter`: Support summary metrics (#7121)
- `mongodbatlasreceiver`: Add retry and backoff to HTTP client (#6943)
- Use Jaeger gRPC instead of Thrift in the docker-compose example (#7243)
- `tanzuobservabilityexporter`: Support exponential histograms (#7127)
- `receiver_creator`: Log added and removed endpoint env structs (#7248)
- `prometheusreceiver`: Use the OTLP data conversion path by default. (#7282)
  - Use `--feature-gates=-receiver.prometheus.OTLPDirect` to re-enable the
    OpenCensus conversion path.
- `extension/observers`: Correctly set image and tag on container endpoints (#7279)
- `tanzuobservabilityexporter`: Document how to enable memory_limiter (#7286)
- `hostreceiver/networkscraper`: Migrate the scraper to the mdatagen metrics builder (#7048)
- `hostmetricsreceiver`: Add MuteProcessNameError config flag to mute specific error reading process executable (#7176)
- `scrapertest`: Improve comparison logic (#7305)
- `hostmetricsreceiver`: add `cpu_average` option for load scraper to report the average cpu load (#6999)
- `scrapertest`: Add comparison option to ignore specific attributes (#6519)
- `tracegen`: Add option to pass in custom headers to export calls via command line (#7308)
- `tracegen`: Provide official container images (#7179)
- `scrapertest`: Add comparison function for pdata.Metrics (#7400)
- `prometheusremotewriteexporter` : Dropping the condition to replace _ with key_ as __ label is reserved and _ is not (#7112)

### 🛑 Breaking changes 🛑

- `tanzuobservabilityexporter`: Remove status.code
- `tanzuobservabilityexporter`: Use semantic conventions for status.message (#7126)
- `k8sattributesprocessor`: Move `kube` and `observability` packages to `internal` folder (#7159)
- `k8sattributesprocessor`: Unexport processor `Option`s (#7311)
- `zookeeperreceiver`: Refactored metrics to have correct units, types, and combined some metrics via attributes. (#7280)
- `prometheusremotewriteexporter`: `PRWExporter` struct and `NewPRWExporter()`
  function are now unexported. (#TBD)
- `newrelicexporter` marked as deprecated (#7284)

### 🚀 New components 🚀

- `rabbitmqreceiver`: Establish codebase for RabbitMQ metrics receiver (#7239)
- Add `basicauth` extension (#7167)
- `k8seventsreceiver`: Implement core logic (#6885)

### 🧰 Bug fixes 🧰

- `k8sattributeprocessor`: Parse IP out of net.Addr to correctly tag k8s.pod.ip (#7077)
- `k8sattributeprocessor`: Process IP correctly for net.Addr instances that are not typed (#7133)
- `mdatagen`: Fix validation of `enabled` field in metadata.yaml (#7166)
- `elasticsearch`: Fix timestamp for each metric being startup time (#7255)
- `prometheusremotewriteexporter`: Fix index out of range panic caused by expiring metrics (#7149)
- `resourcedetection`: Log the error when checking for ec2metadata availability (#7296)

## v0.42.0

### 💡 Enhancements 💡

- `couchbasereceiver`: Add couchbase client (#7122)
- `couchdbreceiver`: Add couchdb scraper (#7131)
- `couchdbreceiver`: Add couchdb client (#6880)
- `elasticsearchreceiver`: Implement scraper client (#7019)
- `couchdbreceiver`: Add metadata metrics (#6878)
- `prometheusremotewriteexporter`: Handling Staleness flag from OTLP (#6679)
- `prometheusexporter`: Handling Staleness flag from OTLP (#6805)
- `prometheusreceiver`: Set OTLP no-data-present flag for stale scraped metrics. (#7043)
- `mysqlreceiver`: Add Integration test (#6916)
- `datadogexporter`: Add compatibility with ECS Fargate semantic conventions (#6670)
- `k8s_observer`: discover k8s.node endpoints (#6820)
- `redisreceiver`: Add missing description fields to keyspace metrics (#6940)
- `redisreceiver`: Set start timestamp uniformly for gauge and sum metrics (#6941)
- `kafkaexporter`: Allow controlling Kafka acknowledgment behaviour  (#6301)
- `lokiexporter`: Log the first part of the http body on failed pushes to loki (#6946)
- `resourcedetectionprocessor`: add the [consul](https://www.consul.io/) detector (#6382)
- `awsemfexporter`: refactor cw_client logic into separate `cwlogs` package (#7072)
- `prometheusexporter`: Dropping the condition to replace _ with key_ as __ label is reserved and _ is not (#7506)

### 🛑 Breaking changes 🛑

- `memcachedreceiver`: Update metric names (#6594)
- `memcachedreceiver`: Fix some metric units and value types (#6895)
- `sapm` receiver: Use Jaeger status values instead of OpenCensus (#6682)
- `jaeger` receiver/exporter: Parse/set Jaeger status with OTel spec values (#6682)
- `awsecscontainermetricsreceiver`: remove tag from `container.image.name` (#6436)
- `k8sclusterreceiver`: remove tag from `container.image.name` (#6436)

### 🚀 New components 🚀

- `ecs_task_observer`: Discover running containers in AWS ECS tasks (#6894)
- `mongodbreceiver`: Establish codebase for MongoDB metrics receiver (#6972)
- `couchbasereceiver`: Establish codebase for Couchbase metrics receiver (#7046)
- `dbstorage`: New experimental dbstorage extension (#7061)
- `redactionprocessor`: Remove sensitive data from traces (#6495)

### 🧰 Bug fixes 🧰

- `ecstaskobserver`: Fix "Incorrect conversion between integer types" security issue (#6939)
- Fix typo in "direction" metrics attribute description (#6949)
- `zookeeperreceiver`: Fix issue where receiver could panic during shutdown (#7020)
- `prometheusreceiver`: Fix metadata fetching when metrics differ by trimmable suffixes (#6932)
- Sanitize URLs being logged (#7021)
- `prometheusreceiver`: Fix start time tracking for long scrape intervals (#7053)
- `signalfxexporter`: Don't use syscall to avoid compilation errors on some platforms (#7062)
- `tailsamplingprocessor`: Add support for new policies as composite sub-policies (#6975)

### 💡 Enhancements 💡

- `lokiexporter`: add complete log record to body (#6619)
- `k8sclusterreceiver` add `container.image.tag` attribute (#6436)
- `spanmetricproccessor`: use an LRU cache for the cached Dimensions key-value pairs (#2179)
- `skywalkingexporter`: add skywalking metrics exporter (#6528)
- `deltatorateprocessor`: add int counter support (#6982)
- `filestorageextension`: document default values (#7022)
- `redisreceiver`: Migrate the scraper to the mdatagen metrics builder (#6938)

## v0.41.0

### 🛑 Breaking changes 🛑

- None

### 🚀 New components 🚀

- `asapauthextension` (#6627)
- `mongodbatlasreceiver` (#6367)

### 🧰 Bug fixes 🧰

- `filestorageextension`: fix panic when configured directory cannot be accessed (#6103)
- `hostmetricsreceiver`: fix set of attributes for system.cpu.time metric (#6422)
- `k8sobserver`: only record pod endpoints for running pods (#5878)
- `mongodbatlasreceiver`: fix attributes fields in metadata.yaml (#6440)
- `prometheusexecreceiver`: command line processing on Windows (#6145)
- `spanmetricsprocessor`: fix exemplars support (#6140)
-  Remap arm64 to aarch64 on rpm/deb packages (#6635)

### 💡 Enhancements 💡

- `datadogexporter`: do not use attribute localhost-like hostnames (#6477)
- `datadogexporter`: retry per network call (#6412)
- `datadogexporter`: take hostname into account for cache (#6223)
- `exporter/lokiexporter`: adding a feature for loki exporter to encode JSON for log entry (#5846)
- `googlecloudspannerreceiver`: added fallback to ADC for database connections. (#6629)
- `googlecloudspannerreceiver`: added parsing only distinct items for sample lock request label. (#6514)
- `googlecloudspannerreceiver`: added request tag label to metadata config for top query stats. (#6475)
- `googlecloudspannerreceiver`: added sample lock requests label to the top lock stats metrics. (#6466)
- `googlecloudspannerreceiver`: added transaction tag label to metadata config for top transaction stats. (#6433)
- `groupbyattrsprocessor`: added support for metrics signal (#6248)
- `hostmetricsreceiver`: ensure SchemaURL is set (#6482)
- `kubeletstatsreceiver`: add support for read-only kubelet endpoint (#6488)
- `mysqlreceiver`: enable native authentication (#6628)
- `mysqlreceiver`: remove requirement for password on MySQL (#6479)
- `receiver/prometheusreceiver`: do not add host.name to metrics from localhost/unspecified targets (#6476)
- `spanmetricsprocessor`: add setStatus operation (#5886)
- `splunkhecexporter`: remove duplication of host.name attribute (#6527)
- `tanzuobservabilityexporter`: add consumer for sum metrics. (#6385)
- Update log-collection library to v0.23.0 (#6593)

## v0.40.0

### 🛑 Breaking changes 🛑

- `tencentcloudlogserviceexporter`: change `Endpoint` to `Region` to simplify configuration (#6135)

### 🚀 New components 🚀

- Add `memcached` receiver (#5839)

### 🧰 Bug fixes 🧰

- Fix token passthrough for HEC (#5435)
- `datadogexporter`: Fix missing resource attributes default mapping when resource_attributes_as_tags: false (#6359)
- `tanzuobservabilityexporter`: Log and report missing metric values. (#5835)
- `mongodbatlasreceiver`: Fix metrics metadata (#6395)

### 💡 Enhancements 💡

- `awsprometheusremotewrite` exporter: Improve error message when failing to sign request
- `mongodbatlas`: add metrics (#5921)
- `healthcheckextension`: Add path option (#6111)
- Set unprivileged user to container image (#6380)
- `k8sclusterreceiver`: Add allocatable type of metrics (#6113)
- `observiqexporter`: Allow Dialer timeout to be configured (#5906)
- `routingprocessor`: remove broken debug log fields (#6373)
- `prometheusremotewriteexporter`: Add exemplars support (#5578)
- `fluentforwardreceiver`: Convert attributes with nil value to AttributeValueTypeEmpty (#6630)

## v0.39.0

### 🛑 Breaking changes 🛑

- `httpdreceiver` renamed to `apachereceiver` to match industry standards (#6207)
- `tencentcloudlogserviceexporter` change `Endpoint` to `Region` to simplify configuration (#6135)

### 🚀 New components 🚀

- Add `postgresqlreceiver` config and factory (#6153)
- Add TencentCloud LogService exporter `tencentcloudlogserviceexporter` (#5722)
- Restore `jaegerthrifthttpexporter` (#5666)
- Add `skywalkingexporter` (#5690, #6114)

### 🧰 Bug fixes 🧰

- `datadogexporter`: Improve cumulative metrics reset detection using `StartTimestamp` (#6120)
- `mysqlreceiver`: Address issues in shutdown function (#6239)
- `tailsamplingprocessor`: End go routines during shutdown (#5693)
- `googlecloudexporter`: Update google cloud exporter to correctly close the metric exporter (#5990)
- `statsdreceiver`: Fix the summary point calculation (#6155)
- `datadogexporter` Correct default value for `send_count_sum_metrics` (#6130)

### 💡 Enhancements 💡

- `datadogexporter`: Increase default timeout to 15 seconds (#6131)
- `googlecloudspannerreceiver`: Added metrics cardinality handling for Google Cloud Spanner receiver (#5981, #6148, #6229)
- `mysqlreceiver`: Mysql add support for different protocols (#6138)
- `bearertokenauthextension`: Added support of Bearer Auth for HTTP Exporters (#5962)
- `awsxrayexporter`: Fallback to rpc.method for segment operation when aws.operation missing (#6231)
- `healthcheckextension`: Add new health check feature for collector pipeline (#5643)
- `datadogexporter`: Always add current hostname (#5967)
- `k8sattributesprocessor`: Add code to fetch all annotations and labels by specifying key regex (#5780)
- `datadogexporter`: Do not rely on collector to resolve envvar when possible to resolve them (#6122)
- `datadogexporter`: Add container tags to attributes package (#6086)
- `datadogexporter`: Preserve original TraceID (#6158)
- `prometheusreceiver`: Enhance prometheus receiver logger to determine errors, test real e2e usage (#5870)
- `awsxrayexporter`: Added support for AWS AppRunner origin (#6141)

## v0.38.0

### 🛑 Breaking changes 🛑

- `datadogexporter` Make distributions the default histogram export option. (#5885)
- `redisreceiver` Update Redis receiver's metric names. (#5837)
- Remove `scraperhelper` from contrib, use the core version. (#5826)

### 🚀 New components 🚀

- `googlecloudspannerreceiver` Added implementation of Google Cloud Spanner receiver. (#5727)
- `awsxrayproxy` Wire up awsxrayproxy extension. (#5747)
- `awscontainerinsightreceiver` Enable AWS Container Insight receiver. (#5960)

### 🧰 Bug fixes 🧰

- `statsdreceiver`: fix start timestamp / temporality for counters. (#5714)
- Fix security issue related to github.com/tidwall/gjson. (#5936)
- `datadogexporter` Fix cumulative histogram handling in distributions mode (#5867)
- `datadogexporter` Skip nil sketches (#5925)

### 💡 Enhancements 💡

- Extend `kafkareceiver` configuration capabilities. (#5677)
- Convert `mongodbatlas` receiver to use scraperhelper. (#5827)
- Convert `dockerstats` receiver to use scraperhelper. (#5825)
- Convert `podman` receiver to use scraperhelper. (#5822)
- Convert `redisreceiver` to use scraperhelper. (#5796)
- Convert `kubeletstats` receiver to use scraperhelper. (#5821)
- `googlecloudspannerreceiver` Migrated Google Cloud Spanner receiver to scraper approach. (#5868)
- `datadogexporter` Use a `Consumer` interface for decoupling from zorkian's package. (#5315)
- `mdatagen` - Add support for extended metric descriptions (#5688)
- `signalfxexporter` Log datapoints option. (#5689)
- `cumulativetodeltaprocessor`: Update cumulative to delta. (#5772)
- Update configuration default values in log receivers docs. (#5840)
- `fluentforwardreceiver`: support more complex fluent-bit objects. (#5676)
- `datadogexporter` Remove spammy logging. (#5856)
- `datadogexporter` Remove obsolete report_buckets config. (#5858)
- Improve performance of metric expression matcher. (#5864)
- `tanzuobservabilityexporter` Introduce metricsConsumer and gaugeMetricConsumer. (#5426)
- `awsxrayexporter` rpc.system has priority to determine aws namespace. (#5833)
- `tailsamplingprocessor` Add support for composite sampling policy to the tailsampler. (#4958)
- `kafkaexporter` Add support for AWS_MSK_IAM SASL Auth (#5763)
- Refactor the client Authenticators  for the new "ClientAuthenticator" interfaces (#5905)
- `mongodbatlasreceiver` Add client wrapper for MongoDB Atlas support (#5386)
- `redisreceiver` Update Redis config options (#5861)
- `routingprocessor`: allow routing for all signals (#5869)
- `extension/observer/docker` add ListAndWatch to observer (#5851)

## v0.37.1

### 🧰 Bug fixes 🧰

- Fixes a problem with v0.37.0 which contained dependencies on v0.36.0 components. They should have been updated to v0.37.0.

## v0.37.0

### 🚀 New components 🚀

- [`journald` receiver](https://github.com/open-telemetry/opentelemetry-collector-contrib/tree/main/receiver/journaldreceiver) to parse Journald events from systemd journal using the [opentelemetry-log-collection](https://github.com/open-telemetry/opentelemetry-log-collection) library

### 🛑 Breaking changes 🛑

- Remove squash on configtls.TLSClientSetting for splunkhecexporter (#5541)
- Remove squash on configtls.TLSClientSetting for elastic components (#5539)
- Remove squash on configtls.TLSClientSetting for observiqexporter (#5540)
- Remove squash on configtls.TLSClientSetting for AWS components (#5454)
- Move `k8sprocessor` to `k8sattributesprocessor`.
- Rename `k8s_tagger` configuration `k8sattributes`.
- filelog receiver: use empty value for `SeverityText` field instead of `"Undefined"` (#5423)
- Rename `configparser.ConfigMap` to `config.Map`
- Rename `pdata.AggregationTemporality*` to `pdata.MetricAggregationTemporality*`
- Remove deprecated `batchpertrace` package/module (#5380)

### 💡 Enhancements 💡

- `k8sattributes` processor: add container metadata enrichment (#5467, #5572)
- `resourcedetection` processor: Add an option to force using hostname instead of FQDN (#5064)
- `dockerstats` receiver: Move docker client into new shared `internal/docker` (#4702)
- `spanmetrics` processor:
  - Add exemplars to metrics (#5263)
  - Support resource attributes in metrics dimensions (#4624)
- `filter` processor:
  - Add log filtering by `regexp` type filters (#5237)
  - Add record level log filtering (#5418)
- `dynatrace` exporter: Handle non-gauge data types (#5056)
- `datadog` exporter:
  - Add support for exporting histograms as sketches (#5082)
  - Scrub sensitive information from errors (#5575)
  - Add option to send instrumentation library metadata tags with metrics (#5431)
- `podman` receiver: Add `api_version`, `ssh_key`, and `ssh_passphrase` config options (#5430)
- `signalfx` exporter:
  - Add `max_connections` config option (#5432)
  - Add dimension name to log when value > 256 chars (#5258)
  - Discourage setting of endpoint path (#4851)
- `kubeletstats` receiver: Convert to pdata instead of using OpenCensus (#5458)
- `tailsampling` processor: Add `invert_match` config option to `string_attribute` policy (#4393)
- `awsemf` exporter: Add a feature flag in UserAgent for AWS backend to monitor the adoptions (#5178)
- `splunkhec` exporter: Handle explicitly NaN and Inf values (#5581)
- `hostmetrics` receiver:
  - Collect more process states in processes scraper (#4856)
  - Add device label to paging scraper (#4854)
- `awskinesis` exporter: Extend to allow for dynamic export types (#5440)

### 🧰 Bug fixes 🧰

- `datadog` exporter:
  - Fix tags on summary and bucket metrics (#5416)
  - Fix cache key generation for cumulative metrics (#5417)
- `resourcedetection` processor: Fix failure to start collector if at least one detector returns an error (#5242)
- `prometheus` exporter: Do not record obsreport calls (#5438)
- `prometheus` receiver: Metric type fixes to match Prometheus functionality (#4865)
- `sentry` exporter: Fix sentry tracing (#4320)
- `statsd` receiver: Set quantiles for metrics (#5647)

## v0.36.0

### 🛑 Breaking changes 🛑

- `filter` processor: The configs for `logs` filter processor have been changed to be consistent with the `metrics` filter processor. (#4895)
- `splunk_hec` receiver:
  - `source_key`, `sourcetype_key`, `host_key` and `index_key` have now moved under `hec_metadata_to_otel_attrs` (#4726)
  - `path` field on splunkhecreceiver configuration is removed: We removed the `path` attribute as any request going to the Splunk HEC receiver port should be accepted, and added the `raw_path` field to explicitly map the path accepting raw HEC data. (#4951)
- feat(dynatrace): tags is deprecated in favor of default_dimensions (#5055)

### 💡 Enhancements 💡

- `filter` processor: Add ability to `include` logs based on resource attributes in addition to excluding logs based on resource attributes for strict matching. (#4895)
- `kubelet` API: Add ability to create an empty CertPool when the system run environment is windows
- `JMX` receiver: Allow JMX receiver logging level to be configured (#4898)
- `datadog` exporter: Export histograms as in OpenMetrics Datadog check (#5065)
- `dockerstats` receiver: Set Schema URL (#5239)
- Rename memorylimiter -> memorylimiterprocessor (#5262)
- `awskinesis` exporter: Refactor AWS kinesis exporter to be synchronous  (#5248)

## v0.35.0

### 🛑 Breaking changes 🛑

- Rename configparser.Parser to configparser.ConfigMap (#5070)
- Rename TelemetryCreateSettings -> TelemetrySettings (#5169)

### 💡 Enhancements 💡

- chore: update influxdb exporter and receiver (#5058)
- chore(dynatrace): use payload limit from api constants (#5077)
- Add documentation for filelog's new force_flush_period parameter (#5066)
- Reuse the gzip reader with a sync.Pool (#5145)
- Add a trace observer when splunkhecreceiver is used for logs (#5063)
- Remove usage of deprecated pdata.AttributeValueMapToMap (#5174)
- Podman Stats Receiver: Receiver and Metrics implementation (#4577)

### 🧰 Bug fixes 🧰

- Use staleness markers generated by prometheus, rather than making our own (#5062)
- `datadogexporter` exporter: skip NaN and infinite values (#5053)

## v0.34.0

### 🚀 New components 🚀

- [`cumulativetodelta` processor](https://github.com/open-telemetry/opentelemetry-collector-contrib/tree/main/processor/cumulativetodeltaprocessor) to convert cumulative sum metrics to cumulative delta

- [`file` exporter](https://github.com/open-telemetry/opentelemetry-collector-contrib/tree/main/exporter/fileexporter) from core repository ([#3474](https://github.com/open-telemetry/opentelemetry-collector/issues/3474))
- [`jaeger` exporter](https://github.com/open-telemetry/opentelemetry-collector-contrib/tree/main/exporter/jaegerexporter) from core repository ([#3474](https://github.com/open-telemetry/opentelemetry-collector/issues/3474))
- [`kafka` exporter](https://github.com/open-telemetry/opentelemetry-collector-contrib/tree/main/exporter/kafkaexporter) from core repository ([#3474](https://github.com/open-telemetry/opentelemetry-collector/issues/3474))
- [`opencensus` exporter](https://github.com/open-telemetry/opentelemetry-collector-contrib/tree/main/exporter/opencensusexporter) from core repository ([#3474](https://github.com/open-telemetry/opentelemetry-collector/issues/3474))
- [`prometheus` exporter](https://github.com/open-telemetry/opentelemetry-collector-contrib/tree/main/exporter/prometheusexporter) from core repository ([#3474](https://github.com/open-telemetry/opentelemetry-collector/issues/3474))
- [`prometheusremotewrite` exporter](https://github.com/open-telemetry/opentelemetry-collector-contrib/tree/main/exporter/prometheusremotewriteexporter) from core repository ([#3474](https://github.com/open-telemetry/opentelemetry-collector/issues/3474))
- [`zipkin` exporter](https://github.com/open-telemetry/opentelemetry-collector-contrib/tree/main/exporter/zipkinexporter) from core repository ([#3474](https://github.com/open-telemetry/opentelemetry-collector/issues/3474))
- [`attribute` processor](https://github.com/open-telemetry/opentelemetry-collector-contrib/tree/main/processor/attributesprocessor) from core repository ([#3474](https://github.com/open-telemetry/opentelemetry-collector/issues/3474))
- [`filter` processor](https://github.com/open-telemetry/opentelemetry-collector-contrib/tree/main/processor/filterprocessor) from core repository ([#3474](https://github.com/open-telemetry/opentelemetry-collector/issues/3474))
- [`probabilisticsampler` processor](https://github.com/open-telemetry/opentelemetry-collector-contrib/tree/main/processor/probabilisticsamplerprocessor) from core repository ([#3474](https://github.com/open-telemetry/opentelemetry-collector/issues/3474))
- [`resource` processor](https://github.com/open-telemetry/opentelemetry-collector-contrib/tree/main/processor/resourceprocessor) from core repository ([#3474](https://github.com/open-telemetry/opentelemetry-collector/issues/3474))
- [`span` processor](https://github.com/open-telemetry/opentelemetry-collector-contrib/tree/main/processor/spanprocessor) from core repository ([#3474](https://github.com/open-telemetry/opentelemetry-collector/issues/3474))
- [`hostmetrics` receiver](https://github.com/open-telemetry/opentelemetry-collector-contrib/tree/main/receiver/hostmetricsreceiver) from core repository ([#3474](https://github.com/open-telemetry/opentelemetry-collector/issues/3474))
- [`jaeger` receiver](https://github.com/open-telemetry/opentelemetry-collector-contrib/tree/main/receiver/jaegerreceiver) from core repository ([#3474](https://github.com/open-telemetry/opentelemetry-collector/issues/3474))
- [`kafka` receiver](https://github.com/open-telemetry/opentelemetry-collector-contrib/tree/main/receiver/kafkareceiver) from core repository ([#3474](https://github.com/open-telemetry/opentelemetry-collector/issues/3474))
- [`opencensus` receiver](https://github.com/open-telemetry/opentelemetry-collector-contrib/tree/main/receiver/opencensusreceiver) from core repository ([#3474](https://github.com/open-telemetry/opentelemetry-collector/issues/3474))
- [`prometheus` receiver](https://github.com/open-telemetry/opentelemetry-collector-contrib/tree/main/receiver/prometheusreceiver) from core repository ([#3474](https://github.com/open-telemetry/opentelemetry-collector/issues/3474))
- [`zipkin` receiver](https://github.com/open-telemetry/opentelemetry-collector-contrib/tree/main/receiver/zipkinreceiver) from core repository ([#3474](https://github.com/open-telemetry/opentelemetry-collector/issues/3474))
- [`bearertokenauth` extension](https://github.com/open-telemetry/opentelemetry-collector-contrib/tree/main/extension/bearertokenauthextension) from core repository ([#3474](https://github.com/open-telemetry/opentelemetry-collector/issues/3474))
- [`healthcheck` extension](https://github.com/open-telemetry/opentelemetry-collector-contrib/tree/main/extension/healthcheckextension) from core repository ([#3474](https://github.com/open-telemetry/opentelemetry-collector/issues/3474))
- [`oidcauth` extension](https://github.com/open-telemetry/opentelemetry-collector-contrib/tree/main/extension/oidcauthextension) from core repository ([#3474](https://github.com/open-telemetry/opentelemetry-collector/issues/3474))
- [`pprof` extension](https://github.com/open-telemetry/opentelemetry-collector-contrib/tree/main/extension/pprofextension) from core repository ([#3474](https://github.com/open-telemetry/opentelemetry-collector/issues/3474))
- [`testbed`](https://github.com/open-telemetry/opentelemetry-collector-contrib/tree/main/testbed) from core repository ([#3474](https://github.com/open-telemetry/opentelemetry-collector/issues/3474))

### 💡 Enhancements 💡

- `tailsampling` processor: Add new policy `probabilistic` (#3876)

## v0.33.0

# 🎉 OpenTelemetry Collector Contrib v0.33.0 (Beta) 🎉

The OpenTelemetry Collector Contrib contains everything in the [opentelemetry-collector release](https://github.com/open-telemetry/opentelemetry-collector/releases/tag/v0.32.0) (be sure to check the release notes here as well!). Check out the [Getting Started Guide](https://opentelemetry.io/docs/collector/getting-started/) for deployment and configuration information.

### 🚀 New components 🚀

- [`cumulativetodelta` processor](https://github.com/open-telemetry/opentelemetry-collector-contrib/tree/main/processor/cumulativetodeltaprocessor) to convert cumulative sum metrics to cumulative delta

### 💡 Enhancements 💡

- Collector contrib has now full support for metrics proto v0.9.0.

## v0.32.0

# 🎉 OpenTelemetry Collector Contrib v0.32.0 (Beta) 🎉

This release is marked as "bad" since the metrics pipelines will produce bad data.

- See https://github.com/open-telemetry/opentelemetry-collector/issues/3824

The OpenTelemetry Collector Contrib contains everything in the [opentelemetry-collector release](https://github.com/open-telemetry/opentelemetry-collector/releases/tag/v0.32.0) (be sure to check the release notes here as well!). Check out the [Getting Started Guide](https://opentelemetry.io/docs/collector/getting-started/) for deployment and configuration information.

### 🛑 Breaking changes 🛑

- `splunk_hec` receiver/exporter: `com.splunk.source` field is mapped to `source` field in Splunk instead of `service.name` (#4596)
- `redis` receiver: Move interval runner package to `internal/interval` (#4600)
- `datadog` exporter: Export summary count and sum as monotonic counts (#4605)

### 💡 Enhancements 💡

- `logzio` exporter:
  - New implementation of an in-memory queue to store traces, data compression with gzip, and queue configuration options (#4395)
  - Make `Hclog2ZapLogger` struct and methods private for public go api review (#4431)
- `newrelic` exporter (#4392):
  - Marked unsupported metric as permanent error
  - Force the interval to be valid even if 0
- `awsxray` exporter: Add PHP stacktrace parsing support (#4454)
- `file_storage` extension: Implementation of batch storage API (#4145)
- `datadog` exporter:
  - Skip sum metrics with no aggregation temporality (#4597)
  - Export delta sums as counts (#4609)
- `elasticsearch` exporter: Add dedot support (#4579)
- `signalfx` exporter: Add process metric to translation rules (#4598)
- `splunk_hec` exporter: Add profiling logs support (#4464)
- `awsemf` exporter: Replace logGroup and logStream pattern with metric labels (#4466)

### 🧰 Bug fixes 🧰

- `awsxray` exporter: Fix the origin on ECS/EKS/EB on EC2 cases (#4391)
- `splunk_hec` exporter: Prevent re-sending logs that were successfully sent (#4467)
- `signalfx` exporter: Prefix temporary metric translations (#4394)

## v0.31.0

# 🎉 OpenTelemetry Collector Contrib v0.31.0 (Beta) 🎉

The OpenTelemetry Collector Contrib contains everything in the [opentelemetry-collector release](https://github.com/open-telemetry/opentelemetry-collector/releases/tag/v0.31.0) (be sure to check the release notes here as well!). Check out the [Getting Started Guide](https://opentelemetry.io/docs/collector/getting-started/) for deployment and configuration information.

### 🛑 Breaking changes 🛑

- `influxdb` receiver: Removed `metrics_schema` config option (#4277)

### 💡 Enhancements 💡

- Update to OTLP 0.8.0:
  - Remove use of `IntHistogram` (#4276)
  - Update exporters/receivers for `NumberDataPoint`
- Remove use of deprecated `pdata` slice `Resize()` (#4203, #4208, #4209)
- `awsemf` exporter: Added the option to have a user who is sending metrics from EKS Fargate Container Insights to reformat them to look the same as insights from ECS so that they can be ingested by CloudWatch (#4130)
- `k8scluster` receiver: Support OpenShift cluster quota metrics (#4342)
- `newrelic` exporter (#4278):
  - Requests are now retry-able via configuration option (defaults to retries enabled). Permanent errors are not retried.
  - The exporter monitoring metrics now include an untagged summary metric for ease of use.
  - Improved error logging to include URLs that fail to post messages to New Relic.
- `datadog` exporter: Upscale trace stats when global sampling rate is set (#4213)

### 🧰 Bug fixes 🧰

- `statsd` receiver: Add option to set Counter to be monotonic (#4154)
- Fix `internal/stanza` severity mappings (#4315)
- `awsxray` exporter: Fix the wrong AWS env resource setting (#4384)
- `newrelic` exporter (#4278):
  - Configuration unmarshalling did not allow timeout value to be set to 0 in the endpoint specific section.
  - Request cancellation was not propagated via context into the http request.
  - The queued retry logger is set to a zap.Nop logger as intended.

## v0.30.0

# 🎉 OpenTelemetry Collector Contrib v0.30.0 (Beta) 🎉

The OpenTelemetry Collector Contrib contains everything in the [opentelemetry-collector release](https://github.com/open-telemetry/opentelemetry-collector/releases/tag/v0.30.0) (be sure to check the release notes here as well!). Check out the [Getting Started Guide](https://opentelemetry.io/docs/collector/getting-started/) for deployment and configuration information.

### 🚀 New components 🚀
- `oauth2clientauth` extension: ported from core (#3848)
- `metrics-generation` processor: is now enabled and available (#4047)

### 🛑 Breaking changes 🛑

- Removed `jaegerthrifthttp` exporter (#4089)

### 💡 Enhancements 💡

- `tailsampling` processor:
  - Add new policy `status_code` (#3754)
  - Add new tail sampling processor policy: status_code (#3754)
- `awscontainerinsights` receiver:
  - Integrate components and fix bugs for EKS Container Insights (#3846)
  - Add Cgroup to collect ECS instance metrics for container insights receiver #3875
- `spanmetrics` processor: Support sub-millisecond latency buckets (#4091)
- `sentry` exporter: Add exception event capture in sentry (#3854)

## v0.29.0

# 🎉 OpenTelemetry Collector Contrib v0.29.0 (Beta) 🎉

The OpenTelemetry Collector Contrib contains everything in the [opentelemetry-collector release](https://github.com/open-telemetry/opentelemetry-collector/releases/tag/v0.29.0) (be sure to check the release notes here as well!). Check out the [Getting Started Guide](https://opentelemetry.io/docs/collector/getting-started/) for deployment and configuration information.

### 🛑 Breaking changes 🛑

- `redis` receiver (#3808)
  - removed configuration `service_name`. Use resource processor or `resource_attributes` setting if using `receivercreator`
  - removed `type` label and set instrumentation library name to `otelcol/redis` as other receivers do

### 💡 Enhancements 💡

- `tailsampling` processor:
  - Add new policy `latency` (#3750)
  - Add new policy `status_code` (#3754)
- `splunkhec` exporter: Include `trace_id` and `span_id` if set (#3850)
- `newrelic` exporter: Update instrumentation naming in accordance with otel spec (#3733)
- `sentry` exporter: Added support for insecure connection with Sentry (#3446)
- `k8s` processor:
  - Add namespace k8s tagger (#3384)
  - Add ignored pod names as config parameter (#3520)
- `awsemf` exporter: Add support for `TaskDefinitionFamily` placeholder on log stream name (#3755)
- `loki` exporter: Add resource attributes as Loki label (#3418)

### 🧰 Bug fixes 🧰

- `datadog` exporter:
  - Ensure top level spans are computed (#3786)
  - Update `env` clobbering behavior (#3851)
- `awsxray` exporter: Fixed filtered attribute translation (#3757)
- `splunkhec` exporter: Include trace and span id if set in log record (#3850)

## v0.28.0

# 🎉 OpenTelemetry Collector Contrib v0.28.0 (Beta) 🎉

The OpenTelemetry Collector Contrib contains everything in the [opentelemetry-collector release](https://github.com/open-telemetry/opentelemetry-collector/releases/tag/v0.28.0) (be sure to check the release notes here as well!). Check out the [Getting Started Guide](https://opentelemetry.io/docs/collector/getting-started/) for deployment and configuration information.

### 🚀 New components 🚀

- `humio` exporter to export data to Humio using JSON over the HTTP [Ingest API](https://docs.humio.com/reference/api/ingest/)
- `udplog` receiver to receives logs from udp using the [opentelemetry-log-collection](https://github.com/open-telemetry/opentelemetry-log-collection) library
- `tanzuobservability` exporter to send traces to [Tanzu Observability](https://tanzu.vmware.com/observability)

### 🛑 Breaking changes 🛑

- `f5cloud` exporter (#3509):
  - Renamed the config 'auth' field to 'f5cloud_auth'. This will prevent a config field name collision when [Support for Custom Exporter Authenticators as Extensions](https://github.com/open-telemetry/opentelemetry-collector/pull/3128) is ready to be integrated.

### 💡 Enhancements 💡

- Enabled Dependabot for Github Actions (#3543)
- Change obsreport helpers for receivers to use the new pattern created in Collector (#3439,#3443,#3449,#3504,#3521,#3548)
- `datadog` exporter:
  - Add logging for unknown or unsupported metric types (#3421)
  - Add collector version tag to internal health metrics (#3394)
  - Remove sublayer stats calc and mutex (#3531)
  - Deduplicate hosts for which we send running metrics (#3539)
  - Add support for summary datatype (#3660)
  - Add datadog span operation name remapping config option (#3444)
  - Update error formatting for error spans that are not exceptions (#3701)
- `nginx` receiver: Update the nginx metrics to more closely align with the conventions (#3420)
- `elasticsearch` exporter: Init JSON encoding support (#3101)
- `jmx` receiver:
  - Allow setting system properties (#3450)
  - Update tested JMX Metric Gatherer release (#3695)
- Refactor components for the Client Authentication Extensions (#3507)
- Remove redundant conversion calls (#3688)
- `storage` extension: Add a `Close` method to Client interface (#3506)
- `splunkhec` exporter: Add `metric_type` as key which maps to the type of the metric (#3696)
- `k8s` processor: Add semantic conventions to k8s-tagger for pod metadata (#3544)
- `kubeletstats` receiver: Refactor kubelet client to internal folder (#3698)
- `newrelic` exporter (#3690):
  - Updates the log level from error to debug when New Relic rate limiting occurs
  - Updates the sanitized api key that is reported via metrics
- `filestorage` extension: Add ability to specify name (#3703)
- `awsemf` exporter: Store the initial value for cumulative metrics (#3425)
- `awskinesis` exporter: Refactor to allow for extended types of encoding (#3655)
- `ecsobserver` extension:
  - Add task definition, ec2, and service fetcher (#3503)
  - Add exporter to convert task to target (#3333)

### 🧰 Bug fixes 🧰

- `awsemf` exporter: Remove delta adjustment from summaries by default (#3408)
- `alibabacloudlogservice` exporter: Sanitize labels for metrics (#3454)
- `statsd` receiver: Fix StatsD drop metrics tags when using summary as observer_type for timer/histogram (#3440)
- `awsxray` exporter: Restore setting of Throttle for HTTP throttle response (#3685)
- `awsxray` receiver: Fix quick start bug (#3653)
- `metricstransform` processor: Check all data points for matching metric label values (#3435)

## v0.27.0

# 🎉 OpenTelemetry Collector Contrib v0.27.0 (Beta) 🎉

The OpenTelemetry Collector Contrib contains everything in the [opentelemetry-collector release](https://github.com/open-telemetry/opentelemetry-collector/releases/tag/v0.27.0) (be sure to check the release notes here as well!). Check out the [Getting Started Guide](https://opentelemetry.io/docs/collector/getting-started/) for deployment and configuration information.

### 🚀 New components 🚀

- `tcplog` receiver to receive logs from tcp using the [opentelemetry-log-collection](https://github.com/open-telemetry/opentelemetry-log-collection) library
- `influxdb` receiver to accept metrics data as [InfluxDB Line Protocol](https://docs.influxdata.com/influxdb/v2.0/reference/syntax/line-protocol/)

### 💡 Enhancements 💡

- `splunkhec` exporter:
  - Include the response in returned 400 errors (#3338)
  - Map summary metrics to Splunk HEC metrics (#3344)
  - Add HEC telemetry (#3260)
- `newrelic` exporter: Include dropped attributes and events counts (#3187)
- `datadog` exporter:
  - Add Fargate task ARN to container tags (#3326)
  - Improve mappings for span kind dd span type (#3368)
- `signalfx` exporter: Add info log for host metadata properties update (#3343)
- `awsprometheusremotewrite` exporter: Add SDK and system information to User-Agent header (#3317)
- `metricstransform` processor: Add filtering capabilities matching metric label values for applying changes (#3201)
- `groupbytrace` processor: Added workers for queue processing (#2902)
- `resourcedetection` processor: Add docker detector (#2775)
- `tailsampling` processor: Support regex on span attribute filtering (#3335)

### 🧰 Bug fixes 🧰

- `datadog` exporter:
  - Update Datadog attributes to tags mapping (#3292)
  - Consistent `hostname` and default metrics behavior (#3286)
- `signalfx` exporter: Handle character limits on metric names and dimensions (#3328)
- `newrelic` exporter: Fix timestamp value for cumulative metrics (#3406)

## v0.26.0

# 🎉 OpenTelemetry Collector Contrib v0.26.0 (Beta) 🎉

The OpenTelemetry Collector Contrib contains everything in the [opentelemetry-collector release](https://github.com/open-telemetry/opentelemetry-collector/releases/tag/v0.26.0) (be sure to check the release notes here as well!). Check out the [Getting Started Guide](https://opentelemetry.io/docs/collector/getting-started/) for deployment and configuration information.

### 🚀 New components 🚀

- `influxdb` exporter to support sending tracing, metrics, and logging data to [InfluxDB](https://www.influxdata.com/products/)

### 🛑 Breaking changes 🛑

- `signalfx` exporter (#3207):
  - Additional metrics excluded by default by signalfx exporter
    - system.disk.io_time
    - system.disk.operation_time
    - system.disk.weighted_io_time
    - system.network.connections
    - system.processes.count
    - system.processes.created

### 💡 Enhancements 💡

- Add default config and systemd environment file support for DEB/RPM packages (#3123)
- Log errors on receiver start/stop failures (#3208)
- `newrelic` exporter: Update API key detection logic (#3212)
- `splunkhec` exporter:
  - Mark permanent errors to avoid futile retries (#3253)
  - Add TLS certs verification (#3204)
- `datadog` exporter:
  - Add env and tag name normalization to trace payloads (#3200)
  - add `ignore_resource`s configuration option (#3245)
- `jmx` receiver: Update for latest snapshot and header support (#3283)
- `awsxray` exporter: Added support for stack trace translation for .NET language (#3280)
- `statsd` receiver: Add timing/histogram for statsD receiver as OTLP summary (#3261)

### 🧰 Bug fixes 🧰

- `awsprometheusremotewrite` exporter:
  - Remove `sending_queue` (#3186)
  - Use the correct default for aws_auth.service (#3161)
  - Identify the Amazon Prometheus region from the endpoint (#3210)
  - Don't panic in case session can't be constructed (#3221)
- `datadog` exporter: Add max tag length (#3185)
- `sapm` exporter: Fix crash when passing the signalfx access token (#3294)
- `newrelic` exporter: Update error conditions (#3322)

## v0.25.0

# 🎉 OpenTelemetry Collector Contrib v0.25.0 (Beta) 🎉

The OpenTelemetry Collector Contrib contains everything in the [opentelemetry-collector release](https://github.com/open-telemetry/opentelemetry-collector/releases/tag/v0.25.0) (be sure to check the release notes here as well!). Check out the [Getting Started Guide](https://opentelemetry.io/docs/collector/getting-started/) for deployment and configuration information.

### 🚀 New components 🚀

- `kafkametricsreceiver` new receiver component for collecting metrics about a kafka cluster - primarily lag and offset. [configuration instructions](receiver/kafkametricsreceiver/README.md)
- `file_storage` extension to read and write data to the local file system (#3087)

### 🛑 Breaking changes 🛑

- `newrelic` exporter (#3091):
  - Removal of common attributes (use opentelemetry collector resource processor to add attributes)
  - Drop support for cumulative metrics being sent to New Relic via a collector

### 💡 Enhancements 💡

- Update `opentelemetry-log-collection` to v0.17.0 for log receivers (#3017)
- `datadog` exporter:
  - Add `peer.service` priority instead of `service.name` (#2817)
  - Improve support of semantic conventions for K8s, Azure and ECS (#2623)
- Improve and batch logs translation for stanza (#2892)
- `statsd` receiver: Add timing/histogram as OTLP gauge (#2973)
- `honeycomb` exporter: Add Retry and Queue settings (#2714)
- `resourcedetection` processor:
  - Add AKS resource detector (#3035)
  - Use conventions package constants for ECS detector (#3171)
- `sumologic` exporter: Add graphite format (#2695)
- Add trace attributes to the log entry for stanza (#3018)
- `splunk_hec` exporter: Send log record name as part of the HEC log event (#3119)
- `newrelic` exporter (#3091):
  - Add support for logs
  - Performance improvements
  - Optimizations to the New Relic payload to reduce payload size
  - Metrics generated for monitoring the exporter
  - Insert Key vs License keys are auto-detected in some cases
  - Collector version information is properly extracted via the application start info parameters

### 🧰 Bug fixes 🧰

- `splunk_hec` exporter: Fix sending log payload with missing the GZIP footer (#3032)
- `awsxray` exporter: Remove propagation of error on shutdown (#2999)
- `resourcedetection` processor:
  - Correctly report DRAGONFLYBSD value (#3100)
  - Fallback to `os.Hostname` when FQDN is not available (#3099)
- `httpforwarder` extension: Do not report ErrServerClosed when shutting down the service (#3173)
- `collectd` receiver: Do not report ErrServerClosed when shutting down the service (#3178)

## v0.24.0

# 🎉 OpenTelemetry Collector Contrib v0.24.0 (Beta) 🎉

The OpenTelemetry Collector Contrib contains everything in the [opentelemetry-collector release](https://github.com/open-telemetry/opentelemetry-collector/releases/tag/v0.24.0) (be sure to check the release notes here as well!). Check out the [Getting Started Guide](https://opentelemetry.io/docs/collector/getting-started/) for deployment and configuration information.

### 🚀 New components 🚀

- `fluentbit` extension and `fluentforward` receiver moved from opentelemetry-collector

### 💡 Enhancements 💡

- Check `NO_WINDOWS_SERVICE` environment variable to force interactive mode on Windows (#2819)
- `resourcedetection `processor:
  - Add task revision to ECS resource detector (#2814)
  - Add GKE detector (#2821)
  - Add Amazon EKS detector (#2820)
  - Add `VMScaleSetName` field to Azure detector (#2890)
- `awsemf` exporter:
  - Add `parse_json_encoded_attr_values` config option to decode json-encoded strings in attribute values (#2827)
  - Add `output_destination` config option to support AWS Lambda (#2720)
- `googlecloud` exporter: Handle `cloud.availability_zone` semantic convention (#2893)
- `newrelic` exporter: Add `instrumentation.provider` to default attributes (#2900)
- Set unprivileged user to container image (#2925)
- `splunkhec` exporter: Add `max_content_length_logs` config option to send log data in payloads less than max content length (#2524)
- `k8scluster` and `kubeletstats` receiver: Replace package constants in favor of constants from conventions in core (#2996)

### 🧰 Bug fixes 🧰

- `spanmetrics` processor:
  - Rename `calls` metric to `calls_total` and set `IsMonotonic` to true (#2837)
  - Validate duplicate dimensions at start (#2844)
- `awsemf` exporter: Calculate delta instead of rate for cumulative metrics (#2512)
- `signalfx` exporter:
  - Remove more unnecessary translation rules (#2889)
  - Implement summary type (#2998)
- `awsxray` exporter: Remove translation to HTTP status from OC status (#2978)
- `awsprometheusremotewrite` exporter: Close HTTP body after RoundTrip (#2955)
- `splunkhec` exporter: Add ResourceAttributes to Splunk Event (#2843)

## v0.23.0

# 🎉 OpenTelemetry Collector Contrib v0.23.0 (Beta) 🎉

The OpenTelemetry Collector Contrib contains everything in the [opentelemetry-collector release](https://github.com/open-telemetry/opentelemetry-collector/releases/tag/v0.23.0) (be sure to check the release notes here as well!). Check out the [Getting Started Guide](https://opentelemetry.io/docs/collector/getting-started/) for deployment and configuration information.

### 🚀 New components 🚀

- `groupbyattrs` processor to group the records by provided attributes
- `dotnetdiagnostics` receiver to read metrics from .NET processes

### 🛑 Breaking changes 🛑

- `stackdriver` exporter marked as deprecated and renamed to `googlecloud`
- Change the rule expression in receiver creator for matching endpoints types from `type.port`, `type.hostport` and `type.pod` to `type == "port"`, `type == "hostport"` and `type == "pod"` (#2661)

### 💡 Enhancements 💡

- `loadbalancing` exporter: Add support for logs (#2470)
- `sumologic` exporter: Add carbon formatter (#2562)
- `awsecscontainermetrics` receiver: Add new metric for stopped container (#2383)
- `awsemf` exporter:
  - Send EMF logs in batches (#2572)
  - Add prometheus type field for CloudWatch compatibility (#2689)
- `signalfx` exporter:
  - Add resource attributes to events (#2631)
  - Add translation rule to drop dimensions (#2660)
  - Remove temporary host translation workaround (#2652)
  - Remove unnecessary default translation rules (#2672)
  - Update `exclude_metrics` option so that the default exclude rules can be overridden by setting the option to `[]` (#2737)
- `awsprometheusremotewrite` exporter: Add support for given IAM roles (#2675)
- `statsd` receiver: Change to use OpenTelemetry type instead of OpenCensus type (#2733)
- `resourcedetection` processor: Add missing entries for `cloud.infrastructure_service` (#2777)

### 🧰 Bug fixes 🧰

- `dynatrace` exporter: Serialize each datapoint into separate line (#2618)
- `splunkhec` exporter: Retain all otel attributes (#2712)
- `newrelic` exporter: Fix default metric URL (#2739)
- `googlecloud` exporter: Add host.name label if hostname is present in node (#2711)

## v0.22.0

# 🎉 OpenTelemetry Collector Contrib v0.22.0 (Beta) 🎉

The OpenTelemetry Collector Contrib contains everything in the [opentelemetry-collector release](https://github.com/open-telemetry/opentelemetry-collector/releases/tag/v0.22.0) (be sure to check the release notes here as well!). Check out the [Getting Started Guide](https://opentelemetry.io/docs/collector/getting-started/) for deployment and configuration information.

### 🚀 New components 🚀

- `filelog` receiver to tail and parse logs from files using the [opentelemetry-log-collection](https://github.com/open-telemetry/opentelemetry-log-collection) library

### 💡 Enhancements 💡

- `dynatrace` exporter: Send metrics to Dynatrace in chunks of 1000 (#2468)
- `k8s` processor: Add ability to associate metadata tags using pod UID rather than just IP (#2199)
- `signalfx` exporter:
  - Add statusCode to logging field on dimension client (#2459)
  - Add translation rules for `cpu.utilization_per_core` (#2540)
  - Updates to metadata handling (#2531)
  - Calculate extra network I/O metrics (#2553)
  - Calculate extra disk I/O metrics (#2557)
- `statsd` receiver: Add metric type label and `enable_metric_type` option (#2466)
- `sumologic` exporter: Add support for carbon2 format (#2562)
- `resourcedetection` processor: Add Azure detector (#2372)
- `k8scluster` receiver: Use OTel conventions for metadata (#2530)
- `newrelic` exporter: Multi-tenant support for sending trace data and performance enhancements (#2481)
- `stackdriver` exporter: Enable `retry_on_failure` and `sending_queue` options (#2613)
- Use standard way to convert from time.Time to proto Timestamp (#2548)

### 🧰 Bug fixes 🧰

- `signalfx` exporter:
  - Fix calculation of `network.total` metric (#2551)
  - Correctly convert dimensions on metadata updates (#2552)
- `awsxray` exporter and receiver: Fix the type of content_length (#2539)
- `resourcedetection` processor: Use values in accordance to semantic conventions for AWS (#2556)
- `awsemf` exporter: Fix concurrency issue (#2571)

## v0.21.0

# 🎉 OpenTelemetry Collector Contrib v0.21.0 (Beta) 🎉

The OpenTelemetry Collector Contrib contains everything in the [opentelemetry-collector release](https://github.com/open-telemetry/opentelemetry-collector/releases/tag/v0.21.0) (be sure to check the release notes here as well!). Check out the [Getting Started Guide](https://opentelemetry.io/docs/collector/getting-started/) for deployment and configuration information.

### 🚀 New components 🚀

- `loki` exporter to export data via HTTP to Loki

### 🛑 Breaking changes 🛑

- `signalfx` exporter: Allow periods to be sent in dimension keys (#2456). Existing users who do not want to change this functionality can set `nonalphanumeric_dimension_chars` to `_-`

### 💡 Enhancements 💡

- `awsemf` exporter:
  - Support unit customization before sending logs to AWS CloudWatch (#2318)
  - Group exported metrics by labels (#2317)
- `datadog` exporter: Add basic span events support (#2338)
- `alibabacloudlogservice` exporter: Support new metrics interface (#2280)
- `sumologic` exporter:
  - Enable metrics pipeline (#2117)
  - Add support for all types of log body (#2380)
- `signalfx` exporter: Add `nonalphanumeric_dimension_chars` config option (#2442)

### 🧰 Bug fixes 🧰

- `resourcedetection` processor: Fix resource attribute environment variable (#2378)
- `k8scluster` receiver: Fix nil pointer bug (#2450)

## v0.20.0

# 🎉 OpenTelemetry Collector Contrib v0.20.0 (Beta) 🎉

The OpenTelemetry Collector Contrib contains everything in the [opentelemetry-collector release](https://github.com/open-telemetry/opentelemetry-collector/releases/tag/v0.20.0) (be sure to check the release notes here as well!). Check out the [Getting Started Guide](https://opentelemetry.io/docs/collector/getting-started/) for deployment and configuration information.

### 🚀 New components 🚀

- `spanmetrics` processor to aggregate Request, Error and Duration (R.E.D) metrics from span data
- `awsxray` receiver to accept spans in the X-Ray Segment format
- `groupbyattrs` processor to group the records by provided attributes

### 🛑 Breaking changes 🛑

- Rename `kinesis` exporter to `awskinesis` (#2234)
- `signalfx` exporter: Remove `send_compatible_metrics` option, use `translation_rules` instead (#2267)
- `datadog` exporter: Remove default prefix from user metrics (#2308)

### 💡 Enhancements 💡

- `signalfx` exporter: Add k8s metrics to default excludes (#2167)
- `stackdriver` exporter: Reduce QPS (#2191)
- `datadog` exporter:
  - Translate otel exceptions to DataDog errors (#2195)
  - Use resource attributes for metadata and generated metrics (#2023)
- `sapm` exporter: Enable queuing by default (#1224)
- `dynatrace` exporter: Allow underscores anywhere in metric or dimension names (#2219)
- `awsecscontainermetrics` receiver: Handle stopped container's metadata (#2229)
- `awsemf` exporter: Enhance metrics batching in AWS EMF logs (#2271)
- `f5cloud` exporter: Add User-Agent header with version to requests (#2292)

### 🧰 Bug fixes 🧰

- `signalfx` exporter: Reinstate network/filesystem translation rules (#2171)

## v0.19.0

# 🎉 OpenTelemetry Collector Contrib v0.19.0 (Beta) 🎉

The OpenTelemetry Collector Contrib contains everything in the [opentelemetry-collector release](https://github.com/open-telemetry/opentelemetry-collector/releases/tag/v0.19.0) (be sure to check the release notes here as well!). Check out the [Getting Started Guide](https://opentelemetry.io/docs/collector/getting-started/) for deployment and configuration information.

### 🚀 New components 🚀

- `f5cloud` exporter to export metric, trace, and log data to F5 Cloud
- `jmx` receiver to report metrics from a target MBean server in conjunction with the [JMX Metric Gatherer](https://github.com/open-telemetry/opentelemetry-java-contrib/blob/v1.0.0-alpha/contrib/jmx-metrics/README.md)

### 🛑 Breaking changes 🛑

- `signalfx` exporter: The `exclude_metrics` option now takes slice of metric filters instead of just metric names (slice of strings) (#1951)

### 💡 Enhancements 💡

- `datadog` exporter: Sanitize datadog service names (#1982)
- `awsecscontainermetrics` receiver: Add more metadata (#2011)
- `azuremonitor` exporter: Favor RPC over HTTP spans (#2006)
- `awsemf` exporter: Always use float64 as calculated rate (#2019)
- `splunkhec` receiver: Make the HEC receiver path configurable, and use `/*` by default (#2137)
- `signalfx` exporter:
  - Drop non-default metrics and add `include_metrics` option to override (#2145, #2146, #2162)
  - Rename `system.network.dropped_packets` metric to `system.network.dropped` (#2160)
  - Do not filter cloud attributes from dimensions (#2020)
- `redis` receiver: Migrate to pdata metrics #1889

### 🧰 Bug fixes 🧰

- `datadog` exporter: Ensure that version tag is added to trace stats (#2010)
- `loadbalancing` exporter: Rolling update of collector can stop the periodical check of DNS updates (#1798)
- `awsecscontainermetrics` receiver: Change the type of `exit_code` from string to int and deal with the situation when there is no data (#2147)
- `groupbytrace` processor: Make onTraceReleased asynchronous to fix processor overload (#1808)
- Handle cases where the time field of Splunk HEC events is encoded as a String (#2159)

## v0.18.0

# 🎉 OpenTelemetry Collector Contrib v0.18.0 (Beta) 🎉

The OpenTelemetry Collector Contrib contains everything in the [opentelemetry-collector release](https://github.com/open-telemetry/opentelemetry-collector/releases/tag/v0.18.0) (be sure to check the release notes here as well!). Check out the [Getting Started Guide](https://opentelemetry.io/docs/collector/getting-started/) for deployment and configuration information.

### 🚀 New components 🚀

- `sumologic` exporter to send logs and metrics data to Sumo Logic
- `dynatrace` exporter to send metrics to Dynatrace

### 💡 Enhancements 💡

- `datadog` exporter:
  - Add resource attributes to tags conversion feature (#1782)
  - Add Kubernetes conventions for hostnames (#1919)
  - Add container tags to datadog export for container infra metrics in service view (#1895)
  - Update resource naming and span naming (#1861)
  - Add environment variables support for config options (#1897)
- `awsxray` exporter: Add parsing of JavaScript stack traces (#1888)
- `elastic` exporter: Translate exception span events (#1858)
- `signalfx` exporter: Add translation rules to aggregate per core CPU metrics in default translations (#1841)
- `resourcedetection` processor: Gather tags associated with the EC2 instance and add them as resource attributes (#1899)
- `simpleprometheus` receiver: Add support for passing params to the prometheus scrape config (#1949)
- `azuremonitor` exporter: Implement Span status code specification changes - gRPC (#1960)
- `metricstransform` processor: Add grouping option ($1887)
- `alibabacloudlogservice` exporter: Use producer to send data to improve performance (#1981)

### 🧰 Bug fixes 🧰

- `datadog` exporter: Handle monotonic metrics client-side (#1805)
- `awsxray` exporter: Log error when translating span (#1809)

## v0.17.0

# 🎉 OpenTelemetry Collector Contrib v0.17.0 (Beta) 🎉

The OpenTelemetry Collector Contrib contains everything in the [opentelemetry-collector release](https://github.com/open-telemetry/opentelemetry-collector/releases/tag/v0.17.0) (be sure to check the release notes here as well!). Check out the [Getting Started Guide](https://opentelemetry.io/docs/collector/getting-started/) for deployment and configuration information.

### 💡 Enhancements 💡

- `awsemf` exporter: Add collector version to EMF exporter user agent (#1778)
- `signalfx` exporter: Add configuration for trace correlation (#1795)
- `statsd` receiver: Add support for metric aggregation (#1670)
- `datadog` exporter: Improve logging of hostname detection (#1796)

### 🧰 Bug fixes 🧰

- `resourcedetection` processor: Fix ecs detector to not use the default golang logger (#1745)
- `signalfx` receiver: Return 200 when receiver succeed (#1785)
- `datadog` exporter: Use a singleton for sublayer calculation (#1759)
- `awsxray` and `awsemf` exporters: Change the User-Agent content order (#1791)

## v0.16.0

# 🎉 OpenTelemetry Collector Contrib v0.16.0 (Beta) 🎉

The OpenTelemetry Collector Contrib contains everything in the [opentelemetry-collector release](https://github.com/open-telemetry/opentelemetry-collector/releases/tag/v0.16.0) (be sure to check the release notes here as well!). Check out the [Getting Started Guide](https://opentelemetry.io/docs/collector/getting-started/) for deployment and configuration information.

### 🛑 Breaking changes 🛑

- `honeycomb` exporter: Update to use internal data format (#1689)

### 💡 Enhancements 💡

- `newrelic` exporter: Add support for span events (#1643)
- `awsemf` exporter:
  - Add placeholder support in `log_group_name` and `log_stream_name` config (#1623, #1661)
  - Add label matching filtering rule (#1619)
- `resourcedetection` processor: Add new resource detector for AWS Elastic Beanstalk environments (#1585)
- `loadbalancing` exporter:
  - Add sort of endpoints in static resolver (#1692)
  - Allow specifying port when using DNS resolver (#1650)
- Add `batchperresourceattr` helper library that splits an incoming data based on an attribute in the resource (#1694)
- `alibabacloudlogservice` exporter:
  - Add logs exporter (#1609)
  - Change trace type from opencensus to opentelemetry (#1713)
- `datadog` exporter:
  - Improve trace exporter performance (#1706, #1707)
  - Add option to only send metadata (#1723)
- `awsxray` exporter:
  - Add parsing of Python stack traces (#1676)
  - Add collector version to user agent (#1730)

### 🧰 Bug fixes 🧰

- `loadbalancing` exporter:
  - Fix retry queue for exporters (#1687)
  - Fix `periodicallyResolve` for DNS resolver checks (#1678)
- `datadog` exporter: Fix status code handling (#1691)
- `awsxray` exporter:
  - Fix empty traces in X-Ray console (#1709)
  - Stricter requirements for adding http request url (#1729)
  - Fix status code handling for errors/faults (#1740)
- `signalfx` exporter:
  - Split incoming data requests by access token before enqueuing (#1727)
  - Disable retry on 400 and 401, retry with backoff on 429 and 503 (#1672)
- `awsecscontainermetrics` receiver: Improve error handling to fix seg fault (#1738)

## v0.15.0

# 🎉 OpenTelemetry Collector Contrib v0.15.0 (Beta) 🎉

The OpenTelemetry Collector Contrib contains everything in the [opentelemetry-collector release](https://github.com/open-telemetry/opentelemetry-collector/releases/tag/v0.15.0) (be sure to check the release notes here as well!). Check out the [Getting Started Guide](https://opentelemetry.io/docs/collector/getting-started/) for deployment and configuration information.

### 🚀 New components 🚀

- `zookeeper` receiver: Collects metrics from a Zookeeper instance using the `mntr` command
- `loadbalacing` exporter: Consistently exports spans belonging to the same trace to the same backend
- `windowsperfcounters` receiver: Captures the configured system, application, or custom performance counter data from the Windows registry using the PDH interface
- `awsprometheusremotewrite` exporter:  Sends metrics data in Prometheus TimeSeries format to a Prometheus Remote Write Backend and signs each outgoing HTTP request following the AWS Signature Version 4 signing process

### 💡 Enhancements 💡

- `awsemf` exporter:
  - Add `metric_declarations` config option for metric filtering and dimensions (#1503)
  - Add SummaryDataType and remove Min/Max from Histogram (#1584)
- `signalfxcorrelation` exporter: Add ability to translate host dimension (#1561)
- `newrelic` exporter: Use pdata instead of the OpenCensus for traces (#1587)
- `metricstransform` processor:
  - Add `combine` action for matched metrics (#1506)
  - Add `submatch_case` config option to specify case of matched label values (#1640)
- `awsecscontainermetrics` receiver: Extract cluster name from ARN (#1626)
- `elastic` exporter: Improve handling of span status if the status code is unset (#1591)

### 🧰 Bug fixes 🧰

- `awsemf` exporter: Add check for unhandled metric data types (#1493)
- `groupbytrace` processor: Make buffered channel to avoid goroutines leak (#1505)
- `stackdriver` exporter: Set `options.UserAgent` so that the OpenCensus exporter does not override the UA ($1620)

## v0.14.0

# 🎉 OpenTelemetry Collector Contrib v0.14.0 (Beta) 🎉

The OpenTelemetry Collector Contrib contains everything in the [opentelemetry-collector release](https://github.com/open-telemetry/opentelemetry-collector/releases/tag/v0.14.0) (be sure to check the release notes here as well!). Check out the [Getting Started Guide](https://opentelemetry.io/docs/collector/getting-started/) for deployment and configuration information.

### 🚀 New components 🚀

- `datadog` exporter to send metric and trace data to Datadog (#1352)
- `tailsampling` processor moved from core to contrib (#1383)

### 🛑 Breaking changes 🛑

- `jmxmetricsextension` migrated to `jmxreceiver` (#1182, #1357)
- Move signalfx correlation code out of `sapm` to `signalfxcorrelation` exporter (#1376)
- Move Splunk specific utils outside of common (#1306)
- `stackdriver` exporter:
    - Config options `metric_prefix` & `skip_create_metric_descriptor` are now nested under `metric`, see [README](https://github.com/open-telemetry/opentelemetry-collector-contrib/blob/v0.14.0/exporter/stackdriverexporter/README.md).
    - Trace status codes no longer reflect gRPC codes as per spec changes: open-telemetry/opentelemetry-specification#1067
- `datadog` exporter: Remove option to change the namespace prefix (#1483)

### 💡 Enhancements 💡

- `splunkhec` receiver: Add ability to ingest metrics (#1276)
- `signalfx` receiver: Improve pipeline error handling (#1329)
- `datadog` exporter:
  - Improve hostname resolution (#1285)
  - Add flushing/export of traces and trace-related statistics (#1266)
  - Enable traces on Windows (#1340)
  - Send otel.exporter running metric (#1354)
  - Add tag normalization util method (#1373)
  - Send host metadata (#1351)
  - Support resource conventions for hostnames (#1434)
  - Add version tag extract (#1449)
- Add `batchpertrace` library to split the incoming batch into several batches, one per trace (#1257)
- `statsd` receiver:
  - Add timer support (#1335)
  - Add sample rate support for counter, transfer gauge to double and transfer counter to int only (#1361)
- `awsemf` exporter: Restructure metric translator logic (#1353)
- `resourcedetection` processor:
  - Add EC2 hostname attribute (#1324)
  - Add ECS Resource detector (#1360)
- `sapm` exporter: Add queue settings (#1390)
- `metrictransform` processor: Add metric filter option (#1447)
- `awsxray` exporter: Improve ECS attribute and origin translation (#1428)
- `resourcedetection` processor: Initial system detector (#1405)

### 🧰 Bug fixes 🧰

- Remove duplicate definition of cloud providers with core conventions (#1288)
- `kubeletstats` receiver: Handle nil references from the kubelet API (#1326)
- `awsxray` receiver:
  - Add kind type to root span to fix the empty parentID problem (#1338)
  - Fix the race condition issue (#1490)
- `awsxray` exporter:
  - Setting the tlsconfig InsecureSkipVerify using NoVerifySSL (#1350)
  - Drop invalid xray trace id (#1366)
- `elastic` exporter: Ensure span name is limited (#1371)
- `splunkhec` exporter: Don't send 'zero' timestamps to Splunk HEC (#1157)
- `stackdriver` exporter: Skip processing empty metrics slice (#1494)

## v0.13.0

# 🎉 OpenTelemetry Collector Contrib v0.13.0 (Beta) 🎉

The OpenTelemetry Collector Contrib contains everything in the [opentelemetry-collector release](https://github.com/open-telemetry/opentelemetry-collector/releases/tag/v0.13.0) (be sure to check the release notes here as well!). Check out the [Getting Started Guide](https://opentelemetry.io/docs/collector/getting-started/) for deployment and configuration information.

### 💡 Enhancements 💡

- `sapm` exporter:
  - Enable queuing by default (#1224)
  - Add SignalFx APM correlation (#1205)
  - Make span source attribute and destination dimension names configurable (#1286)
- `signalfx` exporter:
  - Pass context to the http client requests (#1225)
  - Update `disk.summary_utilization` translation rule to accommodate new labels (#1258)
- `newrelic` exporter: Add `span.kind` attribute (#1263)
- `datadog` exporter:
  - Add Datadog trace translation helpers (#1208)
  - Add API key validation (#1216)
- `splunkhec` receiver: Add the ability to ingest logs (#1268)
- `awscontainermetrics` receiver: Report `CpuUtilized` metric in percentage (#1283)
- `awsemf` exporter: Only calculate metric rate for cumulative counter and avoid SingleDimensionRollup for metrics with only one dimension (#1280)

### 🧰 Bug fixes 🧰

- Make `signalfx` exporter a metadata exporter (#1252)
- `awsecscontainermetrics` receiver: Check for empty network rate stats and set zero (#1260)
- `awsemf` exporter: Remove InstrumentationLibrary dimension in CloudWatch EMF Logs if it is undefined (#1256)
- `awsxray` receiver: Fix trace/span id transfer (#1264)
- `datadog` exporter: Remove trace support for Windows for now (#1274)
- `sapm` exporter: Correlation enabled check inversed (#1278)

## v0.12.0

# 🎉 OpenTelemetry Collector Contrib v0.12.0 (Beta) 🎉

The OpenTelemetry Collector Contrib contains everything in the [opentelemetry-collector release](https://github.com/open-telemetry/opentelemetry-collector/releases/tag/v0.12.0) (be sure to check the release notes here as well!). Check out the [Getting Started Guide](https://opentelemetry.io/docs/collector/getting-started/) for deployment and configuration information.

### 🚀 New components 🚀

- `awsemf` exporter to support exporting metrics to AWS CloudWatch (#498, #1169)
- `http_forwarder` extension that forwards HTTP requests to a specified target (#979, #1014, #1150)
- `datadog` exporter that sends metric and trace data to Datadog (#1142, #1178, #1181, #1212)
- `awsecscontainermetrics` receiver to collect metrics from Amazon ECS Task Metadata Endpoint (#1089, #1148, #1160)

### 💡 Enhancements 💡

- `signalfx` exporter:
  - Add host metadata synchronization (#1039, #1118)
  - Add `copy_dimensions` translator option (#1126)
  - Update `k8s_cluster` metric translations (#1121)
  - Add option to exclude metrics (#1156)
  - Add `avg` aggregation method (#1151)
  - Fallback to host if cloud resource id not found (#1170)
  - Add backwards compatible translation rules for the `dockerstatsreceiver` (#1201)
  - Enable queuing and retries (#1223)
- `splunkhec` exporter:
  - Add log support (#875)
  - Enable queuing and retries (#1222)
- `k8scluster` receiver: Standardize metric names (#1119)
- `awsxray` exporter:
  - Support AWS EKS attributes (#1090)
  - Store resource attributes in X-Ray segments (#1174)
- `honeycomb` exporter:
  - Add span kind to the event sent to Honeycomb (#474)
  - Add option to adjust the sample rate using an attribute on the span (#1162)
- `jmxmetrics` extension: Add subprocess manager to manage child java processes (#1028)
- `elastic` exporter: Initial metrics support (#1173)
- `k8s` processor: Rename default attr names for label/annotation extraction (#1214)
- Add common SignalFx host id extraction (#1100)
- Allow MSI upgrades (#1165)

### 🧰 Bug fixes 🧰

- `awsxray` exporter: Don't set origin to EC2 when not on AWS (#1115)

## v0.11.0

# 🎉 OpenTelemetry Collector Contrib v0.11.0 (Beta) 🎉

The OpenTelemetry Collector Contrib contains everything in the [opentelemetry-collector release](https://github.com/open-telemetry/opentelemetry-collector/releases/tag/v0.11.0) (be sure to check the release notes here as well!). Check out the [Getting Started Guide](https://opentelemetry.io/docs/collector/getting-started/) for deployment and configuration information.

### 🚀 New components 🚀
- add `dockerstats` receiver as top level component (#1081)
- add `tracegen` utility (#956)

### 💡 Enhancements 💡
- `stackdriver` exporter: Allow overriding client options via config (#1010)
- `k8scluster` receiver: Ensure informer caches are synced before initial data sync (#842)
- `elastic` exporter: Translate `deployment.environment` resource attribute to Elastic APM's semantically equivalent `service.environment` (#1022)
- `k8s` processor: Add logs support (#1051)
- `awsxray` exporter: Log response error with zap (#1050)
- `signalfx` exporter
  - Add dimensions to renamed metrics (#1041)
  - Add translation rules for `disk_ops.total` and `disk_ops.pending` metrics (#1082)
  - Add event support (#1036)
- `kubeletstats` receiver: Cache detailed PVC labels to reduce API calls (#1052)
- `signalfx` receiver: Add event support (#1035)

## v0.10.0

# 🎉 OpenTelemetry Collector Contrib v0.10.0 (Beta) 🎉

The OpenTelemetry Collector Contrib contains everything in the [opentelemetry-collector release](https://github.com/open-telemetry/opentelemetry-collector/releases/tag/v0.10.0) (be sure to check the release notes here as well!). Check out the [Getting Started Guide](https://opentelemetry.io/docs/collector/getting-started/) for deployment and configuration information.

### 🚀 New components 🚀
- add initial docker stats receiver, without sourcing in top level components (#495)
- add initial jmx metrics extension structure, without sourcing in top level components (#740)
- `routing` processor for routing spans based on HTTP headers (#907)
- `splunkhec` receiver to receive Splunk HEC metrics, traces and logs (#840)
- Add skeleton for `http_forwarder` extension that forwards HTTP requests to a specified target (#979)

### 💡 Enhancements 💡
- `stackdriver` exporter
  - Add timeout parameter (#835)
  - Add option to configurably set UserAgent string (#758)
- `signalfx` exporter
  - Reduce memory allocations for big batches processing (#871)
  - Add AWSUniqueId and gcp_id generation (#829)
  - Calculate cpu.utilization compatibility metric (#839, #974, #954)
- `metricstransform` processor: Replace `{{version}}` in label values (#876)
- `resourcedetection` processor: Logs Support (#970)
- `statsd` receiver: Add parsing for labels and gauges (#903)

### 🧰 Bug fixes 🧰
- `k8s` processor
  - Wrap metrics before sending further down the pipeline (#837)
  - Fix setting attributes on metrics passed from agent (#836)
- `awsxray` exporter: Fix "pointer to empty string" is not omitted bug (#830)
- `azuremonitor` exporter: Treat UNSPECIFIED span kind as INTERNAL (#844)
- `signalfx` exporter: Remove misleading warnings (#869)
- `newrelic` exporter: Fix panic if service name is empty (#969)
- `honeycomb` exporter: Don't emit default proc id + starttime (#972)

## v0.9.0

# 🎉 OpenTelemetry Collector Contrib v0.9.0 (Beta) 🎉

The OpenTelemetry Collector Contrib contains everything in the [opentelemetry-collector release](https://github.com/open-telemetry/opentelemetry-collector/releases/tag/v0.9.0) (be sure to check the release notes here as well!). Check out the [Getting Started Guide](https://opentelemetry.io/docs/collector/getting-started/) for deployment and configuration information.

### 🛑 Breaking changes 🛑
- Remove deprecated `lightstep` exporter (#828)

### 🚀 New components 🚀
- `statsd` receiver for ingesting StatsD messages (#566)

### 💡 Enhancements 💡
- `signalfx` exporter
   - Add disk usage translations (#760)
   - Add disk utilization translations (#782)
   - Add translation rule to drop redundant metrics (#809)
- `kubeletstats` receiver
  - Sync available volume metadata from /pods endpoint (#690)
  - Add ability to collect detailed data from PVC (#743)
- `awsxray` exporter: Translate SDK name/version into xray model (#755)
- `elastic` exporter: Translate semantic conventions to Elastic destination fields (#671)
- `stackdriver` exporter: Add point count metric (#757)
- `awsxray` receiver
  - Ported the TCP proxy from the X-Ray daemon (#774)
  - Convert to OTEL trace format (#691)

### 🧰 Bug fixes 🧰
- `kubeletstats` receiver: Do not break down metrics batch (#754)
- `host` observer: Fix issue on darwin where ports listening on all interfaces are not correctly accounted for (#582)
- `newrelic` exporter: Fix panic on missing span status (#775)

## v0.8.0

# 🎉 OpenTelemetry Collector Contrib v0.8.0 (Beta) 🎉

The OpenTelemetry Collector Contrib contains everything in the [opentelemetry-collector release](https://github.com/open-telemetry/opentelemetry-collector/releases/tag/v0.8.0) (be sure to check the release notes here as well!). Check out the [Getting Started Guide](https://opentelemetry.io/docs/collector/getting-started/) for deployment and configuration information.

### 🚀 New components 🚀

- Receivers
  - `prometheusexec` subprocess manager (##499)

### 💡 Enhancements 💡

- `signalfx` exporter
  - Add/Update metric translations (#579, #584, #639, #640, #652, #662)
  - Add support for calculate new metric translator (#644)
  - Add renaming rules for load metrics (#664)
  - Update `container.name` to `k8s.container.name` in default translation rule (#683)
  - Rename working-set and page-fault metrics (#679)
- `awsxray` exporter
  - Translate exception event into xray exception (#577)
  - Add ingestion of X-Ray segments via UDP (#502)
  - Parse Java stacktrace and populate in xray cause (#687)
- `kubeletstats` receiver
  - Add metric_groups option (#648)
  - Set datapoint timestamp in receiver (#661)
  - Change `container.name` label to `k8s.container.name` (#680)
  - Add working-set and page-fault metrics (#666)
  - Add basic support for volume metrics (#667)
- `stackdriver` trace exporter: Move to new interface and pdata (#486)
- `metricstranform` processor: Keep timeseries and points in order after aggregation (#663)
- `k8scluster` receiver: Change `container.spec.name` label to `k8s.container.name` (#681)
- Migrate receiver creator to internal data model (#701)
- Add ec2 support to `resourcedetection` processor (#587)
- Enable timeout, sending queue and retry for SAPM exporter (#707)

### 🧰 Bug fixes 🧰

- `azuremonitor` exporter: Correct HTTP status code success mapping (#588)
- `k8scluster` receiver: Fix owner reference in metadata updates (#649)
- `awsxray` exporter: Fix handling of db system (#697)

### 🚀 New components 🚀

- Skeleton for AWS ECS container metrics receiver (#463)
- `prometheus_exec` receiver (#655)

## v0.7.0

# 🎉 OpenTelemetry Collector Contrib v0.7.0 (Beta) 🎉

The OpenTelemetry Collector Contrib contains everything in the [opentelemetry-collector release](https://github.com/open-telemetry/opentelemetry-collector/releases/tag/v0.7.0) (be sure to check the release notes here as well!). Check out the [Getting Started Guide](https://opentelemetry.io/docs/collector/getting-started/) for deployment and configuration information.

### 🛑 Breaking changes 🛑

- `awsxray` receiver updated to support udp: `tcp_endpoint` config option renamed to `endpoint` (#497)
- TLS config changed for `sapmreceiver` (#488) and `signalfxreceiver` receivers (#488)

### 🚀 New components 🚀

- Exporters
  - `sentry` adds tracing exporter for [Sentry](https://sentry.io/) (#565)
- Extensions
  - `endpoints` observer: adds generic endpoint watcher (#427)
  - `host` observer: looks for listening network endpoints on host (#432)

### 💡 Enhancements 💡

- Update `honeycomb` exporter for v0.8.0 compatibility
- Extend `metricstransform` processor to be able to add a label to an existing metric (#441)
- Update `kubeletstats` metrics according to semantic conventions (#475)
- Updated `awsxray` receiver config to use udp (#497)
- Add `/pods` endpoint support in `kubeletstats` receiver to add extra labels (#569)
- Add metric translation options to `signalfx` exporter (#477, #501, #571, #573)

### 🧰 Bug fixes 🧰

- `azuremonitor` exporter: Mark spanToEnvelope errors as permanent (#500)

## v0.6.0

# 🎉 OpenTelemetry Collector Contrib v0.6.0 (Beta) 🎉

The OpenTelemetry Collector Contrib contains everything in the [opentelemetry-collector release](https://github.com/open-telemetry/opentelemetry-collector/releases/tag/v0.6.0) (be sure to check the release notes here as well!). Check out the [Getting Started Guide](https://opentelemetry.io/docs/collector/getting-started/) for deployment and configuration information.

### 🛑 Breaking changes 🛑

- Removed `jaegarlegacy` (#397) and `zipkinscribe` receivers (#410)
- `kubeletstats` receiver: Renamed `k8s.pod.namespace` pod label to `k8s.namespace.name` and `k8s.container.name` container label to `container.name`

### 🚀 New components 🚀

- Processors
  - `metricstransform` renames/aggregates within individual metrics (#376) and allow changing the data type between int and float (#402)

### 💡 Enhancements 💡

- `awsxray` exporter: Use `peer.service` as segment name when set. (#385)
- `splunk` exporter: Add trace exports support (#359, #399)
- Build and publish Windows MSI (#408) and DEB/RPM Linux packages (#405)

### 🧰 Bug fixes 🧰

- `kubeletstats` receiver:
  - Fixed NPE for newly created pods (#404)
  - Updated to latest change in the ReceiverFactoryOld interface (#401)
  - Fixed logging and self reported metrics (#357)
- `awsxray` exporter: Only convert SQL information for SQL databases. (#379)
- `resourcedetection` processor: Correctly obtain machine-type info from gce metadata (#395)
- `k8scluster` receiver: Fix container resource metrics (#416)

## v0.5.0

Released 01-07-2020

# 🎉 OpenTelemetry Collector Contrib v0.5.0 (Beta) 🎉

The OpenTelemetry Collector Contrib contains everything in the [opentelemetry-collector release](https://github.com/open-telemetry/opentelemetry-collector/releases/tag/v0.5.0) (be sure to check the release notes here as well!). Check out the [Getting Started Guide](https://opentelemetry.io/docs/collector/getting-started/) for deployment and configuration information.

### 🚀 New components 🚀

- Processors
  - `resourcedetection` to automatically detect the resource based on the configured set of detectors (#309)

### 💡 Enhancements 💡

- `kubeletstats` receiver: Support for ServiceAccount authentication (#324)
- `signalfx` exporter and receiver
  - Add SignalFx metric token passthrough and config option (#325)
  - Set default endpoint of `signalfx` receiver to `:9943` (#351)
- `awsxray` exporter: Support aws plugins EC2/ECS/Beanstalk (#343)
- `sapm` exporter and receiver: Add SAPM access token passthrough and config option (#349)
- `k8s` processor: Add metrics support (#358)
- `k8s` observer: Separate annotations from labels in discovered pods (#363)

### 🧰 Bug fixes 🧰

- `honeycomb` exporter: Remove shared use of libhoney from goroutines (#305)

## v0.4.0

Released 17-06-2020

# 🎉 OpenTelemetry Collector Contrib v0.4.0 (Beta) 🎉

The OpenTelemetry Collector Contrib contains everything in the [opentelemetry-collector release](https://github.com/open-telemetry/opentelemetry-collector/releases/tag/v0.4.0) (be sure to check the release notes here as well!). Check out the [Getting Started Guide](https://opentelemetry.io/docs/collector/getting-started/) for deployment and configuration information.

### 🛑 Breaking changes 🛑

  - `signalfx` exporter `url` parameter changed to `ingest_url` (no impact if only using `realm` setting)

### 🚀 New components 🚀

- Receivers
  - `receiver_creator` to create receivers at runtime (#145), add observer support to receiver_creator (#173), add rules support (#207), add dynamic configuration values (#235)
  - `kubeletstats` receiver (#237)
  - `prometheus_simple` receiver (#184)
  - `kubernetes-cluster` receiver (#175)
  - `redis` receiver (#138)
- Exporters
  - `alibabacloudlogservice` exporter (#259)
  - `SplunkHEC` metrics exporter (#246)
  - `elastic` APM exporter (#240)
  - `newrelic` exporter (#229)
- Extensions
  - `k8s` observer (#185)

### 💡 Enhancements 💡

- `awsxray` exporter
  - Use X-Ray convention of segment name == service name (#282)
  - Tweak xray export to improve rendering of traces and improve parity (#241)
  - Add handling for spans received with nil attributes (#212)
- `honeycomb` exporter
  - Use SendPresampled (#291)
  - Add span attributes as honeycomb event fields (#271)
  - Support resource labels in Honeycomb exporter (#20)
- `k8s` processor
  - Add support of Pod UID extraction to k8sprocessor (#219)
  - Use `k8s.pod.ip` to record resource IP instead of just `ip` (#183)
  - Support same authentication mechanism as other kubernetes components do (#307)
- `sapm` exporter: Add TLS for SAPM and SignalFx receiver (#215)
- `signalfx` exporter
  - Add metric metadata syncer to SignalFx exporter (#231)
  - Add TLS for SAPM and SignalFx receiver (#215)
- `stackdriver` exporter: Add support for resource mapping in config (#163)

### 🧰 Bug fixes 🧰

- `awsxray` exporter: Wrap bad request errors for proper handling by retry queue (#205)
- `lightstep` exporter: Ensure Lightstep exporter doesnt crash on nil node (#250)
- `sapm` exporter: Do not break Jaeger traces before sending downstream (#193)
- `k8s` processor: Ensure Jaeger spans work in passthrough mode (262)

## 🧩 Components 🧩

### Receivers

| Traces | Metrics |
|:-------:|:-------:|
| Jaeger Legacy | Carbon |
| SAPM (SignalFx APM) | Collectd |
| Zipkin Scribe | K8s Cluster |
| | Redis |
| |  SignalFx |
| | Simple Prometheus |
| | Wavefront |

### Processors

- K8s

### Exporters

| Commercial | Community |
|:------------:|:-----------:|
| Alibaba Cloud Log Service | Carbon |
| AWS X-ray | Elastic |
| Azure Monitor | Jaeger Thrift |
| Honeycomb | Kinesis |
| Lightstep |
| New Relic |
| SAPM (SignalFx APM) |
| SignalFx (Metrics) |
| Splunk HEC |
| Stackdriver (Google) |

### Extensions

- Observer
  - K8s

## v0.3.0 Beta

Released 2020-03-30

### Breaking changes

-  Make prometheus receiver config loading strict. #697
Prometheus receiver will now fail fast if the config contains unused keys in it.

### Changes and fixes

- Enable best effort serve by default of Prometheus Exporter (https://github.com/orijtech/prometheus-go-metrics-exporter/pull/6)
- Fix null pointer exception in the logging exporter #743
- Remove unnecessary condition to have at least one processor #744
- Updated Honeycomb exported to `honeycombio/opentelemetry-exporter-go v0.3.1`

### Features

Receivers / Exporters:

* AWS X-Ray
* Carbon
* CollectD
* Honeycomb
* Jaeger
* Kinesis
* LightStep
* OpenCensus
* OpenTelemetry
* SAPM
* SignalFx
* Stackdriver
* Wavefront
* Zipkin
* Zipkin Scribe


Processors:

* Attributes
* Batch
* Memory Limiter
* Queued Retry
* Resource
* Sampling
* Span
* Kubernetes

Extensions:

* Health Check
* Performance Profiler
* zPages


## v0.2.8

Released 2020-03-25

Alpha v0.2.8 of OpenTelemetry Collector Contrib.

- Implemented OTLP receiver and exporter.
- Added ability to pass config to the service programmatically (useful for custom builds).
- Improved own metrics / observability.


## v0.2.7

Released 2020-03-17

### Self-Observability
- New command-line switch to control legacy and new metrics. Users are encouraged
to experiment and migrate to the new metrics.
- Improved error handling on shutdown.


### Processors
- Fixed passthrough mode k8sprocessor.
- Added `HASH` action to attribute processor.

### Receivers and Exporters
- Added Honeycomb exporter.
- Added LightStep exporter.
- Added regular expression for Carbon receiver, allowing the metric name to be broken into proper label keys and values.
- Updated Stackdriver exporter to use a new batch API.


## v0.2.6 Alpha

Released 2020-02-18

### Self-Observability
- Updated metrics prefix to `otelcol` and expose command line argument to modify the prefix value.
- Batch dropped span now emits zero when no spans are dropped.

### Processors
- Extended Span processor to have include/exclude span logic.
- Ability to choose strict or regexp matching for include/exclude filters.

### Receivers and Exporters
- Added Carbon receiver and exporter.
- Added Wavefront receiver.


## v0.0.5 Alpha

Released 2020-01-30

- Regexp-based filtering of span names.
- Ability to extract attributes from span names and rename span.
- File exporter for debugging.
- Span processor is now enabled by default.

## v0.0.1 Alpha

Released 2020-01-11

First release of OpenTelemetry Collector Contrib.


[v0.3.0]: https://github.com/open-telemetry/opentelemetry-collector-contrib/compare/v0.2.8...v0.3.0
[v0.2.8]: https://github.com/open-telemetry/opentelemetry-collector-contrib/compare/v0.2.7...v0.2.8
[v0.2.7]: https://github.com/open-telemetry/opentelemetry-collector-contrib/compare/v0.2.6...v0.2.7
[v0.2.6]: https://github.com/open-telemetry/opentelemetry-collector-contrib/compare/v0.0.5...v0.2.6
[v0.0.5]: https://github.com/open-telemetry/opentelemetry-collector-contrib/compare/v0.0.1...v0.0.5
[v0.0.1]: https://github.com/open-telemetry/opentelemetry-collector-contrib/tree/v0.0.1<|MERGE_RESOLUTION|>--- conflicted
+++ resolved
@@ -20,12 +20,9 @@
 - `googlemanagedprometheusexporter` The Google Managed Service for Prometheus exporter is alpha. (#10925)
 
 ### 💡 Enhancements 💡
-<<<<<<< HEAD
+
 - `tailsamplingprocessor`: Add trace_state policy (#10852)
-=======
 - `mongodbatlasreceiver` Add support for receiving alerts (#10854)
->>>>>>> 75849478
-
 - `cmd/mdatagen`: Allow attribute values of any types (#9245)
 - `metricstransformprocessor`: Migrate the processor from OC to pdata (#10817)
   - This behavior can be reverted by disabling the `processor.metricstransformprocessor.UseOTLPDataModel` feature gate.
