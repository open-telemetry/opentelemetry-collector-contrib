--- conflicted
+++ resolved
@@ -2,11 +2,11 @@
 
 ## Unreleased
 
-<<<<<<< HEAD
+
 ## 💡 Enhancements 💡
 
 - `awsprometheusremotewrite` exporter: Improve error message when failing to sign request
-=======
+
 ## v0.39.0
 
 ## 🛑 Breaking changes 🛑
@@ -93,7 +93,6 @@
 - `redisreceiver` Update Redis config options (#5861)
 - `routingprocessor`: allow routing for all signals (#5869)
 - `extension/observer/docker` add ListAndWatch to observer (#5851)
->>>>>>> ef67905d
 
 ## v0.37.1
 
