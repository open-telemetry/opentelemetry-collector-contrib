# Changelog

## Unreleased

## v0.43.0

## 💡 Enhancements 💡

- `coralogixexporter`: First implementation of Coralogix Exporter (#6816)
- `cloudfoundryreceiver`: Enable Cloud Foundry client (#7060)
- `elasticsearchexporter`: add elasticsearchexporter to the components exporter list (#6002)
- `elasticsearchreceiver`: Add metric metadata (#6892)
- `elasticsearchreceiver`: Use same metrics as JMX receiver for JVM metrics (#7160)
- `elasticsearchreceiver`: Implement scraping logic (#7174)
- `datadogexporter`: Add http.status_code tag to trace stats (#6889)
- `datadogexporter`: Add configuration option to use OTel span name into the Datatog resource name (#6611)
- `mongodbreceiver`: Add initial client code to the component (#7125)
- `tanzuobservabilityexporter`: Support delta histograms (#6897)
- `awscloudwatchlogsexporter`: Use cwlogs package to export logs (#7152)
- `mysqlreceiver`: Add the receiver to available components (#7078)
- `tanzuobservabilityexporter`: Documentation for the memory_limiter configuration (#7164)
- `dynatraceexporter`: Do not shut down exporter when metrics ingest module is temporarily unavailable (#7161)
- `mongodbreceiver`: Add metric metadata (#7163)
- `mongodbreceiver`: Add metric scraping (#7175)
- `postgresqlreceiver`: add the receiver to available components (#7079)
- `rabbitmqreceiver`: Add scraper logic (#7299)
- `tanzuobservability exporter`: Support summary metrics (#7121)
- `mongodbatlasreceiver`: Add retry and backoff to HTTP client (#6943)
- Use Jaeger gRPC instead of Thrift in the docker-compose example (#7243)
- `tanzuobservabilityexporter`: Support exponential histograms (#7127)
- `receiver_creator`: Log added and removed endpoint env structs (#7248)
- `prometheusreceiver`: Use the OTLP data conversion path by default. (#7282)
  - Use `--feature-gates=-receiver.prometheus.OTLPDirect` to re-enable the 
    OpenCensus conversion path.
- `extension/observers`: Correctly set image and tag on container endpoints (#7279)
- `tanzuobservabilityexporter`: Document how to enable memory_limiter (#7286)
- `hostreceiver/networkscraper`: Migrate the scraper to the mdatagen metrics builder (#7048)
- `hostmetricsreceiver`: Add MuteProcessNameError config flag to mute specific error reading process executable (#7176)
- `scrapertest`: Improve comparison logic (#7305)
- `hostmetricsreceiver`: add `cpu_average` option for load scraper to report the average cpu load (#6999)
- `scrapertest`: Add comparison option to ignore specific attributes (#6519)
- `tracegen`: Add option to pass in custom headers to export calls via command line (#7308)
<<<<<<< HEAD
- `tanzuobservabilityexporter`: Turn on metrics exporter (#7281)
=======
- `tracegen`: Provide official container images (#7179)
>>>>>>> d01b9f9f

## 🛑 Breaking changes 🛑

- `tanzuobservabilityexporter`: Remove status.code
- `tanzuobservabilityexporter`: Use semantic conventions for status.message (#7126) 
- `k8sattributesprocessor`: Move `kube` and `observability` packages to `internal` folder (#7159)
- `k8sattributesprocessor`: Unexport processor `Option`s (#7311)
- `zookeeperreceiver`: Refactored metrics to have correct units, types, and combined some metrics via attributes. (#7280)
- `prometheusremotewriteexporter`: `PRWExporter` struct and `NewPRWExporter()`
  function are now unexported. (#TBD)
- `newrelicexporter` marked as deprecated (#7284)

## 🚀 New components 🚀

- `rabbitmqreceiver`: Establish codebase for RabbitMQ metrics receiver (#7239)
- Add `basicauth` extension (#7167)

## 🧰 Bug fixes 🧰

- `k8sattributeprocessor`: Parse IP out of net.Addr to correctly tag k8s.pod.ip (#7077)
- `k8sattributeprocessor`: Process IP correctly for net.Addr instances that are not typed (#7133)
- `mdatagen`: Fix validation of `enabled` field in metadata.yaml (#7166)
- `elasticsearch`: Fix timestamp for each metric being startup time (#7255)
- `resourcedetection`: Log the error when checking for ec2metadata availability (#7296) 

## v0.42.0

## 💡 Enhancements 💡

- `couchbasereceiver`: Add couchbase client (#7122)
- `couchdbreceiver`: Add couchdb scraper (#7131)
- `couchdbreceiver`: Add couchdb client (#6880)
- `elasticsearchreceiver`: Implement scraper client (#7019)
- `couchdbreceiver`: Add metadata metrics (#6878)
- `prometheusremotewriteexporter`: Handling Staleness flag from OTLP (#6679)
- `prometheusexporter`: Handling Staleness flag from OTLP (#6805)
- `prometheusreceiver`: Set OTLP no-data-present flag for stale scraped metrics. (#7043)
- `mysqlreceiver`: Add Integration test (#6916)
- `datadogexporter`: Add compatibility with ECS Fargate semantic conventions (#6670)
- `k8s_observer`: discover k8s.node endpoints (#6820)
- `redisreceiver`: Add missing description fields to keyspace metrics (#6940)
- `redisreceiver`: Set start timestamp uniformly for gauge and sum metrics (#6941)
- `kafkaexporter`: Allow controlling Kafka acknowledgment behaviour  (#6301)
- `lokiexporter`: Log the first part of the http body on failed pushes to loki (#6946)
- `resourcedetectionprocessor`: add the [consul](https://www.consul.io/) detector (#6382)
- `awsemfexporter`: refactor cw_client logic into separate `cwlogs` package (#7072)

## 🛑 Breaking changes 🛑

- `memcachedreceiver`: Update metric names (#6594)
- `memcachedreceiver`: Fix some metric units and value types (#6895)
- `sapm` receiver: Use Jaeger status values instead of OpenCensus (#6682)
- `jaeger` receiver/exporter: Parse/set Jaeger status with OTel spec values (#6682)
- `awsecscontainermetricsreceiver`: remove tag from `container.image.name` (#6436)
- `k8sclusterreceiver`: remove tag from `container.image.name` (#6436)

## 🚀 New components 🚀

- `ecs_task_observer`: Discover running containers in AWS ECS tasks (#6894)
- `mongodbreceiver`: Establish codebase for MongoDB metrics receiver (#6972)
- `couchbasereceiver`: Establish codebase for Couchbase metrics receiver (#7046)
- `dbstorage`: New experimental dbstorage extension (#7061)

## 🧰 Bug fixes 🧰

- `ecstaskobserver`: Fix "Incorrect conversion between integer types" security issue (#6939)
- Fix typo in "direction" metrics attribute description (#6949)
- `zookeeperreceiver`: Fix issue where receiver could panic during shutdown (#7020)
- `prometheusreceiver`: Fix metadata fetching when metrics differ by trimmable suffixes (#6932)
- Sanitize URLs being logged (#7021)
- `prometheusreceiver`: Fix start time tracking for long scrape intervals (#7053)
- `signalfxexporter`: Don't use syscall to avoid compilation errors on some platforms (#7062)
- `tailsamplingprocessor`: Add support for new policies as composite sub-policies (#6975)

## 💡 Enhancements 💡

- `lokiexporter`: add complete log record to body (#6619)
- `k8sclusterreceiver` add `container.image.tag` attribute (#6436)
- `spanmetricproccessor`: use an LRU cache for the cached Dimensions key-value pairs (#2179)
- `skywalkingexporter`: add skywalking metrics exporter (#6528)
- `deltatorateprocessor`: add int counter support (#6982)
- `filestorageextension`: document default values (#7022)
- `redisreceiver`: Migrate the scraper to the mdatagen metrics builder (#6938)  

## v0.41.0

## 🛑 Breaking changes 🛑

- None

## 🚀 New components 🚀

- `asapauthextension` (#6627)
- `mongodbatlasreceiver` (#6367)

## 🧰 Bug fixes 🧰

- `filestorageextension`: fix panic when configured directory cannot be accessed (#6103)
- `hostmetricsreceiver`: fix set of attributes for system.cpu.time metric (#6422)
- `k8sobserver`: only record pod endpoints for running pods (#5878)
- `mongodbatlasreceiver`: fix attributes fields in metadata.yaml (#6440)
- `prometheusexecreceiver`: command line processing on Windows (#6145)
- `spanmetricsprocessor`: fix exemplars support (#6140)
-  Remap arm64 to aarch64 on rpm/deb packages (#6635)

## 💡 Enhancements 💡

- `datadogexporter`: do not use attribute localhost-like hostnames (#6477)
- `datadogexporter`: retry per network call (#6412)
- `datadogexporter`: take hostname into account for cache (#6223)
- `exporter/lokiexporter`: adding a feature for loki exporter to encode JSON for log entry (#5846)
- `googlecloudspannerreceiver`: added fallback to ADC for database connections. (#6629)
- `googlecloudspannerreceiver`: added parsing only distinct items for sample lock request label. (#6514)
- `googlecloudspannerreceiver`: added request tag label to metadata config for top query stats. (#6475)
- `googlecloudspannerreceiver`: added sample lock requests label to the top lock stats metrics. (#6466)
- `googlecloudspannerreceiver`: added transaction tag label to metadata config for top transaction stats. (#6433)
- `groupbyattrsprocessor`: added support for metrics signal (#6248)
- `hostmetricsreceiver`: ensure SchemaURL is set (#6482)
- `kubeletstatsreceiver`: add support for read-only kubelet endpoint (#6488)
- `mysqlreceiver`: enable native authentication (#6628)
- `mysqlreceiver`: remove requirement for password on MySQL (#6479)
- `receiver/prometheusreceiver`: do not add host.name to metrics from localhost/unspecified targets (#6476)
- `spanmetricsprocessor`: add setStatus operation (#5886)
- `splunkhecexporter`: remove duplication of host.name attribute (#6527)
- `tanzuobservabilityexporter`: add consumer for sum metrics. (#6385)
- Update log-collection library to v0.23.0 (#6593)

## v0.40.0

## 🛑 Breaking changes 🛑

- `tencentcloudlogserviceexporter`: change `Endpoint` to `Region` to simplify configuration (#6135)

## 🚀 New components 🚀

- Add `memcached` receiver (#5839)

## 🧰 Bug fixes 🧰

- Fix token passthrough for HEC (#5435)
- `datadogexporter`: Fix missing resource attributes default mapping when resource_attributes_as_tags: false (#6359)
- `tanzuobservabilityexporter`: Log and report missing metric values. (#5835)
- `mongodbatlasreceiver`: Fix metrics metadata (#6395)

## 💡 Enhancements 💡

- `awsprometheusremotewrite` exporter: Improve error message when failing to sign request
- `mongodbatlas`: add metrics (#5921)
- `healthcheckextension`: Add path option (#6111)
- Set unprivileged user to container image (#6380)
- `k8sclusterreceiver`: Add allocatable type of metrics (#6113)
- `observiqexporter`: Allow Dialer timeout to be configured (#5906)
- `routingprocessor`: remove broken debug log fields (#6373)
- `prometheusremotewriteexporter`: Add exemplars support (#5578) 
- `fluentforwardreceiver`: Convert attributes with nil value to AttributeValueTypeEmpty (#6630)

## v0.39.0

## 🛑 Breaking changes 🛑

- `httpdreceiver` renamed to `apachereceiver` to match industry standards (#6207)
- `tencentcloudlogserviceexporter` change `Endpoint` to `Region` to simplify configuration (#6135)

## 🚀 New components 🚀

- Add `postgresqlreceiver` config and factory (#6153)
- Add TencentCloud LogService exporter `tencentcloudlogserviceexporter` (#5722)
- Restore `jaegerthrifthttpexporter` (#5666)
- Add `skywalkingexporter` (#5690, #6114)

## 🧰 Bug fixes 🧰

- `datadogexporter`: Improve cumulative metrics reset detection using `StartTimestamp` (#6120)
- `mysqlreceiver`: Address issues in shutdown function (#6239)
- `tailsamplingprocessor`: End go routines during shutdown (#5693)
- `googlecloudexporter`: Update google cloud exporter to correctly close the metric exporter (#5990)
- `statsdreceiver`: Fix the summary point calculation (#6155)
- `datadogexporter` Correct default value for `send_count_sum_metrics` (#6130)

## 💡 Enhancements 💡

- `datadogexporter`: Increase default timeout to 15 seconds (#6131)
- `googlecloudspannerreceiver`: Added metrics cardinality handling for Google Cloud Spanner receiver (#5981, #6148, #6229)
- `mysqlreceiver`: Mysql add support for different protocols (#6138)
- `bearertokenauthextension`: Added support of Bearer Auth for HTTP Exporters (#5962)
- `awsxrayexporter`: Fallback to rpc.method for segment operation when aws.operation missing (#6231)
- `healthcheckextension`: Add new health check feature for collector pipeline (#5643)
- `datadogexporter`: Always add current hostname (#5967)
- `k8sattributesprocessor`: Add code to fetch all annotations and labels by specifying key regex (#5780)
- `datadogexporter`: Do not rely on collector to resolve envvar when possible to resolve them (#6122)
- `datadogexporter`: Add container tags to attributes package (#6086)
- `datadogexporter`: Preserve original TraceID (#6158)
- `prometheusreceiver`: Enhance prometheus receiver logger to determine errors, test real e2e usage (#5870)
- `awsxrayexporter`: Added support for AWS AppRunner origin (#6141)

## v0.38.0

## 🛑 Breaking changes 🛑

- `datadogexporter` Make distributions the default histogram export option. (#5885)
- `redisreceiver` Update Redis receiver's metric names. (#5837)
- Remove `scraperhelper` from contrib, use the core version. (#5826)

## 🚀 New components 🚀

- `googlecloudspannerreceiver` Added implementation of Google Cloud Spanner receiver. (#5727)
- `awsxrayproxy` Wire up awsxrayproxy extension. (#5747)
- `awscontainerinsightreceiver` Enable AWS Container Insight receiver. (#5960)

## 🧰 Bug fixes 🧰

- `statsdreceiver`: fix start timestamp / temporality for counters. (#5714)
- Fix security issue related to github.com/tidwall/gjson. (#5936)
- `datadogexporter` Fix cumulative histogram handling in distributions mode (#5867)
- `datadogexporter` Skip nil sketches (#5925)

## 💡 Enhancements 💡

- Extend `kafkareceiver` configuration capabilities. (#5677)
- Convert `mongodbatlas` receiver to use scraperhelper. (#5827)
- Convert `dockerstats` receiver to use scraperhelper. (#5825)
- Convert `podman` receiver to use scraperhelper. (#5822)
- Convert `redisreceiver` to use scraperhelper. (#5796)
- Convert `kubeletstats` receiver to use scraperhelper. (#5821)
- `googlecloudspannerreceiver` Migrated Google Cloud Spanner receiver to scraper approach. (#5868)
- `datadogexporter` Use a `Consumer` interface for decoupling from zorkian's package. (#5315)
- `mdatagen` - Add support for extended metric descriptions (#5688)
- `signalfxexporter` Log datapoints option. (#5689)
- `cumulativetodeltaprocessor`: Update cumulative to delta. (#5772)
- Update configuration default values in log receivers docs. (#5840)
- `fluentforwardreceiver`: support more complex fluent-bit objects. (#5676)
- `datadogexporter` Remove spammy logging. (#5856)
- `datadogexporter` Remove obsolete report_buckets config. (#5858)
- Improve performance of metric expression matcher. (#5864)
- `tanzuobservabilityexporter` Introduce metricsConsumer and gaugeMetricConsumer. (#5426)
- `awsxrayexporter` rpc.system has priority to determine aws namespace. (#5833)
- `tailsamplingprocessor` Add support for composite sampling policy to the tailsampler. (#4958)
- `kafkaexporter` Add support for AWS_MSK_IAM SASL Auth (#5763)
- Refactor the client Authenticators  for the new "ClientAuthenticator" interfaces (#5905)
- `mongodbatlasreceiver` Add client wrapper for MongoDB Atlas support (#5386)
- `redisreceiver` Update Redis config options (#5861)
- `routingprocessor`: allow routing for all signals (#5869)
- `extension/observer/docker` add ListAndWatch to observer (#5851)

## v0.37.1

## 🧰 Bug fixes 🧰

- Fixes a problem with v0.37.0 which contained dependencies on v0.36.0 components. They should have been updated to v0.37.0.

## v0.37.0

## 🚀 New components 🚀

- [`journald` receiver](https://github.com/open-telemetry/opentelemetry-collector-contrib/tree/main/receiver/journaldreceiver) to parse Journald events from systemd journal using the [opentelemetry-log-collection](https://github.com/open-telemetry/opentelemetry-log-collection) library

## 🛑 Breaking changes 🛑

- Remove squash on configtls.TLSClientSetting for splunkhecexporter (#5541)
- Remove squash on configtls.TLSClientSetting for elastic components (#5539)
- Remove squash on configtls.TLSClientSetting for observiqexporter (#5540)
- Remove squash on configtls.TLSClientSetting for AWS components (#5454)
- Move `k8sprocessor` to `k8sattributesprocessor`.
- Rename `k8s_tagger` configuration `k8sattributes`.
- filelog receiver: use empty value for `SeverityText` field instead of `"Undefined"` (#5423)
- Rename `configparser.ConfigMap` to `config.Map`
- Rename `pdata.AggregationTemporality*` to `pdata.MetricAggregationTemporality*`
- Remove deprecated `batchpertrace` package/module (#5380)

## 💡 Enhancements 💡

- `k8sattributes` processor: add container metadata enrichment (#5467, #5572)
- `resourcedetection` processor: Add an option to force using hostname instead of FQDN (#5064)
- `dockerstats` receiver: Move docker client into new shared `internal/docker` (#4702)
- `spanmetrics` processor:
  - Add exemplars to metrics (#5263)
  - Support resource attributes in metrics dimensions (#4624)
- `filter` processor:
  - Add log filtering by `regexp` type filters (#5237)
  - Add record level log filtering (#5418)
- `dynatrace` exporter: Handle non-gauge data types (#5056)
- `datadog` exporter:
  - Add support for exporting histograms as sketches (#5082)
  - Scrub sensitive information from errors (#5575)
  - Add option to send instrumentation library metadata tags with metrics (#5431)
- `podman` receiver: Add `api_version`, `ssh_key`, and `ssh_passphrase` config options (#5430)
- `signalfx` exporter:
  - Add `max_connections` config option (#5432)
  - Add dimension name to log when value > 256 chars (#5258)
  - Discourage setting of endpoint path (#4851)
- `kubeletstats` receiver: Convert to pdata instead of using OpenCensus (#5458)
- `tailsampling` processor: Add `invert_match` config option to `string_attribute` policy (#4393)
- `awsemf` exporter: Add a feature flag in UserAgent for AWS backend to monitor the adoptions (#5178)
- `splunkhec` exporter: Handle explicitly NaN and Inf values (#5581)
- `hostmetrics` receiver:
  - Collect more process states in processes scraper (#4856)
  - Add device label to paging scraper (#4854)
- `awskinesis` exporter: Extend to allow for dynamic export types (#5440)

## 🧰 Bug fixes 🧰

- `datadog` exporter:
  - Fix tags on summary and bucket metrics (#5416)
  - Fix cache key generation for cumulative metrics (#5417)
- `resourcedetection` processor: Fix failure to start collector if at least one detector returns an error (#5242)
- `prometheus` exporter: Do not record obsreport calls (#5438)
- `prometheus` receiver: Metric type fixes to match Prometheus functionality (#4865)
- `sentry` exporter: Fix sentry tracing (#4320)
- `statsd` receiver: Set quantiles for metrics (#5647)

## v0.36.0

## 🛑 Breaking changes 🛑

- `filter` processor: The configs for `logs` filter processor have been changed to be consistent with the `metrics` filter processor. (#4895)
- `splunk_hec` receiver: 
  - `source_key`, `sourcetype_key`, `host_key` and `index_key` have now moved under `hec_metadata_to_otel_attrs` (#4726)
  - `path` field on splunkhecreceiver configuration is removed: We removed the `path` attribute as any request going to the Splunk HEC receiver port should be accepted, and added the `raw_path` field to explicitly map the path accepting raw HEC data. (#4951)
- feat(dynatrace): tags is deprecated in favor of default_dimensions (#5055)

## 💡 Enhancements 💡

- `filter` processor: Add ability to `include` logs based on resource attributes in addition to excluding logs based on resource attributes for strict matching. (#4895)
- `kubelet` API: Add ability to create an empty CertPool when the system run environment is windows
- `JMX` receiver: Allow JMX receiver logging level to be configured (#4898)
- `datadog` exporter: Export histograms as in OpenMetrics Datadog check (#5065)
- `dockerstats` receiver: Set Schema URL (#5239)
- Rename memorylimiter -> memorylimiterprocessor (#5262)
- `awskinesis` exporter: Refactor AWS kinesis exporter to be synchronous  (#5248)

## v0.35.0

## 🛑 Breaking changes 🛑

- Rename configparser.Parser to configparser.ConfigMap (#5070)
- Rename TelemetryCreateSettings -> TelemetrySettings (#5169)

## 💡 Enhancements 💡

- chore: update influxdb exporter and receiver (#5058)
- chore(dynatrace): use payload limit from api constants (#5077)
- Add documentation for filelog's new force_flush_period parameter (#5066)
- Reuse the gzip reader with a sync.Pool (#5145)
- Add a trace observer when splunkhecreceiver is used for logs (#5063)
- Remove usage of deprecated pdata.AttributeValueMapToMap (#5174)
- Podman Stats Receiver: Receiver and Metrics implementation (#4577)

## 🧰 Bug fixes 🧰

- Use staleness markers generated by prometheus, rather than making our own (#5062)
- `datadogexporter` exporter: skip NaN and infinite values (#5053)

## v0.34.0

## 🚀 New components 🚀

- [`cumulativetodelta` processor](https://github.com/open-telemetry/opentelemetry-collector-contrib/tree/main/processor/cumulativetodeltaprocessor) to convert cumulative sum metrics to cumulative delta

- [`file` exporter](https://github.com/open-telemetry/opentelemetry-collector-contrib/tree/main/exporter/fileexporter) from core repository ([#3474](https://github.com/open-telemetry/opentelemetry-collector/issues/3474))
- [`jaeger` exporter](https://github.com/open-telemetry/opentelemetry-collector-contrib/tree/main/exporter/jaegerexporter) from core repository ([#3474](https://github.com/open-telemetry/opentelemetry-collector/issues/3474))
- [`kafka` exporter](https://github.com/open-telemetry/opentelemetry-collector-contrib/tree/main/exporter/kafkaexporter) from core repository ([#3474](https://github.com/open-telemetry/opentelemetry-collector/issues/3474))
- [`opencensus` exporter](https://github.com/open-telemetry/opentelemetry-collector-contrib/tree/main/exporter/opencensusexporter) from core repository ([#3474](https://github.com/open-telemetry/opentelemetry-collector/issues/3474))
- [`prometheus` exporter](https://github.com/open-telemetry/opentelemetry-collector-contrib/tree/main/exporter/prometheusexporter) from core repository ([#3474](https://github.com/open-telemetry/opentelemetry-collector/issues/3474))
- [`prometheusremotewrite` exporter](https://github.com/open-telemetry/opentelemetry-collector-contrib/tree/main/exporter/prometheusremotewriteexporter) from core repository ([#3474](https://github.com/open-telemetry/opentelemetry-collector/issues/3474))
- [`zipkin` exporter](https://github.com/open-telemetry/opentelemetry-collector-contrib/tree/main/exporter/zipkinexporter) from core repository ([#3474](https://github.com/open-telemetry/opentelemetry-collector/issues/3474))
- [`attribute` processor](https://github.com/open-telemetry/opentelemetry-collector-contrib/tree/main/processor/attributeprocessor) from core repository ([#3474](https://github.com/open-telemetry/opentelemetry-collector/issues/3474))
- [`filter` processor](https://github.com/open-telemetry/opentelemetry-collector-contrib/tree/main/processor/filterprocessor) from core repository ([#3474](https://github.com/open-telemetry/opentelemetry-collector/issues/3474))
- [`probabilisticsampler` processor](https://github.com/open-telemetry/opentelemetry-collector-contrib/tree/main/processor/probabilisticsamplerprocessor) from core repository ([#3474](https://github.com/open-telemetry/opentelemetry-collector/issues/3474))
- [`resource` processor](https://github.com/open-telemetry/opentelemetry-collector-contrib/tree/main/processor/resourceprocessor) from core repository ([#3474](https://github.com/open-telemetry/opentelemetry-collector/issues/3474))
- [`span` processor](https://github.com/open-telemetry/opentelemetry-collector-contrib/tree/main/processor/spanprocessor) from core repository ([#3474](https://github.com/open-telemetry/opentelemetry-collector/issues/3474))
- [`hostmetrics` receiver](https://github.com/open-telemetry/opentelemetry-collector-contrib/tree/main/receiver/hostmetricsreceiver) from core repository ([#3474](https://github.com/open-telemetry/opentelemetry-collector/issues/3474))
- [`jaeger` receiver](https://github.com/open-telemetry/opentelemetry-collector-contrib/tree/main/receiver/jaegerreceiver) from core repository ([#3474](https://github.com/open-telemetry/opentelemetry-collector/issues/3474))
- [`kafka` receiver](https://github.com/open-telemetry/opentelemetry-collector-contrib/tree/main/receiver/kafkareceiver) from core repository ([#3474](https://github.com/open-telemetry/opentelemetry-collector/issues/3474))
- [`opencensus` receiver](https://github.com/open-telemetry/opentelemetry-collector-contrib/tree/main/receiver/opencensusreceiver) from core repository ([#3474](https://github.com/open-telemetry/opentelemetry-collector/issues/3474))
- [`prometheus` receiver](https://github.com/open-telemetry/opentelemetry-collector-contrib/tree/main/receiver/prometheusreceiver) from core repository ([#3474](https://github.com/open-telemetry/opentelemetry-collector/issues/3474))
- [`zipkin` receiver](https://github.com/open-telemetry/opentelemetry-collector-contrib/tree/main/receiver/zipkinreceiver) from core repository ([#3474](https://github.com/open-telemetry/opentelemetry-collector/issues/3474))
- [`bearertokenauth` extension](https://github.com/open-telemetry/opentelemetry-collector-contrib/tree/main/extension/bearertokenauthextension) from core repository ([#3474](https://github.com/open-telemetry/opentelemetry-collector/issues/3474))
- [`healthcheck` extension](https://github.com/open-telemetry/opentelemetry-collector-contrib/tree/main/extension/healthcheckextension) from core repository ([#3474](https://github.com/open-telemetry/opentelemetry-collector/issues/3474))
- [`oidcauth` extension](https://github.com/open-telemetry/opentelemetry-collector-contrib/tree/main/extension/oidcauthextension) from core repository ([#3474](https://github.com/open-telemetry/opentelemetry-collector/issues/3474))
- [`pprof` extension](https://github.com/open-telemetry/opentelemetry-collector-contrib/tree/main/extension/pprofextension) from core repository ([#3474](https://github.com/open-telemetry/opentelemetry-collector/issues/3474))
- [`testbed`](https://github.com/open-telemetry/opentelemetry-collector-contrib/tree/main/testbed) from core repository ([#3474](https://github.com/open-telemetry/opentelemetry-collector/issues/3474))

## 💡 Enhancements 💡

- `tailsampling` processor: Add new policy `probabilistic` (#3876)

## v0.33.0

# 🎉 OpenTelemetry Collector Contrib v0.33.0 (Beta) 🎉

The OpenTelemetry Collector Contrib contains everything in the [opentelemetry-collector release](https://github.com/open-telemetry/opentelemetry-collector/releases/tag/v0.32.0) (be sure to check the release notes here as well!). Check out the [Getting Started Guide](https://opentelemetry.io/docs/collector/getting-started/) for deployment and configuration information.

## 🚀 New components 🚀

- [`cumulativetodelta` processor](https://github.com/open-telemetry/opentelemetry-collector-contrib/tree/main/processor/cumulativetodeltaprocessor) to convert cumulative sum metrics to cumulative delta

## 💡 Enhancements 💡

- Collector contrib has now full support for metrics proto v0.9.0.

## v0.32.0

# 🎉 OpenTelemetry Collector Contrib v0.32.0 (Beta) 🎉

This release is marked as "bad" since the metrics pipelines will produce bad data.

- See https://github.com/open-telemetry/opentelemetry-collector/issues/3824

The OpenTelemetry Collector Contrib contains everything in the [opentelemetry-collector release](https://github.com/open-telemetry/opentelemetry-collector/releases/tag/v0.32.0) (be sure to check the release notes here as well!). Check out the [Getting Started Guide](https://opentelemetry.io/docs/collector/getting-started/) for deployment and configuration information.

## 🛑 Breaking changes 🛑

- `splunk_hec` receiver/exporter: `com.splunk.source` field is mapped to `source` field in Splunk instead of `service.name` (#4596)
- `redis` receiver: Move interval runner package to `internal/interval` (#4600)
- `datadog` exporter: Export summary count and sum as monotonic counts (#4605)

## 💡 Enhancements 💡

- `logzio` exporter:
  - New implementation of an in-memory queue to store traces, data compression with gzip, and queue configuration options (#4395)
  - Make `Hclog2ZapLogger` struct and methods private for public go api review (#4431)
- `newrelic` exporter (#4392):
  - Marked unsupported metric as permanent error
  - Force the interval to be valid even if 0
- `awsxray` exporter: Add PHP stacktrace parsing support (#4454)
- `file_storage` extension: Implementation of batch storage API (#4145)
- `datadog` exporter:
  - Skip sum metrics with no aggregation temporality (#4597)
  - Export delta sums as counts (#4609)
- `elasticsearch` exporter: Add dedot support (#4579)
- `signalfx` exporter: Add process metric to translation rules (#4598)
- `splunk_hec` exporter: Add profiling logs support (#4464)
- `awsemf` exporter: Replace logGroup and logStream pattern with metric labels (#4466)

## 🧰 Bug fixes 🧰

- `awsxray` exporter: Fix the origin on ECS/EKS/EB on EC2 cases (#4391)
- `splunk_hec` exporter: Prevent re-sending logs that were successfully sent (#4467)
- `signalfx` exporter: Prefix temporary metric translations (#4394)

## v0.31.0

# 🎉 OpenTelemetry Collector Contrib v0.31.0 (Beta) 🎉

The OpenTelemetry Collector Contrib contains everything in the [opentelemetry-collector release](https://github.com/open-telemetry/opentelemetry-collector/releases/tag/v0.31.0) (be sure to check the release notes here as well!). Check out the [Getting Started Guide](https://opentelemetry.io/docs/collector/getting-started/) for deployment and configuration information.

## 🛑 Breaking changes 🛑

- `influxdb` receiver: Removed `metrics_schema` config option (#4277)

## 💡 Enhancements 💡

- Update to OTLP 0.8.0:
  - Remove use of `IntHistogram` (#4276)
  - Update exporters/receivers for `NumberDataPoint`
- Remove use of deprecated `pdata` slice `Resize()` (#4203, #4208, #4209)
- `awsemf` exporter: Added the option to have a user who is sending metrics from EKS Fargate Container Insights to reformat them to look the same as insights from ECS so that they can be ingested by CloudWatch (#4130)
- `k8scluster` receiver: Support OpenShift cluster quota metrics (#4342)
- `newrelic` exporter (#4278):
  - Requests are now retry-able via configuration option (defaults to retries enabled). Permanent errors are not retried.
  - The exporter monitoring metrics now include an untagged summary metric for ease of use.
  - Improved error logging to include URLs that fail to post messages to New Relic.
- `datadog` exporter: Upscale trace stats when global sampling rate is set (#4213)

## 🧰 Bug fixes 🧰

- `statsd` receiver: Add option to set Counter to be monotonic (#4154)
- Fix `internal/stanza` severity mappings (#4315)
- `awsxray` exporter: Fix the wrong AWS env resource setting (#4384)
- `newrelic` exporter (#4278):
  - Configuration unmarshalling did not allow timeout value to be set to 0 in the endpoint specific section.
  - Request cancellation was not propagated via context into the http request.
  - The queued retry logger is set to a zap.Nop logger as intended.

## v0.30.0

# 🎉 OpenTelemetry Collector Contrib v0.30.0 (Beta) 🎉

The OpenTelemetry Collector Contrib contains everything in the [opentelemetry-collector release](https://github.com/open-telemetry/opentelemetry-collector/releases/tag/v0.30.0) (be sure to check the release notes here as well!). Check out the [Getting Started Guide](https://opentelemetry.io/docs/collector/getting-started/) for deployment and configuration information.

## 🚀 New components 🚀
- `oauth2clientauth` extension: ported from core (#3848)
- `metrics-generation` processor: is now enabled and available (#4047) 

## 🛑 Breaking changes 🛑

- Removed `jaegerthrifthttp` exporter (#4089) 

## 💡 Enhancements 💡

- `tailsampling` processor:
  - Add new policy `status_code` (#3754)
  - Add new tail sampling processor policy: status_code (#3754)
- `awscontainerinsights` receiver:
  - Integrate components and fix bugs for EKS Container Insights (#3846) 
  - Add Cgroup to collect ECS instance metrics for container insights receiver #3875
- `spanmetrics` processor: Support sub-millisecond latency buckets (#4091) 
- `sentry` exporter: Add exception event capture in sentry (#3854)

## v0.29.0

# 🎉 OpenTelemetry Collector Contrib v0.29.0 (Beta) 🎉

The OpenTelemetry Collector Contrib contains everything in the [opentelemetry-collector release](https://github.com/open-telemetry/opentelemetry-collector/releases/tag/v0.29.0) (be sure to check the release notes here as well!). Check out the [Getting Started Guide](https://opentelemetry.io/docs/collector/getting-started/) for deployment and configuration information.

## 🛑 Breaking changes 🛑

- `redis` receiver (#3808)
  - removed configuration `service_name`. Use resource processor or `resource_attributes` setting if using `receivercreator`
  - removed `type` label and set instrumentation library name to `otelcol/redis` as other receivers do

## 💡 Enhancements 💡

- `tailsampling` processor:
  - Add new policy `latency` (#3750)
  - Add new policy `status_code` (#3754)
- `splunkhec` exporter: Include `trace_id` and `span_id` if set (#3850)
- `newrelic` exporter: Update instrumentation naming in accordance with otel spec (#3733)
- `sentry` exporter: Added support for insecure connection with Sentry (#3446)
- `k8s` processor:
  - Add namespace k8s tagger (#3384)
  - Add ignored pod names as config parameter (#3520)
- `awsemf` exporter: Add support for `TaskDefinitionFamily` placeholder on log stream name (#3755)
- `loki` exporter: Add resource attributes as Loki label (#3418)

## 🧰 Bug fixes 🧰

- `datadog` exporter:
  - Ensure top level spans are computed (#3786)
  - Update `env` clobbering behavior (#3851)
- `awsxray` exporter: Fixed filtered attribute translation (#3757)
- `splunkhec` exporter: Include trace and span id if set in log record (#3850)

## v0.28.0

# 🎉 OpenTelemetry Collector Contrib v0.28.0 (Beta) 🎉

The OpenTelemetry Collector Contrib contains everything in the [opentelemetry-collector release](https://github.com/open-telemetry/opentelemetry-collector/releases/tag/v0.28.0) (be sure to check the release notes here as well!). Check out the [Getting Started Guide](https://opentelemetry.io/docs/collector/getting-started/) for deployment and configuration information.

## 🚀 New components 🚀

- `humio` exporter to export data to Humio using JSON over the HTTP [Ingest API](https://docs.humio.com/reference/api/ingest/)
- `udplog` receiver to receives logs from udp using the [opentelemetry-log-collection](https://github.com/open-telemetry/opentelemetry-log-collection) library
- `tanzuobservability` exporter to send traces to [Tanzu Observability](https://tanzu.vmware.com/observability)

## 🛑 Breaking changes 🛑

- `f5cloud` exporter (#3509):
  - Renamed the config 'auth' field to 'f5cloud_auth'. This will prevent a config field name collision when [Support for Custom Exporter Authenticators as Extensions](https://github.com/open-telemetry/opentelemetry-collector/pull/3128) is ready to be integrated.

## 💡 Enhancements 💡

- Enabled Dependabot for Github Actions (#3543)
- Change obsreport helpers for receivers to use the new pattern created in Collector (#3439,#3443,#3449,#3504,#3521,#3548)
- `datadog` exporter:
  - Add logging for unknown or unsupported metric types (#3421)
  - Add collector version tag to internal health metrics (#3394)
  - Remove sublayer stats calc and mutex (#3531)
  - Deduplicate hosts for which we send running metrics (#3539)
  - Add support for summary datatype (#3660)
  - Add datadog span operation name remapping config option (#3444)
  - Update error formatting for error spans that are not exceptions (#3701)
- `nginx` receiver: Update the nginx metrics to more closely align with the conventions (#3420)
- `elasticsearch` exporter: Init JSON encoding support (#3101)
- `jmx` receiver:
  - Allow setting system properties (#3450)
  - Update tested JMX Metric Gatherer release (#3695)
- Refactor components for the Client Authentication Extensions (#3507)
- Remove redundant conversion calls (#3688)
- `storage` extension: Add a `Close` method to Client interface (#3506)
- `splunkhec` exporter: Add `metric_type` as key which maps to the type of the metric (#3696)
- `k8s` processor: Add semantic conventions to k8s-tagger for pod metadata (#3544)
- `kubeletstats` receiver: Refactor kubelet client to internal folder (#3698)
- `newrelic` exporter (#3690):
  - Updates the log level from error to debug when New Relic rate limiting occurs
  - Updates the sanitized api key that is reported via metrics
- `filestorage` extension: Add ability to specify name (#3703)
- `awsemf` exporter: Store the initial value for cumulative metrics (#3425)
- `awskinesis` exporter: Refactor to allow for extended types of encoding (#3655)
- `ecsobserver` extension:
  - Add task definition, ec2, and service fetcher (#3503)
  - Add exporter to convert task to target (#3333)

## 🧰 Bug fixes 🧰

- `awsemf` exporter: Remove delta adjustment from summaries by default (#3408)
- `alibabacloudlogservice` exporter: Sanitize labels for metrics (#3454)
- `statsd` receiver: Fix StatsD drop metrics tags when using summary as observer_type for timer/histogram (#3440)
- `awsxray` exporter: Restore setting of Throttle for HTTP throttle response (#3685)
- `awsxray` receiver: Fix quick start bug (#3653)
- `metricstransform` processor: Check all data points for matching metric label values (#3435)

## v0.27.0

# 🎉 OpenTelemetry Collector Contrib v0.27.0 (Beta) 🎉

The OpenTelemetry Collector Contrib contains everything in the [opentelemetry-collector release](https://github.com/open-telemetry/opentelemetry-collector/releases/tag/v0.27.0) (be sure to check the release notes here as well!). Check out the [Getting Started Guide](https://opentelemetry.io/docs/collector/getting-started/) for deployment and configuration information.

## 🚀 New components 🚀

- `tcplog` receiver to receive logs from tcp using the [opentelemetry-log-collection](https://github.com/open-telemetry/opentelemetry-log-collection) library
- `influxdb` receiver to accept metrics data as [InfluxDB Line Protocol](https://docs.influxdata.com/influxdb/v2.0/reference/syntax/line-protocol/)

## 💡 Enhancements 💡

- `splunkhec` exporter:
  - Include the response in returned 400 errors (#3338)
  - Map summary metrics to Splunk HEC metrics (#3344)
  - Add HEC telemetry (#3260)
- `newrelic` exporter: Include dropped attributes and events counts (#3187)
- `datadog` exporter:
  - Add Fargate task ARN to container tags (#3326)
  - Improve mappings for span kind dd span type (#3368)
- `signalfx` exporter: Add info log for host metadata properties update (#3343)
- `awsprometheusremotewrite` exporter: Add SDK and system information to User-Agent header (#3317)
- `metricstransform` processor: Add filtering capabilities matching metric label values for applying changes (#3201)
- `groupbytrace` processor: Added workers for queue processing (#2902)
- `resourcedetection` processor: Add docker detector (#2775)
- `tailsampling` processor: Support regex on span attribute filtering (#3335)

## 🧰 Bug fixes 🧰

- `datadog` exporter:
  - Update Datadog attributes to tags mapping (#3292)
  - Consistent `hostname` and default metrics behavior (#3286)
- `signalfx` exporter: Handle character limits on metric names and dimensions (#3328)
- `newrelic` exporter: Fix timestamp value for cumulative metrics (#3406)

## v0.26.0

# 🎉 OpenTelemetry Collector Contrib v0.26.0 (Beta) 🎉

The OpenTelemetry Collector Contrib contains everything in the [opentelemetry-collector release](https://github.com/open-telemetry/opentelemetry-collector/releases/tag/v0.26.0) (be sure to check the release notes here as well!). Check out the [Getting Started Guide](https://opentelemetry.io/docs/collector/getting-started/) for deployment and configuration information.

## 🚀 New components 🚀

- `influxdb` exporter to support sending tracing, metrics, and logging data to [InfluxDB](https://www.influxdata.com/products/)

## 🛑 Breaking changes 🛑

- `signalfx` exporter (#3207):
  - Additional metrics excluded by default by signalfx exporter
    - system.disk.io_time
    - system.disk.operation_time
    - system.disk.weighted_io_time
    - system.network.connections
    - system.processes.count
    - system.processes.created

## 💡 Enhancements 💡

- Add default config and systemd environment file support for DEB/RPM packages (#3123)
- Log errors on receiver start/stop failures (#3208)
- `newrelic` exporter: Update API key detection logic (#3212)
- `splunkhec` exporter:
  - Mark permanent errors to avoid futile retries (#3253)
  - Add TLS certs verification (#3204)
- `datadog` exporter:
  - Add env and tag name normalization to trace payloads (#3200)
  - add `ignore_resource`s configuration option (#3245)
- `jmx` receiver: Update for latest snapshot and header support (#3283)
- `awsxray` exporter: Added support for stack trace translation for .NET language (#3280)
- `statsd` receiver: Add timing/histogram for statsD receiver as OTLP summary (#3261)

## 🧰 Bug fixes 🧰

- `awsprometheusremotewrite` exporter:
  - Remove `sending_queue` (#3186)
  - Use the correct default for aws_auth.service (#3161)
  - Identify the Amazon Prometheus region from the endpoint (#3210)
  - Don't panic in case session can't be constructed (#3221)
- `datadog` exporter: Add max tag length (#3185)
- `sapm` exporter: Fix crash when passing the signalfx access token (#3294)
- `newrelic` exporter: Update error conditions (#3322)

## v0.25.0

# 🎉 OpenTelemetry Collector Contrib v0.25.0 (Beta) 🎉

The OpenTelemetry Collector Contrib contains everything in the [opentelemetry-collector release](https://github.com/open-telemetry/opentelemetry-collector/releases/tag/v0.25.0) (be sure to check the release notes here as well!). Check out the [Getting Started Guide](https://opentelemetry.io/docs/collector/getting-started/) for deployment and configuration information.

## 🚀 New components 🚀

- `kafkametricsreceiver` new receiver component for collecting metrics about a kafka cluster - primarily lag and offset. [configuration instructions](receiver/kafkametricsreceiver/README.md)
- `file_storage` extension to read and write data to the local file system (#3087)

## 🛑 Breaking changes 🛑

- `newrelic` exporter (#3091):
  - Removal of common attributes (use opentelemetry collector resource processor to add attributes)
  - Drop support for cumulative metrics being sent to New Relic via a collector

## 💡 Enhancements 💡

- Update `opentelemetry-log-collection` to v0.17.0 for log receivers (#3017)
- `datadog` exporter:
  - Add `peer.service` priority instead of `service.name` (#2817)
  - Improve support of semantic conventions for K8s, Azure and ECS (#2623)
- Improve and batch logs translation for stanza (#2892)
- `statsd` receiver: Add timing/histogram as OTLP gauge (#2973)
- `honeycomb` exporter: Add Retry and Queue settings (#2714)
- `resourcedetection` processor:
  - Add AKS resource detector (#3035)
  - Use conventions package constants for ECS detector (#3171)
- `sumologic` exporter: Add graphite format (#2695)
- Add trace attributes to the log entry for stanza (#3018)
- `splunk_hec` exporter: Send log record name as part of the HEC log event (#3119)
- `newrelic` exporter (#3091):
  - Add support for logs
  - Performance improvements
  - Optimizations to the New Relic payload to reduce payload size
  - Metrics generated for monitoring the exporter
  - Insert Key vs License keys are auto-detected in some cases
  - Collector version information is properly extracted via the application start info parameters

## 🧰 Bug fixes 🧰

- `splunk_hec` exporter: Fix sending log payload with missing the GZIP footer (#3032)
- `awsxray` exporter: Remove propagation of error on shutdown (#2999)
- `resourcedetection` processor:
  - Correctly report DRAGONFLYBSD value (#3100)
  - Fallback to `os.Hostname` when FQDN is not available (#3099)
- `httpforwarder` extension: Do not report ErrServerClosed when shutting down the service (#3173)
- `collectd` receiver: Do not report ErrServerClosed when shutting down the service (#3178)

## v0.24.0

# 🎉 OpenTelemetry Collector Contrib v0.24.0 (Beta) 🎉

The OpenTelemetry Collector Contrib contains everything in the [opentelemetry-collector release](https://github.com/open-telemetry/opentelemetry-collector/releases/tag/v0.24.0) (be sure to check the release notes here as well!). Check out the [Getting Started Guide](https://opentelemetry.io/docs/collector/getting-started/) for deployment and configuration information.

## 🚀 New components 🚀

- `fluentbit` extension and `fluentforward` receiver moved from opentelemetry-collector

## 💡 Enhancements 💡

- Check `NO_WINDOWS_SERVICE` environment variable to force interactive mode on Windows (#2819)
- `resourcedetection `processor:
  - Add task revision to ECS resource detector (#2814)
  - Add GKE detector (#2821)
  - Add Amazon EKS detector (#2820)
  - Add `VMScaleSetName` field to Azure detector (#2890)
- `awsemf` exporter:
  - Add `parse_json_encoded_attr_values` config option to decode json-encoded strings in attribute values (#2827)
  - Add `output_destination` config option to support AWS Lambda (#2720)
- `googlecloud` exporter: Handle `cloud.availability_zone` semantic convention (#2893)
- `newrelic` exporter: Add `instrumentation.provider` to default attributes (#2900)
- Set unprivileged user to container image (#2925)
- `splunkhec` exporter: Add `max_content_length_logs` config option to send log data in payloads less than max content length (#2524)
- `k8scluster` and `kubeletstats` receiver: Replace package constants in favor of constants from conventions in core (#2996)

## 🧰 Bug fixes 🧰

- `spanmetrics` processor:
  - Rename `calls` metric to `calls_total` and set `IsMonotonic` to true (#2837)
  - Validate duplicate dimensions at start (#2844)
- `awsemf` exporter: Calculate delta instead of rate for cumulative metrics (#2512)
- `signalfx` exporter:
  - Remove more unnecessary translation rules (#2889)
  - Implement summary type (#2998)
- `awsxray` exporter: Remove translation to HTTP status from OC status (#2978)
- `awsprometheusremotewrite` exporter: Close HTTP body after RoundTrip (#2955)
- `splunkhec` exporter: Add ResourceAttributes to Splunk Event (#2843)

## v0.23.0

# 🎉 OpenTelemetry Collector Contrib v0.23.0 (Beta) 🎉

The OpenTelemetry Collector Contrib contains everything in the [opentelemetry-collector release](https://github.com/open-telemetry/opentelemetry-collector/releases/tag/v0.23.0) (be sure to check the release notes here as well!). Check out the [Getting Started Guide](https://opentelemetry.io/docs/collector/getting-started/) for deployment and configuration information.

## 🚀 New components 🚀

- `groupbyattrs` processor to group the records by provided attributes
- `dotnetdiagnostics` receiver to read metrics from .NET processes

## 🛑 Breaking changes 🛑

- `stackdriver` exporter marked as deprecated and renamed to `googlecloud`
- Change the rule expression in receiver creator for matching endpoints types from `type.port`, `type.hostport` and `type.pod` to `type == "port"`, `type == "hostport"` and `type == "pod"` (#2661)

## 💡 Enhancements 💡

- `loadbalancing` exporter: Add support for logs (#2470)
- `sumologic` exporter: Add carbon formatter (#2562)
- `awsecscontainermetrics` receiver: Add new metric for stopped container (#2383)
- `awsemf` exporter:
  - Send EMF logs in batches (#2572)
  - Add prometheus type field for CloudWatch compatibility (#2689)
- `signalfx` exporter:
  - Add resource attributes to events (#2631)
  - Add translation rule to drop dimensions (#2660)
  - Remove temporary host translation workaround (#2652)
  - Remove unnecessary default translation rules (#2672)
  - Update `exclude_metrics` option so that the default exclude rules can be overridden by setting the option to `[]` (#2737)
- `awsprometheusremotewrite` exporter: Add support for given IAM roles (#2675)
- `statsd` receiver: Change to use OpenTelemetry type instead of OpenCensus type (#2733)
- `resourcedetection` processor: Add missing entries for `cloud.infrastructure_service` (#2777)

## 🧰 Bug fixes 🧰

- `dynatrace` exporter: Serialize each datapoint into separate line (#2618)
- `splunkhec` exporter: Retain all otel attributes (#2712)
- `newrelic` exporter: Fix default metric URL (#2739)
- `googlecloud` exporter: Add host.name label if hostname is present in node (#2711)

## v0.22.0

# 🎉 OpenTelemetry Collector Contrib v0.22.0 (Beta) 🎉

The OpenTelemetry Collector Contrib contains everything in the [opentelemetry-collector release](https://github.com/open-telemetry/opentelemetry-collector/releases/tag/v0.22.0) (be sure to check the release notes here as well!). Check out the [Getting Started Guide](https://opentelemetry.io/docs/collector/getting-started/) for deployment and configuration information.

## 🚀 New components 🚀

- `filelog` receiver to tail and parse logs from files using the [opentelemetry-log-collection](https://github.com/open-telemetry/opentelemetry-log-collection) library

## 💡 Enhancements 💡

- `dynatrace` exporter: Send metrics to Dynatrace in chunks of 1000 (#2468)
- `k8s` processor: Add ability to associate metadata tags using pod UID rather than just IP (#2199)
- `signalfx` exporter:
  - Add statusCode to logging field on dimension client (#2459)
  - Add translation rules for `cpu.utilization_per_core` (#2540)
  - Updates to metadata handling (#2531)
  - Calculate extra network I/O metrics (#2553)
  - Calculate extra disk I/O metrics (#2557)
- `statsd` receiver: Add metric type label and `enable_metric_type` option (#2466)
- `sumologic` exporter: Add support for carbon2 format (#2562)
- `resourcedetection` processor: Add Azure detector (#2372)
- `k8scluster` receiver: Use OTel conventions for metadata (#2530)
- `newrelic` exporter: Multi-tenant support for sending trace data and performance enhancements (#2481)
- `stackdriver` exporter: Enable `retry_on_failure` and `sending_queue` options (#2613)
- Use standard way to convert from time.Time to proto Timestamp (#2548)

## 🧰 Bug fixes 🧰

- `signalfx` exporter:
  - Fix calculation of `network.total` metric (#2551)
  - Correctly convert dimensions on metadata updates (#2552)
- `awsxray` exporter and receiver: Fix the type of content_length (#2539)
- `resourcedetection` processor: Use values in accordance to semantic conventions for AWS (#2556)
- `awsemf` exporter: Fix concurrency issue (#2571)

## v0.21.0

# 🎉 OpenTelemetry Collector Contrib v0.21.0 (Beta) 🎉

The OpenTelemetry Collector Contrib contains everything in the [opentelemetry-collector release](https://github.com/open-telemetry/opentelemetry-collector/releases/tag/v0.21.0) (be sure to check the release notes here as well!). Check out the [Getting Started Guide](https://opentelemetry.io/docs/collector/getting-started/) for deployment and configuration information.

## 🚀 New components 🚀

- `loki` exporter to export data via HTTP to Loki

## 🛑 Breaking changes 🛑

- `signalfx` exporter: Allow periods to be sent in dimension keys (#2456). Existing users who do not want to change this functionality can set `nonalphanumeric_dimension_chars` to `_-`

## 💡 Enhancements 💡

- `awsemf` exporter:
  - Support unit customization before sending logs to AWS CloudWatch (#2318)
  - Group exported metrics by labels (#2317)
- `datadog` exporter: Add basic span events support (#2338)
- `alibabacloudlogservice` exporter: Support new metrics interface (#2280)
- `sumologic` exporter:
  - Enable metrics pipeline (#2117)
  - Add support for all types of log body (#2380)
- `signalfx` exporter: Add `nonalphanumeric_dimension_chars` config option (#2442)

## 🧰 Bug fixes 🧰

- `resourcedetection` processor: Fix resource attribute environment variable (#2378)
- `k8scluster` receiver: Fix nil pointer bug (#2450)

## v0.20.0

# 🎉 OpenTelemetry Collector Contrib v0.20.0 (Beta) 🎉

The OpenTelemetry Collector Contrib contains everything in the [opentelemetry-collector release](https://github.com/open-telemetry/opentelemetry-collector/releases/tag/v0.20.0) (be sure to check the release notes here as well!). Check out the [Getting Started Guide](https://opentelemetry.io/docs/collector/getting-started/) for deployment and configuration information.

## 🚀 New components 🚀

- `spanmetrics` processor to aggregate Request, Error and Duration (R.E.D) metrics from span data
- `awsxray` receiver to accept spans in the X-Ray Segment format
- `groupbyattrs` processor to group the records by provided attributes

## 🛑 Breaking changes 🛑

- Rename `kinesis` exporter to `awskinesis` (#2234)
- `signalfx` exporter: Remove `send_compatible_metrics` option, use `translation_rules` instead (#2267)
- `datadog` exporter: Remove default prefix from user metrics (#2308)

## 💡 Enhancements 💡

- `signalfx` exporter: Add k8s metrics to default excludes (#2167)
- `stackdriver` exporter: Reduce QPS (#2191)
- `datadog` exporter:
  - Translate otel exceptions to DataDog errors (#2195)
  - Use resource attributes for metadata and generated metrics (#2023)
- `sapm` exporter: Enable queuing by default (#1224)
- `dynatrace` exporter: Allow underscores anywhere in metric or dimension names (#2219)
- `awsecscontainermetrics` receiver: Handle stopped container's metadata (#2229)
- `awsemf` exporter: Enhance metrics batching in AWS EMF logs (#2271)
- `f5cloud` exporter: Add User-Agent header with version to requests (#2292)

## 🧰 Bug fixes 🧰

- `signalfx` exporter: Reinstate network/filesystem translation rules (#2171)

## v0.19.0

# 🎉 OpenTelemetry Collector Contrib v0.19.0 (Beta) 🎉

The OpenTelemetry Collector Contrib contains everything in the [opentelemetry-collector release](https://github.com/open-telemetry/opentelemetry-collector/releases/tag/v0.19.0) (be sure to check the release notes here as well!). Check out the [Getting Started Guide](https://opentelemetry.io/docs/collector/getting-started/) for deployment and configuration information.

## 🚀 New components 🚀

- `f5cloud` exporter to export metric, trace, and log data to F5 Cloud
- `jmx` receiver to report metrics from a target MBean server in conjunction with the [JMX Metric Gatherer](https://github.com/open-telemetry/opentelemetry-java-contrib/blob/main/contrib/jmx-metrics/README.md)

## 🛑 Breaking changes 🛑

- `signalfx` exporter: The `exclude_metrics` option now takes slice of metric filters instead of just metric names (slice of strings) (#1951)

## 💡 Enhancements 💡

- `datadog` exporter: Sanitize datadog service names (#1982)
- `awsecscontainermetrics` receiver: Add more metadata (#2011)
- `azuremonitor` exporter: Favor RPC over HTTP spans (#2006)
- `awsemf` exporter: Always use float64 as calculated rate (#2019)
- `splunkhec` receiver: Make the HEC receiver path configurable, and use `/*` by default (#2137)
- `signalfx` exporter:
  - Drop non-default metrics and add `include_metrics` option to override (#2145, #2146, #2162)
  - Rename `system.network.dropped_packets` metric to `system.network.dropped` (#2160)
  - Do not filter cloud attributes from dimensions (#2020)
- `redis` receiver: Migrate to pdata metrics #1889

## 🧰 Bug fixes 🧰

- `datadog` exporter: Ensure that version tag is added to trace stats (#2010)
- `loadbalancing` exporter: Rolling update of collector can stop the periodical check of DNS updates (#1798)
- `awsecscontainermetrics` receiver: Change the type of `exit_code` from string to int and deal with the situation when there is no data (#2147)
- `groupbytrace` processor: Make onTraceReleased asynchronous to fix processor overload (#1808)
- Handle cases where the time field of Splunk HEC events is encoded as a String (#2159)

## v0.18.0

# 🎉 OpenTelemetry Collector Contrib v0.18.0 (Beta) 🎉

The OpenTelemetry Collector Contrib contains everything in the [opentelemetry-collector release](https://github.com/open-telemetry/opentelemetry-collector/releases/tag/v0.18.0) (be sure to check the release notes here as well!). Check out the [Getting Started Guide](https://opentelemetry.io/docs/collector/getting-started/) for deployment and configuration information.

## 🚀 New components 🚀

- `sumologic` exporter to send logs and metrics data to Sumo Logic
- `dynatrace` exporter to send metrics to Dynatrace

## 💡 Enhancements 💡

- `datadog` exporter:
  - Add resource attributes to tags conversion feature (#1782)
  - Add Kubernetes conventions for hostnames (#1919)
  - Add container tags to datadog export for container infra metrics in service view (#1895)
  - Update resource naming and span naming (#1861)
  - Add environment variables support for config options (#1897)
- `awsxray` exporter: Add parsing of JavaScript stack traces (#1888)
- `elastic` exporter: Translate exception span events (#1858)
- `signalfx` exporter: Add translation rules to aggregate per core CPU metrics in default translations (#1841)
- `resourcedetection` processor: Gather tags associated with the EC2 instance and add them as resource attributes (#1899)
- `simpleprometheus` receiver: Add support for passing params to the prometheus scrape config (#1949)
- `azuremonitor` exporter: Implement Span status code specification changes - gRPC (#1960)
- `metricstransform` processor: Add grouping option ($1887)
- `alibabacloudlogservice` exporter: Use producer to send data to improve performance (#1981)

## 🧰 Bug fixes 🧰

- `datadog` exporter: Handle monotonic metrics client-side (#1805)
- `awsxray` exporter: Log error when translating span (#1809)

## v0.17.0

# 🎉 OpenTelemetry Collector Contrib v0.17.0 (Beta) 🎉

The OpenTelemetry Collector Contrib contains everything in the [opentelemetry-collector release](https://github.com/open-telemetry/opentelemetry-collector/releases/tag/v0.17.0) (be sure to check the release notes here as well!). Check out the [Getting Started Guide](https://opentelemetry.io/docs/collector/getting-started/) for deployment and configuration information.

## 💡 Enhancements 💡

- `awsemf` exporter: Add collector version to EMF exporter user agent (#1778)
- `signalfx` exporter: Add configuration for trace correlation (#1795)
- `statsd` receiver: Add support for metric aggregation (#1670)
- `datadog` exporter: Improve logging of hostname detection (#1796)

## 🧰 Bug fixes 🧰

- `resourcedetection` processor: Fix ecs detector to not use the default golang logger (#1745)
- `signalfx` receiver: Return 200 when receiver succeed (#1785)
- `datadog` exporter: Use a singleton for sublayer calculation (#1759)
- `awsxray` and `awsemf` exporters: Change the User-Agent content order (#1791)

## v0.16.0

# 🎉 OpenTelemetry Collector Contrib v0.16.0 (Beta) 🎉

The OpenTelemetry Collector Contrib contains everything in the [opentelemetry-collector release](https://github.com/open-telemetry/opentelemetry-collector/releases/tag/v0.16.0) (be sure to check the release notes here as well!). Check out the [Getting Started Guide](https://opentelemetry.io/docs/collector/getting-started/) for deployment and configuration information.

## 🛑 Breaking changes 🛑

- `honeycomb` exporter: Update to use internal data format (#1689)

## 💡 Enhancements 💡

- `newrelic` exporter: Add support for span events (#1643)
- `awsemf` exporter:
  - Add placeholder support in `log_group_name` and `log_stream_name` config (#1623, #1661)
  - Add label matching filtering rule (#1619)
- `resourcedetection` processor: Add new resource detector for AWS Elastic Beanstalk environments (#1585)
- `loadbalancing` exporter:
  - Add sort of endpoints in static resolver (#1692)
  - Allow specifying port when using DNS resolver (#1650)
- Add `batchperresourceattr` helper library that splits an incoming data based on an attribute in the resource (#1694)
- `alibabacloudlogservice` exporter:
  - Add logs exporter (#1609)
  - Change trace type from opencensus to opentelemetry (#1713)
- `datadog` exporter:
  - Improve trace exporter performance (#1706, #1707)
  - Add option to only send metadata (#1723)
- `awsxray` exporter:
  - Add parsing of Python stack traces (#1676)
  - Add collector version to user agent (#1730)

## 🧰 Bug fixes 🧰

- `loadbalancing` exporter:
  - Fix retry queue for exporters (#1687)
  - Fix `periodicallyResolve` for DNS resolver checks (#1678)
- `datadog` exporter: Fix status code handling (#1691)
- `awsxray` exporter:
  - Fix empty traces in X-Ray console (#1709)
  - Stricter requirements for adding http request url (#1729)
  - Fix status code handling for errors/faults (#1740)
- `signalfx` exporter:
  - Split incoming data requests by access token before enqueuing (#1727)
  - Disable retry on 400 and 401, retry with backoff on 429 and 503 (#1672)
- `awsecscontainermetrics` receiver: Improve error handling to fix seg fault (#1738)

## v0.15.0

# 🎉 OpenTelemetry Collector Contrib v0.15.0 (Beta) 🎉

The OpenTelemetry Collector Contrib contains everything in the [opentelemetry-collector release](https://github.com/open-telemetry/opentelemetry-collector/releases/tag/v0.15.0) (be sure to check the release notes here as well!). Check out the [Getting Started Guide](https://opentelemetry.io/docs/collector/getting-started/) for deployment and configuration information.

## 🚀 New components 🚀

- `zookeeper` receiver: Collects metrics from a Zookeeper instance using the `mntr` command
- `loadbalacing` exporter: Consistently exports spans belonging to the same trace to the same backend
- `windowsperfcounters` receiver: Captures the configured system, application, or custom performance counter data from the Windows registry using the PDH interface
- `awsprometheusremotewrite` exporter:  Sends metrics data in Prometheus TimeSeries format to a Prometheus Remote Write Backend and signs each outgoing HTTP request following the AWS Signature Version 4 signing process

## 💡 Enhancements 💡

- `awsemf` exporter:
  - Add `metric_declarations` config option for metric filtering and dimensions (#1503)
  - Add SummaryDataType and remove Min/Max from Histogram (#1584)
- `signalfxcorrelation` exporter: Add ability to translate host dimension (#1561)
- `newrelic` exporter: Use pdata instead of the OpenCensus for traces (#1587)
- `metricstransform` processor:
  - Add `combine` action for matched metrics (#1506)
  - Add `submatch_case` config option to specify case of matched label values (#1640)
- `awsecscontainermetrics` receiver: Extract cluster name from ARN (#1626)
- `elastic` exporter: Improve handling of span status if the status code is unset (#1591)

## 🧰 Bug fixes 🧰

- `awsemf` exporter: Add check for unhandled metric data types (#1493)
- `groupbytrace` processor: Make buffered channel to avoid goroutines leak (#1505)
- `stackdriver` exporter: Set `options.UserAgent` so that the OpenCensus exporter does not override the UA ($1620)

## v0.14.0

# 🎉 OpenTelemetry Collector Contrib v0.14.0 (Beta) 🎉

The OpenTelemetry Collector Contrib contains everything in the [opentelemetry-collector release](https://github.com/open-telemetry/opentelemetry-collector/releases/tag/v0.14.0) (be sure to check the release notes here as well!). Check out the [Getting Started Guide](https://opentelemetry.io/docs/collector/getting-started/) for deployment and configuration information.

## 🚀 New components 🚀

- `datadog` exporter to send metric and trace data to Datadog (#1352)
- `tailsampling` processor moved from core to contrib (#1383)

## 🛑 Breaking changes 🛑

- `jmxmetricsextension` migrated to `jmxreceiver` (#1182, #1357)
- Move signalfx correlation code out of `sapm` to `signalfxcorrelation` exporter (#1376)
- Move Splunk specific utils outside of common (#1306)
- `stackdriver` exporter:
    - Config options `metric_prefix` & `skip_create_metric_descriptor` are now nested under `metric`, see [README](https://github.com/open-telemetry/opentelemetry-collector-contrib/blob/main/exporter/stackdriverexporter/README.md).
    - Trace status codes no longer reflect gRPC codes as per spec changes: open-telemetry/opentelemetry-specification#1067
- `datadog` exporter: Remove option to change the namespace prefix (#1483)

## 💡 Enhancements 💡

- `splunkhec` receiver: Add ability to ingest metrics (#1276)
- `signalfx` receiver: Improve pipeline error handling (#1329)
- `datadog` exporter:
  - Improve hostname resolution (#1285)
  - Add flushing/export of traces and trace-related statistics (#1266)
  - Enable traces on Windows (#1340)
  - Send otel.exporter running metric (#1354)
  - Add tag normalization util method (#1373)
  - Send host metadata (#1351)
  - Support resource conventions for hostnames (#1434)
  - Add version tag extract (#1449)
- Add `batchpertrace` library to split the incoming batch into several batches, one per trace (#1257)
- `statsd` receiver:
  - Add timer support (#1335)
  - Add sample rate support for counter, transfer gauge to double and transfer counter to int only (#1361)
- `awsemf` exporter: Restructure metric translator logic (#1353)
- `resourcedetection` processor:
  - Add EC2 hostname attribute (#1324)
  - Add ECS Resource detector (#1360)
- `sapm` exporter: Add queue settings (#1390)
- `metrictransform` processor: Add metric filter option (#1447)
- `awsxray` exporter: Improve ECS attribute and origin translation (#1428)
- `resourcedetection` processor: Initial system detector (#1405)

## 🧰 Bug fixes 🧰

- Remove duplicate definition of cloud providers with core conventions (#1288)
- `kubeletstats` receiver: Handle nil references from the kubelet API (#1326)
- `awsxray` receiver:
  - Add kind type to root span to fix the empty parentID problem (#1338)
  - Fix the race condition issue (#1490)
- `awsxray` exporter:
  - Setting the tlsconfig InsecureSkipVerify using NoVerifySSL (#1350)
  - Drop invalid xray trace id (#1366)
- `elastic` exporter: Ensure span name is limited (#1371)
- `splunkhec` exporter: Don't send 'zero' timestamps to Splunk HEC (#1157)
- `stackdriver` exporter: Skip processing empty metrics slice (#1494)

## v0.13.0

# 🎉 OpenTelemetry Collector Contrib v0.13.0 (Beta) 🎉

The OpenTelemetry Collector Contrib contains everything in the [opentelemetry-collector release](https://github.com/open-telemetry/opentelemetry-collector/releases/tag/v0.13.0) (be sure to check the release notes here as well!). Check out the [Getting Started Guide](https://opentelemetry.io/docs/collector/getting-started/) for deployment and configuration information.

## 💡 Enhancements 💡

- `sapm` exporter:
  - Enable queuing by default (#1224)
  - Add SignalFx APM correlation (#1205)
  - Make span source attribute and destination dimension names configurable (#1286)
- `signalfx` exporter:
  - Pass context to the http client requests (#1225)
  - Update `disk.summary_utilization` translation rule to accommodate new labels (#1258)
- `newrelic` exporter: Add `span.kind` attribute (#1263)
- `datadog` exporter:
  - Add Datadog trace translation helpers (#1208)
  - Add API key validation (#1216)
- `splunkhec` receiver: Add the ability to ingest logs (#1268)
- `awscontainermetrics` receiver: Report `CpuUtilized` metric in percentage (#1283)
- `awsemf` exporter: Only calculate metric rate for cumulative counter and avoid SingleDimensionRollup for metrics with only one dimension (#1280)

## 🧰 Bug fixes 🧰

- Make `signalfx` exporter a metadata exporter (#1252)
- `awsecscontainermetrics` receiver: Check for empty network rate stats and set zero (#1260)
- `awsemf` exporter: Remove InstrumentationLibrary dimension in CloudWatch EMF Logs if it is undefined (#1256)
- `awsxray` receiver: Fix trace/span id transfer (#1264)
- `datadog` exporter: Remove trace support for Windows for now (#1274)
- `sapm` exporter: Correlation enabled check inversed (#1278)

## v0.12.0

# 🎉 OpenTelemetry Collector Contrib v0.12.0 (Beta) 🎉

The OpenTelemetry Collector Contrib contains everything in the [opentelemetry-collector release](https://github.com/open-telemetry/opentelemetry-collector/releases/tag/v0.12.0) (be sure to check the release notes here as well!). Check out the [Getting Started Guide](https://opentelemetry.io/docs/collector/getting-started/) for deployment and configuration information.

## 🚀 New components 🚀

- `awsemf` exporter to support exporting metrics to AWS CloudWatch (#498, #1169)
- `http_forwarder` extension that forwards HTTP requests to a specified target (#979, #1014, #1150)
- `datadog` exporter that sends metric and trace data to Datadog (#1142, #1178, #1181, #1212)
- `awsecscontainermetrics` receiver to collect metrics from Amazon ECS Task Metadata Endpoint (#1089, #1148, #1160)

## 💡 Enhancements 💡

- `signalfx` exporter:
  - Add host metadata synchronization (#1039, #1118)
  - Add `copy_dimensions` translator option (#1126)
  - Update `k8s_cluster` metric translations (#1121)
  - Add option to exclude metrics (#1156)
  - Add `avg` aggregation method (#1151)
  - Fallback to host if cloud resource id not found (#1170)
  - Add backwards compatible translation rules for the `dockerstatsreceiver` (#1201)
  - Enable queuing and retries (#1223)
- `splunkhec` exporter:
  - Add log support (#875)
  - Enable queuing and retries (#1222)
- `k8scluster` receiver: Standardize metric names (#1119)
- `awsxray` exporter:
  - Support AWS EKS attributes (#1090)
  - Store resource attributes in X-Ray segments (#1174)
- `honeycomb` exporter:
  - Add span kind to the event sent to Honeycomb (#474)
  - Add option to adjust the sample rate using an attribute on the span (#1162)
- `jmxmetrics` extension: Add subprocess manager to manage child java processes (#1028)
- `elastic` exporter: Initial metrics support (#1173)
- `k8s` processor: Rename default attr names for label/annotation extraction (#1214)
- Add common SignalFx host id extraction (#1100)
- Allow MSI upgrades (#1165)

## 🧰 Bug fixes 🧰

- `awsxray` exporter: Don't set origin to EC2 when not on AWS (#1115)

## v0.11.0

# 🎉 OpenTelemetry Collector Contrib v0.11.0 (Beta) 🎉

The OpenTelemetry Collector Contrib contains everything in the [opentelemetry-collector release](https://github.com/open-telemetry/opentelemetry-collector/releases/tag/v0.11.0) (be sure to check the release notes here as well!). Check out the [Getting Started Guide](https://opentelemetry.io/docs/collector/getting-started/) for deployment and configuration information.

## 🚀 New components 🚀
- add `dockerstats` receiver as top level component (#1081)
- add `tracegen` utility (#956)

## 💡 Enhancements 💡
- `stackdriver` exporter: Allow overriding client options via config (#1010)
- `k8scluster` receiver: Ensure informer caches are synced before initial data sync (#842)
- `elastic` exporter: Translate `deployment.environment` resource attribute to Elastic APM's semantically equivalent `service.environment` (#1022)
- `k8s` processor: Add logs support (#1051)
- `awsxray` exporter: Log response error with zap (#1050)
- `signalfx` exporter
  - Add dimensions to renamed metrics (#1041)
  - Add translation rules for `disk_ops.total` and `disk_ops.pending` metrics (#1082)
  - Add event support (#1036)
- `kubeletstats` receiver: Cache detailed PVC labels to reduce API calls (#1052)
- `signalfx` receiver: Add event support (#1035)

## v0.10.0

# 🎉 OpenTelemetry Collector Contrib v0.10.0 (Beta) 🎉

The OpenTelemetry Collector Contrib contains everything in the [opentelemetry-collector release](https://github.com/open-telemetry/opentelemetry-collector/releases/tag/v0.10.0) (be sure to check the release notes here as well!). Check out the [Getting Started Guide](https://opentelemetry.io/docs/collector/getting-started/) for deployment and configuration information.

## 🚀 New components 🚀
- add initial docker stats receiver, without sourcing in top level components (#495)
- add initial jmx metrics extension structure, without sourcing in top level components (#740)
- `routing` processor for routing spans based on HTTP headers (#907)
- `splunkhec` receiver to receive Splunk HEC metrics, traces and logs (#840)
- Add skeleton for `http_forwarder` extension that forwards HTTP requests to a specified target (#979)

## 💡 Enhancements 💡
- `stackdriver` exporter
  - Add timeout parameter (#835)
  - Add option to configurably set UserAgent string (#758)
- `signalfx` exporter
  - Reduce memory allocations for big batches processing (#871)
  - Add AWSUniqueId and gcp_id generation (#829)
  - Calculate cpu.utilization compatibility metric (#839, #974, #954)
- `metricstransform` processor: Replace `{{version}}` in label values (#876)
- `resourcedetection` processor: Logs Support (#970)
- `statsd` receiver: Add parsing for labels and gauges (#903)

## 🧰 Bug fixes 🧰
- `k8s` processor
  - Wrap metrics before sending further down the pipeline (#837)
  - Fix setting attributes on metrics passed from agent (#836)
- `awsxray` exporter: Fix "pointer to empty string" is not omitted bug (#830)
- `azuremonitor` exporter: Treat UNSPECIFIED span kind as INTERNAL (#844)
- `signalfx` exporter: Remove misleading warnings (#869)
- `newrelic` exporter: Fix panic if service name is empty (#969)
- `honeycomb` exporter: Don't emit default proc id + starttime (#972)

## v0.9.0

# 🎉 OpenTelemetry Collector Contrib v0.9.0 (Beta) 🎉

The OpenTelemetry Collector Contrib contains everything in the [opentelemetry-collector release](https://github.com/open-telemetry/opentelemetry-collector/releases/tag/v0.9.0) (be sure to check the release notes here as well!). Check out the [Getting Started Guide](https://opentelemetry.io/docs/collector/getting-started/) for deployment and configuration information.

## 🛑 Breaking changes 🛑
- Remove deprecated `lightstep` exporter (#828)

## 🚀 New components 🚀
- `statsd` receiver for ingesting StatsD messages (#566)

## 💡 Enhancements 💡
- `signalfx` exporter
   - Add disk usage translations (#760)
   - Add disk utilization translations (#782)
   - Add translation rule to drop redundant metrics (#809)
- `kubeletstats` receiver
  - Sync available volume metadata from /pods endpoint (#690)
  - Add ability to collect detailed data from PVC (#743)
- `awsxray` exporter: Translate SDK name/version into xray model (#755)
- `elastic` exporter: Translate semantic conventions to Elastic destination fields (#671)
- `stackdriver` exporter: Add point count metric (#757)
- `awsxray` receiver
  - Ported the TCP proxy from the X-Ray daemon (#774)
  - Convert to OTEL trace format (#691)

## 🧰 Bug fixes 🧰
- `kubeletstats` receiver: Do not break down metrics batch (#754)
- `host` observer: Fix issue on darwin where ports listening on all interfaces are not correctly accounted for (#582)
- `newrelic` exporter: Fix panic on missing span status (#775)

## v0.8.0

# 🎉 OpenTelemetry Collector Contrib v0.8.0 (Beta) 🎉

The OpenTelemetry Collector Contrib contains everything in the [opentelemetry-collector release](https://github.com/open-telemetry/opentelemetry-collector/releases/tag/v0.8.0) (be sure to check the release notes here as well!). Check out the [Getting Started Guide](https://opentelemetry.io/docs/collector/getting-started/) for deployment and configuration information.

## 🚀 New components 🚀

- Receivers
  - `prometheusexec` subprocess manager (##499)

## 💡 Enhancements 💡

- `signalfx` exporter
  - Add/Update metric translations (#579, #584, #639, #640, #652, #662)
  - Add support for calculate new metric translator (#644)
  - Add renaming rules for load metrics (#664)
  - Update `container.name` to `k8s.container.name` in default translation rule (#683)
  - Rename working-set and page-fault metrics (#679)
- `awsxray` exporter
  - Translate exception event into xray exception (#577)
  - Add ingestion of X-Ray segments via UDP (#502)
  - Parse Java stacktrace and populate in xray cause (#687)
- `kubeletstats` receiver
  - Add metric_groups option (#648)
  - Set datapoint timestamp in receiver (#661)
  - Change `container.name` label to `k8s.container.name` (#680)
  - Add working-set and page-fault metrics (#666)
  - Add basic support for volume metrics (#667)
- `stackdriver` trace exporter: Move to new interface and pdata (#486)
- `metricstranform` processor: Keep timeseries and points in order after aggregation (#663)
- `k8scluster` receiver: Change `container.spec.name` label to `k8s.container.name` (#681)
- Migrate receiver creator to internal data model (#701)
- Add ec2 support to `resourcedetection` processor (#587)
- Enable timeout, sending queue and retry for SAPM exporter (#707)

## 🧰 Bug fixes 🧰

- `azuremonitor` exporter: Correct HTTP status code success mapping (#588)
- `k8scluster` receiver: Fix owner reference in metadata updates (#649)
- `awsxray` exporter: Fix handling of db system (#697)

## 🚀 New components 🚀

- Skeleton for AWS ECS container metrics receiver (#463)
- `prometheus_exec` receiver (#655)

## v0.7.0

# 🎉 OpenTelemetry Collector Contrib v0.7.0 (Beta) 🎉

The OpenTelemetry Collector Contrib contains everything in the [opentelemetry-collector release](https://github.com/open-telemetry/opentelemetry-collector/releases/tag/v0.7.0) (be sure to check the release notes here as well!). Check out the [Getting Started Guide](https://opentelemetry.io/docs/collector/getting-started/) for deployment and configuration information.

## 🛑 Breaking changes 🛑

- `awsxray` receiver updated to support udp: `tcp_endpoint` config option renamed to `endpoint` (#497)
- TLS config changed for `sapmreceiver` (#488) and `signalfxreceiver` receivers (#488)

## 🚀 New components 🚀

- Exporters
  - `sentry` adds tracing exporter for [Sentry](https://sentry.io/) (#565)
- Extensions
  - `endpoints` observer: adds generic endpoint watcher (#427)
  - `host` observer: looks for listening network endpoints on host (#432)

## 💡 Enhancements 💡

- Update `honeycomb` exporter for v0.8.0 compatibility
- Extend `metricstransform` processor to be able to add a label to an existing metric (#441)
- Update `kubeletstats` metrics according to semantic conventions (#475)
- Updated `awsxray` receiver config to use udp (#497)
- Add `/pods` endpoint support in `kubeletstats` receiver to add extra labels (#569)
- Add metric translation options to `signalfx` exporter (#477, #501, #571, #573)

## 🧰 Bug fixes 🧰

- `azuremonitor` exporter: Mark spanToEnvelope errors as permanent (#500)

## v0.6.0

# 🎉 OpenTelemetry Collector Contrib v0.6.0 (Beta) 🎉

The OpenTelemetry Collector Contrib contains everything in the [opentelemetry-collector release](https://github.com/open-telemetry/opentelemetry-collector/releases/tag/v0.6.0) (be sure to check the release notes here as well!). Check out the [Getting Started Guide](https://opentelemetry.io/docs/collector/getting-started/) for deployment and configuration information.

## 🛑 Breaking changes 🛑

- Removed `jaegarlegacy` (#397) and `zipkinscribe` receivers (#410)
- `kubeletstats` receiver: Renamed `k8s.pod.namespace` pod label to `k8s.namespace.name` and `k8s.container.name` container label to `container.name`

## 🚀 New components 🚀

- Processors
  - `metricstransform` renames/aggregates within individual metrics (#376) and allow changing the data type between int and float (#402)

## 💡 Enhancements 💡

- `awsxray` exporter: Use `peer.service` as segment name when set. (#385)
- `splunk` exporter: Add trace exports support (#359, #399)
- Build and publish Windows MSI (#408) and DEB/RPM Linux packages (#405)

## 🧰 Bug fixes 🧰

- `kubeletstats` receiver:
  - Fixed NPE for newly created pods (#404)
  - Updated to latest change in the ReceiverFactoryOld interface (#401)
  - Fixed logging and self reported metrics (#357)
- `awsxray` exporter: Only convert SQL information for SQL databases. (#379)
- `resourcedetection` processor: Correctly obtain machine-type info from gce metadata (#395)
- `k8scluster` receiver: Fix container resource metrics (#416)

## v0.5.0

Released 01-07-2020

# 🎉 OpenTelemetry Collector Contrib v0.5.0 (Beta) 🎉

The OpenTelemetry Collector Contrib contains everything in the [opentelemetry-collector release](https://github.com/open-telemetry/opentelemetry-collector/releases/tag/v0.5.0) (be sure to check the release notes here as well!). Check out the [Getting Started Guide](https://opentelemetry.io/docs/collector/getting-started/) for deployment and configuration information.

## 🚀 New components 🚀

- Processors
  - `resourcedetection` to automatically detect the resource based on the configured set of detectors (#309)

## 💡 Enhancements 💡

- `kubeletstats` receiver: Support for ServiceAccount authentication (#324)
- `signalfx` exporter and receiver
  - Add SignalFx metric token passthrough and config option (#325)
  - Set default endpoint of `signalfx` receiver to `:9943` (#351)
- `awsxray` exporter: Support aws plugins EC2/ECS/Beanstalk (#343)
- `sapm` exporter and receiver: Add SAPM access token passthrough and config option (#349)
- `k8s` processor: Add metrics support (#358)
- `k8s` observer: Separate annotations from labels in discovered pods (#363)

## 🧰 Bug fixes 🧰

- `honeycomb` exporter: Remove shared use of libhoney from goroutines (#305)

## v0.4.0

Released 17-06-2020

# 🎉 OpenTelemetry Collector Contrib v0.4.0 (Beta) 🎉

The OpenTelemetry Collector Contrib contains everything in the [opentelemetry-collector release](https://github.com/open-telemetry/opentelemetry-collector/releases/tag/v0.4.0) (be sure to check the release notes here as well!). Check out the [Getting Started Guide](https://opentelemetry.io/docs/collector/getting-started/) for deployment and configuration information.

## 🛑 Breaking changes 🛑

  - `signalfx` exporter `url` parameter changed to `ingest_url` (no impact if only using `realm` setting)

## 🚀 New components 🚀

- Receivers
  - `receiver_creator` to create receivers at runtime (#145), add observer support to receiver_creator (#173), add rules support (#207), add dynamic configuration values (#235) 
  - `kubeletstats` receiver (#237) 
  - `prometheus_simple` receiver (#184) 
  - `kubernetes-cluster` receiver (#175) 
  - `redis` receiver (#138)
- Exporters
  - `alibabacloudlogservice` exporter (#259) 
  - `SplunkHEC` metrics exporter (#246)
  - `elastic` APM exporter (#240)
  - `newrelic` exporter (#229) 
- Extensions
  - `k8s` observer (#185) 

## 💡 Enhancements 💡

- `awsxray` exporter
  - Use X-Ray convention of segment name == service name (#282)
  - Tweak xray export to improve rendering of traces and improve parity (#241)
  - Add handling for spans received with nil attributes (#212)
- `honeycomb` exporter
  - Use SendPresampled (#291)
  - Add span attributes as honeycomb event fields (#271)
  - Support resource labels in Honeycomb exporter (#20)
- `k8s` processor
  - Add support of Pod UID extraction to k8sprocessor (#219)
  - Use `k8s.pod.ip` to record resource IP instead of just `ip` (#183)
  - Support same authentication mechanism as other kubernetes components do (#307)
- `sapm` exporter: Add TLS for SAPM and SignalFx receiver (#215)
- `signalfx` exporter
  - Add metric metadata syncer to SignalFx exporter (#231)
  - Add TLS for SAPM and SignalFx receiver (#215)
- `stackdriver` exporter: Add support for resource mapping in config (#163)

## 🧰 Bug fixes 🧰

- `awsxray` exporter: Wrap bad request errors for proper handling by retry queue (#205)
- `lightstep` exporter: Ensure Lightstep exporter doesnt crash on nil node (#250)
- `sapm` exporter: Do not break Jaeger traces before sending downstream (#193)
- `k8s` processor: Ensure Jaeger spans work in passthrough mode (262)

## 🧩 Components 🧩

### Receivers

| Traces | Metrics |
|:-------:|:-------:|
| Jaeger Legacy | Carbon |
| SAPM (SignalFx APM) | Collectd | 
| Zipkin Scribe | K8s Cluster |
| | Redis |
| |  SignalFx | 
| | Simple Prometheus |
| | Wavefront |

### Processors

- K8s

### Exporters

| Commercial | Community |
|:------------:|:-----------:|
| Alibaba Cloud Log Service | Carbon |
| AWS X-ray | Elastic |
| Azure Monitor | Jaeger Thrift |
| Honeycomb | Kinesis |
| Lightstep |
| New Relic |
| SAPM (SignalFx APM) | 
| SignalFx (Metrics) |
| Splunk HEC |
| Stackdriver (Google) |

### Extensions

- Observer
  - K8s

## v0.3.0 Beta

Released 2020-03-30

### Breaking changes

-  Make prometheus receiver config loading strict. #697 
Prometheus receiver will now fail fast if the config contains unused keys in it.

### Changes and fixes

- Enable best effort serve by default of Prometheus Exporter (https://github.com/orijtech/prometheus-go-metrics-exporter/pull/6)
- Fix null pointer exception in the logging exporter #743 
- Remove unnecessary condition to have at least one processor #744 
- Updated Honeycomb exported to `honeycombio/opentelemetry-exporter-go v0.3.1`

### Features

Receivers / Exporters:

* AWS X-Ray
* Carbon
* CollectD
* Honeycomb
* Jaeger
* Kinesis
* LightStep
* OpenCensus
* OpenTelemetry
* SAPM
* SignalFx
* Stackdriver
* Wavefront
* Zipkin
* Zipkin Scribe


Processors:

* Attributes
* Batch
* Memory Limiter
* Queued Retry
* Resource
* Sampling
* Span
* Kubernetes

Extensions:

* Health Check
* Performance Profiler
* zPages


## v0.2.8

Released 2020-03-25

Alpha v0.2.8 of OpenTelemetry Collector Contrib.

- Implemented OTLP receiver and exporter.
- Added ability to pass config to the service programmatically (useful for custom builds).
- Improved own metrics / observability.


## v0.2.7

Released 2020-03-17

### Self-Observability
- New command-line switch to control legacy and new metrics. Users are encouraged
to experiment and migrate to the new metrics.
- Improved error handling on shutdown.


### Processors
- Fixed passthrough mode k8sprocessor.
- Added `HASH` action to attribute processor.

### Receivers and Exporters
- Added Honeycomb exporter.
- Added LightStep exporter.
- Added regular expression for Carbon receiver, allowing the metric name to be broken into proper label keys and values.
- Updated Stackdriver exporter to use a new batch API.


## v0.2.6 Alpha

Released 2020-02-18

### Self-Observability
- Updated metrics prefix to `otelcol` and expose command line argument to modify the prefix value.
- Batch dropped span now emits zero when no spans are dropped.

### Processors
- Extended Span processor to have include/exclude span logic.
- Ability to choose strict or regexp matching for include/exclude filters.

### Receivers and Exporters
- Added Carbon receiver and exporter.
- Added Wavefront receiver.


## v0.0.5 Alpha

Released 2020-01-30

- Regexp-based filtering of span names.
- Ability to extract attributes from span names and rename span.
- File exporter for debugging.
- Span processor is now enabled by default.

## v0.0.1 Alpha

Released 2020-01-11

First release of OpenTelemetry Collector Contrib.


[v0.3.0]: https://github.com/open-telemetry/opentelemetry-collector-contrib/compare/v0.2.8...v0.3.0
[v0.2.8]: https://github.com/open-telemetry/opentelemetry-collector-contrib/compare/v0.2.7...v0.2.8
[v0.2.7]: https://github.com/open-telemetry/opentelemetry-collector-contrib/compare/v0.2.6...v0.2.7
[v0.2.6]: https://github.com/open-telemetry/opentelemetry-collector-contrib/compare/v0.0.5...v0.2.6
[v0.0.5]: https://github.com/open-telemetry/opentelemetry-collector-contrib/compare/v0.0.1...v0.0.5
[v0.0.1]: https://github.com/open-telemetry/opentelemetry-collector-contrib/tree/v0.0.1<|MERGE_RESOLUTION|>--- conflicted
+++ resolved
@@ -1,6 +1,10 @@
 # Changelog
 
 ## Unreleased
+
+## 💡 Enhancements 💡
+
+- `tanzuobservabilityexporter`: Turn on metrics exporter (#7281)
 
 ## v0.43.0
 
@@ -40,11 +44,7 @@
 - `hostmetricsreceiver`: add `cpu_average` option for load scraper to report the average cpu load (#6999)
 - `scrapertest`: Add comparison option to ignore specific attributes (#6519)
 - `tracegen`: Add option to pass in custom headers to export calls via command line (#7308)
-<<<<<<< HEAD
-- `tanzuobservabilityexporter`: Turn on metrics exporter (#7281)
-=======
 - `tracegen`: Provide official container images (#7179)
->>>>>>> d01b9f9f
 
 ## 🛑 Breaking changes 🛑
 
