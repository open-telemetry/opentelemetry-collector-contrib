# Changelog

## Unreleased

### 💡 Enhancements 💡

- `cmd/mdatagen`: Add resource attributes definition to metadata.yaml and move `pdata.Metrics` creation to the
  generated code (#5270) 
- Add `make crosslink` target to ensure replace statements are included in `go.mod` for all transitive dependencies within repository (#8822)

### 🛑 Breaking changes 🛑

- `filelogreceiver`, `journaldreceiver`, `syslogreceiver`, `tcplogreceiver`, `udplogreceiver`:
  - Updated data model to align with stable logs data model, which includes various breaking changes. (#8835)
    - A detailed [Upgrade Guide](https://github.com/open-telemetry/opentelemetry-log-collection/releases/tag/v0.28.0) is available in the log-collection v0.28.0 release notes. 
- `datadogexporter`: Remove `OnlyMetadata` method from `Config` struct (#8980)
- `datadogexporter`: Remove `GetCensoredKey` method from `APIConfig` struct (#8980)

### 🧰 Bug fixes 🧰

- `hostmetricsreceiver`: Use cpu times for time delta in cpu.utilization calculation (#8856)
- `dynatraceexporter`: Remove overly verbose stacktrace from certain logs (#8989)

### 🚩 Deprecations 🚩

- `datadogexporter`: Deprecate `service` setting in favor of `service.name` semantic convention (#8784)
- `datadogexporter`: Deprecate `version` setting in favor of `service.version` semantic convention (#8784)
- `datadogexporter`: Deprecate `GetHostTags` method from `TagsConfig` struct (#8975)

### 🚀 New components 🚀

## v0.48.0

### 💡 Enhancements 💡

- `k8seventsreceiver`: Add Api_version and resource_version (#8539)
- `datadogexporter`: Add `metrics::sums::cumulative_monotonic_mode` to specify export mode for cumulative monotonic sums (#8490)
- `dynatraceexporter`: add multi-instance deployment note to README.md (#8848)
- `resourcedetectionprocessor`: Add attribute allowlist (#8547)
- `datadogexporter`:  Metrics payload data and Sketches payload data will be logged if collector is started in debug mode (#8929)
<<<<<<< HEAD
- Add `make crosslink` target to ensure replace statements are included in `go.mod` for all transitive dependencies within repository (#8822)
=======
- `cmd/mdatagen`: Add resource attributes definition to metadata.yaml and move `pdata.Metrics` creation to the
  generated code (#5270)
>>>>>>> cc6a8480

### 🛑 Breaking changes 🛑

- `windowsperfcountersreceiver`: Added metrics configuration (#8376)
- `lokiexporter`: Remove deprecated LogRecord.name field (#8951)
- `splunkhecexporter`: Remove deprecated LogRecord.name field (#8951)

### 🚩 Deprecations 🚩

- `datadogexporter`: Deprecate `OnlyMetadata` method from `Config` struct (#8359)
- `datadogexporter`: Deprecate `GetCensoredKey` method from `APIConfig` struct (#8830)
- `datadogexporter`: Deprecate `metrics::send_monotonic_counter` in favor of `metrics::sums::cumulative_monotonic_mode` (#8490)

### 🚀 New components 🚀

- `sigv4authextension`: Enable component (#8518)

## v0.47.0

### 💡 Enhancements 💡

- `googlecloudexporter`: Add Validate method in config (#8559)
- `attributesprocessor`: Add convert action (#7930)
- `attributesprocessor`: Add metric support (#8111)
- `prometheusremotewriteexporter`: Write-Ahead Log support enabled (#7304)
- `hostreceiver/filesystemscraper`: Add filesystem utilization (#8027)
- `hostreceiver/pagingscraper`: Add paging.utilization (#6221)
- `googlecloudexporter`: [Alpha] Translate metrics directly from OTLP to gcm using the `exporter.googlecloud.OTLPDirect` feature-gate (#7177)
- `simpleprometheusreceiver`: Add support for static labels (#7908)
- `spanmetricsprocessor`: Dropping the condition to replace _ with key_ as __ label is reserved and _ is not (#8057)
- `podmanreceiver`: Add container.runtime attribute to container metrics (#8262)
- `dockerstatsreceiver`: Add container.runtime attribute to container metrics (#8261)
- `tanzuobservabilityexporter`: instrumentation Library and Dropped Counts to Span Tags (#8120)
- `clickhouseexporter`: Implement consume log logic. (#9705)
- `influxdbexporter`: Add support for cumulative, non-monotonic metrics. (#8348)
- `oauth2clientauthextension`: Add support for EndpointParams (#7307)
- Add `NewMetricData` function to `MetricsBuilder` to consistently set instrumentation library name (#8255)
- `googlecloudpubsubreceiver` Added implementation of Google Cloud Pubsub receiver. (#8391)
- `googlecloudpubsubexporter` Added implementation of Google Cloud Pubsub exporter. (#8391)
- `coralogixexporter` Allow exporter timeout to be configured (#7957)
- `prometheusremotewriteexporter` support adding trace id and span id attached to exemplars (#8380)
- `influxdbexporter`: accept histogram metric missing infinity bucket. (#8462)
- `skywalkingreceiver`: Added implementation of Skywalking receiver. (#8549)
- `prometheusreceiver`: Fix staleness bug for histograms and summaries (#8561)

### 🛑 Breaking changes 🛑

- `mongodbatlasreceiver`: rename mislabeled attribute `memory_state` to correct `disk_status` on partition disk metrics (#7747)
- `mongodbatlasreceiver`: Correctly set initial lookback for querying mongodb atlas api (#8246)
- `nginxreceiver`: instrumentation name updated from `otelcol/nginx` to `otelcol/nginxreceiver` (#8255)
- `postgresqlreceiver`: instrumentation name updated from `otelcol/postgresql` to `otelcol/postgresqlreceiver` (#8255)
- `redisreceiver`: instrumentation name updated from `otelcol/redis` to `otelcol/redisreceiver` (#8255)
- `apachereceiver`: instrumentation name updated from `otelcol/apache` to `otelcol/apachereceiver` ()
- `couchdbreceiver`: instrumentation name updated from `otelcol/couchdb` to `otelcol/couchdbreceiver` (#8366)
- `prometheusreceiver` Change resource attributes on metrics: `instance` -> `service.instance.id`, `host.name` -> `net.host.name`,  `port` -> `net.host.port`, `scheme` -> `http.scheme`, `job` removed (#8266)
- `prometheusremotewriteexporter` Use `service.*` resource attributes instead of `job` and `instance` resource attributes when adding job and instance labels to metrics (#8266)
- `mysqlreceiver`: instrumentation name updated from `otel/mysql` to `otelcol/mysqlreceiver` (#8387)
- `zookeeperreceiver`: instrumentation name updated from `otelcol/zookeeper` to `otelcol/zookeeperreceiver` (#8389)
- `coralogixexporter`: Create dynamic subsystem name (#7957)
  - Deprecate configuration changed. Dynamic subsystem name from traces service name property.
- `rabbitmqreceiver`: instrumentation name updated from `otelcol/rabbitmq` to `otelcol/rabbitmqreceiver` (#8400)

### 🧰 Bug fixes 🧰

- `zipkinexporter`: Set "error" tag value when status is set to error (#8187)
- `prometheusremotewriteexporter`: Correctly handle metric labels which collide after sanitization (#8378)
- `prometheusremotewriteexporter`: Drop labels when exemplar attributes exceed the max number of characters (#8379)
- `k8sclusterreceiver`: Add support to enable k8s node and container cpu metrics to be reported as double values (#8245)
  - Use "--feature-gates=receiver.k8sclusterreceiver.reportCpuMetricsAsDouble" to enable reporting node and container
    cpu metrics as a double values.
- `tanzuobservabilityexporter`: Fix a typo in Instrumentation Library name and version tags (#8384)
- `logreceivers`: Fix an issue where receiver would sometimes fail to build using Go 1.18 (#8521)
- `awsxrayreceiver`: Add defaults for optional stack frame parameters (#8790)

### 🚩 Deprecations 🚩

- `datadogexporter`: Deprecate automatic environment variable detection (#8397)

### 🚀 New components 🚀
- `sigv4authextension`: New Component: Sigv4 Authenticator Extension (#8263)

## v0.46.0

### 💡 Enhancements 💡

- `internal/stanza`: Export metrics from Stanza receivers (#8025)
- `hostreceiver/pagingscraper`: Migrate the scraper to the mdatagen metrics builder (#7139)
- Do not drop zero trace/span id spans in the jaeger conversion (#7946)
- Upgrade to use semantic conventions 1.6.1 (#7926)
- `dynatraceexporter`: Validate QueueSettings and perform config validation in Validate() instead (#8020)
- `sapmexporter`: Add validation for `sending_queue` setting (#8023)
- `signalfxexporter`: Add validation for `sending_queue` setting (#8026)
- `internal/stanza`: Add support for arbitrary attribute types (#8081)
- `resourcedetectionprocessor`: Add confighttp.HTTPClientSettings To Resource Detection Config Fixes (#7397)
- `hostmetricsreceiver`: Add cpu.utilization metrics to cpu scrapper (#7130)
- `honeycombexporter`: Add validation for `sending_queue` setting (#8113)
- `routingprocessor`: Expand error handling on failure to build exporters (#8125)
- `skywalkingreceiver`: Add new skywalking receiver component folder and structure (#8107)
- `groupbyattrsprocesor`: Allow empty keys, which allows to use the processor for compaction (#7793)
- `datadogexporter`: Add rbac to example k8s manifest file (#8186)
- `splunkhecexporter`: Add validation for `sending_queue` setting (#8256)

### 🛑 Breaking changes 🛑

- Remove deprecated functions from jaeger translator (#8032)
- `internal/stanza`: Remove `write_to` setting from input operators (#8081)
- `mongodbatlasreceiver`: rename `mongodb.atlas.*` attributes to `mongodb_atlas.*` adhering to naming guidelines. Adding 3 new attributes (#7960)

### 🧰 Bug fixes 🧰

- `prometheusreceiver`: Fix segfault that can occur after receiving stale metrics (#8056)
- `filelogreceiver`: Fix issue where logs could occasionally be duplicated (#8123)
- `prometheusremotewriteexporter`: Fix empty non-string resource attributes (#8116)

### 🚀 New components 🚀

## v0.45.1

### 💡 Enhancements 💡

- `sumologicexporter`: Move validation to Config (#7936)
- `elasticsearchexporter`: Fix crash with batch processor (#7953).
- `splunkhecexporter`: Batch metrics payloads (#7760)
- `tanzuobservabilityexporter`: Add internal SDK metric tag (#7826)
- `hostreceiver/processscraper`: Migrate the scraper to the mdatagen metrics builder (#7287)

### 🧰 Bug fixes 🧰

- `awsprometheusremotewriteexporter`: fix dependencies issue (#7963)

### 🚀 New components 🚀

- `awsfirehose` receiver: Add AWS Kinesis Data Firehose Receiver (#7918)

## v0.45.0

### 💡 Enhancements 💡

- `hostreceiver/filesystemscraper`: Migrate the scraper to the mdatagen metrics builder (#7772)
- `hostreceiver/memoryscraper`: Migrate the scraper to the mdatagen metrics builder (#7312)
- `lokiexporter`: Use record attributes as log labels (#7569)
- `routingprocessor`: Do not err on failure to build exporters (#7423)
- `apachereceiver`: Update to mdatagen v2 (#7573)
- `datadogexporter`: Don't send host metadata if hostname is empty (#7426)
- `datadogexporter`: Add insecure_skip_verify flag to configuration (#7422)
- `coralogixexporter`: Update readme (#7785)
- `awscloudwatchlogsexporter`: Remove name from aws cloudwatch logs exporter (#7554)
- `tanzuobservabilityexporter`: Update OTel Collector's Exporter to match WF Proxy Handling of source (#7929)
- `hostreceiver/memoryscraper`: Add memory.utilization (#6221)
- `awskinesisexporter`: Add Queue Config Validation AWS Kinesis Exporter (#7835)
- `elasticsearchexporter`: Remove usage of deprecated LogRecord.Name field (#7829).
- `loadbalancingexporter`: Allow non-exist hostname on startup (#7935)
- `datadogexporter`: Use exact sum, count and average on Datadog distributions (#7830)
- `storage/filestorage`: add optional compaction to filestorage (#7768)
- `tanzuobservabilityexporter`: Add attributes from the Resource to the resulting WF metric tags & set `source` value in WF metric (#8101)

### 🛑 Breaking changes 🛑

- Use go mod compat, drops support for reproducibility with go 1.16 (#7915)
- `apachereceiver`: Update instrumentation library name from `otel/apache` to `otelcol/apache` (#7754)
- `pkg/translator/prometheusremotewrite`: Cleanup prw translator public functions (#7776)
- `prometheusreceiver`: The OpenCensus-based metric conversion pipeline has 
  been removed.
  - The `receiver.prometheus.OTLPDirect` feature gate has been removed as 
    the direct pipeline is the only remaining pipeline.
- `translator/jaeger`: Cleanup jaeger translator function names (#7775)
  - Deprecate old funcs with Internal word.
- `mysqlreceiver`: Update data model and names for several metrics (#7924)
  - Change all metrics to Int values
  - Remove `mysql.buffer_pool_pages`. Replace with:
    - `mysql.buffer_pool.pages`
    - `mysql.buffer_pool.data_pages`
    - `mysql.buffer_pool.page_flushes`
  - Remove `mysql.buffer_pool_size`. Replace with:
    - `mysql.buffer_pool.limit`
    - `mysql.buffer_pool.usage`
  - Rename `mysql.buffer_pool_operations` to `mysql.buffer_pool.operations`

### 🚩 Deprecations 🚩

- Deprecated log_names setting from filter processor. (#7552)

### 🧰 Bug fixes 🧰

 - `tailsamplingprocessor`: "And" policy only works as a sub policy under a composite policy (#7590) 
 - `prometheusreceiver`: Correctly map description and units when converting
  Prometheus metadata directly to pdata. (#7748)
 - `sumologicexporter`: fix exporter panics on malformed histogram (#7548)
- `awsecscontainermetrics`: CPU Reserved is now 1024/vCPU for ECS Container Insights (#6734)

### 🚀 New components 🚀

- `clickhouse` exporter: Add ClickHouse Exporter (#6907)
- `pkg/translator/signalfx`: Extract signalfx to metrics conversion in a separate package (#7778)
  - Extract FromMetrics to SignalFx translator package (#7823)

## v0.44.0

### 💡 Enhancements 💡

- `kafkaexporter`: Add compression and flush max messages options.
- `dynatraceexporter`: Write error logs using plugin logger (#7360)
- `dynatraceexporter`: Fix docs for TLS settings (#7568)
- `tanzuobservabilityexporter`: Turn on metrics exporter (#7281)
- `attributesprocessor` `resourceprocessor`: Add `from_context` value source
- `resourcedetectionprocessor`: check cluster config to verify resource is on aws for eks resources (#7186)
- `awscloudwatchlogsexporter`: enable awscloudwatchlogsexporter which accepts and exports log data (#7297)
- `translator/prometheusremotewrite`: add a new module to help translate data from OTLP to Prometheus Remote Write (#7240)
- `azuremonitorexporter`: In addition to traces, export logs to Azure Application Insights (#7403)
- `jmxreceiver`: Added `additional_jars` configuration option to launch JMX Metric Gatherer JAR with extended `CLASSPATH` (#7378)
- `awscontainerinsightreceiver`: add full pod name when configured to AWS Container Insights Receiver (#7415)
- `hostreceiver/loadscraper`: Migrate the scraper to the mdatagen metrics builder (#7288)
- `awsecscontainermetricsreceiver`: Rename attributes to follow semantic conventions (#7425)
- `datadogexporter`: Always map conventional attributes to tags (#7185)
- `mysqlreceiver`: Add golden files for integration test (#7303)
- `nginxreceiver`: Standardize integration test (#7515)
- `mysqlreceiver`: Update to use mdatagen v2 (#7507)
- `postgresqlreceiver`: Add integration tests (#7501)
- `apachereceiver`: Add integration test (#7517)
- `mysqlreceiver`: Use scrapererror to report errors (#7513)
- `postgresreceiver`: Update to mdatagen v2 (#7503)
- `nginxreceiver`: Update to mdatagen v2 (#7549)
- `datadogexporter`: Fix traces exporter's initialization log (#7564)
- `tailsamplingprocessor`: Add And sampling policy (#6910)
- `coralogixexporter`: Add Coralogix Exporter (#7383)
- `prometheusexecreceiver`: Add default value for `scrape_timeout` option (#7587)

### 🛑 Breaking changes 🛑

- `resourcedetectionprocessor`: Update `os.type` attribute values according to semantic conventions (#7544)
- `awsprometheusremotewriteexporter`: Deprecation notice; may be removed after v0.49.0
  - Switch to using the `prometheusremotewriteexporter` + `sigv4authextension` instead

### 🧰 Bug fixes 🧰

- `resourcedetectionprocessor`: fix `meta` allow list excluding keys with nil values (#7424)
- `postgresqlreceiver`: Fix issue where empty metrics could be returned after failed connection (#7502)
- `resourcetotelemetry`: Ensure resource attributes are added to summary
  and exponential histogram data points. (#7523)

### 🚩 Deprecations 🚩

- Deprecated otel_to_hec_fields.name setting from splunkhec exporter. (#7560)

## v0.43.0

### 💡 Enhancements 💡

- `coralogixexporter`: First implementation of Coralogix Exporter (#6816)
- `cloudfoundryreceiver`: Enable Cloud Foundry client (#7060)
- `elasticsearchexporter`: add elasticsearchexporter to the components exporter list (#6002)
- `elasticsearchreceiver`: Add metric metadata (#6892)
- `elasticsearchreceiver`: Use same metrics as JMX receiver for JVM metrics (#7160)
- `elasticsearchreceiver`: Implement scraping logic (#7174)
- `datadogexporter`: Add http.status_code tag to trace stats (#6889)
- `datadogexporter`: Add configuration option to use OTel span name into the Datatog resource name (#6611)
- `mongodbreceiver`: Add initial client code to the component (#7125)
- `tanzuobservabilityexporter`: Support delta histograms (#6897)
- `awscloudwatchlogsexporter`: Use cwlogs package to export logs (#7152)
- `mysqlreceiver`: Add the receiver to available components (#7078)
- `tanzuobservabilityexporter`: Documentation for the memory_limiter configuration (#7164)
- `dynatraceexporter`: Do not shut down exporter when metrics ingest module is temporarily unavailable (#7161)
- `mongodbreceiver`: Add metric metadata (#7163)
- `mongodbreceiver`: Add metric scraping (#7175)
- `postgresqlreceiver`: add the receiver to available components (#7079)
- `rabbitmqreceiver`: Add scraper logic (#7299)
- `tanzuobservability exporter`: Support summary metrics (#7121)
- `mongodbatlasreceiver`: Add retry and backoff to HTTP client (#6943)
- Use Jaeger gRPC instead of Thrift in the docker-compose example (#7243)
- `tanzuobservabilityexporter`: Support exponential histograms (#7127)
- `receiver_creator`: Log added and removed endpoint env structs (#7248)
- `prometheusreceiver`: Use the OTLP data conversion path by default. (#7282)
  - Use `--feature-gates=-receiver.prometheus.OTLPDirect` to re-enable the 
    OpenCensus conversion path.
- `extension/observers`: Correctly set image and tag on container endpoints (#7279)
- `tanzuobservabilityexporter`: Document how to enable memory_limiter (#7286)
- `hostreceiver/networkscraper`: Migrate the scraper to the mdatagen metrics builder (#7048)
- `hostmetricsreceiver`: Add MuteProcessNameError config flag to mute specific error reading process executable (#7176)
- `scrapertest`: Improve comparison logic (#7305)
- `hostmetricsreceiver`: add `cpu_average` option for load scraper to report the average cpu load (#6999)
- `scrapertest`: Add comparison option to ignore specific attributes (#6519)
- `tracegen`: Add option to pass in custom headers to export calls via command line (#7308)
- `tracegen`: Provide official container images (#7179)
- `scrapertest`: Add comparison function for pdata.Metrics (#7400)
- `prometheusremotewriteexporter` : Dropping the condition to replace _ with key_ as __ label is reserved and _ is not (#7112)

### 🛑 Breaking changes 🛑

- `tanzuobservabilityexporter`: Remove status.code
- `tanzuobservabilityexporter`: Use semantic conventions for status.message (#7126) 
- `k8sattributesprocessor`: Move `kube` and `observability` packages to `internal` folder (#7159)
- `k8sattributesprocessor`: Unexport processor `Option`s (#7311)
- `zookeeperreceiver`: Refactored metrics to have correct units, types, and combined some metrics via attributes. (#7280)
- `prometheusremotewriteexporter`: `PRWExporter` struct and `NewPRWExporter()`
  function are now unexported. (#TBD)
- `newrelicexporter` marked as deprecated (#7284)

### 🚀 New components 🚀

- `rabbitmqreceiver`: Establish codebase for RabbitMQ metrics receiver (#7239)
- Add `basicauth` extension (#7167)
- `k8seventsreceiver`: Implement core logic (#6885)

### 🧰 Bug fixes 🧰

- `k8sattributeprocessor`: Parse IP out of net.Addr to correctly tag k8s.pod.ip (#7077)
- `k8sattributeprocessor`: Process IP correctly for net.Addr instances that are not typed (#7133)
- `mdatagen`: Fix validation of `enabled` field in metadata.yaml (#7166)
- `elasticsearch`: Fix timestamp for each metric being startup time (#7255)
- `prometheusremotewriteexporter`: Fix index out of range panic caused by expiring metrics (#7149)
- `resourcedetection`: Log the error when checking for ec2metadata availability (#7296) 

## v0.42.0

### 💡 Enhancements 💡

- `couchbasereceiver`: Add couchbase client (#7122)
- `couchdbreceiver`: Add couchdb scraper (#7131)
- `couchdbreceiver`: Add couchdb client (#6880)
- `elasticsearchreceiver`: Implement scraper client (#7019)
- `couchdbreceiver`: Add metadata metrics (#6878)
- `prometheusremotewriteexporter`: Handling Staleness flag from OTLP (#6679)
- `prometheusexporter`: Handling Staleness flag from OTLP (#6805)
- `prometheusreceiver`: Set OTLP no-data-present flag for stale scraped metrics. (#7043)
- `mysqlreceiver`: Add Integration test (#6916)
- `datadogexporter`: Add compatibility with ECS Fargate semantic conventions (#6670)
- `k8s_observer`: discover k8s.node endpoints (#6820)
- `redisreceiver`: Add missing description fields to keyspace metrics (#6940)
- `redisreceiver`: Set start timestamp uniformly for gauge and sum metrics (#6941)
- `kafkaexporter`: Allow controlling Kafka acknowledgment behaviour  (#6301)
- `lokiexporter`: Log the first part of the http body on failed pushes to loki (#6946)
- `resourcedetectionprocessor`: add the [consul](https://www.consul.io/) detector (#6382)
- `awsemfexporter`: refactor cw_client logic into separate `cwlogs` package (#7072)
- `prometheusexporter`: Dropping the condition to replace _ with key_ as __ label is reserved and _ is not (#7506)

### 🛑 Breaking changes 🛑

- `memcachedreceiver`: Update metric names (#6594)
- `memcachedreceiver`: Fix some metric units and value types (#6895)
- `sapm` receiver: Use Jaeger status values instead of OpenCensus (#6682)
- `jaeger` receiver/exporter: Parse/set Jaeger status with OTel spec values (#6682)
- `awsecscontainermetricsreceiver`: remove tag from `container.image.name` (#6436)
- `k8sclusterreceiver`: remove tag from `container.image.name` (#6436)

### 🚀 New components 🚀

- `ecs_task_observer`: Discover running containers in AWS ECS tasks (#6894)
- `mongodbreceiver`: Establish codebase for MongoDB metrics receiver (#6972)
- `couchbasereceiver`: Establish codebase for Couchbase metrics receiver (#7046)
- `dbstorage`: New experimental dbstorage extension (#7061)
- `redactionprocessor`: Remove sensitive data from traces (#6495)

### 🧰 Bug fixes 🧰

- `ecstaskobserver`: Fix "Incorrect conversion between integer types" security issue (#6939)
- Fix typo in "direction" metrics attribute description (#6949)
- `zookeeperreceiver`: Fix issue where receiver could panic during shutdown (#7020)
- `prometheusreceiver`: Fix metadata fetching when metrics differ by trimmable suffixes (#6932)
- Sanitize URLs being logged (#7021)
- `prometheusreceiver`: Fix start time tracking for long scrape intervals (#7053)
- `signalfxexporter`: Don't use syscall to avoid compilation errors on some platforms (#7062)
- `tailsamplingprocessor`: Add support for new policies as composite sub-policies (#6975)

### 💡 Enhancements 💡

- `lokiexporter`: add complete log record to body (#6619)
- `k8sclusterreceiver` add `container.image.tag` attribute (#6436)
- `spanmetricproccessor`: use an LRU cache for the cached Dimensions key-value pairs (#2179)
- `skywalkingexporter`: add skywalking metrics exporter (#6528)
- `deltatorateprocessor`: add int counter support (#6982)
- `filestorageextension`: document default values (#7022)
- `redisreceiver`: Migrate the scraper to the mdatagen metrics builder (#6938)  

## v0.41.0

### 🛑 Breaking changes 🛑

- None

### 🚀 New components 🚀

- `asapauthextension` (#6627)
- `mongodbatlasreceiver` (#6367)

### 🧰 Bug fixes 🧰

- `filestorageextension`: fix panic when configured directory cannot be accessed (#6103)
- `hostmetricsreceiver`: fix set of attributes for system.cpu.time metric (#6422)
- `k8sobserver`: only record pod endpoints for running pods (#5878)
- `mongodbatlasreceiver`: fix attributes fields in metadata.yaml (#6440)
- `prometheusexecreceiver`: command line processing on Windows (#6145)
- `spanmetricsprocessor`: fix exemplars support (#6140)
-  Remap arm64 to aarch64 on rpm/deb packages (#6635)

### 💡 Enhancements 💡

- `datadogexporter`: do not use attribute localhost-like hostnames (#6477)
- `datadogexporter`: retry per network call (#6412)
- `datadogexporter`: take hostname into account for cache (#6223)
- `exporter/lokiexporter`: adding a feature for loki exporter to encode JSON for log entry (#5846)
- `googlecloudspannerreceiver`: added fallback to ADC for database connections. (#6629)
- `googlecloudspannerreceiver`: added parsing only distinct items for sample lock request label. (#6514)
- `googlecloudspannerreceiver`: added request tag label to metadata config for top query stats. (#6475)
- `googlecloudspannerreceiver`: added sample lock requests label to the top lock stats metrics. (#6466)
- `googlecloudspannerreceiver`: added transaction tag label to metadata config for top transaction stats. (#6433)
- `groupbyattrsprocessor`: added support for metrics signal (#6248)
- `hostmetricsreceiver`: ensure SchemaURL is set (#6482)
- `kubeletstatsreceiver`: add support for read-only kubelet endpoint (#6488)
- `mysqlreceiver`: enable native authentication (#6628)
- `mysqlreceiver`: remove requirement for password on MySQL (#6479)
- `receiver/prometheusreceiver`: do not add host.name to metrics from localhost/unspecified targets (#6476)
- `spanmetricsprocessor`: add setStatus operation (#5886)
- `splunkhecexporter`: remove duplication of host.name attribute (#6527)
- `tanzuobservabilityexporter`: add consumer for sum metrics. (#6385)
- Update log-collection library to v0.23.0 (#6593)

## v0.40.0

### 🛑 Breaking changes 🛑

- `tencentcloudlogserviceexporter`: change `Endpoint` to `Region` to simplify configuration (#6135)

### 🚀 New components 🚀

- Add `memcached` receiver (#5839)

### 🧰 Bug fixes 🧰

- Fix token passthrough for HEC (#5435)
- `datadogexporter`: Fix missing resource attributes default mapping when resource_attributes_as_tags: false (#6359)
- `tanzuobservabilityexporter`: Log and report missing metric values. (#5835)
- `mongodbatlasreceiver`: Fix metrics metadata (#6395)

### 💡 Enhancements 💡

- `awsprometheusremotewrite` exporter: Improve error message when failing to sign request
- `mongodbatlas`: add metrics (#5921)
- `healthcheckextension`: Add path option (#6111)
- Set unprivileged user to container image (#6380)
- `k8sclusterreceiver`: Add allocatable type of metrics (#6113)
- `observiqexporter`: Allow Dialer timeout to be configured (#5906)
- `routingprocessor`: remove broken debug log fields (#6373)
- `prometheusremotewriteexporter`: Add exemplars support (#5578) 
- `fluentforwardreceiver`: Convert attributes with nil value to AttributeValueTypeEmpty (#6630)

## v0.39.0

### 🛑 Breaking changes 🛑

- `httpdreceiver` renamed to `apachereceiver` to match industry standards (#6207)
- `tencentcloudlogserviceexporter` change `Endpoint` to `Region` to simplify configuration (#6135)

### 🚀 New components 🚀

- Add `postgresqlreceiver` config and factory (#6153)
- Add TencentCloud LogService exporter `tencentcloudlogserviceexporter` (#5722)
- Restore `jaegerthrifthttpexporter` (#5666)
- Add `skywalkingexporter` (#5690, #6114)

### 🧰 Bug fixes 🧰

- `datadogexporter`: Improve cumulative metrics reset detection using `StartTimestamp` (#6120)
- `mysqlreceiver`: Address issues in shutdown function (#6239)
- `tailsamplingprocessor`: End go routines during shutdown (#5693)
- `googlecloudexporter`: Update google cloud exporter to correctly close the metric exporter (#5990)
- `statsdreceiver`: Fix the summary point calculation (#6155)
- `datadogexporter` Correct default value for `send_count_sum_metrics` (#6130)

### 💡 Enhancements 💡

- `datadogexporter`: Increase default timeout to 15 seconds (#6131)
- `googlecloudspannerreceiver`: Added metrics cardinality handling for Google Cloud Spanner receiver (#5981, #6148, #6229)
- `mysqlreceiver`: Mysql add support for different protocols (#6138)
- `bearertokenauthextension`: Added support of Bearer Auth for HTTP Exporters (#5962)
- `awsxrayexporter`: Fallback to rpc.method for segment operation when aws.operation missing (#6231)
- `healthcheckextension`: Add new health check feature for collector pipeline (#5643)
- `datadogexporter`: Always add current hostname (#5967)
- `k8sattributesprocessor`: Add code to fetch all annotations and labels by specifying key regex (#5780)
- `datadogexporter`: Do not rely on collector to resolve envvar when possible to resolve them (#6122)
- `datadogexporter`: Add container tags to attributes package (#6086)
- `datadogexporter`: Preserve original TraceID (#6158)
- `prometheusreceiver`: Enhance prometheus receiver logger to determine errors, test real e2e usage (#5870)
- `awsxrayexporter`: Added support for AWS AppRunner origin (#6141)

## v0.38.0

### 🛑 Breaking changes 🛑

- `datadogexporter` Make distributions the default histogram export option. (#5885)
- `redisreceiver` Update Redis receiver's metric names. (#5837)
- Remove `scraperhelper` from contrib, use the core version. (#5826)

### 🚀 New components 🚀

- `googlecloudspannerreceiver` Added implementation of Google Cloud Spanner receiver. (#5727)
- `awsxrayproxy` Wire up awsxrayproxy extension. (#5747)
- `awscontainerinsightreceiver` Enable AWS Container Insight receiver. (#5960)

### 🧰 Bug fixes 🧰

- `statsdreceiver`: fix start timestamp / temporality for counters. (#5714)
- Fix security issue related to github.com/tidwall/gjson. (#5936)
- `datadogexporter` Fix cumulative histogram handling in distributions mode (#5867)
- `datadogexporter` Skip nil sketches (#5925)

### 💡 Enhancements 💡

- Extend `kafkareceiver` configuration capabilities. (#5677)
- Convert `mongodbatlas` receiver to use scraperhelper. (#5827)
- Convert `dockerstats` receiver to use scraperhelper. (#5825)
- Convert `podman` receiver to use scraperhelper. (#5822)
- Convert `redisreceiver` to use scraperhelper. (#5796)
- Convert `kubeletstats` receiver to use scraperhelper. (#5821)
- `googlecloudspannerreceiver` Migrated Google Cloud Spanner receiver to scraper approach. (#5868)
- `datadogexporter` Use a `Consumer` interface for decoupling from zorkian's package. (#5315)
- `mdatagen` - Add support for extended metric descriptions (#5688)
- `signalfxexporter` Log datapoints option. (#5689)
- `cumulativetodeltaprocessor`: Update cumulative to delta. (#5772)
- Update configuration default values in log receivers docs. (#5840)
- `fluentforwardreceiver`: support more complex fluent-bit objects. (#5676)
- `datadogexporter` Remove spammy logging. (#5856)
- `datadogexporter` Remove obsolete report_buckets config. (#5858)
- Improve performance of metric expression matcher. (#5864)
- `tanzuobservabilityexporter` Introduce metricsConsumer and gaugeMetricConsumer. (#5426)
- `awsxrayexporter` rpc.system has priority to determine aws namespace. (#5833)
- `tailsamplingprocessor` Add support for composite sampling policy to the tailsampler. (#4958)
- `kafkaexporter` Add support for AWS_MSK_IAM SASL Auth (#5763)
- Refactor the client Authenticators  for the new "ClientAuthenticator" interfaces (#5905)
- `mongodbatlasreceiver` Add client wrapper for MongoDB Atlas support (#5386)
- `redisreceiver` Update Redis config options (#5861)
- `routingprocessor`: allow routing for all signals (#5869)
- `extension/observer/docker` add ListAndWatch to observer (#5851)

## v0.37.1

### 🧰 Bug fixes 🧰

- Fixes a problem with v0.37.0 which contained dependencies on v0.36.0 components. They should have been updated to v0.37.0.

## v0.37.0

### 🚀 New components 🚀

- [`journald` receiver](https://github.com/open-telemetry/opentelemetry-collector-contrib/tree/main/receiver/journaldreceiver) to parse Journald events from systemd journal using the [opentelemetry-log-collection](https://github.com/open-telemetry/opentelemetry-log-collection) library

### 🛑 Breaking changes 🛑

- Remove squash on configtls.TLSClientSetting for splunkhecexporter (#5541)
- Remove squash on configtls.TLSClientSetting for elastic components (#5539)
- Remove squash on configtls.TLSClientSetting for observiqexporter (#5540)
- Remove squash on configtls.TLSClientSetting for AWS components (#5454)
- Move `k8sprocessor` to `k8sattributesprocessor`.
- Rename `k8s_tagger` configuration `k8sattributes`.
- filelog receiver: use empty value for `SeverityText` field instead of `"Undefined"` (#5423)
- Rename `configparser.ConfigMap` to `config.Map`
- Rename `pdata.AggregationTemporality*` to `pdata.MetricAggregationTemporality*`
- Remove deprecated `batchpertrace` package/module (#5380)

### 💡 Enhancements 💡

- `k8sattributes` processor: add container metadata enrichment (#5467, #5572)
- `resourcedetection` processor: Add an option to force using hostname instead of FQDN (#5064)
- `dockerstats` receiver: Move docker client into new shared `internal/docker` (#4702)
- `spanmetrics` processor:
  - Add exemplars to metrics (#5263)
  - Support resource attributes in metrics dimensions (#4624)
- `filter` processor:
  - Add log filtering by `regexp` type filters (#5237)
  - Add record level log filtering (#5418)
- `dynatrace` exporter: Handle non-gauge data types (#5056)
- `datadog` exporter:
  - Add support for exporting histograms as sketches (#5082)
  - Scrub sensitive information from errors (#5575)
  - Add option to send instrumentation library metadata tags with metrics (#5431)
- `podman` receiver: Add `api_version`, `ssh_key`, and `ssh_passphrase` config options (#5430)
- `signalfx` exporter:
  - Add `max_connections` config option (#5432)
  - Add dimension name to log when value > 256 chars (#5258)
  - Discourage setting of endpoint path (#4851)
- `kubeletstats` receiver: Convert to pdata instead of using OpenCensus (#5458)
- `tailsampling` processor: Add `invert_match` config option to `string_attribute` policy (#4393)
- `awsemf` exporter: Add a feature flag in UserAgent for AWS backend to monitor the adoptions (#5178)
- `splunkhec` exporter: Handle explicitly NaN and Inf values (#5581)
- `hostmetrics` receiver:
  - Collect more process states in processes scraper (#4856)
  - Add device label to paging scraper (#4854)
- `awskinesis` exporter: Extend to allow for dynamic export types (#5440)

### 🧰 Bug fixes 🧰

- `datadog` exporter:
  - Fix tags on summary and bucket metrics (#5416)
  - Fix cache key generation for cumulative metrics (#5417)
- `resourcedetection` processor: Fix failure to start collector if at least one detector returns an error (#5242)
- `prometheus` exporter: Do not record obsreport calls (#5438)
- `prometheus` receiver: Metric type fixes to match Prometheus functionality (#4865)
- `sentry` exporter: Fix sentry tracing (#4320)
- `statsd` receiver: Set quantiles for metrics (#5647)

## v0.36.0

### 🛑 Breaking changes 🛑

- `filter` processor: The configs for `logs` filter processor have been changed to be consistent with the `metrics` filter processor. (#4895)
- `splunk_hec` receiver: 
  - `source_key`, `sourcetype_key`, `host_key` and `index_key` have now moved under `hec_metadata_to_otel_attrs` (#4726)
  - `path` field on splunkhecreceiver configuration is removed: We removed the `path` attribute as any request going to the Splunk HEC receiver port should be accepted, and added the `raw_path` field to explicitly map the path accepting raw HEC data. (#4951)
- feat(dynatrace): tags is deprecated in favor of default_dimensions (#5055)

### 💡 Enhancements 💡

- `filter` processor: Add ability to `include` logs based on resource attributes in addition to excluding logs based on resource attributes for strict matching. (#4895)
- `kubelet` API: Add ability to create an empty CertPool when the system run environment is windows
- `JMX` receiver: Allow JMX receiver logging level to be configured (#4898)
- `datadog` exporter: Export histograms as in OpenMetrics Datadog check (#5065)
- `dockerstats` receiver: Set Schema URL (#5239)
- Rename memorylimiter -> memorylimiterprocessor (#5262)
- `awskinesis` exporter: Refactor AWS kinesis exporter to be synchronous  (#5248)

## v0.35.0

### 🛑 Breaking changes 🛑

- Rename configparser.Parser to configparser.ConfigMap (#5070)
- Rename TelemetryCreateSettings -> TelemetrySettings (#5169)

### 💡 Enhancements 💡

- chore: update influxdb exporter and receiver (#5058)
- chore(dynatrace): use payload limit from api constants (#5077)
- Add documentation for filelog's new force_flush_period parameter (#5066)
- Reuse the gzip reader with a sync.Pool (#5145)
- Add a trace observer when splunkhecreceiver is used for logs (#5063)
- Remove usage of deprecated pdata.AttributeValueMapToMap (#5174)
- Podman Stats Receiver: Receiver and Metrics implementation (#4577)

### 🧰 Bug fixes 🧰

- Use staleness markers generated by prometheus, rather than making our own (#5062)
- `datadogexporter` exporter: skip NaN and infinite values (#5053)

## v0.34.0

### 🚀 New components 🚀

- [`cumulativetodelta` processor](https://github.com/open-telemetry/opentelemetry-collector-contrib/tree/main/processor/cumulativetodeltaprocessor) to convert cumulative sum metrics to cumulative delta

- [`file` exporter](https://github.com/open-telemetry/opentelemetry-collector-contrib/tree/main/exporter/fileexporter) from core repository ([#3474](https://github.com/open-telemetry/opentelemetry-collector/issues/3474))
- [`jaeger` exporter](https://github.com/open-telemetry/opentelemetry-collector-contrib/tree/main/exporter/jaegerexporter) from core repository ([#3474](https://github.com/open-telemetry/opentelemetry-collector/issues/3474))
- [`kafka` exporter](https://github.com/open-telemetry/opentelemetry-collector-contrib/tree/main/exporter/kafkaexporter) from core repository ([#3474](https://github.com/open-telemetry/opentelemetry-collector/issues/3474))
- [`opencensus` exporter](https://github.com/open-telemetry/opentelemetry-collector-contrib/tree/main/exporter/opencensusexporter) from core repository ([#3474](https://github.com/open-telemetry/opentelemetry-collector/issues/3474))
- [`prometheus` exporter](https://github.com/open-telemetry/opentelemetry-collector-contrib/tree/main/exporter/prometheusexporter) from core repository ([#3474](https://github.com/open-telemetry/opentelemetry-collector/issues/3474))
- [`prometheusremotewrite` exporter](https://github.com/open-telemetry/opentelemetry-collector-contrib/tree/main/exporter/prometheusremotewriteexporter) from core repository ([#3474](https://github.com/open-telemetry/opentelemetry-collector/issues/3474))
- [`zipkin` exporter](https://github.com/open-telemetry/opentelemetry-collector-contrib/tree/main/exporter/zipkinexporter) from core repository ([#3474](https://github.com/open-telemetry/opentelemetry-collector/issues/3474))
- [`attribute` processor](https://github.com/open-telemetry/opentelemetry-collector-contrib/tree/main/processor/attributeprocessor) from core repository ([#3474](https://github.com/open-telemetry/opentelemetry-collector/issues/3474))
- [`filter` processor](https://github.com/open-telemetry/opentelemetry-collector-contrib/tree/main/processor/filterprocessor) from core repository ([#3474](https://github.com/open-telemetry/opentelemetry-collector/issues/3474))
- [`probabilisticsampler` processor](https://github.com/open-telemetry/opentelemetry-collector-contrib/tree/main/processor/probabilisticsamplerprocessor) from core repository ([#3474](https://github.com/open-telemetry/opentelemetry-collector/issues/3474))
- [`resource` processor](https://github.com/open-telemetry/opentelemetry-collector-contrib/tree/main/processor/resourceprocessor) from core repository ([#3474](https://github.com/open-telemetry/opentelemetry-collector/issues/3474))
- [`span` processor](https://github.com/open-telemetry/opentelemetry-collector-contrib/tree/main/processor/spanprocessor) from core repository ([#3474](https://github.com/open-telemetry/opentelemetry-collector/issues/3474))
- [`hostmetrics` receiver](https://github.com/open-telemetry/opentelemetry-collector-contrib/tree/main/receiver/hostmetricsreceiver) from core repository ([#3474](https://github.com/open-telemetry/opentelemetry-collector/issues/3474))
- [`jaeger` receiver](https://github.com/open-telemetry/opentelemetry-collector-contrib/tree/main/receiver/jaegerreceiver) from core repository ([#3474](https://github.com/open-telemetry/opentelemetry-collector/issues/3474))
- [`kafka` receiver](https://github.com/open-telemetry/opentelemetry-collector-contrib/tree/main/receiver/kafkareceiver) from core repository ([#3474](https://github.com/open-telemetry/opentelemetry-collector/issues/3474))
- [`opencensus` receiver](https://github.com/open-telemetry/opentelemetry-collector-contrib/tree/main/receiver/opencensusreceiver) from core repository ([#3474](https://github.com/open-telemetry/opentelemetry-collector/issues/3474))
- [`prometheus` receiver](https://github.com/open-telemetry/opentelemetry-collector-contrib/tree/main/receiver/prometheusreceiver) from core repository ([#3474](https://github.com/open-telemetry/opentelemetry-collector/issues/3474))
- [`zipkin` receiver](https://github.com/open-telemetry/opentelemetry-collector-contrib/tree/main/receiver/zipkinreceiver) from core repository ([#3474](https://github.com/open-telemetry/opentelemetry-collector/issues/3474))
- [`bearertokenauth` extension](https://github.com/open-telemetry/opentelemetry-collector-contrib/tree/main/extension/bearertokenauthextension) from core repository ([#3474](https://github.com/open-telemetry/opentelemetry-collector/issues/3474))
- [`healthcheck` extension](https://github.com/open-telemetry/opentelemetry-collector-contrib/tree/main/extension/healthcheckextension) from core repository ([#3474](https://github.com/open-telemetry/opentelemetry-collector/issues/3474))
- [`oidcauth` extension](https://github.com/open-telemetry/opentelemetry-collector-contrib/tree/main/extension/oidcauthextension) from core repository ([#3474](https://github.com/open-telemetry/opentelemetry-collector/issues/3474))
- [`pprof` extension](https://github.com/open-telemetry/opentelemetry-collector-contrib/tree/main/extension/pprofextension) from core repository ([#3474](https://github.com/open-telemetry/opentelemetry-collector/issues/3474))
- [`testbed`](https://github.com/open-telemetry/opentelemetry-collector-contrib/tree/main/testbed) from core repository ([#3474](https://github.com/open-telemetry/opentelemetry-collector/issues/3474))

### 💡 Enhancements 💡

- `tailsampling` processor: Add new policy `probabilistic` (#3876)

## v0.33.0

# 🎉 OpenTelemetry Collector Contrib v0.33.0 (Beta) 🎉

The OpenTelemetry Collector Contrib contains everything in the [opentelemetry-collector release](https://github.com/open-telemetry/opentelemetry-collector/releases/tag/v0.32.0) (be sure to check the release notes here as well!). Check out the [Getting Started Guide](https://opentelemetry.io/docs/collector/getting-started/) for deployment and configuration information.

### 🚀 New components 🚀

- [`cumulativetodelta` processor](https://github.com/open-telemetry/opentelemetry-collector-contrib/tree/main/processor/cumulativetodeltaprocessor) to convert cumulative sum metrics to cumulative delta

### 💡 Enhancements 💡

- Collector contrib has now full support for metrics proto v0.9.0.

## v0.32.0

# 🎉 OpenTelemetry Collector Contrib v0.32.0 (Beta) 🎉

This release is marked as "bad" since the metrics pipelines will produce bad data.

- See https://github.com/open-telemetry/opentelemetry-collector/issues/3824

The OpenTelemetry Collector Contrib contains everything in the [opentelemetry-collector release](https://github.com/open-telemetry/opentelemetry-collector/releases/tag/v0.32.0) (be sure to check the release notes here as well!). Check out the [Getting Started Guide](https://opentelemetry.io/docs/collector/getting-started/) for deployment and configuration information.

### 🛑 Breaking changes 🛑

- `splunk_hec` receiver/exporter: `com.splunk.source` field is mapped to `source` field in Splunk instead of `service.name` (#4596)
- `redis` receiver: Move interval runner package to `internal/interval` (#4600)
- `datadog` exporter: Export summary count and sum as monotonic counts (#4605)

### 💡 Enhancements 💡

- `logzio` exporter:
  - New implementation of an in-memory queue to store traces, data compression with gzip, and queue configuration options (#4395)
  - Make `Hclog2ZapLogger` struct and methods private for public go api review (#4431)
- `newrelic` exporter (#4392):
  - Marked unsupported metric as permanent error
  - Force the interval to be valid even if 0
- `awsxray` exporter: Add PHP stacktrace parsing support (#4454)
- `file_storage` extension: Implementation of batch storage API (#4145)
- `datadog` exporter:
  - Skip sum metrics with no aggregation temporality (#4597)
  - Export delta sums as counts (#4609)
- `elasticsearch` exporter: Add dedot support (#4579)
- `signalfx` exporter: Add process metric to translation rules (#4598)
- `splunk_hec` exporter: Add profiling logs support (#4464)
- `awsemf` exporter: Replace logGroup and logStream pattern with metric labels (#4466)

### 🧰 Bug fixes 🧰

- `awsxray` exporter: Fix the origin on ECS/EKS/EB on EC2 cases (#4391)
- `splunk_hec` exporter: Prevent re-sending logs that were successfully sent (#4467)
- `signalfx` exporter: Prefix temporary metric translations (#4394)

## v0.31.0

# 🎉 OpenTelemetry Collector Contrib v0.31.0 (Beta) 🎉

The OpenTelemetry Collector Contrib contains everything in the [opentelemetry-collector release](https://github.com/open-telemetry/opentelemetry-collector/releases/tag/v0.31.0) (be sure to check the release notes here as well!). Check out the [Getting Started Guide](https://opentelemetry.io/docs/collector/getting-started/) for deployment and configuration information.

### 🛑 Breaking changes 🛑

- `influxdb` receiver: Removed `metrics_schema` config option (#4277)

### 💡 Enhancements 💡

- Update to OTLP 0.8.0:
  - Remove use of `IntHistogram` (#4276)
  - Update exporters/receivers for `NumberDataPoint`
- Remove use of deprecated `pdata` slice `Resize()` (#4203, #4208, #4209)
- `awsemf` exporter: Added the option to have a user who is sending metrics from EKS Fargate Container Insights to reformat them to look the same as insights from ECS so that they can be ingested by CloudWatch (#4130)
- `k8scluster` receiver: Support OpenShift cluster quota metrics (#4342)
- `newrelic` exporter (#4278):
  - Requests are now retry-able via configuration option (defaults to retries enabled). Permanent errors are not retried.
  - The exporter monitoring metrics now include an untagged summary metric for ease of use.
  - Improved error logging to include URLs that fail to post messages to New Relic.
- `datadog` exporter: Upscale trace stats when global sampling rate is set (#4213)

### 🧰 Bug fixes 🧰

- `statsd` receiver: Add option to set Counter to be monotonic (#4154)
- Fix `internal/stanza` severity mappings (#4315)
- `awsxray` exporter: Fix the wrong AWS env resource setting (#4384)
- `newrelic` exporter (#4278):
  - Configuration unmarshalling did not allow timeout value to be set to 0 in the endpoint specific section.
  - Request cancellation was not propagated via context into the http request.
  - The queued retry logger is set to a zap.Nop logger as intended.

## v0.30.0

# 🎉 OpenTelemetry Collector Contrib v0.30.0 (Beta) 🎉

The OpenTelemetry Collector Contrib contains everything in the [opentelemetry-collector release](https://github.com/open-telemetry/opentelemetry-collector/releases/tag/v0.30.0) (be sure to check the release notes here as well!). Check out the [Getting Started Guide](https://opentelemetry.io/docs/collector/getting-started/) for deployment and configuration information.

### 🚀 New components 🚀
- `oauth2clientauth` extension: ported from core (#3848)
- `metrics-generation` processor: is now enabled and available (#4047) 

### 🛑 Breaking changes 🛑

- Removed `jaegerthrifthttp` exporter (#4089) 

### 💡 Enhancements 💡

- `tailsampling` processor:
  - Add new policy `status_code` (#3754)
  - Add new tail sampling processor policy: status_code (#3754)
- `awscontainerinsights` receiver:
  - Integrate components and fix bugs for EKS Container Insights (#3846) 
  - Add Cgroup to collect ECS instance metrics for container insights receiver #3875
- `spanmetrics` processor: Support sub-millisecond latency buckets (#4091) 
- `sentry` exporter: Add exception event capture in sentry (#3854)

## v0.29.0

# 🎉 OpenTelemetry Collector Contrib v0.29.0 (Beta) 🎉

The OpenTelemetry Collector Contrib contains everything in the [opentelemetry-collector release](https://github.com/open-telemetry/opentelemetry-collector/releases/tag/v0.29.0) (be sure to check the release notes here as well!). Check out the [Getting Started Guide](https://opentelemetry.io/docs/collector/getting-started/) for deployment and configuration information.

### 🛑 Breaking changes 🛑

- `redis` receiver (#3808)
  - removed configuration `service_name`. Use resource processor or `resource_attributes` setting if using `receivercreator`
  - removed `type` label and set instrumentation library name to `otelcol/redis` as other receivers do

### 💡 Enhancements 💡

- `tailsampling` processor:
  - Add new policy `latency` (#3750)
  - Add new policy `status_code` (#3754)
- `splunkhec` exporter: Include `trace_id` and `span_id` if set (#3850)
- `newrelic` exporter: Update instrumentation naming in accordance with otel spec (#3733)
- `sentry` exporter: Added support for insecure connection with Sentry (#3446)
- `k8s` processor:
  - Add namespace k8s tagger (#3384)
  - Add ignored pod names as config parameter (#3520)
- `awsemf` exporter: Add support for `TaskDefinitionFamily` placeholder on log stream name (#3755)
- `loki` exporter: Add resource attributes as Loki label (#3418)

### 🧰 Bug fixes 🧰

- `datadog` exporter:
  - Ensure top level spans are computed (#3786)
  - Update `env` clobbering behavior (#3851)
- `awsxray` exporter: Fixed filtered attribute translation (#3757)
- `splunkhec` exporter: Include trace and span id if set in log record (#3850)

## v0.28.0

# 🎉 OpenTelemetry Collector Contrib v0.28.0 (Beta) 🎉

The OpenTelemetry Collector Contrib contains everything in the [opentelemetry-collector release](https://github.com/open-telemetry/opentelemetry-collector/releases/tag/v0.28.0) (be sure to check the release notes here as well!). Check out the [Getting Started Guide](https://opentelemetry.io/docs/collector/getting-started/) for deployment and configuration information.

### 🚀 New components 🚀

- `humio` exporter to export data to Humio using JSON over the HTTP [Ingest API](https://docs.humio.com/reference/api/ingest/)
- `udplog` receiver to receives logs from udp using the [opentelemetry-log-collection](https://github.com/open-telemetry/opentelemetry-log-collection) library
- `tanzuobservability` exporter to send traces to [Tanzu Observability](https://tanzu.vmware.com/observability)

### 🛑 Breaking changes 🛑

- `f5cloud` exporter (#3509):
  - Renamed the config 'auth' field to 'f5cloud_auth'. This will prevent a config field name collision when [Support for Custom Exporter Authenticators as Extensions](https://github.com/open-telemetry/opentelemetry-collector/pull/3128) is ready to be integrated.

### 💡 Enhancements 💡

- Enabled Dependabot for Github Actions (#3543)
- Change obsreport helpers for receivers to use the new pattern created in Collector (#3439,#3443,#3449,#3504,#3521,#3548)
- `datadog` exporter:
  - Add logging for unknown or unsupported metric types (#3421)
  - Add collector version tag to internal health metrics (#3394)
  - Remove sublayer stats calc and mutex (#3531)
  - Deduplicate hosts for which we send running metrics (#3539)
  - Add support for summary datatype (#3660)
  - Add datadog span operation name remapping config option (#3444)
  - Update error formatting for error spans that are not exceptions (#3701)
- `nginx` receiver: Update the nginx metrics to more closely align with the conventions (#3420)
- `elasticsearch` exporter: Init JSON encoding support (#3101)
- `jmx` receiver:
  - Allow setting system properties (#3450)
  - Update tested JMX Metric Gatherer release (#3695)
- Refactor components for the Client Authentication Extensions (#3507)
- Remove redundant conversion calls (#3688)
- `storage` extension: Add a `Close` method to Client interface (#3506)
- `splunkhec` exporter: Add `metric_type` as key which maps to the type of the metric (#3696)
- `k8s` processor: Add semantic conventions to k8s-tagger for pod metadata (#3544)
- `kubeletstats` receiver: Refactor kubelet client to internal folder (#3698)
- `newrelic` exporter (#3690):
  - Updates the log level from error to debug when New Relic rate limiting occurs
  - Updates the sanitized api key that is reported via metrics
- `filestorage` extension: Add ability to specify name (#3703)
- `awsemf` exporter: Store the initial value for cumulative metrics (#3425)
- `awskinesis` exporter: Refactor to allow for extended types of encoding (#3655)
- `ecsobserver` extension:
  - Add task definition, ec2, and service fetcher (#3503)
  - Add exporter to convert task to target (#3333)

### 🧰 Bug fixes 🧰

- `awsemf` exporter: Remove delta adjustment from summaries by default (#3408)
- `alibabacloudlogservice` exporter: Sanitize labels for metrics (#3454)
- `statsd` receiver: Fix StatsD drop metrics tags when using summary as observer_type for timer/histogram (#3440)
- `awsxray` exporter: Restore setting of Throttle for HTTP throttle response (#3685)
- `awsxray` receiver: Fix quick start bug (#3653)
- `metricstransform` processor: Check all data points for matching metric label values (#3435)

## v0.27.0

# 🎉 OpenTelemetry Collector Contrib v0.27.0 (Beta) 🎉

The OpenTelemetry Collector Contrib contains everything in the [opentelemetry-collector release](https://github.com/open-telemetry/opentelemetry-collector/releases/tag/v0.27.0) (be sure to check the release notes here as well!). Check out the [Getting Started Guide](https://opentelemetry.io/docs/collector/getting-started/) for deployment and configuration information.

### 🚀 New components 🚀

- `tcplog` receiver to receive logs from tcp using the [opentelemetry-log-collection](https://github.com/open-telemetry/opentelemetry-log-collection) library
- `influxdb` receiver to accept metrics data as [InfluxDB Line Protocol](https://docs.influxdata.com/influxdb/v2.0/reference/syntax/line-protocol/)

### 💡 Enhancements 💡

- `splunkhec` exporter:
  - Include the response in returned 400 errors (#3338)
  - Map summary metrics to Splunk HEC metrics (#3344)
  - Add HEC telemetry (#3260)
- `newrelic` exporter: Include dropped attributes and events counts (#3187)
- `datadog` exporter:
  - Add Fargate task ARN to container tags (#3326)
  - Improve mappings for span kind dd span type (#3368)
- `signalfx` exporter: Add info log for host metadata properties update (#3343)
- `awsprometheusremotewrite` exporter: Add SDK and system information to User-Agent header (#3317)
- `metricstransform` processor: Add filtering capabilities matching metric label values for applying changes (#3201)
- `groupbytrace` processor: Added workers for queue processing (#2902)
- `resourcedetection` processor: Add docker detector (#2775)
- `tailsampling` processor: Support regex on span attribute filtering (#3335)

### 🧰 Bug fixes 🧰

- `datadog` exporter:
  - Update Datadog attributes to tags mapping (#3292)
  - Consistent `hostname` and default metrics behavior (#3286)
- `signalfx` exporter: Handle character limits on metric names and dimensions (#3328)
- `newrelic` exporter: Fix timestamp value for cumulative metrics (#3406)

## v0.26.0

# 🎉 OpenTelemetry Collector Contrib v0.26.0 (Beta) 🎉

The OpenTelemetry Collector Contrib contains everything in the [opentelemetry-collector release](https://github.com/open-telemetry/opentelemetry-collector/releases/tag/v0.26.0) (be sure to check the release notes here as well!). Check out the [Getting Started Guide](https://opentelemetry.io/docs/collector/getting-started/) for deployment and configuration information.

### 🚀 New components 🚀

- `influxdb` exporter to support sending tracing, metrics, and logging data to [InfluxDB](https://www.influxdata.com/products/)

### 🛑 Breaking changes 🛑

- `signalfx` exporter (#3207):
  - Additional metrics excluded by default by signalfx exporter
    - system.disk.io_time
    - system.disk.operation_time
    - system.disk.weighted_io_time
    - system.network.connections
    - system.processes.count
    - system.processes.created

### 💡 Enhancements 💡

- Add default config and systemd environment file support for DEB/RPM packages (#3123)
- Log errors on receiver start/stop failures (#3208)
- `newrelic` exporter: Update API key detection logic (#3212)
- `splunkhec` exporter:
  - Mark permanent errors to avoid futile retries (#3253)
  - Add TLS certs verification (#3204)
- `datadog` exporter:
  - Add env and tag name normalization to trace payloads (#3200)
  - add `ignore_resource`s configuration option (#3245)
- `jmx` receiver: Update for latest snapshot and header support (#3283)
- `awsxray` exporter: Added support for stack trace translation for .NET language (#3280)
- `statsd` receiver: Add timing/histogram for statsD receiver as OTLP summary (#3261)

### 🧰 Bug fixes 🧰

- `awsprometheusremotewrite` exporter:
  - Remove `sending_queue` (#3186)
  - Use the correct default for aws_auth.service (#3161)
  - Identify the Amazon Prometheus region from the endpoint (#3210)
  - Don't panic in case session can't be constructed (#3221)
- `datadog` exporter: Add max tag length (#3185)
- `sapm` exporter: Fix crash when passing the signalfx access token (#3294)
- `newrelic` exporter: Update error conditions (#3322)

## v0.25.0

# 🎉 OpenTelemetry Collector Contrib v0.25.0 (Beta) 🎉

The OpenTelemetry Collector Contrib contains everything in the [opentelemetry-collector release](https://github.com/open-telemetry/opentelemetry-collector/releases/tag/v0.25.0) (be sure to check the release notes here as well!). Check out the [Getting Started Guide](https://opentelemetry.io/docs/collector/getting-started/) for deployment and configuration information.

### 🚀 New components 🚀

- `kafkametricsreceiver` new receiver component for collecting metrics about a kafka cluster - primarily lag and offset. [configuration instructions](receiver/kafkametricsreceiver/README.md)
- `file_storage` extension to read and write data to the local file system (#3087)

### 🛑 Breaking changes 🛑

- `newrelic` exporter (#3091):
  - Removal of common attributes (use opentelemetry collector resource processor to add attributes)
  - Drop support for cumulative metrics being sent to New Relic via a collector

### 💡 Enhancements 💡

- Update `opentelemetry-log-collection` to v0.17.0 for log receivers (#3017)
- `datadog` exporter:
  - Add `peer.service` priority instead of `service.name` (#2817)
  - Improve support of semantic conventions for K8s, Azure and ECS (#2623)
- Improve and batch logs translation for stanza (#2892)
- `statsd` receiver: Add timing/histogram as OTLP gauge (#2973)
- `honeycomb` exporter: Add Retry and Queue settings (#2714)
- `resourcedetection` processor:
  - Add AKS resource detector (#3035)
  - Use conventions package constants for ECS detector (#3171)
- `sumologic` exporter: Add graphite format (#2695)
- Add trace attributes to the log entry for stanza (#3018)
- `splunk_hec` exporter: Send log record name as part of the HEC log event (#3119)
- `newrelic` exporter (#3091):
  - Add support for logs
  - Performance improvements
  - Optimizations to the New Relic payload to reduce payload size
  - Metrics generated for monitoring the exporter
  - Insert Key vs License keys are auto-detected in some cases
  - Collector version information is properly extracted via the application start info parameters

### 🧰 Bug fixes 🧰

- `splunk_hec` exporter: Fix sending log payload with missing the GZIP footer (#3032)
- `awsxray` exporter: Remove propagation of error on shutdown (#2999)
- `resourcedetection` processor:
  - Correctly report DRAGONFLYBSD value (#3100)
  - Fallback to `os.Hostname` when FQDN is not available (#3099)
- `httpforwarder` extension: Do not report ErrServerClosed when shutting down the service (#3173)
- `collectd` receiver: Do not report ErrServerClosed when shutting down the service (#3178)

## v0.24.0

# 🎉 OpenTelemetry Collector Contrib v0.24.0 (Beta) 🎉

The OpenTelemetry Collector Contrib contains everything in the [opentelemetry-collector release](https://github.com/open-telemetry/opentelemetry-collector/releases/tag/v0.24.0) (be sure to check the release notes here as well!). Check out the [Getting Started Guide](https://opentelemetry.io/docs/collector/getting-started/) for deployment and configuration information.

### 🚀 New components 🚀

- `fluentbit` extension and `fluentforward` receiver moved from opentelemetry-collector

### 💡 Enhancements 💡

- Check `NO_WINDOWS_SERVICE` environment variable to force interactive mode on Windows (#2819)
- `resourcedetection `processor:
  - Add task revision to ECS resource detector (#2814)
  - Add GKE detector (#2821)
  - Add Amazon EKS detector (#2820)
  - Add `VMScaleSetName` field to Azure detector (#2890)
- `awsemf` exporter:
  - Add `parse_json_encoded_attr_values` config option to decode json-encoded strings in attribute values (#2827)
  - Add `output_destination` config option to support AWS Lambda (#2720)
- `googlecloud` exporter: Handle `cloud.availability_zone` semantic convention (#2893)
- `newrelic` exporter: Add `instrumentation.provider` to default attributes (#2900)
- Set unprivileged user to container image (#2925)
- `splunkhec` exporter: Add `max_content_length_logs` config option to send log data in payloads less than max content length (#2524)
- `k8scluster` and `kubeletstats` receiver: Replace package constants in favor of constants from conventions in core (#2996)

### 🧰 Bug fixes 🧰

- `spanmetrics` processor:
  - Rename `calls` metric to `calls_total` and set `IsMonotonic` to true (#2837)
  - Validate duplicate dimensions at start (#2844)
- `awsemf` exporter: Calculate delta instead of rate for cumulative metrics (#2512)
- `signalfx` exporter:
  - Remove more unnecessary translation rules (#2889)
  - Implement summary type (#2998)
- `awsxray` exporter: Remove translation to HTTP status from OC status (#2978)
- `awsprometheusremotewrite` exporter: Close HTTP body after RoundTrip (#2955)
- `splunkhec` exporter: Add ResourceAttributes to Splunk Event (#2843)

## v0.23.0

# 🎉 OpenTelemetry Collector Contrib v0.23.0 (Beta) 🎉

The OpenTelemetry Collector Contrib contains everything in the [opentelemetry-collector release](https://github.com/open-telemetry/opentelemetry-collector/releases/tag/v0.23.0) (be sure to check the release notes here as well!). Check out the [Getting Started Guide](https://opentelemetry.io/docs/collector/getting-started/) for deployment and configuration information.

### 🚀 New components 🚀

- `groupbyattrs` processor to group the records by provided attributes
- `dotnetdiagnostics` receiver to read metrics from .NET processes

### 🛑 Breaking changes 🛑

- `stackdriver` exporter marked as deprecated and renamed to `googlecloud`
- Change the rule expression in receiver creator for matching endpoints types from `type.port`, `type.hostport` and `type.pod` to `type == "port"`, `type == "hostport"` and `type == "pod"` (#2661)

### 💡 Enhancements 💡

- `loadbalancing` exporter: Add support for logs (#2470)
- `sumologic` exporter: Add carbon formatter (#2562)
- `awsecscontainermetrics` receiver: Add new metric for stopped container (#2383)
- `awsemf` exporter:
  - Send EMF logs in batches (#2572)
  - Add prometheus type field for CloudWatch compatibility (#2689)
- `signalfx` exporter:
  - Add resource attributes to events (#2631)
  - Add translation rule to drop dimensions (#2660)
  - Remove temporary host translation workaround (#2652)
  - Remove unnecessary default translation rules (#2672)
  - Update `exclude_metrics` option so that the default exclude rules can be overridden by setting the option to `[]` (#2737)
- `awsprometheusremotewrite` exporter: Add support for given IAM roles (#2675)
- `statsd` receiver: Change to use OpenTelemetry type instead of OpenCensus type (#2733)
- `resourcedetection` processor: Add missing entries for `cloud.infrastructure_service` (#2777)

### 🧰 Bug fixes 🧰

- `dynatrace` exporter: Serialize each datapoint into separate line (#2618)
- `splunkhec` exporter: Retain all otel attributes (#2712)
- `newrelic` exporter: Fix default metric URL (#2739)
- `googlecloud` exporter: Add host.name label if hostname is present in node (#2711)

## v0.22.0

# 🎉 OpenTelemetry Collector Contrib v0.22.0 (Beta) 🎉

The OpenTelemetry Collector Contrib contains everything in the [opentelemetry-collector release](https://github.com/open-telemetry/opentelemetry-collector/releases/tag/v0.22.0) (be sure to check the release notes here as well!). Check out the [Getting Started Guide](https://opentelemetry.io/docs/collector/getting-started/) for deployment and configuration information.

### 🚀 New components 🚀

- `filelog` receiver to tail and parse logs from files using the [opentelemetry-log-collection](https://github.com/open-telemetry/opentelemetry-log-collection) library

### 💡 Enhancements 💡

- `dynatrace` exporter: Send metrics to Dynatrace in chunks of 1000 (#2468)
- `k8s` processor: Add ability to associate metadata tags using pod UID rather than just IP (#2199)
- `signalfx` exporter:
  - Add statusCode to logging field on dimension client (#2459)
  - Add translation rules for `cpu.utilization_per_core` (#2540)
  - Updates to metadata handling (#2531)
  - Calculate extra network I/O metrics (#2553)
  - Calculate extra disk I/O metrics (#2557)
- `statsd` receiver: Add metric type label and `enable_metric_type` option (#2466)
- `sumologic` exporter: Add support for carbon2 format (#2562)
- `resourcedetection` processor: Add Azure detector (#2372)
- `k8scluster` receiver: Use OTel conventions for metadata (#2530)
- `newrelic` exporter: Multi-tenant support for sending trace data and performance enhancements (#2481)
- `stackdriver` exporter: Enable `retry_on_failure` and `sending_queue` options (#2613)
- Use standard way to convert from time.Time to proto Timestamp (#2548)

### 🧰 Bug fixes 🧰

- `signalfx` exporter:
  - Fix calculation of `network.total` metric (#2551)
  - Correctly convert dimensions on metadata updates (#2552)
- `awsxray` exporter and receiver: Fix the type of content_length (#2539)
- `resourcedetection` processor: Use values in accordance to semantic conventions for AWS (#2556)
- `awsemf` exporter: Fix concurrency issue (#2571)

## v0.21.0

# 🎉 OpenTelemetry Collector Contrib v0.21.0 (Beta) 🎉

The OpenTelemetry Collector Contrib contains everything in the [opentelemetry-collector release](https://github.com/open-telemetry/opentelemetry-collector/releases/tag/v0.21.0) (be sure to check the release notes here as well!). Check out the [Getting Started Guide](https://opentelemetry.io/docs/collector/getting-started/) for deployment and configuration information.

### 🚀 New components 🚀

- `loki` exporter to export data via HTTP to Loki

### 🛑 Breaking changes 🛑

- `signalfx` exporter: Allow periods to be sent in dimension keys (#2456). Existing users who do not want to change this functionality can set `nonalphanumeric_dimension_chars` to `_-`

### 💡 Enhancements 💡

- `awsemf` exporter:
  - Support unit customization before sending logs to AWS CloudWatch (#2318)
  - Group exported metrics by labels (#2317)
- `datadog` exporter: Add basic span events support (#2338)
- `alibabacloudlogservice` exporter: Support new metrics interface (#2280)
- `sumologic` exporter:
  - Enable metrics pipeline (#2117)
  - Add support for all types of log body (#2380)
- `signalfx` exporter: Add `nonalphanumeric_dimension_chars` config option (#2442)

### 🧰 Bug fixes 🧰

- `resourcedetection` processor: Fix resource attribute environment variable (#2378)
- `k8scluster` receiver: Fix nil pointer bug (#2450)

## v0.20.0

# 🎉 OpenTelemetry Collector Contrib v0.20.0 (Beta) 🎉

The OpenTelemetry Collector Contrib contains everything in the [opentelemetry-collector release](https://github.com/open-telemetry/opentelemetry-collector/releases/tag/v0.20.0) (be sure to check the release notes here as well!). Check out the [Getting Started Guide](https://opentelemetry.io/docs/collector/getting-started/) for deployment and configuration information.

### 🚀 New components 🚀

- `spanmetrics` processor to aggregate Request, Error and Duration (R.E.D) metrics from span data
- `awsxray` receiver to accept spans in the X-Ray Segment format
- `groupbyattrs` processor to group the records by provided attributes

### 🛑 Breaking changes 🛑

- Rename `kinesis` exporter to `awskinesis` (#2234)
- `signalfx` exporter: Remove `send_compatible_metrics` option, use `translation_rules` instead (#2267)
- `datadog` exporter: Remove default prefix from user metrics (#2308)

### 💡 Enhancements 💡

- `signalfx` exporter: Add k8s metrics to default excludes (#2167)
- `stackdriver` exporter: Reduce QPS (#2191)
- `datadog` exporter:
  - Translate otel exceptions to DataDog errors (#2195)
  - Use resource attributes for metadata and generated metrics (#2023)
- `sapm` exporter: Enable queuing by default (#1224)
- `dynatrace` exporter: Allow underscores anywhere in metric or dimension names (#2219)
- `awsecscontainermetrics` receiver: Handle stopped container's metadata (#2229)
- `awsemf` exporter: Enhance metrics batching in AWS EMF logs (#2271)
- `f5cloud` exporter: Add User-Agent header with version to requests (#2292)

### 🧰 Bug fixes 🧰

- `signalfx` exporter: Reinstate network/filesystem translation rules (#2171)

## v0.19.0

# 🎉 OpenTelemetry Collector Contrib v0.19.0 (Beta) 🎉

The OpenTelemetry Collector Contrib contains everything in the [opentelemetry-collector release](https://github.com/open-telemetry/opentelemetry-collector/releases/tag/v0.19.0) (be sure to check the release notes here as well!). Check out the [Getting Started Guide](https://opentelemetry.io/docs/collector/getting-started/) for deployment and configuration information.

### 🚀 New components 🚀

- `f5cloud` exporter to export metric, trace, and log data to F5 Cloud
- `jmx` receiver to report metrics from a target MBean server in conjunction with the [JMX Metric Gatherer](https://github.com/open-telemetry/opentelemetry-java-contrib/blob/main/contrib/jmx-metrics/README.md)

### 🛑 Breaking changes 🛑

- `signalfx` exporter: The `exclude_metrics` option now takes slice of metric filters instead of just metric names (slice of strings) (#1951)

### 💡 Enhancements 💡

- `datadog` exporter: Sanitize datadog service names (#1982)
- `awsecscontainermetrics` receiver: Add more metadata (#2011)
- `azuremonitor` exporter: Favor RPC over HTTP spans (#2006)
- `awsemf` exporter: Always use float64 as calculated rate (#2019)
- `splunkhec` receiver: Make the HEC receiver path configurable, and use `/*` by default (#2137)
- `signalfx` exporter:
  - Drop non-default metrics and add `include_metrics` option to override (#2145, #2146, #2162)
  - Rename `system.network.dropped_packets` metric to `system.network.dropped` (#2160)
  - Do not filter cloud attributes from dimensions (#2020)
- `redis` receiver: Migrate to pdata metrics #1889

### 🧰 Bug fixes 🧰

- `datadog` exporter: Ensure that version tag is added to trace stats (#2010)
- `loadbalancing` exporter: Rolling update of collector can stop the periodical check of DNS updates (#1798)
- `awsecscontainermetrics` receiver: Change the type of `exit_code` from string to int and deal with the situation when there is no data (#2147)
- `groupbytrace` processor: Make onTraceReleased asynchronous to fix processor overload (#1808)
- Handle cases where the time field of Splunk HEC events is encoded as a String (#2159)

## v0.18.0

# 🎉 OpenTelemetry Collector Contrib v0.18.0 (Beta) 🎉

The OpenTelemetry Collector Contrib contains everything in the [opentelemetry-collector release](https://github.com/open-telemetry/opentelemetry-collector/releases/tag/v0.18.0) (be sure to check the release notes here as well!). Check out the [Getting Started Guide](https://opentelemetry.io/docs/collector/getting-started/) for deployment and configuration information.

### 🚀 New components 🚀

- `sumologic` exporter to send logs and metrics data to Sumo Logic
- `dynatrace` exporter to send metrics to Dynatrace

### 💡 Enhancements 💡

- `datadog` exporter:
  - Add resource attributes to tags conversion feature (#1782)
  - Add Kubernetes conventions for hostnames (#1919)
  - Add container tags to datadog export for container infra metrics in service view (#1895)
  - Update resource naming and span naming (#1861)
  - Add environment variables support for config options (#1897)
- `awsxray` exporter: Add parsing of JavaScript stack traces (#1888)
- `elastic` exporter: Translate exception span events (#1858)
- `signalfx` exporter: Add translation rules to aggregate per core CPU metrics in default translations (#1841)
- `resourcedetection` processor: Gather tags associated with the EC2 instance and add them as resource attributes (#1899)
- `simpleprometheus` receiver: Add support for passing params to the prometheus scrape config (#1949)
- `azuremonitor` exporter: Implement Span status code specification changes - gRPC (#1960)
- `metricstransform` processor: Add grouping option ($1887)
- `alibabacloudlogservice` exporter: Use producer to send data to improve performance (#1981)

### 🧰 Bug fixes 🧰

- `datadog` exporter: Handle monotonic metrics client-side (#1805)
- `awsxray` exporter: Log error when translating span (#1809)

## v0.17.0

# 🎉 OpenTelemetry Collector Contrib v0.17.0 (Beta) 🎉

The OpenTelemetry Collector Contrib contains everything in the [opentelemetry-collector release](https://github.com/open-telemetry/opentelemetry-collector/releases/tag/v0.17.0) (be sure to check the release notes here as well!). Check out the [Getting Started Guide](https://opentelemetry.io/docs/collector/getting-started/) for deployment and configuration information.

### 💡 Enhancements 💡

- `awsemf` exporter: Add collector version to EMF exporter user agent (#1778)
- `signalfx` exporter: Add configuration for trace correlation (#1795)
- `statsd` receiver: Add support for metric aggregation (#1670)
- `datadog` exporter: Improve logging of hostname detection (#1796)

### 🧰 Bug fixes 🧰

- `resourcedetection` processor: Fix ecs detector to not use the default golang logger (#1745)
- `signalfx` receiver: Return 200 when receiver succeed (#1785)
- `datadog` exporter: Use a singleton for sublayer calculation (#1759)
- `awsxray` and `awsemf` exporters: Change the User-Agent content order (#1791)

## v0.16.0

# 🎉 OpenTelemetry Collector Contrib v0.16.0 (Beta) 🎉

The OpenTelemetry Collector Contrib contains everything in the [opentelemetry-collector release](https://github.com/open-telemetry/opentelemetry-collector/releases/tag/v0.16.0) (be sure to check the release notes here as well!). Check out the [Getting Started Guide](https://opentelemetry.io/docs/collector/getting-started/) for deployment and configuration information.

### 🛑 Breaking changes 🛑

- `honeycomb` exporter: Update to use internal data format (#1689)

### 💡 Enhancements 💡

- `newrelic` exporter: Add support for span events (#1643)
- `awsemf` exporter:
  - Add placeholder support in `log_group_name` and `log_stream_name` config (#1623, #1661)
  - Add label matching filtering rule (#1619)
- `resourcedetection` processor: Add new resource detector for AWS Elastic Beanstalk environments (#1585)
- `loadbalancing` exporter:
  - Add sort of endpoints in static resolver (#1692)
  - Allow specifying port when using DNS resolver (#1650)
- Add `batchperresourceattr` helper library that splits an incoming data based on an attribute in the resource (#1694)
- `alibabacloudlogservice` exporter:
  - Add logs exporter (#1609)
  - Change trace type from opencensus to opentelemetry (#1713)
- `datadog` exporter:
  - Improve trace exporter performance (#1706, #1707)
  - Add option to only send metadata (#1723)
- `awsxray` exporter:
  - Add parsing of Python stack traces (#1676)
  - Add collector version to user agent (#1730)

### 🧰 Bug fixes 🧰

- `loadbalancing` exporter:
  - Fix retry queue for exporters (#1687)
  - Fix `periodicallyResolve` for DNS resolver checks (#1678)
- `datadog` exporter: Fix status code handling (#1691)
- `awsxray` exporter:
  - Fix empty traces in X-Ray console (#1709)
  - Stricter requirements for adding http request url (#1729)
  - Fix status code handling for errors/faults (#1740)
- `signalfx` exporter:
  - Split incoming data requests by access token before enqueuing (#1727)
  - Disable retry on 400 and 401, retry with backoff on 429 and 503 (#1672)
- `awsecscontainermetrics` receiver: Improve error handling to fix seg fault (#1738)

## v0.15.0

# 🎉 OpenTelemetry Collector Contrib v0.15.0 (Beta) 🎉

The OpenTelemetry Collector Contrib contains everything in the [opentelemetry-collector release](https://github.com/open-telemetry/opentelemetry-collector/releases/tag/v0.15.0) (be sure to check the release notes here as well!). Check out the [Getting Started Guide](https://opentelemetry.io/docs/collector/getting-started/) for deployment and configuration information.

### 🚀 New components 🚀

- `zookeeper` receiver: Collects metrics from a Zookeeper instance using the `mntr` command
- `loadbalacing` exporter: Consistently exports spans belonging to the same trace to the same backend
- `windowsperfcounters` receiver: Captures the configured system, application, or custom performance counter data from the Windows registry using the PDH interface
- `awsprometheusremotewrite` exporter:  Sends metrics data in Prometheus TimeSeries format to a Prometheus Remote Write Backend and signs each outgoing HTTP request following the AWS Signature Version 4 signing process

### 💡 Enhancements 💡

- `awsemf` exporter:
  - Add `metric_declarations` config option for metric filtering and dimensions (#1503)
  - Add SummaryDataType and remove Min/Max from Histogram (#1584)
- `signalfxcorrelation` exporter: Add ability to translate host dimension (#1561)
- `newrelic` exporter: Use pdata instead of the OpenCensus for traces (#1587)
- `metricstransform` processor:
  - Add `combine` action for matched metrics (#1506)
  - Add `submatch_case` config option to specify case of matched label values (#1640)
- `awsecscontainermetrics` receiver: Extract cluster name from ARN (#1626)
- `elastic` exporter: Improve handling of span status if the status code is unset (#1591)

### 🧰 Bug fixes 🧰

- `awsemf` exporter: Add check for unhandled metric data types (#1493)
- `groupbytrace` processor: Make buffered channel to avoid goroutines leak (#1505)
- `stackdriver` exporter: Set `options.UserAgent` so that the OpenCensus exporter does not override the UA ($1620)

## v0.14.0

# 🎉 OpenTelemetry Collector Contrib v0.14.0 (Beta) 🎉

The OpenTelemetry Collector Contrib contains everything in the [opentelemetry-collector release](https://github.com/open-telemetry/opentelemetry-collector/releases/tag/v0.14.0) (be sure to check the release notes here as well!). Check out the [Getting Started Guide](https://opentelemetry.io/docs/collector/getting-started/) for deployment and configuration information.

### 🚀 New components 🚀

- `datadog` exporter to send metric and trace data to Datadog (#1352)
- `tailsampling` processor moved from core to contrib (#1383)

### 🛑 Breaking changes 🛑

- `jmxmetricsextension` migrated to `jmxreceiver` (#1182, #1357)
- Move signalfx correlation code out of `sapm` to `signalfxcorrelation` exporter (#1376)
- Move Splunk specific utils outside of common (#1306)
- `stackdriver` exporter:
    - Config options `metric_prefix` & `skip_create_metric_descriptor` are now nested under `metric`, see [README](https://github.com/open-telemetry/opentelemetry-collector-contrib/blob/main/exporter/stackdriverexporter/README.md).
    - Trace status codes no longer reflect gRPC codes as per spec changes: open-telemetry/opentelemetry-specification#1067
- `datadog` exporter: Remove option to change the namespace prefix (#1483)

### 💡 Enhancements 💡

- `splunkhec` receiver: Add ability to ingest metrics (#1276)
- `signalfx` receiver: Improve pipeline error handling (#1329)
- `datadog` exporter:
  - Improve hostname resolution (#1285)
  - Add flushing/export of traces and trace-related statistics (#1266)
  - Enable traces on Windows (#1340)
  - Send otel.exporter running metric (#1354)
  - Add tag normalization util method (#1373)
  - Send host metadata (#1351)
  - Support resource conventions for hostnames (#1434)
  - Add version tag extract (#1449)
- Add `batchpertrace` library to split the incoming batch into several batches, one per trace (#1257)
- `statsd` receiver:
  - Add timer support (#1335)
  - Add sample rate support for counter, transfer gauge to double and transfer counter to int only (#1361)
- `awsemf` exporter: Restructure metric translator logic (#1353)
- `resourcedetection` processor:
  - Add EC2 hostname attribute (#1324)
  - Add ECS Resource detector (#1360)
- `sapm` exporter: Add queue settings (#1390)
- `metrictransform` processor: Add metric filter option (#1447)
- `awsxray` exporter: Improve ECS attribute and origin translation (#1428)
- `resourcedetection` processor: Initial system detector (#1405)

### 🧰 Bug fixes 🧰

- Remove duplicate definition of cloud providers with core conventions (#1288)
- `kubeletstats` receiver: Handle nil references from the kubelet API (#1326)
- `awsxray` receiver:
  - Add kind type to root span to fix the empty parentID problem (#1338)
  - Fix the race condition issue (#1490)
- `awsxray` exporter:
  - Setting the tlsconfig InsecureSkipVerify using NoVerifySSL (#1350)
  - Drop invalid xray trace id (#1366)
- `elastic` exporter: Ensure span name is limited (#1371)
- `splunkhec` exporter: Don't send 'zero' timestamps to Splunk HEC (#1157)
- `stackdriver` exporter: Skip processing empty metrics slice (#1494)

## v0.13.0

# 🎉 OpenTelemetry Collector Contrib v0.13.0 (Beta) 🎉

The OpenTelemetry Collector Contrib contains everything in the [opentelemetry-collector release](https://github.com/open-telemetry/opentelemetry-collector/releases/tag/v0.13.0) (be sure to check the release notes here as well!). Check out the [Getting Started Guide](https://opentelemetry.io/docs/collector/getting-started/) for deployment and configuration information.

### 💡 Enhancements 💡

- `sapm` exporter:
  - Enable queuing by default (#1224)
  - Add SignalFx APM correlation (#1205)
  - Make span source attribute and destination dimension names configurable (#1286)
- `signalfx` exporter:
  - Pass context to the http client requests (#1225)
  - Update `disk.summary_utilization` translation rule to accommodate new labels (#1258)
- `newrelic` exporter: Add `span.kind` attribute (#1263)
- `datadog` exporter:
  - Add Datadog trace translation helpers (#1208)
  - Add API key validation (#1216)
- `splunkhec` receiver: Add the ability to ingest logs (#1268)
- `awscontainermetrics` receiver: Report `CpuUtilized` metric in percentage (#1283)
- `awsemf` exporter: Only calculate metric rate for cumulative counter and avoid SingleDimensionRollup for metrics with only one dimension (#1280)

### 🧰 Bug fixes 🧰

- Make `signalfx` exporter a metadata exporter (#1252)
- `awsecscontainermetrics` receiver: Check for empty network rate stats and set zero (#1260)
- `awsemf` exporter: Remove InstrumentationLibrary dimension in CloudWatch EMF Logs if it is undefined (#1256)
- `awsxray` receiver: Fix trace/span id transfer (#1264)
- `datadog` exporter: Remove trace support for Windows for now (#1274)
- `sapm` exporter: Correlation enabled check inversed (#1278)

## v0.12.0

# 🎉 OpenTelemetry Collector Contrib v0.12.0 (Beta) 🎉

The OpenTelemetry Collector Contrib contains everything in the [opentelemetry-collector release](https://github.com/open-telemetry/opentelemetry-collector/releases/tag/v0.12.0) (be sure to check the release notes here as well!). Check out the [Getting Started Guide](https://opentelemetry.io/docs/collector/getting-started/) for deployment and configuration information.

### 🚀 New components 🚀

- `awsemf` exporter to support exporting metrics to AWS CloudWatch (#498, #1169)
- `http_forwarder` extension that forwards HTTP requests to a specified target (#979, #1014, #1150)
- `datadog` exporter that sends metric and trace data to Datadog (#1142, #1178, #1181, #1212)
- `awsecscontainermetrics` receiver to collect metrics from Amazon ECS Task Metadata Endpoint (#1089, #1148, #1160)

### 💡 Enhancements 💡

- `signalfx` exporter:
  - Add host metadata synchronization (#1039, #1118)
  - Add `copy_dimensions` translator option (#1126)
  - Update `k8s_cluster` metric translations (#1121)
  - Add option to exclude metrics (#1156)
  - Add `avg` aggregation method (#1151)
  - Fallback to host if cloud resource id not found (#1170)
  - Add backwards compatible translation rules for the `dockerstatsreceiver` (#1201)
  - Enable queuing and retries (#1223)
- `splunkhec` exporter:
  - Add log support (#875)
  - Enable queuing and retries (#1222)
- `k8scluster` receiver: Standardize metric names (#1119)
- `awsxray` exporter:
  - Support AWS EKS attributes (#1090)
  - Store resource attributes in X-Ray segments (#1174)
- `honeycomb` exporter:
  - Add span kind to the event sent to Honeycomb (#474)
  - Add option to adjust the sample rate using an attribute on the span (#1162)
- `jmxmetrics` extension: Add subprocess manager to manage child java processes (#1028)
- `elastic` exporter: Initial metrics support (#1173)
- `k8s` processor: Rename default attr names for label/annotation extraction (#1214)
- Add common SignalFx host id extraction (#1100)
- Allow MSI upgrades (#1165)

### 🧰 Bug fixes 🧰

- `awsxray` exporter: Don't set origin to EC2 when not on AWS (#1115)

## v0.11.0

# 🎉 OpenTelemetry Collector Contrib v0.11.0 (Beta) 🎉

The OpenTelemetry Collector Contrib contains everything in the [opentelemetry-collector release](https://github.com/open-telemetry/opentelemetry-collector/releases/tag/v0.11.0) (be sure to check the release notes here as well!). Check out the [Getting Started Guide](https://opentelemetry.io/docs/collector/getting-started/) for deployment and configuration information.

### 🚀 New components 🚀
- add `dockerstats` receiver as top level component (#1081)
- add `tracegen` utility (#956)

### 💡 Enhancements 💡
- `stackdriver` exporter: Allow overriding client options via config (#1010)
- `k8scluster` receiver: Ensure informer caches are synced before initial data sync (#842)
- `elastic` exporter: Translate `deployment.environment` resource attribute to Elastic APM's semantically equivalent `service.environment` (#1022)
- `k8s` processor: Add logs support (#1051)
- `awsxray` exporter: Log response error with zap (#1050)
- `signalfx` exporter
  - Add dimensions to renamed metrics (#1041)
  - Add translation rules for `disk_ops.total` and `disk_ops.pending` metrics (#1082)
  - Add event support (#1036)
- `kubeletstats` receiver: Cache detailed PVC labels to reduce API calls (#1052)
- `signalfx` receiver: Add event support (#1035)

## v0.10.0

# 🎉 OpenTelemetry Collector Contrib v0.10.0 (Beta) 🎉

The OpenTelemetry Collector Contrib contains everything in the [opentelemetry-collector release](https://github.com/open-telemetry/opentelemetry-collector/releases/tag/v0.10.0) (be sure to check the release notes here as well!). Check out the [Getting Started Guide](https://opentelemetry.io/docs/collector/getting-started/) for deployment and configuration information.

### 🚀 New components 🚀
- add initial docker stats receiver, without sourcing in top level components (#495)
- add initial jmx metrics extension structure, without sourcing in top level components (#740)
- `routing` processor for routing spans based on HTTP headers (#907)
- `splunkhec` receiver to receive Splunk HEC metrics, traces and logs (#840)
- Add skeleton for `http_forwarder` extension that forwards HTTP requests to a specified target (#979)

### 💡 Enhancements 💡
- `stackdriver` exporter
  - Add timeout parameter (#835)
  - Add option to configurably set UserAgent string (#758)
- `signalfx` exporter
  - Reduce memory allocations for big batches processing (#871)
  - Add AWSUniqueId and gcp_id generation (#829)
  - Calculate cpu.utilization compatibility metric (#839, #974, #954)
- `metricstransform` processor: Replace `{{version}}` in label values (#876)
- `resourcedetection` processor: Logs Support (#970)
- `statsd` receiver: Add parsing for labels and gauges (#903)

### 🧰 Bug fixes 🧰
- `k8s` processor
  - Wrap metrics before sending further down the pipeline (#837)
  - Fix setting attributes on metrics passed from agent (#836)
- `awsxray` exporter: Fix "pointer to empty string" is not omitted bug (#830)
- `azuremonitor` exporter: Treat UNSPECIFIED span kind as INTERNAL (#844)
- `signalfx` exporter: Remove misleading warnings (#869)
- `newrelic` exporter: Fix panic if service name is empty (#969)
- `honeycomb` exporter: Don't emit default proc id + starttime (#972)

## v0.9.0

# 🎉 OpenTelemetry Collector Contrib v0.9.0 (Beta) 🎉

The OpenTelemetry Collector Contrib contains everything in the [opentelemetry-collector release](https://github.com/open-telemetry/opentelemetry-collector/releases/tag/v0.9.0) (be sure to check the release notes here as well!). Check out the [Getting Started Guide](https://opentelemetry.io/docs/collector/getting-started/) for deployment and configuration information.

### 🛑 Breaking changes 🛑
- Remove deprecated `lightstep` exporter (#828)

### 🚀 New components 🚀
- `statsd` receiver for ingesting StatsD messages (#566)

### 💡 Enhancements 💡
- `signalfx` exporter
   - Add disk usage translations (#760)
   - Add disk utilization translations (#782)
   - Add translation rule to drop redundant metrics (#809)
- `kubeletstats` receiver
  - Sync available volume metadata from /pods endpoint (#690)
  - Add ability to collect detailed data from PVC (#743)
- `awsxray` exporter: Translate SDK name/version into xray model (#755)
- `elastic` exporter: Translate semantic conventions to Elastic destination fields (#671)
- `stackdriver` exporter: Add point count metric (#757)
- `awsxray` receiver
  - Ported the TCP proxy from the X-Ray daemon (#774)
  - Convert to OTEL trace format (#691)

### 🧰 Bug fixes 🧰
- `kubeletstats` receiver: Do not break down metrics batch (#754)
- `host` observer: Fix issue on darwin where ports listening on all interfaces are not correctly accounted for (#582)
- `newrelic` exporter: Fix panic on missing span status (#775)

## v0.8.0

# 🎉 OpenTelemetry Collector Contrib v0.8.0 (Beta) 🎉

The OpenTelemetry Collector Contrib contains everything in the [opentelemetry-collector release](https://github.com/open-telemetry/opentelemetry-collector/releases/tag/v0.8.0) (be sure to check the release notes here as well!). Check out the [Getting Started Guide](https://opentelemetry.io/docs/collector/getting-started/) for deployment and configuration information.

### 🚀 New components 🚀

- Receivers
  - `prometheusexec` subprocess manager (##499)

### 💡 Enhancements 💡

- `signalfx` exporter
  - Add/Update metric translations (#579, #584, #639, #640, #652, #662)
  - Add support for calculate new metric translator (#644)
  - Add renaming rules for load metrics (#664)
  - Update `container.name` to `k8s.container.name` in default translation rule (#683)
  - Rename working-set and page-fault metrics (#679)
- `awsxray` exporter
  - Translate exception event into xray exception (#577)
  - Add ingestion of X-Ray segments via UDP (#502)
  - Parse Java stacktrace and populate in xray cause (#687)
- `kubeletstats` receiver
  - Add metric_groups option (#648)
  - Set datapoint timestamp in receiver (#661)
  - Change `container.name` label to `k8s.container.name` (#680)
  - Add working-set and page-fault metrics (#666)
  - Add basic support for volume metrics (#667)
- `stackdriver` trace exporter: Move to new interface and pdata (#486)
- `metricstranform` processor: Keep timeseries and points in order after aggregation (#663)
- `k8scluster` receiver: Change `container.spec.name` label to `k8s.container.name` (#681)
- Migrate receiver creator to internal data model (#701)
- Add ec2 support to `resourcedetection` processor (#587)
- Enable timeout, sending queue and retry for SAPM exporter (#707)

### 🧰 Bug fixes 🧰

- `azuremonitor` exporter: Correct HTTP status code success mapping (#588)
- `k8scluster` receiver: Fix owner reference in metadata updates (#649)
- `awsxray` exporter: Fix handling of db system (#697)

### 🚀 New components 🚀

- Skeleton for AWS ECS container metrics receiver (#463)
- `prometheus_exec` receiver (#655)

## v0.7.0

# 🎉 OpenTelemetry Collector Contrib v0.7.0 (Beta) 🎉

The OpenTelemetry Collector Contrib contains everything in the [opentelemetry-collector release](https://github.com/open-telemetry/opentelemetry-collector/releases/tag/v0.7.0) (be sure to check the release notes here as well!). Check out the [Getting Started Guide](https://opentelemetry.io/docs/collector/getting-started/) for deployment and configuration information.

### 🛑 Breaking changes 🛑

- `awsxray` receiver updated to support udp: `tcp_endpoint` config option renamed to `endpoint` (#497)
- TLS config changed for `sapmreceiver` (#488) and `signalfxreceiver` receivers (#488)

### 🚀 New components 🚀

- Exporters
  - `sentry` adds tracing exporter for [Sentry](https://sentry.io/) (#565)
- Extensions
  - `endpoints` observer: adds generic endpoint watcher (#427)
  - `host` observer: looks for listening network endpoints on host (#432)

### 💡 Enhancements 💡

- Update `honeycomb` exporter for v0.8.0 compatibility
- Extend `metricstransform` processor to be able to add a label to an existing metric (#441)
- Update `kubeletstats` metrics according to semantic conventions (#475)
- Updated `awsxray` receiver config to use udp (#497)
- Add `/pods` endpoint support in `kubeletstats` receiver to add extra labels (#569)
- Add metric translation options to `signalfx` exporter (#477, #501, #571, #573)

### 🧰 Bug fixes 🧰

- `azuremonitor` exporter: Mark spanToEnvelope errors as permanent (#500)

## v0.6.0

# 🎉 OpenTelemetry Collector Contrib v0.6.0 (Beta) 🎉

The OpenTelemetry Collector Contrib contains everything in the [opentelemetry-collector release](https://github.com/open-telemetry/opentelemetry-collector/releases/tag/v0.6.0) (be sure to check the release notes here as well!). Check out the [Getting Started Guide](https://opentelemetry.io/docs/collector/getting-started/) for deployment and configuration information.

### 🛑 Breaking changes 🛑

- Removed `jaegarlegacy` (#397) and `zipkinscribe` receivers (#410)
- `kubeletstats` receiver: Renamed `k8s.pod.namespace` pod label to `k8s.namespace.name` and `k8s.container.name` container label to `container.name`

### 🚀 New components 🚀

- Processors
  - `metricstransform` renames/aggregates within individual metrics (#376) and allow changing the data type between int and float (#402)

### 💡 Enhancements 💡

- `awsxray` exporter: Use `peer.service` as segment name when set. (#385)
- `splunk` exporter: Add trace exports support (#359, #399)
- Build and publish Windows MSI (#408) and DEB/RPM Linux packages (#405)

### 🧰 Bug fixes 🧰

- `kubeletstats` receiver:
  - Fixed NPE for newly created pods (#404)
  - Updated to latest change in the ReceiverFactoryOld interface (#401)
  - Fixed logging and self reported metrics (#357)
- `awsxray` exporter: Only convert SQL information for SQL databases. (#379)
- `resourcedetection` processor: Correctly obtain machine-type info from gce metadata (#395)
- `k8scluster` receiver: Fix container resource metrics (#416)

## v0.5.0

Released 01-07-2020

# 🎉 OpenTelemetry Collector Contrib v0.5.0 (Beta) 🎉

The OpenTelemetry Collector Contrib contains everything in the [opentelemetry-collector release](https://github.com/open-telemetry/opentelemetry-collector/releases/tag/v0.5.0) (be sure to check the release notes here as well!). Check out the [Getting Started Guide](https://opentelemetry.io/docs/collector/getting-started/) for deployment and configuration information.

### 🚀 New components 🚀

- Processors
  - `resourcedetection` to automatically detect the resource based on the configured set of detectors (#309)

### 💡 Enhancements 💡

- `kubeletstats` receiver: Support for ServiceAccount authentication (#324)
- `signalfx` exporter and receiver
  - Add SignalFx metric token passthrough and config option (#325)
  - Set default endpoint of `signalfx` receiver to `:9943` (#351)
- `awsxray` exporter: Support aws plugins EC2/ECS/Beanstalk (#343)
- `sapm` exporter and receiver: Add SAPM access token passthrough and config option (#349)
- `k8s` processor: Add metrics support (#358)
- `k8s` observer: Separate annotations from labels in discovered pods (#363)

### 🧰 Bug fixes 🧰

- `honeycomb` exporter: Remove shared use of libhoney from goroutines (#305)

## v0.4.0

Released 17-06-2020

# 🎉 OpenTelemetry Collector Contrib v0.4.0 (Beta) 🎉

The OpenTelemetry Collector Contrib contains everything in the [opentelemetry-collector release](https://github.com/open-telemetry/opentelemetry-collector/releases/tag/v0.4.0) (be sure to check the release notes here as well!). Check out the [Getting Started Guide](https://opentelemetry.io/docs/collector/getting-started/) for deployment and configuration information.

### 🛑 Breaking changes 🛑

  - `signalfx` exporter `url` parameter changed to `ingest_url` (no impact if only using `realm` setting)

### 🚀 New components 🚀

- Receivers
  - `receiver_creator` to create receivers at runtime (#145), add observer support to receiver_creator (#173), add rules support (#207), add dynamic configuration values (#235) 
  - `kubeletstats` receiver (#237) 
  - `prometheus_simple` receiver (#184) 
  - `kubernetes-cluster` receiver (#175) 
  - `redis` receiver (#138)
- Exporters
  - `alibabacloudlogservice` exporter (#259) 
  - `SplunkHEC` metrics exporter (#246)
  - `elastic` APM exporter (#240)
  - `newrelic` exporter (#229) 
- Extensions
  - `k8s` observer (#185) 

### 💡 Enhancements 💡

- `awsxray` exporter
  - Use X-Ray convention of segment name == service name (#282)
  - Tweak xray export to improve rendering of traces and improve parity (#241)
  - Add handling for spans received with nil attributes (#212)
- `honeycomb` exporter
  - Use SendPresampled (#291)
  - Add span attributes as honeycomb event fields (#271)
  - Support resource labels in Honeycomb exporter (#20)
- `k8s` processor
  - Add support of Pod UID extraction to k8sprocessor (#219)
  - Use `k8s.pod.ip` to record resource IP instead of just `ip` (#183)
  - Support same authentication mechanism as other kubernetes components do (#307)
- `sapm` exporter: Add TLS for SAPM and SignalFx receiver (#215)
- `signalfx` exporter
  - Add metric metadata syncer to SignalFx exporter (#231)
  - Add TLS for SAPM and SignalFx receiver (#215)
- `stackdriver` exporter: Add support for resource mapping in config (#163)

### 🧰 Bug fixes 🧰

- `awsxray` exporter: Wrap bad request errors for proper handling by retry queue (#205)
- `lightstep` exporter: Ensure Lightstep exporter doesnt crash on nil node (#250)
- `sapm` exporter: Do not break Jaeger traces before sending downstream (#193)
- `k8s` processor: Ensure Jaeger spans work in passthrough mode (262)

## 🧩 Components 🧩

### Receivers

| Traces | Metrics |
|:-------:|:-------:|
| Jaeger Legacy | Carbon |
| SAPM (SignalFx APM) | Collectd | 
| Zipkin Scribe | K8s Cluster |
| | Redis |
| |  SignalFx | 
| | Simple Prometheus |
| | Wavefront |

### Processors

- K8s

### Exporters

| Commercial | Community |
|:------------:|:-----------:|
| Alibaba Cloud Log Service | Carbon |
| AWS X-ray | Elastic |
| Azure Monitor | Jaeger Thrift |
| Honeycomb | Kinesis |
| Lightstep |
| New Relic |
| SAPM (SignalFx APM) | 
| SignalFx (Metrics) |
| Splunk HEC |
| Stackdriver (Google) |

### Extensions

- Observer
  - K8s

## v0.3.0 Beta

Released 2020-03-30

### Breaking changes

-  Make prometheus receiver config loading strict. #697 
Prometheus receiver will now fail fast if the config contains unused keys in it.

### Changes and fixes

- Enable best effort serve by default of Prometheus Exporter (https://github.com/orijtech/prometheus-go-metrics-exporter/pull/6)
- Fix null pointer exception in the logging exporter #743 
- Remove unnecessary condition to have at least one processor #744 
- Updated Honeycomb exported to `honeycombio/opentelemetry-exporter-go v0.3.1`

### Features

Receivers / Exporters:

* AWS X-Ray
* Carbon
* CollectD
* Honeycomb
* Jaeger
* Kinesis
* LightStep
* OpenCensus
* OpenTelemetry
* SAPM
* SignalFx
* Stackdriver
* Wavefront
* Zipkin
* Zipkin Scribe


Processors:

* Attributes
* Batch
* Memory Limiter
* Queued Retry
* Resource
* Sampling
* Span
* Kubernetes

Extensions:

* Health Check
* Performance Profiler
* zPages


## v0.2.8

Released 2020-03-25

Alpha v0.2.8 of OpenTelemetry Collector Contrib.

- Implemented OTLP receiver and exporter.
- Added ability to pass config to the service programmatically (useful for custom builds).
- Improved own metrics / observability.


## v0.2.7

Released 2020-03-17

### Self-Observability
- New command-line switch to control legacy and new metrics. Users are encouraged
to experiment and migrate to the new metrics.
- Improved error handling on shutdown.


### Processors
- Fixed passthrough mode k8sprocessor.
- Added `HASH` action to attribute processor.

### Receivers and Exporters
- Added Honeycomb exporter.
- Added LightStep exporter.
- Added regular expression for Carbon receiver, allowing the metric name to be broken into proper label keys and values.
- Updated Stackdriver exporter to use a new batch API.


## v0.2.6 Alpha

Released 2020-02-18

### Self-Observability
- Updated metrics prefix to `otelcol` and expose command line argument to modify the prefix value.
- Batch dropped span now emits zero when no spans are dropped.

### Processors
- Extended Span processor to have include/exclude span logic.
- Ability to choose strict or regexp matching for include/exclude filters.

### Receivers and Exporters
- Added Carbon receiver and exporter.
- Added Wavefront receiver.


## v0.0.5 Alpha

Released 2020-01-30

- Regexp-based filtering of span names.
- Ability to extract attributes from span names and rename span.
- File exporter for debugging.
- Span processor is now enabled by default.

## v0.0.1 Alpha

Released 2020-01-11

First release of OpenTelemetry Collector Contrib.


[v0.3.0]: https://github.com/open-telemetry/opentelemetry-collector-contrib/compare/v0.2.8...v0.3.0
[v0.2.8]: https://github.com/open-telemetry/opentelemetry-collector-contrib/compare/v0.2.7...v0.2.8
[v0.2.7]: https://github.com/open-telemetry/opentelemetry-collector-contrib/compare/v0.2.6...v0.2.7
[v0.2.6]: https://github.com/open-telemetry/opentelemetry-collector-contrib/compare/v0.0.5...v0.2.6
[v0.0.5]: https://github.com/open-telemetry/opentelemetry-collector-contrib/compare/v0.0.1...v0.0.5
[v0.0.1]: https://github.com/open-telemetry/opentelemetry-collector-contrib/tree/v0.0.1<|MERGE_RESOLUTION|>--- conflicted
+++ resolved
@@ -38,12 +38,8 @@
 - `dynatraceexporter`: add multi-instance deployment note to README.md (#8848)
 - `resourcedetectionprocessor`: Add attribute allowlist (#8547)
 - `datadogexporter`:  Metrics payload data and Sketches payload data will be logged if collector is started in debug mode (#8929)
-<<<<<<< HEAD
-- Add `make crosslink` target to ensure replace statements are included in `go.mod` for all transitive dependencies within repository (#8822)
-=======
 - `cmd/mdatagen`: Add resource attributes definition to metadata.yaml and move `pdata.Metrics` creation to the
   generated code (#5270)
->>>>>>> cc6a8480
 
 ### 🛑 Breaking changes 🛑
 
