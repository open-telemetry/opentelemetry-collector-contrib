--- conflicted
+++ resolved
@@ -2,7 +2,6 @@
 
 ## Unreleased
 
-<<<<<<< HEAD
 ## 🛑 Breaking changes 🛑
 
 - `prometheusexporter`: Automatically rename metrics with units to follow Prometheus naming convention (#8950)
@@ -21,11 +20,7 @@
 ### Unmaintained components
 
 - `simpleprometheusreceiver`(#11133)
-=======
-### 🧰 Bug fixes 🧰
-
 - `tanzuobservabilityexporter`: remove calls to deprecated `NewProxySender` methods. (#11510)
->>>>>>> 10693a3a
 
 ## v0.54.0
 
