# Changelog

## Unreleased

### 🛑 Breaking changes 🛑

### 🚩 Deprecations 🚩

### 🚀 New components 🚀

- `bigipreceiver`: Add implementation of F5 Big-IP Metric Receiver (#9680)
- `expvarreceiver`: Initial work for a receiver designed to scrape `memstats` from Golang applications. (#9747)
- `mezmoexporter`: Add implementation of Mezmo Log exporter (#9743)
- `nsxtreceiver`: Added implementation of NSX-T Metric Receiver (#9568)

### 💡 Enhancements 💡

- `kubeletstatsreceiver`: Update receiver to use new Metrics Builder. All emitted metrics remain the same. (#9744)

### 🧰 Bug fixes 🧰

- `datadogexporter`: add error checks for datadog exporter (#9964)
- `groupbyattrsprocessor`: copied aggregationtemporality when grouping metrics. (#9088)

## v0.51.0

### 🛑 Breaking changes 🛑

- `datadogexporter`: Replace HistogramMode defined as string with enum. (#9589)
- `pkg/translator/signalfx`: Change signalfx translator to expose To/From translator structs. (#9740)
- `transformprocessor`: Add parameter validation to `truncate_all` and `limit` functions.  The `limit` parameter can no longer be negative. (#9783)
- `newrelicexporter` deleted. Use New Relic [native OTLP ingest](https://docs.newrelic.com/docs/more-integrations/open-source-telemetry-integrations/opentelemetry/opentelemetry-setup/) instead. (#9894)
- `k8sclusterreceiver`: Removing `ClusterName` as per https://github.com/kubernetes/apimachinery/commit/430b920312ca0fa10eca95967764ff08f34083a3. (#9885)

### 🚩 Deprecations 🚩

- `exporter/azuremonitor`: Deprecate use of LogRecord.Name as the log envelope category name. There is no replacement. (#9258)
- `processor/k8sattributes`: Deprecate use of k8s.cluster.name metadata parameter (obsolete) (#9968) 

### 🚀 New components 🚀

- `schemaprocessor`: Starting the initial work to allow from translating from semantic convention to another (#8371)
- `saphanareceiver`: Added implementation of SAP HANA Metric Receiver (#8827)
- `logstransformprocessor`: Add implementation of Logs Transform Processor (#9335)

### 💡 Enhancements 💡

- `cmd/mdatagen`: Replace enum attributes values with typed constants (#9683)
- `elasticsearchreceiver`: Update metrics scope name from `otelcol/elasticsearch` 
  to `otelcol/elasticsearchreceiver` (#9757)
- `k8sclusterreceiver`: Validate that k8s API supports a resource before setting up a watcher for it (#9523)
- `internal/stanza`: Add support for `remove` operator (#9524)
- `k8sattributesprocessor`: Support regex capture groups in tag_name (#9525)
- `mongoreceiver`: Update metrics scope name from `otelcol/mongodb` to `otelcol/mongodbreceiver` (#9759)
- `transformprocessor`: Add new `truncation` function to allow truncating string values in maps such as `attributes` or `resource.attributes` (#9546)
- `datadogexporter`: Add `api.fail_on_invalid_key` to fail fast if api key is invalid (#9426)
- `transformprocessor`: Add support for functions to validate parameters (#9563)
- `googlecloudexporter`: Add GCP cloud logging exporter (#9679)
- `transformprocessor`: Add new `limit` function to allow limiting the number of items in a map, such as the number of attributes in `attributes` or `resource.attributes` (#9552)
- `processor/attributes`: Support attributes set by server authenticator (#9420)
- `datadogexporter`: Experimental support for Exponential Histograms with delta aggregation temporality (#8350)

### 🧰 Bug fixes 🧰

- `k8sclusterreceiver`: Fix the receiver to work with 1.19 and 1.20 k8s API versions (#9523)
- `azuremonitorexporter`: Fix log exporter bug related to incorrectly mapping SpanId (#9579)
- `mysqlreceiver`: Fix attribute values mismatch with its definition (#9688)
- `opencensusreceiver`: Do not report fatal error if err is server closed (#9559).
- `sqlserverreceiver`: Fix the receiver to have integer types on metrics where applicable (#9601)
- `prometheusreceiver`: Fix the memory issue introduced in the 0.49.0 release (#9718)
- `couchdbreceiver`: Fix issue where the receiver would not respect custom metric settings (#9598)
- `nginxreceiver`: Include nginxreceiver in components (#9572)
<<<<<<< HEAD
- `datadogexporter`: Fix host aliases not being properly sent to the Datadog backend (#9748)
=======
- `pkg/translator/prometheusremotewrite`: Fix data race when used with other exporters (#9736)
- `examples/demo`: fix baggage not work in trace demo app. (#9418)
- `prometheusreceiver`: Handle the condition where `up` metric value is NaN (#9253)
- `tanzuobservabilityexporter`: Make metrics stanza in config be optional (#9098)
- `filelogreceiver`: Update Kubernetes examples to fix native OTel logs collection issue where 0 length logs cause errors (#9754)
- `logstransformprocessor`: Resolve node ordering to fix intermittent failures (#9761)
- `awsinsightreceiver`: Migrate from `ConfigMapsResourceLock` to `ConfigMapsLeasesResourceLock` as per https://github.com/kubernetes/client-go/commit/276ea3ed979947d7cdd4b3d708862245ddcd8883 (#9885)
- `filelog`, `journald`, `syslog`, `tcplog`, `udplog`: Add support for []string type for converting log record entries (#9887)
>>>>>>> 1274b144

## v0.50.0

### 🛑 Breaking changes 🛑

- `stackdriverexporter`: Remove the stackdriver exporter in favor of the identical googlecloud exporter (#9274)
- `filelog`, `journald`, `syslog`, `tcplog`, `udplog`: Remove `preserve_to` field from sub-parsers (#9331)
- `kafkametricsreceiver`: instrumentation name updated from `otelcol/kafkametrics` to `otelcol/kafkametricsreceiver` (#9406)
- `kubeletstatsreceiver`: instrumentation name updated from `kubeletstats` to `otelcol/kubeletstatsreceiver` (#9400)
- `datadogexporter`: Remove `GetHostTags` method from `TagsConfig` struct (#9423)
- `googlecloudexporter`: Graduate the `exporter.googlecloud.OTLPDirect` feature-gate to Beta.  This includes changes to the configuration structure, and many changes to default behavior. (#9471)

### 🚩 Deprecations 🚩

- `cumulativetodeltaprocessor`: Deprecated `metrics` configuration option in favor of `include` and `exclude` (#8952)
- `datadogexporter`: Deprecate `metrics::report_quantiles` in favor of `metrics::summaries::mode` (#8846)
- `datadogexporter`: Deprecate `traces.sample_rate` setting. It was never used anywhere. (#9771)

### 🚀 New components 🚀

- `iisreceiver`: Add implementation of IIS Metric Receiver (#8832)
- `sqlserverreceiver`: Add implementation of SQL Server Metric Receiver (#8398)
- `activedirectorydsreceiver`: Add implementation of Active Directory Domain Services metric receiver (#9359)

### 💡 Enhancements 💡

- `pkg/translator/prometheusremotewrite`: Allow to disable sanitize metric labels (#8270)
- `basicauthextension`: Implement `configauth.ClientAuthenticator` so that the extension can also be used as HTTP client basic authenticator.(#8847)
- `azuremonitorexporter`, `lokiexporter`, `observiqexporter`: Update timestamp processing logic (#9130)
- `cumulativetodeltaprocessor`: add new include/exclude configuration options with regex support (#8952)
- `datadogexporter`: Update deprecation messages to reflect new deprecation plan (#9422)
- `cmd/mdatagen`: Update generated functions to have simple parse function to handle string parsing consistently and limit code duplication across receivers (#7574)
- `attributesprocessor`: Support filter by severity (#9132)
- `transformprocessor`: Add transformation of logs (#9368)
- `datadogexporter`: Add `metrics::summaries::mode` to specify export mode for summaries (#8846)
- `prometheusreceiver`: Add resource attributes for kubernetes resource discovery labels (#9416)

### 🧰 Bug fixes 🧰

- `fluentforwardreceiver`: Release port on shutdown (#9111)
- `prometheusexporter`: Prometheus fails to generate logs when prometheus exporter produced a check exception occurs. (#8949)
- `resourcedetectionprocessor`: Wire docker detector (#9372)
- `kafkametricsreceiver`: The kafkametricsreceiver was changed to connect to kafka during scrape, rather than startup. If kafka is unavailable the receiver will attempt to connect during subsequent scrapes until succcessful (#8817).
- `datadogexporter`: Update Kubernetes example manifest to new executable name. (#9425).
- `riakreceiver`: Fix issue where user configured metric settings were ignored. (#9561)
- `sqlserverreceiver`: Update `sqlserver.transaction_log.growth.count` and `sqlserver.transaction_log.shrink.count` to be monotonic sums. (#9522)

## v0.49.0

### ⚠️ Warning  ⚠️

This release contains an issue in
[Prometheus receiver](https://github.com/open-telemetry/opentelemetry-collector-contrib/tree/main/receiver/prometheusreceiver)
causing 30% memory consumption increase when there is a lot of target churn. The issue is currently being 
investigated and will be fixed in one of the new releases. More details:
https://github.com/open-telemetry/opentelemetry-collector-contrib/issues/9278.

### 🛑 Breaking changes 🛑

- `filelogreceiver`, `journaldreceiver`, `syslogreceiver`, `tcplogreceiver`, `udplogreceiver`:
  - Updated data model to align with stable logs data model, which includes various breaking changes. (#9139, #8835)
    - A detailed [Upgrade Guide](https://github.com/open-telemetry/opentelemetry-log-collection/releases/tag/v0.28.0) is available in the log-collection v0.29.0 release notes.
- `datadogexporter`: Remove `OnlyMetadata` method from `Config` struct (#8980)
- `datadogexporter`: Remove `GetCensoredKey` method from `APIConfig` struct (#8980)
- `mongodbatlasreceiver`: Updated to uses newer metric builder which changed some metric and resource attributes (#9093)
- `dynatraceexporter`: Make `serialization` package `/internal` (#9097)
- `attributesprocessor`: Remove log names from filters (#9131)
- `k8sclusterreceiver`: The `receiver.k8sclusterreceiver.reportCpuMetricsAsDouble` feature gate is now enabled by default (#9367)
  - Users may have to update monitoring for a few Kubernetes cpu metrics, for 
    more details see [feature-gate-configurations](https://github.com/open-telemetry/opentelemetry-collector-contrib/tree/main/receiver/k8sclusterreceiver#feature-gate-configurations).

### 🚩 Deprecations 🚩

- `datadogexporter`: Deprecate `service` setting in favor of `service.name` semantic convention (#8784)
- `datadogexporter`: Deprecate `version` setting in favor of `service.version` semantic convention (#8784)
- `datadogexporter`: Deprecate `env` setting in favor of `deployment.environment` semantic convention (#9017)
- `datadogexporter`: Deprecate `GetHostTags` method from `TagsConfig` struct (#8975)
- `datadogexporter`: Deprecate `tags` setting in favor of `host_metadata::tags` (#9100)
- `datadogexporter`: Deprecate `send_metadata` setting in favor of `host_metadata::enabled` (#9100)
- `datadogexporter`: Deprecate `use_resource_metadata` setting in favor of `host_metadata::hostname_source` (#9100)
- `prometheusexecreceiver`: Deprecate prom_exec receiver (#9058)
- `fluentbitextension`: Deprecate Fluentbit extension (#9062)

### 🚀 New components 🚀

- `riakreceiver`: Riak Metric Receiver (#8548)

### 💡 Enhancements 💡
- `splunkhecexporter`: Add support for batching traces (#8995)
- `hostmetricsreceiver`: Migrate Processes scraper to the Metrics builder (#8855)
- `tanzuobservabilityexporter`: Use resourcetotelemetry helper (#8338)
- Add `make crosslink` target to ensure replace statements are included in `go.mod` for all transitive dependencies within repository (#8822)
- `filestorageextension`: Change bbolt DB settings for better performance (#9004)
- `jaegerremotesamplingextension`: Add local and remote sampling stores (#8818)
- `attributesprocessor`: Add support to filter on log body (#8996)
- `prometheusremotewriteexporter`: Translate resource attributes to the target info metric (#8493)
- `prometheusexporter`: Add `job` and `instance` labels to metrics so they can be scraped with `honor_labels: true` (#9115)
- `podmanreceiver`: Add API timeout configuration option (#9014)
- `cmd/mdatagen`: Add `sem_conv_version` field to metadata.yaml that is used to set metrics SchemaURL (#9010)
- `splunkheceporter`: Add an option to disable log or profiling data (#9065)
- `windowsperfcountersreceiver`: Move code into separate package for use in other windowsperfcounter receivers (#9108)
- `datadogexporter`: Add `host_metadata` configuration section to configure host metadata export (#9100)
- `cmd/mdatagen`: Update documentation generated for attributes to list enumerated values and show the "value" that will be visible on metrics when it is different from the attribute key in metadata.yaml (#8983)
- `routingprocessor`: add option to drop resource attribute used for routing (#8990)

### 🧰 Bug fixes 🧰

- `filestorageextension`: use correct bbolt options for compaction (#9134)
- `hostmetricsreceiver`: Use cpu times for time delta in cpu.utilization calculation (#8857)
- `dynatraceexporter`: Remove overly verbose stacktrace from certain logs (#8989)
- `googlecloudexporter`: fix the `exporter.googlecloud.OTLPDirect` fature-gate, which was not applied when the flag was provided (#9116)
- `signalfxexporter`: Fix bug to enable timeouts for correlating traces and metrics (#9101)
- `windowsperfcountersreceiver`: fix exported values being integers instead of doubles (#9138)
- `prometheusreceiver`: Fix issues with relabelling the `job` and `instance` labels. (#8780)
- `dynatraceexporter`: Continue processing data points after a serialization error. (#9330)

## v0.48.0

### 💡 Enhancements 💡

- `k8seventsreceiver`: Add Api_version and resource_version (#8539)
- `datadogexporter`: Add `metrics::sums::cumulative_monotonic_mode` to specify export mode for cumulative monotonic sums (#8490)
- `dynatraceexporter`: add multi-instance deployment note to README.md (#8848)
- `resourcedetectionprocessor`: Add attribute allowlist (#8547)
- `datadogexporter`:  Metrics payload data and Sketches payload data will be logged if collector is started in debug mode (#8929)
- `cmd/mdatagen`: Add resource attributes definition to metadata.yaml and move `pdata.Metrics` creation to the
  generated code (#8555)

### 🛑 Breaking changes 🛑

- `windowsperfcountersreceiver`: Added metrics configuration (#8376)
- `lokiexporter`: Remove deprecated LogRecord.name field (#8951)
- `splunkhecexporter`: Remove deprecated LogRecord.name field (#8951)

### 🚩 Deprecations 🚩

- `datadogexporter`: Deprecate `OnlyMetadata` method from `Config` struct (#8359)
- `datadogexporter`: Deprecate `GetCensoredKey` method from `APIConfig` struct (#8830)
- `datadogexporter`: Deprecate `metrics::send_monotonic_counter` in favor of `metrics::sums::cumulative_monotonic_mode` (#8490)

### 🚀 New components 🚀

- `sigv4authextension`: Enable component (#8518)

## v0.47.0

### 💡 Enhancements 💡

- `googlecloudexporter`: Add Validate method in config (#8559)
- `attributesprocessor`: Add convert action (#7930)
- `attributesprocessor`: Add metric support (#8111)
- `prometheusremotewriteexporter`: Write-Ahead Log support enabled (#7304)
- `hostreceiver/filesystemscraper`: Add filesystem utilization (#8027)
- `hostreceiver/pagingscraper`: Add paging.utilization (#6221)
- `googlecloudexporter`: [Alpha] Translate metrics directly from OTLP to gcm using the `exporter.googlecloud.OTLPDirect` feature-gate (#7177)
- `simpleprometheusreceiver`: Add support for static labels (#7908)
- `spanmetricsprocessor`: Dropping the condition to replace _ with key_ as __ label is reserved and _ is not (#8057)
- `podmanreceiver`: Add container.runtime attribute to container metrics (#8262)
- `dockerstatsreceiver`: Add container.runtime attribute to container metrics (#8261)
- `tanzuobservabilityexporter`: instrumentation Library and Dropped Counts to Span Tags (#8120)
- `clickhouseexporter`: Implement consume log logic. (#9705)
- `influxdbexporter`: Add support for cumulative, non-monotonic metrics. (#8348)
- `oauth2clientauthextension`: Add support for EndpointParams (#7307)
- Add `NewMetricData` function to `MetricsBuilder` to consistently set instrumentation library name (#8255)
- `googlecloudpubsubreceiver` Added implementation of Google Cloud Pubsub receiver. (#8391)
- `googlecloudpubsubexporter` Added implementation of Google Cloud Pubsub exporter. (#8391)
- `coralogixexporter` Allow exporter timeout to be configured (#7957)
- `prometheusremotewriteexporter` support adding trace id and span id attached to exemplars (#8380)
- `influxdbexporter`: accept histogram metric missing infinity bucket. (#8462)
- `skywalkingreceiver`: Added implementation of Skywalking receiver. (#8549)
- `prometheusreceiver`: Fix staleness bug for histograms and summaries (#8561)

### 🛑 Breaking changes 🛑

- `mongodbatlasreceiver`: rename mislabeled attribute `memory_state` to correct `disk_status` on partition disk metrics (#7747)
- `mongodbatlasreceiver`: Correctly set initial lookback for querying mongodb atlas api (#8246)
- `nginxreceiver`: instrumentation name updated from `otelcol/nginx` to `otelcol/nginxreceiver` (#8255)
- `postgresqlreceiver`: instrumentation name updated from `otelcol/postgresql` to `otelcol/postgresqlreceiver` (#8255)
- `redisreceiver`: instrumentation name updated from `otelcol/redis` to `otelcol/redisreceiver` (#8255)
- `apachereceiver`: instrumentation name updated from `otelcol/apache` to `otelcol/apachereceiver` ()
- `couchdbreceiver`: instrumentation name updated from `otelcol/couchdb` to `otelcol/couchdbreceiver` (#8366)
- `prometheusreceiver` Change resource attributes on metrics: `instance` -> `service.instance.id`, `host.name` -> `net.host.name`,  `port` -> `net.host.port`, `scheme` -> `http.scheme`, `job` removed (#8266)
- `prometheusremotewriteexporter` Use `service.*` resource attributes instead of `job` and `instance` resource attributes when adding job and instance labels to metrics (#8266)
- `mysqlreceiver`: instrumentation name updated from `otel/mysql` to `otelcol/mysqlreceiver` (#8387)
- `zookeeperreceiver`: instrumentation name updated from `otelcol/zookeeper` to `otelcol/zookeeperreceiver` (#8389)
- `coralogixexporter`: Create dynamic subsystem name (#7957)
  - Deprecate configuration changed. Dynamic subsystem name from traces service name property.
- `rabbitmqreceiver`: instrumentation name updated from `otelcol/rabbitmq` to `otelcol/rabbitmqreceiver` (#8400)

### 🧰 Bug fixes 🧰

- `zipkinexporter`: Set "error" tag value when status is set to error (#8187)
- `prometheusremotewriteexporter`: Correctly handle metric labels which collide after sanitization (#8378)
- `prometheusremotewriteexporter`: Drop labels when exemplar attributes exceed the max number of characters (#8379)
- `k8sclusterreceiver`: Add support to enable k8s node and container cpu metrics to be reported as double values (#8245)
  - Use "--feature-gates=receiver.k8sclusterreceiver.reportCpuMetricsAsDouble" to enable reporting node and container
    cpu metrics as a double values.
- `tanzuobservabilityexporter`: Fix a typo in Instrumentation Library name and version tags (#8384)
- `logreceivers`: Fix an issue where receiver would sometimes fail to build using Go 1.18 (#8521)
- `awsxrayreceiver`: Add defaults for optional stack frame parameters (#8790)

### 🚩 Deprecations 🚩

- `datadogexporter`: Deprecate automatic environment variable detection (#8397)

### 🚀 New components 🚀
- `sigv4authextension`: New Component: Sigv4 Authenticator Extension (#8263)

## v0.46.0

### 💡 Enhancements 💡

- `internal/stanza`: Export metrics from Stanza receivers (#8025)
- `hostreceiver/pagingscraper`: Migrate the scraper to the mdatagen metrics builder (#7139)
- Do not drop zero trace/span id spans in the jaeger conversion (#7946)
- Upgrade to use semantic conventions 1.6.1 (#7926)
- `dynatraceexporter`: Validate QueueSettings and perform config validation in Validate() instead (#8020)
- `sapmexporter`: Add validation for `sending_queue` setting (#8023)
- `signalfxexporter`: Add validation for `sending_queue` setting (#8026)
- `internal/stanza`: Add support for arbitrary attribute types (#8081)
- `resourcedetectionprocessor`: Add confighttp.HTTPClientSettings To Resource Detection Config Fixes (#7397)
- `hostmetricsreceiver`: Add cpu.utilization metrics to cpu scrapper (#7130)
- `honeycombexporter`: Add validation for `sending_queue` setting (#8113)
- `routingprocessor`: Expand error handling on failure to build exporters (#8125)
- `skywalkingreceiver`: Add new skywalking receiver component folder and structure (#8107)
- `groupbyattrsprocesor`: Allow empty keys, which allows to use the processor for compaction (#7793)
- `datadogexporter`: Add rbac to example k8s manifest file (#8186)
- `splunkhecexporter`: Add validation for `sending_queue` setting (#8256)

### 🛑 Breaking changes 🛑

- Remove deprecated functions from jaeger translator (#8032)
- `internal/stanza`: Remove `write_to` setting from input operators (#8081)
- `mongodbatlasreceiver`: rename `mongodb.atlas.*` attributes to `mongodb_atlas.*` adhering to naming guidelines. Adding 3 new attributes (#7960)

### 🧰 Bug fixes 🧰

- `prometheusreceiver`: Fix segfault that can occur after receiving stale metrics (#8056)
- `filelogreceiver`: Fix issue where logs could occasionally be duplicated (#8123)
- `prometheusremotewriteexporter`: Fix empty non-string resource attributes (#8116)

### 🚀 New components 🚀

## v0.45.1

### 💡 Enhancements 💡

- `sumologicexporter`: Move validation to Config (#7936)
- `elasticsearchexporter`: Fix crash with batch processor (#7953).
- `splunkhecexporter`: Batch metrics payloads (#7760)
- `tanzuobservabilityexporter`: Add internal SDK metric tag (#7826)
- `hostreceiver/processscraper`: Migrate the scraper to the mdatagen metrics builder (#7287)

### 🧰 Bug fixes 🧰

- `awsprometheusremotewriteexporter`: fix dependencies issue (#7963)

### 🚀 New components 🚀

- `awsfirehose` receiver: Add AWS Kinesis Data Firehose Receiver (#7918)

## v0.45.0

### 💡 Enhancements 💡

- `hostreceiver/filesystemscraper`: Migrate the scraper to the mdatagen metrics builder (#7772)
- `hostreceiver/memoryscraper`: Migrate the scraper to the mdatagen metrics builder (#7312)
- `lokiexporter`: Use record attributes as log labels (#7569)
- `routingprocessor`: Do not err on failure to build exporters (#7423)
- `apachereceiver`: Update to mdatagen v2 (#7573)
- `datadogexporter`: Don't send host metadata if hostname is empty (#7426)
- `datadogexporter`: Add insecure_skip_verify flag to configuration (#7422)
- `coralogixexporter`: Update readme (#7785)
- `awscloudwatchlogsexporter`: Remove name from aws cloudwatch logs exporter (#7554)
- `tanzuobservabilityexporter`: Update OTel Collector's Exporter to match WF Proxy Handling of source (#7929)
- `hostreceiver/memoryscraper`: Add memory.utilization (#6221)
- `awskinesisexporter`: Add Queue Config Validation AWS Kinesis Exporter (#7835)
- `elasticsearchexporter`: Remove usage of deprecated LogRecord.Name field (#7829).
- `loadbalancingexporter`: Allow non-exist hostname on startup (#7935)
- `datadogexporter`: Use exact sum, count and average on Datadog distributions (#7830)
- `storage/filestorage`: add optional compaction to filestorage (#7768)
- `tanzuobservabilityexporter`: Add attributes from the Resource to the resulting WF metric tags & set `source` value in WF metric (#8101)

### 🛑 Breaking changes 🛑

- Use go mod compat, drops support for reproducibility with go 1.16 (#7915)
- `apachereceiver`: Update instrumentation library name from `otel/apache` to `otelcol/apache` (#7754)
- `pkg/translator/prometheusremotewrite`: Cleanup prw translator public functions (#7776)
- `prometheusreceiver`: The OpenCensus-based metric conversion pipeline has
  been removed.
  - The `receiver.prometheus.OTLPDirect` feature gate has been removed as
    the direct pipeline is the only remaining pipeline.
- `translator/jaeger`: Cleanup jaeger translator function names (#7775)
  - Deprecate old funcs with Internal word.
- `mysqlreceiver`: Update data model and names for several metrics (#7924)
  - Change all metrics to Int values
  - Remove `mysql.buffer_pool_pages`. Replace with:
    - `mysql.buffer_pool.pages`
    - `mysql.buffer_pool.data_pages`
    - `mysql.buffer_pool.page_flushes`
  - Remove `mysql.buffer_pool_size`. Replace with:
    - `mysql.buffer_pool.limit`
    - `mysql.buffer_pool.usage`
  - Rename `mysql.buffer_pool_operations` to `mysql.buffer_pool.operations`

### 🚩 Deprecations 🚩

- Deprecated log_names setting from filter processor. (#7552)

### 🧰 Bug fixes 🧰

 - `tailsamplingprocessor`: "And" policy only works as a sub policy under a composite policy (#7590)
 - `prometheusreceiver`: Correctly map description and units when converting
  Prometheus metadata directly to pdata. (#7748)
 - `sumologicexporter`: fix exporter panics on malformed histogram (#7548)
- `awsecscontainermetrics`: CPU Reserved is now 1024/vCPU for ECS Container Insights (#6734)

### 🚀 New components 🚀

- `clickhouse` exporter: Add ClickHouse Exporter (#6907)
- `pkg/translator/signalfx`: Extract signalfx to metrics conversion in a separate package (#7778)
  - Extract FromMetrics to SignalFx translator package (#7823)

## v0.44.0

### 💡 Enhancements 💡

- `kafkaexporter`: Add compression and flush max messages options.
- `dynatraceexporter`: Write error logs using plugin logger (#7360)
- `dynatraceexporter`: Fix docs for TLS settings (#7568)
- `tanzuobservabilityexporter`: Turn on metrics exporter (#7281)
- `attributesprocessor` `resourceprocessor`: Add `from_context` value source
- `resourcedetectionprocessor`: check cluster config to verify resource is on aws for eks resources (#7186)
- `awscloudwatchlogsexporter`: enable awscloudwatchlogsexporter which accepts and exports log data (#7297)
- `translator/prometheusremotewrite`: add a new module to help translate data from OTLP to Prometheus Remote Write (#7240)
- `azuremonitorexporter`: In addition to traces, export logs to Azure Application Insights (#7403)
- `jmxreceiver`: Added `additional_jars` configuration option to launch JMX Metric Gatherer JAR with extended `CLASSPATH` (#7378)
- `awscontainerinsightreceiver`: add full pod name when configured to AWS Container Insights Receiver (#7415)
- `hostreceiver/loadscraper`: Migrate the scraper to the mdatagen metrics builder (#7288)
- `awsecscontainermetricsreceiver`: Rename attributes to follow semantic conventions (#7425)
- `datadogexporter`: Always map conventional attributes to tags (#7185)
- `mysqlreceiver`: Add golden files for integration test (#7303)
- `nginxreceiver`: Standardize integration test (#7515)
- `mysqlreceiver`: Update to use mdatagen v2 (#7507)
- `postgresqlreceiver`: Add integration tests (#7501)
- `apachereceiver`: Add integration test (#7517)
- `mysqlreceiver`: Use scrapererror to report errors (#7513)
- `postgresreceiver`: Update to mdatagen v2 (#7503)
- `nginxreceiver`: Update to mdatagen v2 (#7549)
- `datadogexporter`: Fix traces exporter's initialization log (#7564)
- `tailsamplingprocessor`: Add And sampling policy (#6910)
- `coralogixexporter`: Add Coralogix Exporter (#7383)
- `prometheusexecreceiver`: Add default value for `scrape_timeout` option (#7587)

### 🛑 Breaking changes 🛑

- `resourcedetectionprocessor`: Update `os.type` attribute values according to semantic conventions (#7544)
- `awsprometheusremotewriteexporter`: Deprecation notice; may be removed after v0.49.0
  - Switch to using the `prometheusremotewriteexporter` + `sigv4authextension` instead

### 🧰 Bug fixes 🧰

- `resourcedetectionprocessor`: fix `meta` allow list excluding keys with nil values (#7424)
- `postgresqlreceiver`: Fix issue where empty metrics could be returned after failed connection (#7502)
- `resourcetotelemetry`: Ensure resource attributes are added to summary
  and exponential histogram data points. (#7523)

### 🚩 Deprecations 🚩

- Deprecated otel_to_hec_fields.name setting from splunkhec exporter. (#7560)

## v0.43.0

### 💡 Enhancements 💡

- `coralogixexporter`: First implementation of Coralogix Exporter (#6816)
- `cloudfoundryreceiver`: Enable Cloud Foundry client (#7060)
- `elasticsearchexporter`: add elasticsearchexporter to the components exporter list (#6002)
- `elasticsearchreceiver`: Add metric metadata (#6892)
- `elasticsearchreceiver`: Use same metrics as JMX receiver for JVM metrics (#7160)
- `elasticsearchreceiver`: Implement scraping logic (#7174)
- `datadogexporter`: Add http.status_code tag to trace stats (#6889)
- `datadogexporter`: Add configuration option to use OTel span name into the Datatog resource name (#6611)
- `mongodbreceiver`: Add initial client code to the component (#7125)
- `tanzuobservabilityexporter`: Support delta histograms (#6897)
- `awscloudwatchlogsexporter`: Use cwlogs package to export logs (#7152)
- `mysqlreceiver`: Add the receiver to available components (#7078)
- `tanzuobservabilityexporter`: Documentation for the memory_limiter configuration (#7164)
- `dynatraceexporter`: Do not shut down exporter when metrics ingest module is temporarily unavailable (#7161)
- `mongodbreceiver`: Add metric metadata (#7163)
- `mongodbreceiver`: Add metric scraping (#7175)
- `postgresqlreceiver`: add the receiver to available components (#7079)
- `rabbitmqreceiver`: Add scraper logic (#7299)
- `tanzuobservability exporter`: Support summary metrics (#7121)
- `mongodbatlasreceiver`: Add retry and backoff to HTTP client (#6943)
- Use Jaeger gRPC instead of Thrift in the docker-compose example (#7243)
- `tanzuobservabilityexporter`: Support exponential histograms (#7127)
- `receiver_creator`: Log added and removed endpoint env structs (#7248)
- `prometheusreceiver`: Use the OTLP data conversion path by default. (#7282)
  - Use `--feature-gates=-receiver.prometheus.OTLPDirect` to re-enable the
    OpenCensus conversion path.
- `extension/observers`: Correctly set image and tag on container endpoints (#7279)
- `tanzuobservabilityexporter`: Document how to enable memory_limiter (#7286)
- `hostreceiver/networkscraper`: Migrate the scraper to the mdatagen metrics builder (#7048)
- `hostmetricsreceiver`: Add MuteProcessNameError config flag to mute specific error reading process executable (#7176)
- `scrapertest`: Improve comparison logic (#7305)
- `hostmetricsreceiver`: add `cpu_average` option for load scraper to report the average cpu load (#6999)
- `scrapertest`: Add comparison option to ignore specific attributes (#6519)
- `tracegen`: Add option to pass in custom headers to export calls via command line (#7308)
- `tracegen`: Provide official container images (#7179)
- `scrapertest`: Add comparison function for pdata.Metrics (#7400)
- `prometheusremotewriteexporter` : Dropping the condition to replace _ with key_ as __ label is reserved and _ is not (#7112)

### 🛑 Breaking changes 🛑

- `tanzuobservabilityexporter`: Remove status.code
- `tanzuobservabilityexporter`: Use semantic conventions for status.message (#7126)
- `k8sattributesprocessor`: Move `kube` and `observability` packages to `internal` folder (#7159)
- `k8sattributesprocessor`: Unexport processor `Option`s (#7311)
- `zookeeperreceiver`: Refactored metrics to have correct units, types, and combined some metrics via attributes. (#7280)
- `prometheusremotewriteexporter`: `PRWExporter` struct and `NewPRWExporter()`
  function are now unexported. (#TBD)
- `newrelicexporter` marked as deprecated (#7284)

### 🚀 New components 🚀

- `rabbitmqreceiver`: Establish codebase for RabbitMQ metrics receiver (#7239)
- Add `basicauth` extension (#7167)
- `k8seventsreceiver`: Implement core logic (#6885)

### 🧰 Bug fixes 🧰

- `k8sattributeprocessor`: Parse IP out of net.Addr to correctly tag k8s.pod.ip (#7077)
- `k8sattributeprocessor`: Process IP correctly for net.Addr instances that are not typed (#7133)
- `mdatagen`: Fix validation of `enabled` field in metadata.yaml (#7166)
- `elasticsearch`: Fix timestamp for each metric being startup time (#7255)
- `prometheusremotewriteexporter`: Fix index out of range panic caused by expiring metrics (#7149)
- `resourcedetection`: Log the error when checking for ec2metadata availability (#7296)

## v0.42.0

### 💡 Enhancements 💡

- `couchbasereceiver`: Add couchbase client (#7122)
- `couchdbreceiver`: Add couchdb scraper (#7131)
- `couchdbreceiver`: Add couchdb client (#6880)
- `elasticsearchreceiver`: Implement scraper client (#7019)
- `couchdbreceiver`: Add metadata metrics (#6878)
- `prometheusremotewriteexporter`: Handling Staleness flag from OTLP (#6679)
- `prometheusexporter`: Handling Staleness flag from OTLP (#6805)
- `prometheusreceiver`: Set OTLP no-data-present flag for stale scraped metrics. (#7043)
- `mysqlreceiver`: Add Integration test (#6916)
- `datadogexporter`: Add compatibility with ECS Fargate semantic conventions (#6670)
- `k8s_observer`: discover k8s.node endpoints (#6820)
- `redisreceiver`: Add missing description fields to keyspace metrics (#6940)
- `redisreceiver`: Set start timestamp uniformly for gauge and sum metrics (#6941)
- `kafkaexporter`: Allow controlling Kafka acknowledgment behaviour  (#6301)
- `lokiexporter`: Log the first part of the http body on failed pushes to loki (#6946)
- `resourcedetectionprocessor`: add the [consul](https://www.consul.io/) detector (#6382)
- `awsemfexporter`: refactor cw_client logic into separate `cwlogs` package (#7072)
- `prometheusexporter`: Dropping the condition to replace _ with key_ as __ label is reserved and _ is not (#7506)

### 🛑 Breaking changes 🛑

- `memcachedreceiver`: Update metric names (#6594)
- `memcachedreceiver`: Fix some metric units and value types (#6895)
- `sapm` receiver: Use Jaeger status values instead of OpenCensus (#6682)
- `jaeger` receiver/exporter: Parse/set Jaeger status with OTel spec values (#6682)
- `awsecscontainermetricsreceiver`: remove tag from `container.image.name` (#6436)
- `k8sclusterreceiver`: remove tag from `container.image.name` (#6436)

### 🚀 New components 🚀

- `ecs_task_observer`: Discover running containers in AWS ECS tasks (#6894)
- `mongodbreceiver`: Establish codebase for MongoDB metrics receiver (#6972)
- `couchbasereceiver`: Establish codebase for Couchbase metrics receiver (#7046)
- `dbstorage`: New experimental dbstorage extension (#7061)
- `redactionprocessor`: Remove sensitive data from traces (#6495)

### 🧰 Bug fixes 🧰

- `ecstaskobserver`: Fix "Incorrect conversion between integer types" security issue (#6939)
- Fix typo in "direction" metrics attribute description (#6949)
- `zookeeperreceiver`: Fix issue where receiver could panic during shutdown (#7020)
- `prometheusreceiver`: Fix metadata fetching when metrics differ by trimmable suffixes (#6932)
- Sanitize URLs being logged (#7021)
- `prometheusreceiver`: Fix start time tracking for long scrape intervals (#7053)
- `signalfxexporter`: Don't use syscall to avoid compilation errors on some platforms (#7062)
- `tailsamplingprocessor`: Add support for new policies as composite sub-policies (#6975)

### 💡 Enhancements 💡

- `lokiexporter`: add complete log record to body (#6619)
- `k8sclusterreceiver` add `container.image.tag` attribute (#6436)
- `spanmetricproccessor`: use an LRU cache for the cached Dimensions key-value pairs (#2179)
- `skywalkingexporter`: add skywalking metrics exporter (#6528)
- `deltatorateprocessor`: add int counter support (#6982)
- `filestorageextension`: document default values (#7022)
- `redisreceiver`: Migrate the scraper to the mdatagen metrics builder (#6938)

## v0.41.0

### 🛑 Breaking changes 🛑

- None

### 🚀 New components 🚀

- `asapauthextension` (#6627)
- `mongodbatlasreceiver` (#6367)

### 🧰 Bug fixes 🧰

- `filestorageextension`: fix panic when configured directory cannot be accessed (#6103)
- `hostmetricsreceiver`: fix set of attributes for system.cpu.time metric (#6422)
- `k8sobserver`: only record pod endpoints for running pods (#5878)
- `mongodbatlasreceiver`: fix attributes fields in metadata.yaml (#6440)
- `prometheusexecreceiver`: command line processing on Windows (#6145)
- `spanmetricsprocessor`: fix exemplars support (#6140)
-  Remap arm64 to aarch64 on rpm/deb packages (#6635)

### 💡 Enhancements 💡

- `datadogexporter`: do not use attribute localhost-like hostnames (#6477)
- `datadogexporter`: retry per network call (#6412)
- `datadogexporter`: take hostname into account for cache (#6223)
- `exporter/lokiexporter`: adding a feature for loki exporter to encode JSON for log entry (#5846)
- `googlecloudspannerreceiver`: added fallback to ADC for database connections. (#6629)
- `googlecloudspannerreceiver`: added parsing only distinct items for sample lock request label. (#6514)
- `googlecloudspannerreceiver`: added request tag label to metadata config for top query stats. (#6475)
- `googlecloudspannerreceiver`: added sample lock requests label to the top lock stats metrics. (#6466)
- `googlecloudspannerreceiver`: added transaction tag label to metadata config for top transaction stats. (#6433)
- `groupbyattrsprocessor`: added support for metrics signal (#6248)
- `hostmetricsreceiver`: ensure SchemaURL is set (#6482)
- `kubeletstatsreceiver`: add support for read-only kubelet endpoint (#6488)
- `mysqlreceiver`: enable native authentication (#6628)
- `mysqlreceiver`: remove requirement for password on MySQL (#6479)
- `receiver/prometheusreceiver`: do not add host.name to metrics from localhost/unspecified targets (#6476)
- `spanmetricsprocessor`: add setStatus operation (#5886)
- `splunkhecexporter`: remove duplication of host.name attribute (#6527)
- `tanzuobservabilityexporter`: add consumer for sum metrics. (#6385)
- Update log-collection library to v0.23.0 (#6593)

## v0.40.0

### 🛑 Breaking changes 🛑

- `tencentcloudlogserviceexporter`: change `Endpoint` to `Region` to simplify configuration (#6135)

### 🚀 New components 🚀

- Add `memcached` receiver (#5839)

### 🧰 Bug fixes 🧰

- Fix token passthrough for HEC (#5435)
- `datadogexporter`: Fix missing resource attributes default mapping when resource_attributes_as_tags: false (#6359)
- `tanzuobservabilityexporter`: Log and report missing metric values. (#5835)
- `mongodbatlasreceiver`: Fix metrics metadata (#6395)

### 💡 Enhancements 💡

- `awsprometheusremotewrite` exporter: Improve error message when failing to sign request
- `mongodbatlas`: add metrics (#5921)
- `healthcheckextension`: Add path option (#6111)
- Set unprivileged user to container image (#6380)
- `k8sclusterreceiver`: Add allocatable type of metrics (#6113)
- `observiqexporter`: Allow Dialer timeout to be configured (#5906)
- `routingprocessor`: remove broken debug log fields (#6373)
- `prometheusremotewriteexporter`: Add exemplars support (#5578)
- `fluentforwardreceiver`: Convert attributes with nil value to AttributeValueTypeEmpty (#6630)

## v0.39.0

### 🛑 Breaking changes 🛑

- `httpdreceiver` renamed to `apachereceiver` to match industry standards (#6207)
- `tencentcloudlogserviceexporter` change `Endpoint` to `Region` to simplify configuration (#6135)

### 🚀 New components 🚀

- Add `postgresqlreceiver` config and factory (#6153)
- Add TencentCloud LogService exporter `tencentcloudlogserviceexporter` (#5722)
- Restore `jaegerthrifthttpexporter` (#5666)
- Add `skywalkingexporter` (#5690, #6114)

### 🧰 Bug fixes 🧰

- `datadogexporter`: Improve cumulative metrics reset detection using `StartTimestamp` (#6120)
- `mysqlreceiver`: Address issues in shutdown function (#6239)
- `tailsamplingprocessor`: End go routines during shutdown (#5693)
- `googlecloudexporter`: Update google cloud exporter to correctly close the metric exporter (#5990)
- `statsdreceiver`: Fix the summary point calculation (#6155)
- `datadogexporter` Correct default value for `send_count_sum_metrics` (#6130)

### 💡 Enhancements 💡

- `datadogexporter`: Increase default timeout to 15 seconds (#6131)
- `googlecloudspannerreceiver`: Added metrics cardinality handling for Google Cloud Spanner receiver (#5981, #6148, #6229)
- `mysqlreceiver`: Mysql add support for different protocols (#6138)
- `bearertokenauthextension`: Added support of Bearer Auth for HTTP Exporters (#5962)
- `awsxrayexporter`: Fallback to rpc.method for segment operation when aws.operation missing (#6231)
- `healthcheckextension`: Add new health check feature for collector pipeline (#5643)
- `datadogexporter`: Always add current hostname (#5967)
- `k8sattributesprocessor`: Add code to fetch all annotations and labels by specifying key regex (#5780)
- `datadogexporter`: Do not rely on collector to resolve envvar when possible to resolve them (#6122)
- `datadogexporter`: Add container tags to attributes package (#6086)
- `datadogexporter`: Preserve original TraceID (#6158)
- `prometheusreceiver`: Enhance prometheus receiver logger to determine errors, test real e2e usage (#5870)
- `awsxrayexporter`: Added support for AWS AppRunner origin (#6141)

## v0.38.0

### 🛑 Breaking changes 🛑

- `datadogexporter` Make distributions the default histogram export option. (#5885)
- `redisreceiver` Update Redis receiver's metric names. (#5837)
- Remove `scraperhelper` from contrib, use the core version. (#5826)

### 🚀 New components 🚀

- `googlecloudspannerreceiver` Added implementation of Google Cloud Spanner receiver. (#5727)
- `awsxrayproxy` Wire up awsxrayproxy extension. (#5747)
- `awscontainerinsightreceiver` Enable AWS Container Insight receiver. (#5960)

### 🧰 Bug fixes 🧰

- `statsdreceiver`: fix start timestamp / temporality for counters. (#5714)
- Fix security issue related to github.com/tidwall/gjson. (#5936)
- `datadogexporter` Fix cumulative histogram handling in distributions mode (#5867)
- `datadogexporter` Skip nil sketches (#5925)

### 💡 Enhancements 💡

- Extend `kafkareceiver` configuration capabilities. (#5677)
- Convert `mongodbatlas` receiver to use scraperhelper. (#5827)
- Convert `dockerstats` receiver to use scraperhelper. (#5825)
- Convert `podman` receiver to use scraperhelper. (#5822)
- Convert `redisreceiver` to use scraperhelper. (#5796)
- Convert `kubeletstats` receiver to use scraperhelper. (#5821)
- `googlecloudspannerreceiver` Migrated Google Cloud Spanner receiver to scraper approach. (#5868)
- `datadogexporter` Use a `Consumer` interface for decoupling from zorkian's package. (#5315)
- `mdatagen` - Add support for extended metric descriptions (#5688)
- `signalfxexporter` Log datapoints option. (#5689)
- `cumulativetodeltaprocessor`: Update cumulative to delta. (#5772)
- Update configuration default values in log receivers docs. (#5840)
- `fluentforwardreceiver`: support more complex fluent-bit objects. (#5676)
- `datadogexporter` Remove spammy logging. (#5856)
- `datadogexporter` Remove obsolete report_buckets config. (#5858)
- Improve performance of metric expression matcher. (#5864)
- `tanzuobservabilityexporter` Introduce metricsConsumer and gaugeMetricConsumer. (#5426)
- `awsxrayexporter` rpc.system has priority to determine aws namespace. (#5833)
- `tailsamplingprocessor` Add support for composite sampling policy to the tailsampler. (#4958)
- `kafkaexporter` Add support for AWS_MSK_IAM SASL Auth (#5763)
- Refactor the client Authenticators  for the new "ClientAuthenticator" interfaces (#5905)
- `mongodbatlasreceiver` Add client wrapper for MongoDB Atlas support (#5386)
- `redisreceiver` Update Redis config options (#5861)
- `routingprocessor`: allow routing for all signals (#5869)
- `extension/observer/docker` add ListAndWatch to observer (#5851)

## v0.37.1

### 🧰 Bug fixes 🧰

- Fixes a problem with v0.37.0 which contained dependencies on v0.36.0 components. They should have been updated to v0.37.0.

## v0.37.0

### 🚀 New components 🚀

- [`journald` receiver](https://github.com/open-telemetry/opentelemetry-collector-contrib/tree/main/receiver/journaldreceiver) to parse Journald events from systemd journal using the [opentelemetry-log-collection](https://github.com/open-telemetry/opentelemetry-log-collection) library

### 🛑 Breaking changes 🛑

- Remove squash on configtls.TLSClientSetting for splunkhecexporter (#5541)
- Remove squash on configtls.TLSClientSetting for elastic components (#5539)
- Remove squash on configtls.TLSClientSetting for observiqexporter (#5540)
- Remove squash on configtls.TLSClientSetting for AWS components (#5454)
- Move `k8sprocessor` to `k8sattributesprocessor`.
- Rename `k8s_tagger` configuration `k8sattributes`.
- filelog receiver: use empty value for `SeverityText` field instead of `"Undefined"` (#5423)
- Rename `configparser.ConfigMap` to `config.Map`
- Rename `pdata.AggregationTemporality*` to `pdata.MetricAggregationTemporality*`
- Remove deprecated `batchpertrace` package/module (#5380)

### 💡 Enhancements 💡

- `k8sattributes` processor: add container metadata enrichment (#5467, #5572)
- `resourcedetection` processor: Add an option to force using hostname instead of FQDN (#5064)
- `dockerstats` receiver: Move docker client into new shared `internal/docker` (#4702)
- `spanmetrics` processor:
  - Add exemplars to metrics (#5263)
  - Support resource attributes in metrics dimensions (#4624)
- `filter` processor:
  - Add log filtering by `regexp` type filters (#5237)
  - Add record level log filtering (#5418)
- `dynatrace` exporter: Handle non-gauge data types (#5056)
- `datadog` exporter:
  - Add support for exporting histograms as sketches (#5082)
  - Scrub sensitive information from errors (#5575)
  - Add option to send instrumentation library metadata tags with metrics (#5431)
- `podman` receiver: Add `api_version`, `ssh_key`, and `ssh_passphrase` config options (#5430)
- `signalfx` exporter:
  - Add `max_connections` config option (#5432)
  - Add dimension name to log when value > 256 chars (#5258)
  - Discourage setting of endpoint path (#4851)
- `kubeletstats` receiver: Convert to pdata instead of using OpenCensus (#5458)
- `tailsampling` processor: Add `invert_match` config option to `string_attribute` policy (#4393)
- `awsemf` exporter: Add a feature flag in UserAgent for AWS backend to monitor the adoptions (#5178)
- `splunkhec` exporter: Handle explicitly NaN and Inf values (#5581)
- `hostmetrics` receiver:
  - Collect more process states in processes scraper (#4856)
  - Add device label to paging scraper (#4854)
- `awskinesis` exporter: Extend to allow for dynamic export types (#5440)

### 🧰 Bug fixes 🧰

- `datadog` exporter:
  - Fix tags on summary and bucket metrics (#5416)
  - Fix cache key generation for cumulative metrics (#5417)
- `resourcedetection` processor: Fix failure to start collector if at least one detector returns an error (#5242)
- `prometheus` exporter: Do not record obsreport calls (#5438)
- `prometheus` receiver: Metric type fixes to match Prometheus functionality (#4865)
- `sentry` exporter: Fix sentry tracing (#4320)
- `statsd` receiver: Set quantiles for metrics (#5647)

## v0.36.0

### 🛑 Breaking changes 🛑

- `filter` processor: The configs for `logs` filter processor have been changed to be consistent with the `metrics` filter processor. (#4895)
- `splunk_hec` receiver:
  - `source_key`, `sourcetype_key`, `host_key` and `index_key` have now moved under `hec_metadata_to_otel_attrs` (#4726)
  - `path` field on splunkhecreceiver configuration is removed: We removed the `path` attribute as any request going to the Splunk HEC receiver port should be accepted, and added the `raw_path` field to explicitly map the path accepting raw HEC data. (#4951)
- feat(dynatrace): tags is deprecated in favor of default_dimensions (#5055)

### 💡 Enhancements 💡

- `filter` processor: Add ability to `include` logs based on resource attributes in addition to excluding logs based on resource attributes for strict matching. (#4895)
- `kubelet` API: Add ability to create an empty CertPool when the system run environment is windows
- `JMX` receiver: Allow JMX receiver logging level to be configured (#4898)
- `datadog` exporter: Export histograms as in OpenMetrics Datadog check (#5065)
- `dockerstats` receiver: Set Schema URL (#5239)
- Rename memorylimiter -> memorylimiterprocessor (#5262)
- `awskinesis` exporter: Refactor AWS kinesis exporter to be synchronous  (#5248)

## v0.35.0

### 🛑 Breaking changes 🛑

- Rename configparser.Parser to configparser.ConfigMap (#5070)
- Rename TelemetryCreateSettings -> TelemetrySettings (#5169)

### 💡 Enhancements 💡

- chore: update influxdb exporter and receiver (#5058)
- chore(dynatrace): use payload limit from api constants (#5077)
- Add documentation for filelog's new force_flush_period parameter (#5066)
- Reuse the gzip reader with a sync.Pool (#5145)
- Add a trace observer when splunkhecreceiver is used for logs (#5063)
- Remove usage of deprecated pdata.AttributeValueMapToMap (#5174)
- Podman Stats Receiver: Receiver and Metrics implementation (#4577)

### 🧰 Bug fixes 🧰

- Use staleness markers generated by prometheus, rather than making our own (#5062)
- `datadogexporter` exporter: skip NaN and infinite values (#5053)

## v0.34.0

### 🚀 New components 🚀

- [`cumulativetodelta` processor](https://github.com/open-telemetry/opentelemetry-collector-contrib/tree/main/processor/cumulativetodeltaprocessor) to convert cumulative sum metrics to cumulative delta

- [`file` exporter](https://github.com/open-telemetry/opentelemetry-collector-contrib/tree/main/exporter/fileexporter) from core repository ([#3474](https://github.com/open-telemetry/opentelemetry-collector/issues/3474))
- [`jaeger` exporter](https://github.com/open-telemetry/opentelemetry-collector-contrib/tree/main/exporter/jaegerexporter) from core repository ([#3474](https://github.com/open-telemetry/opentelemetry-collector/issues/3474))
- [`kafka` exporter](https://github.com/open-telemetry/opentelemetry-collector-contrib/tree/main/exporter/kafkaexporter) from core repository ([#3474](https://github.com/open-telemetry/opentelemetry-collector/issues/3474))
- [`opencensus` exporter](https://github.com/open-telemetry/opentelemetry-collector-contrib/tree/main/exporter/opencensusexporter) from core repository ([#3474](https://github.com/open-telemetry/opentelemetry-collector/issues/3474))
- [`prometheus` exporter](https://github.com/open-telemetry/opentelemetry-collector-contrib/tree/main/exporter/prometheusexporter) from core repository ([#3474](https://github.com/open-telemetry/opentelemetry-collector/issues/3474))
- [`prometheusremotewrite` exporter](https://github.com/open-telemetry/opentelemetry-collector-contrib/tree/main/exporter/prometheusremotewriteexporter) from core repository ([#3474](https://github.com/open-telemetry/opentelemetry-collector/issues/3474))
- [`zipkin` exporter](https://github.com/open-telemetry/opentelemetry-collector-contrib/tree/main/exporter/zipkinexporter) from core repository ([#3474](https://github.com/open-telemetry/opentelemetry-collector/issues/3474))
- [`attribute` processor](https://github.com/open-telemetry/opentelemetry-collector-contrib/tree/main/processor/attributeprocessor) from core repository ([#3474](https://github.com/open-telemetry/opentelemetry-collector/issues/3474))
- [`filter` processor](https://github.com/open-telemetry/opentelemetry-collector-contrib/tree/main/processor/filterprocessor) from core repository ([#3474](https://github.com/open-telemetry/opentelemetry-collector/issues/3474))
- [`probabilisticsampler` processor](https://github.com/open-telemetry/opentelemetry-collector-contrib/tree/main/processor/probabilisticsamplerprocessor) from core repository ([#3474](https://github.com/open-telemetry/opentelemetry-collector/issues/3474))
- [`resource` processor](https://github.com/open-telemetry/opentelemetry-collector-contrib/tree/main/processor/resourceprocessor) from core repository ([#3474](https://github.com/open-telemetry/opentelemetry-collector/issues/3474))
- [`span` processor](https://github.com/open-telemetry/opentelemetry-collector-contrib/tree/main/processor/spanprocessor) from core repository ([#3474](https://github.com/open-telemetry/opentelemetry-collector/issues/3474))
- [`hostmetrics` receiver](https://github.com/open-telemetry/opentelemetry-collector-contrib/tree/main/receiver/hostmetricsreceiver) from core repository ([#3474](https://github.com/open-telemetry/opentelemetry-collector/issues/3474))
- [`jaeger` receiver](https://github.com/open-telemetry/opentelemetry-collector-contrib/tree/main/receiver/jaegerreceiver) from core repository ([#3474](https://github.com/open-telemetry/opentelemetry-collector/issues/3474))
- [`kafka` receiver](https://github.com/open-telemetry/opentelemetry-collector-contrib/tree/main/receiver/kafkareceiver) from core repository ([#3474](https://github.com/open-telemetry/opentelemetry-collector/issues/3474))
- [`opencensus` receiver](https://github.com/open-telemetry/opentelemetry-collector-contrib/tree/main/receiver/opencensusreceiver) from core repository ([#3474](https://github.com/open-telemetry/opentelemetry-collector/issues/3474))
- [`prometheus` receiver](https://github.com/open-telemetry/opentelemetry-collector-contrib/tree/main/receiver/prometheusreceiver) from core repository ([#3474](https://github.com/open-telemetry/opentelemetry-collector/issues/3474))
- [`zipkin` receiver](https://github.com/open-telemetry/opentelemetry-collector-contrib/tree/main/receiver/zipkinreceiver) from core repository ([#3474](https://github.com/open-telemetry/opentelemetry-collector/issues/3474))
- [`bearertokenauth` extension](https://github.com/open-telemetry/opentelemetry-collector-contrib/tree/main/extension/bearertokenauthextension) from core repository ([#3474](https://github.com/open-telemetry/opentelemetry-collector/issues/3474))
- [`healthcheck` extension](https://github.com/open-telemetry/opentelemetry-collector-contrib/tree/main/extension/healthcheckextension) from core repository ([#3474](https://github.com/open-telemetry/opentelemetry-collector/issues/3474))
- [`oidcauth` extension](https://github.com/open-telemetry/opentelemetry-collector-contrib/tree/main/extension/oidcauthextension) from core repository ([#3474](https://github.com/open-telemetry/opentelemetry-collector/issues/3474))
- [`pprof` extension](https://github.com/open-telemetry/opentelemetry-collector-contrib/tree/main/extension/pprofextension) from core repository ([#3474](https://github.com/open-telemetry/opentelemetry-collector/issues/3474))
- [`testbed`](https://github.com/open-telemetry/opentelemetry-collector-contrib/tree/main/testbed) from core repository ([#3474](https://github.com/open-telemetry/opentelemetry-collector/issues/3474))

### 💡 Enhancements 💡

- `tailsampling` processor: Add new policy `probabilistic` (#3876)

## v0.33.0

# 🎉 OpenTelemetry Collector Contrib v0.33.0 (Beta) 🎉

The OpenTelemetry Collector Contrib contains everything in the [opentelemetry-collector release](https://github.com/open-telemetry/opentelemetry-collector/releases/tag/v0.32.0) (be sure to check the release notes here as well!). Check out the [Getting Started Guide](https://opentelemetry.io/docs/collector/getting-started/) for deployment and configuration information.

### 🚀 New components 🚀

- [`cumulativetodelta` processor](https://github.com/open-telemetry/opentelemetry-collector-contrib/tree/main/processor/cumulativetodeltaprocessor) to convert cumulative sum metrics to cumulative delta

### 💡 Enhancements 💡

- Collector contrib has now full support for metrics proto v0.9.0.

## v0.32.0

# 🎉 OpenTelemetry Collector Contrib v0.32.0 (Beta) 🎉

This release is marked as "bad" since the metrics pipelines will produce bad data.

- See https://github.com/open-telemetry/opentelemetry-collector/issues/3824

The OpenTelemetry Collector Contrib contains everything in the [opentelemetry-collector release](https://github.com/open-telemetry/opentelemetry-collector/releases/tag/v0.32.0) (be sure to check the release notes here as well!). Check out the [Getting Started Guide](https://opentelemetry.io/docs/collector/getting-started/) for deployment and configuration information.

### 🛑 Breaking changes 🛑

- `splunk_hec` receiver/exporter: `com.splunk.source` field is mapped to `source` field in Splunk instead of `service.name` (#4596)
- `redis` receiver: Move interval runner package to `internal/interval` (#4600)
- `datadog` exporter: Export summary count and sum as monotonic counts (#4605)

### 💡 Enhancements 💡

- `logzio` exporter:
  - New implementation of an in-memory queue to store traces, data compression with gzip, and queue configuration options (#4395)
  - Make `Hclog2ZapLogger` struct and methods private for public go api review (#4431)
- `newrelic` exporter (#4392):
  - Marked unsupported metric as permanent error
  - Force the interval to be valid even if 0
- `awsxray` exporter: Add PHP stacktrace parsing support (#4454)
- `file_storage` extension: Implementation of batch storage API (#4145)
- `datadog` exporter:
  - Skip sum metrics with no aggregation temporality (#4597)
  - Export delta sums as counts (#4609)
- `elasticsearch` exporter: Add dedot support (#4579)
- `signalfx` exporter: Add process metric to translation rules (#4598)
- `splunk_hec` exporter: Add profiling logs support (#4464)
- `awsemf` exporter: Replace logGroup and logStream pattern with metric labels (#4466)

### 🧰 Bug fixes 🧰

- `awsxray` exporter: Fix the origin on ECS/EKS/EB on EC2 cases (#4391)
- `splunk_hec` exporter: Prevent re-sending logs that were successfully sent (#4467)
- `signalfx` exporter: Prefix temporary metric translations (#4394)

## v0.31.0

# 🎉 OpenTelemetry Collector Contrib v0.31.0 (Beta) 🎉

The OpenTelemetry Collector Contrib contains everything in the [opentelemetry-collector release](https://github.com/open-telemetry/opentelemetry-collector/releases/tag/v0.31.0) (be sure to check the release notes here as well!). Check out the [Getting Started Guide](https://opentelemetry.io/docs/collector/getting-started/) for deployment and configuration information.

### 🛑 Breaking changes 🛑

- `influxdb` receiver: Removed `metrics_schema` config option (#4277)

### 💡 Enhancements 💡

- Update to OTLP 0.8.0:
  - Remove use of `IntHistogram` (#4276)
  - Update exporters/receivers for `NumberDataPoint`
- Remove use of deprecated `pdata` slice `Resize()` (#4203, #4208, #4209)
- `awsemf` exporter: Added the option to have a user who is sending metrics from EKS Fargate Container Insights to reformat them to look the same as insights from ECS so that they can be ingested by CloudWatch (#4130)
- `k8scluster` receiver: Support OpenShift cluster quota metrics (#4342)
- `newrelic` exporter (#4278):
  - Requests are now retry-able via configuration option (defaults to retries enabled). Permanent errors are not retried.
  - The exporter monitoring metrics now include an untagged summary metric for ease of use.
  - Improved error logging to include URLs that fail to post messages to New Relic.
- `datadog` exporter: Upscale trace stats when global sampling rate is set (#4213)

### 🧰 Bug fixes 🧰

- `statsd` receiver: Add option to set Counter to be monotonic (#4154)
- Fix `internal/stanza` severity mappings (#4315)
- `awsxray` exporter: Fix the wrong AWS env resource setting (#4384)
- `newrelic` exporter (#4278):
  - Configuration unmarshalling did not allow timeout value to be set to 0 in the endpoint specific section.
  - Request cancellation was not propagated via context into the http request.
  - The queued retry logger is set to a zap.Nop logger as intended.

## v0.30.0

# 🎉 OpenTelemetry Collector Contrib v0.30.0 (Beta) 🎉

The OpenTelemetry Collector Contrib contains everything in the [opentelemetry-collector release](https://github.com/open-telemetry/opentelemetry-collector/releases/tag/v0.30.0) (be sure to check the release notes here as well!). Check out the [Getting Started Guide](https://opentelemetry.io/docs/collector/getting-started/) for deployment and configuration information.

### 🚀 New components 🚀
- `oauth2clientauth` extension: ported from core (#3848)
- `metrics-generation` processor: is now enabled and available (#4047)

### 🛑 Breaking changes 🛑

- Removed `jaegerthrifthttp` exporter (#4089)

### 💡 Enhancements 💡

- `tailsampling` processor:
  - Add new policy `status_code` (#3754)
  - Add new tail sampling processor policy: status_code (#3754)
- `awscontainerinsights` receiver:
  - Integrate components and fix bugs for EKS Container Insights (#3846)
  - Add Cgroup to collect ECS instance metrics for container insights receiver #3875
- `spanmetrics` processor: Support sub-millisecond latency buckets (#4091)
- `sentry` exporter: Add exception event capture in sentry (#3854)

## v0.29.0

# 🎉 OpenTelemetry Collector Contrib v0.29.0 (Beta) 🎉

The OpenTelemetry Collector Contrib contains everything in the [opentelemetry-collector release](https://github.com/open-telemetry/opentelemetry-collector/releases/tag/v0.29.0) (be sure to check the release notes here as well!). Check out the [Getting Started Guide](https://opentelemetry.io/docs/collector/getting-started/) for deployment and configuration information.

### 🛑 Breaking changes 🛑

- `redis` receiver (#3808)
  - removed configuration `service_name`. Use resource processor or `resource_attributes` setting if using `receivercreator`
  - removed `type` label and set instrumentation library name to `otelcol/redis` as other receivers do

### 💡 Enhancements 💡

- `tailsampling` processor:
  - Add new policy `latency` (#3750)
  - Add new policy `status_code` (#3754)
- `splunkhec` exporter: Include `trace_id` and `span_id` if set (#3850)
- `newrelic` exporter: Update instrumentation naming in accordance with otel spec (#3733)
- `sentry` exporter: Added support for insecure connection with Sentry (#3446)
- `k8s` processor:
  - Add namespace k8s tagger (#3384)
  - Add ignored pod names as config parameter (#3520)
- `awsemf` exporter: Add support for `TaskDefinitionFamily` placeholder on log stream name (#3755)
- `loki` exporter: Add resource attributes as Loki label (#3418)

### 🧰 Bug fixes 🧰

- `datadog` exporter:
  - Ensure top level spans are computed (#3786)
  - Update `env` clobbering behavior (#3851)
- `awsxray` exporter: Fixed filtered attribute translation (#3757)
- `splunkhec` exporter: Include trace and span id if set in log record (#3850)

## v0.28.0

# 🎉 OpenTelemetry Collector Contrib v0.28.0 (Beta) 🎉

The OpenTelemetry Collector Contrib contains everything in the [opentelemetry-collector release](https://github.com/open-telemetry/opentelemetry-collector/releases/tag/v0.28.0) (be sure to check the release notes here as well!). Check out the [Getting Started Guide](https://opentelemetry.io/docs/collector/getting-started/) for deployment and configuration information.

### 🚀 New components 🚀

- `humio` exporter to export data to Humio using JSON over the HTTP [Ingest API](https://docs.humio.com/reference/api/ingest/)
- `udplog` receiver to receives logs from udp using the [opentelemetry-log-collection](https://github.com/open-telemetry/opentelemetry-log-collection) library
- `tanzuobservability` exporter to send traces to [Tanzu Observability](https://tanzu.vmware.com/observability)

### 🛑 Breaking changes 🛑

- `f5cloud` exporter (#3509):
  - Renamed the config 'auth' field to 'f5cloud_auth'. This will prevent a config field name collision when [Support for Custom Exporter Authenticators as Extensions](https://github.com/open-telemetry/opentelemetry-collector/pull/3128) is ready to be integrated.

### 💡 Enhancements 💡

- Enabled Dependabot for Github Actions (#3543)
- Change obsreport helpers for receivers to use the new pattern created in Collector (#3439,#3443,#3449,#3504,#3521,#3548)
- `datadog` exporter:
  - Add logging for unknown or unsupported metric types (#3421)
  - Add collector version tag to internal health metrics (#3394)
  - Remove sublayer stats calc and mutex (#3531)
  - Deduplicate hosts for which we send running metrics (#3539)
  - Add support for summary datatype (#3660)
  - Add datadog span operation name remapping config option (#3444)
  - Update error formatting for error spans that are not exceptions (#3701)
- `nginx` receiver: Update the nginx metrics to more closely align with the conventions (#3420)
- `elasticsearch` exporter: Init JSON encoding support (#3101)
- `jmx` receiver:
  - Allow setting system properties (#3450)
  - Update tested JMX Metric Gatherer release (#3695)
- Refactor components for the Client Authentication Extensions (#3507)
- Remove redundant conversion calls (#3688)
- `storage` extension: Add a `Close` method to Client interface (#3506)
- `splunkhec` exporter: Add `metric_type` as key which maps to the type of the metric (#3696)
- `k8s` processor: Add semantic conventions to k8s-tagger for pod metadata (#3544)
- `kubeletstats` receiver: Refactor kubelet client to internal folder (#3698)
- `newrelic` exporter (#3690):
  - Updates the log level from error to debug when New Relic rate limiting occurs
  - Updates the sanitized api key that is reported via metrics
- `filestorage` extension: Add ability to specify name (#3703)
- `awsemf` exporter: Store the initial value for cumulative metrics (#3425)
- `awskinesis` exporter: Refactor to allow for extended types of encoding (#3655)
- `ecsobserver` extension:
  - Add task definition, ec2, and service fetcher (#3503)
  - Add exporter to convert task to target (#3333)

### 🧰 Bug fixes 🧰

- `awsemf` exporter: Remove delta adjustment from summaries by default (#3408)
- `alibabacloudlogservice` exporter: Sanitize labels for metrics (#3454)
- `statsd` receiver: Fix StatsD drop metrics tags when using summary as observer_type for timer/histogram (#3440)
- `awsxray` exporter: Restore setting of Throttle for HTTP throttle response (#3685)
- `awsxray` receiver: Fix quick start bug (#3653)
- `metricstransform` processor: Check all data points for matching metric label values (#3435)

## v0.27.0

# 🎉 OpenTelemetry Collector Contrib v0.27.0 (Beta) 🎉

The OpenTelemetry Collector Contrib contains everything in the [opentelemetry-collector release](https://github.com/open-telemetry/opentelemetry-collector/releases/tag/v0.27.0) (be sure to check the release notes here as well!). Check out the [Getting Started Guide](https://opentelemetry.io/docs/collector/getting-started/) for deployment and configuration information.

### 🚀 New components 🚀

- `tcplog` receiver to receive logs from tcp using the [opentelemetry-log-collection](https://github.com/open-telemetry/opentelemetry-log-collection) library
- `influxdb` receiver to accept metrics data as [InfluxDB Line Protocol](https://docs.influxdata.com/influxdb/v2.0/reference/syntax/line-protocol/)

### 💡 Enhancements 💡

- `splunkhec` exporter:
  - Include the response in returned 400 errors (#3338)
  - Map summary metrics to Splunk HEC metrics (#3344)
  - Add HEC telemetry (#3260)
- `newrelic` exporter: Include dropped attributes and events counts (#3187)
- `datadog` exporter:
  - Add Fargate task ARN to container tags (#3326)
  - Improve mappings for span kind dd span type (#3368)
- `signalfx` exporter: Add info log for host metadata properties update (#3343)
- `awsprometheusremotewrite` exporter: Add SDK and system information to User-Agent header (#3317)
- `metricstransform` processor: Add filtering capabilities matching metric label values for applying changes (#3201)
- `groupbytrace` processor: Added workers for queue processing (#2902)
- `resourcedetection` processor: Add docker detector (#2775)
- `tailsampling` processor: Support regex on span attribute filtering (#3335)

### 🧰 Bug fixes 🧰

- `datadog` exporter:
  - Update Datadog attributes to tags mapping (#3292)
  - Consistent `hostname` and default metrics behavior (#3286)
- `signalfx` exporter: Handle character limits on metric names and dimensions (#3328)
- `newrelic` exporter: Fix timestamp value for cumulative metrics (#3406)

## v0.26.0

# 🎉 OpenTelemetry Collector Contrib v0.26.0 (Beta) 🎉

The OpenTelemetry Collector Contrib contains everything in the [opentelemetry-collector release](https://github.com/open-telemetry/opentelemetry-collector/releases/tag/v0.26.0) (be sure to check the release notes here as well!). Check out the [Getting Started Guide](https://opentelemetry.io/docs/collector/getting-started/) for deployment and configuration information.

### 🚀 New components 🚀

- `influxdb` exporter to support sending tracing, metrics, and logging data to [InfluxDB](https://www.influxdata.com/products/)

### 🛑 Breaking changes 🛑

- `signalfx` exporter (#3207):
  - Additional metrics excluded by default by signalfx exporter
    - system.disk.io_time
    - system.disk.operation_time
    - system.disk.weighted_io_time
    - system.network.connections
    - system.processes.count
    - system.processes.created

### 💡 Enhancements 💡

- Add default config and systemd environment file support for DEB/RPM packages (#3123)
- Log errors on receiver start/stop failures (#3208)
- `newrelic` exporter: Update API key detection logic (#3212)
- `splunkhec` exporter:
  - Mark permanent errors to avoid futile retries (#3253)
  - Add TLS certs verification (#3204)
- `datadog` exporter:
  - Add env and tag name normalization to trace payloads (#3200)
  - add `ignore_resource`s configuration option (#3245)
- `jmx` receiver: Update for latest snapshot and header support (#3283)
- `awsxray` exporter: Added support for stack trace translation for .NET language (#3280)
- `statsd` receiver: Add timing/histogram for statsD receiver as OTLP summary (#3261)

### 🧰 Bug fixes 🧰

- `awsprometheusremotewrite` exporter:
  - Remove `sending_queue` (#3186)
  - Use the correct default for aws_auth.service (#3161)
  - Identify the Amazon Prometheus region from the endpoint (#3210)
  - Don't panic in case session can't be constructed (#3221)
- `datadog` exporter: Add max tag length (#3185)
- `sapm` exporter: Fix crash when passing the signalfx access token (#3294)
- `newrelic` exporter: Update error conditions (#3322)

## v0.25.0

# 🎉 OpenTelemetry Collector Contrib v0.25.0 (Beta) 🎉

The OpenTelemetry Collector Contrib contains everything in the [opentelemetry-collector release](https://github.com/open-telemetry/opentelemetry-collector/releases/tag/v0.25.0) (be sure to check the release notes here as well!). Check out the [Getting Started Guide](https://opentelemetry.io/docs/collector/getting-started/) for deployment and configuration information.

### 🚀 New components 🚀

- `kafkametricsreceiver` new receiver component for collecting metrics about a kafka cluster - primarily lag and offset. [configuration instructions](receiver/kafkametricsreceiver/README.md)
- `file_storage` extension to read and write data to the local file system (#3087)

### 🛑 Breaking changes 🛑

- `newrelic` exporter (#3091):
  - Removal of common attributes (use opentelemetry collector resource processor to add attributes)
  - Drop support for cumulative metrics being sent to New Relic via a collector

### 💡 Enhancements 💡

- Update `opentelemetry-log-collection` to v0.17.0 for log receivers (#3017)
- `datadog` exporter:
  - Add `peer.service` priority instead of `service.name` (#2817)
  - Improve support of semantic conventions for K8s, Azure and ECS (#2623)
- Improve and batch logs translation for stanza (#2892)
- `statsd` receiver: Add timing/histogram as OTLP gauge (#2973)
- `honeycomb` exporter: Add Retry and Queue settings (#2714)
- `resourcedetection` processor:
  - Add AKS resource detector (#3035)
  - Use conventions package constants for ECS detector (#3171)
- `sumologic` exporter: Add graphite format (#2695)
- Add trace attributes to the log entry for stanza (#3018)
- `splunk_hec` exporter: Send log record name as part of the HEC log event (#3119)
- `newrelic` exporter (#3091):
  - Add support for logs
  - Performance improvements
  - Optimizations to the New Relic payload to reduce payload size
  - Metrics generated for monitoring the exporter
  - Insert Key vs License keys are auto-detected in some cases
  - Collector version information is properly extracted via the application start info parameters

### 🧰 Bug fixes 🧰

- `splunk_hec` exporter: Fix sending log payload with missing the GZIP footer (#3032)
- `awsxray` exporter: Remove propagation of error on shutdown (#2999)
- `resourcedetection` processor:
  - Correctly report DRAGONFLYBSD value (#3100)
  - Fallback to `os.Hostname` when FQDN is not available (#3099)
- `httpforwarder` extension: Do not report ErrServerClosed when shutting down the service (#3173)
- `collectd` receiver: Do not report ErrServerClosed when shutting down the service (#3178)

## v0.24.0

# 🎉 OpenTelemetry Collector Contrib v0.24.0 (Beta) 🎉

The OpenTelemetry Collector Contrib contains everything in the [opentelemetry-collector release](https://github.com/open-telemetry/opentelemetry-collector/releases/tag/v0.24.0) (be sure to check the release notes here as well!). Check out the [Getting Started Guide](https://opentelemetry.io/docs/collector/getting-started/) for deployment and configuration information.

### 🚀 New components 🚀

- `fluentbit` extension and `fluentforward` receiver moved from opentelemetry-collector

### 💡 Enhancements 💡

- Check `NO_WINDOWS_SERVICE` environment variable to force interactive mode on Windows (#2819)
- `resourcedetection `processor:
  - Add task revision to ECS resource detector (#2814)
  - Add GKE detector (#2821)
  - Add Amazon EKS detector (#2820)
  - Add `VMScaleSetName` field to Azure detector (#2890)
- `awsemf` exporter:
  - Add `parse_json_encoded_attr_values` config option to decode json-encoded strings in attribute values (#2827)
  - Add `output_destination` config option to support AWS Lambda (#2720)
- `googlecloud` exporter: Handle `cloud.availability_zone` semantic convention (#2893)
- `newrelic` exporter: Add `instrumentation.provider` to default attributes (#2900)
- Set unprivileged user to container image (#2925)
- `splunkhec` exporter: Add `max_content_length_logs` config option to send log data in payloads less than max content length (#2524)
- `k8scluster` and `kubeletstats` receiver: Replace package constants in favor of constants from conventions in core (#2996)

### 🧰 Bug fixes 🧰

- `spanmetrics` processor:
  - Rename `calls` metric to `calls_total` and set `IsMonotonic` to true (#2837)
  - Validate duplicate dimensions at start (#2844)
- `awsemf` exporter: Calculate delta instead of rate for cumulative metrics (#2512)
- `signalfx` exporter:
  - Remove more unnecessary translation rules (#2889)
  - Implement summary type (#2998)
- `awsxray` exporter: Remove translation to HTTP status from OC status (#2978)
- `awsprometheusremotewrite` exporter: Close HTTP body after RoundTrip (#2955)
- `splunkhec` exporter: Add ResourceAttributes to Splunk Event (#2843)

## v0.23.0

# 🎉 OpenTelemetry Collector Contrib v0.23.0 (Beta) 🎉

The OpenTelemetry Collector Contrib contains everything in the [opentelemetry-collector release](https://github.com/open-telemetry/opentelemetry-collector/releases/tag/v0.23.0) (be sure to check the release notes here as well!). Check out the [Getting Started Guide](https://opentelemetry.io/docs/collector/getting-started/) for deployment and configuration information.

### 🚀 New components 🚀

- `groupbyattrs` processor to group the records by provided attributes
- `dotnetdiagnostics` receiver to read metrics from .NET processes

### 🛑 Breaking changes 🛑

- `stackdriver` exporter marked as deprecated and renamed to `googlecloud`
- Change the rule expression in receiver creator for matching endpoints types from `type.port`, `type.hostport` and `type.pod` to `type == "port"`, `type == "hostport"` and `type == "pod"` (#2661)

### 💡 Enhancements 💡

- `loadbalancing` exporter: Add support for logs (#2470)
- `sumologic` exporter: Add carbon formatter (#2562)
- `awsecscontainermetrics` receiver: Add new metric for stopped container (#2383)
- `awsemf` exporter:
  - Send EMF logs in batches (#2572)
  - Add prometheus type field for CloudWatch compatibility (#2689)
- `signalfx` exporter:
  - Add resource attributes to events (#2631)
  - Add translation rule to drop dimensions (#2660)
  - Remove temporary host translation workaround (#2652)
  - Remove unnecessary default translation rules (#2672)
  - Update `exclude_metrics` option so that the default exclude rules can be overridden by setting the option to `[]` (#2737)
- `awsprometheusremotewrite` exporter: Add support for given IAM roles (#2675)
- `statsd` receiver: Change to use OpenTelemetry type instead of OpenCensus type (#2733)
- `resourcedetection` processor: Add missing entries for `cloud.infrastructure_service` (#2777)

### 🧰 Bug fixes 🧰

- `dynatrace` exporter: Serialize each datapoint into separate line (#2618)
- `splunkhec` exporter: Retain all otel attributes (#2712)
- `newrelic` exporter: Fix default metric URL (#2739)
- `googlecloud` exporter: Add host.name label if hostname is present in node (#2711)

## v0.22.0

# 🎉 OpenTelemetry Collector Contrib v0.22.0 (Beta) 🎉

The OpenTelemetry Collector Contrib contains everything in the [opentelemetry-collector release](https://github.com/open-telemetry/opentelemetry-collector/releases/tag/v0.22.0) (be sure to check the release notes here as well!). Check out the [Getting Started Guide](https://opentelemetry.io/docs/collector/getting-started/) for deployment and configuration information.

### 🚀 New components 🚀

- `filelog` receiver to tail and parse logs from files using the [opentelemetry-log-collection](https://github.com/open-telemetry/opentelemetry-log-collection) library

### 💡 Enhancements 💡

- `dynatrace` exporter: Send metrics to Dynatrace in chunks of 1000 (#2468)
- `k8s` processor: Add ability to associate metadata tags using pod UID rather than just IP (#2199)
- `signalfx` exporter:
  - Add statusCode to logging field on dimension client (#2459)
  - Add translation rules for `cpu.utilization_per_core` (#2540)
  - Updates to metadata handling (#2531)
  - Calculate extra network I/O metrics (#2553)
  - Calculate extra disk I/O metrics (#2557)
- `statsd` receiver: Add metric type label and `enable_metric_type` option (#2466)
- `sumologic` exporter: Add support for carbon2 format (#2562)
- `resourcedetection` processor: Add Azure detector (#2372)
- `k8scluster` receiver: Use OTel conventions for metadata (#2530)
- `newrelic` exporter: Multi-tenant support for sending trace data and performance enhancements (#2481)
- `stackdriver` exporter: Enable `retry_on_failure` and `sending_queue` options (#2613)
- Use standard way to convert from time.Time to proto Timestamp (#2548)

### 🧰 Bug fixes 🧰

- `signalfx` exporter:
  - Fix calculation of `network.total` metric (#2551)
  - Correctly convert dimensions on metadata updates (#2552)
- `awsxray` exporter and receiver: Fix the type of content_length (#2539)
- `resourcedetection` processor: Use values in accordance to semantic conventions for AWS (#2556)
- `awsemf` exporter: Fix concurrency issue (#2571)

## v0.21.0

# 🎉 OpenTelemetry Collector Contrib v0.21.0 (Beta) 🎉

The OpenTelemetry Collector Contrib contains everything in the [opentelemetry-collector release](https://github.com/open-telemetry/opentelemetry-collector/releases/tag/v0.21.0) (be sure to check the release notes here as well!). Check out the [Getting Started Guide](https://opentelemetry.io/docs/collector/getting-started/) for deployment and configuration information.

### 🚀 New components 🚀

- `loki` exporter to export data via HTTP to Loki

### 🛑 Breaking changes 🛑

- `signalfx` exporter: Allow periods to be sent in dimension keys (#2456). Existing users who do not want to change this functionality can set `nonalphanumeric_dimension_chars` to `_-`

### 💡 Enhancements 💡

- `awsemf` exporter:
  - Support unit customization before sending logs to AWS CloudWatch (#2318)
  - Group exported metrics by labels (#2317)
- `datadog` exporter: Add basic span events support (#2338)
- `alibabacloudlogservice` exporter: Support new metrics interface (#2280)
- `sumologic` exporter:
  - Enable metrics pipeline (#2117)
  - Add support for all types of log body (#2380)
- `signalfx` exporter: Add `nonalphanumeric_dimension_chars` config option (#2442)

### 🧰 Bug fixes 🧰

- `resourcedetection` processor: Fix resource attribute environment variable (#2378)
- `k8scluster` receiver: Fix nil pointer bug (#2450)

## v0.20.0

# 🎉 OpenTelemetry Collector Contrib v0.20.0 (Beta) 🎉

The OpenTelemetry Collector Contrib contains everything in the [opentelemetry-collector release](https://github.com/open-telemetry/opentelemetry-collector/releases/tag/v0.20.0) (be sure to check the release notes here as well!). Check out the [Getting Started Guide](https://opentelemetry.io/docs/collector/getting-started/) for deployment and configuration information.

### 🚀 New components 🚀

- `spanmetrics` processor to aggregate Request, Error and Duration (R.E.D) metrics from span data
- `awsxray` receiver to accept spans in the X-Ray Segment format
- `groupbyattrs` processor to group the records by provided attributes

### 🛑 Breaking changes 🛑

- Rename `kinesis` exporter to `awskinesis` (#2234)
- `signalfx` exporter: Remove `send_compatible_metrics` option, use `translation_rules` instead (#2267)
- `datadog` exporter: Remove default prefix from user metrics (#2308)

### 💡 Enhancements 💡

- `signalfx` exporter: Add k8s metrics to default excludes (#2167)
- `stackdriver` exporter: Reduce QPS (#2191)
- `datadog` exporter:
  - Translate otel exceptions to DataDog errors (#2195)
  - Use resource attributes for metadata and generated metrics (#2023)
- `sapm` exporter: Enable queuing by default (#1224)
- `dynatrace` exporter: Allow underscores anywhere in metric or dimension names (#2219)
- `awsecscontainermetrics` receiver: Handle stopped container's metadata (#2229)
- `awsemf` exporter: Enhance metrics batching in AWS EMF logs (#2271)
- `f5cloud` exporter: Add User-Agent header with version to requests (#2292)

### 🧰 Bug fixes 🧰

- `signalfx` exporter: Reinstate network/filesystem translation rules (#2171)

## v0.19.0

# 🎉 OpenTelemetry Collector Contrib v0.19.0 (Beta) 🎉

The OpenTelemetry Collector Contrib contains everything in the [opentelemetry-collector release](https://github.com/open-telemetry/opentelemetry-collector/releases/tag/v0.19.0) (be sure to check the release notes here as well!). Check out the [Getting Started Guide](https://opentelemetry.io/docs/collector/getting-started/) for deployment and configuration information.

### 🚀 New components 🚀

- `f5cloud` exporter to export metric, trace, and log data to F5 Cloud
- `jmx` receiver to report metrics from a target MBean server in conjunction with the [JMX Metric Gatherer](https://github.com/open-telemetry/opentelemetry-java-contrib/blob/main/contrib/jmx-metrics/README.md)

### 🛑 Breaking changes 🛑

- `signalfx` exporter: The `exclude_metrics` option now takes slice of metric filters instead of just metric names (slice of strings) (#1951)

### 💡 Enhancements 💡

- `datadog` exporter: Sanitize datadog service names (#1982)
- `awsecscontainermetrics` receiver: Add more metadata (#2011)
- `azuremonitor` exporter: Favor RPC over HTTP spans (#2006)
- `awsemf` exporter: Always use float64 as calculated rate (#2019)
- `splunkhec` receiver: Make the HEC receiver path configurable, and use `/*` by default (#2137)
- `signalfx` exporter:
  - Drop non-default metrics and add `include_metrics` option to override (#2145, #2146, #2162)
  - Rename `system.network.dropped_packets` metric to `system.network.dropped` (#2160)
  - Do not filter cloud attributes from dimensions (#2020)
- `redis` receiver: Migrate to pdata metrics #1889

### 🧰 Bug fixes 🧰

- `datadog` exporter: Ensure that version tag is added to trace stats (#2010)
- `loadbalancing` exporter: Rolling update of collector can stop the periodical check of DNS updates (#1798)
- `awsecscontainermetrics` receiver: Change the type of `exit_code` from string to int and deal with the situation when there is no data (#2147)
- `groupbytrace` processor: Make onTraceReleased asynchronous to fix processor overload (#1808)
- Handle cases where the time field of Splunk HEC events is encoded as a String (#2159)

## v0.18.0

# 🎉 OpenTelemetry Collector Contrib v0.18.0 (Beta) 🎉

The OpenTelemetry Collector Contrib contains everything in the [opentelemetry-collector release](https://github.com/open-telemetry/opentelemetry-collector/releases/tag/v0.18.0) (be sure to check the release notes here as well!). Check out the [Getting Started Guide](https://opentelemetry.io/docs/collector/getting-started/) for deployment and configuration information.

### 🚀 New components 🚀

- `sumologic` exporter to send logs and metrics data to Sumo Logic
- `dynatrace` exporter to send metrics to Dynatrace

### 💡 Enhancements 💡

- `datadog` exporter:
  - Add resource attributes to tags conversion feature (#1782)
  - Add Kubernetes conventions for hostnames (#1919)
  - Add container tags to datadog export for container infra metrics in service view (#1895)
  - Update resource naming and span naming (#1861)
  - Add environment variables support for config options (#1897)
- `awsxray` exporter: Add parsing of JavaScript stack traces (#1888)
- `elastic` exporter: Translate exception span events (#1858)
- `signalfx` exporter: Add translation rules to aggregate per core CPU metrics in default translations (#1841)
- `resourcedetection` processor: Gather tags associated with the EC2 instance and add them as resource attributes (#1899)
- `simpleprometheus` receiver: Add support for passing params to the prometheus scrape config (#1949)
- `azuremonitor` exporter: Implement Span status code specification changes - gRPC (#1960)
- `metricstransform` processor: Add grouping option ($1887)
- `alibabacloudlogservice` exporter: Use producer to send data to improve performance (#1981)

### 🧰 Bug fixes 🧰

- `datadog` exporter: Handle monotonic metrics client-side (#1805)
- `awsxray` exporter: Log error when translating span (#1809)

## v0.17.0

# 🎉 OpenTelemetry Collector Contrib v0.17.0 (Beta) 🎉

The OpenTelemetry Collector Contrib contains everything in the [opentelemetry-collector release](https://github.com/open-telemetry/opentelemetry-collector/releases/tag/v0.17.0) (be sure to check the release notes here as well!). Check out the [Getting Started Guide](https://opentelemetry.io/docs/collector/getting-started/) for deployment and configuration information.

### 💡 Enhancements 💡

- `awsemf` exporter: Add collector version to EMF exporter user agent (#1778)
- `signalfx` exporter: Add configuration for trace correlation (#1795)
- `statsd` receiver: Add support for metric aggregation (#1670)
- `datadog` exporter: Improve logging of hostname detection (#1796)

### 🧰 Bug fixes 🧰

- `resourcedetection` processor: Fix ecs detector to not use the default golang logger (#1745)
- `signalfx` receiver: Return 200 when receiver succeed (#1785)
- `datadog` exporter: Use a singleton for sublayer calculation (#1759)
- `awsxray` and `awsemf` exporters: Change the User-Agent content order (#1791)

## v0.16.0

# 🎉 OpenTelemetry Collector Contrib v0.16.0 (Beta) 🎉

The OpenTelemetry Collector Contrib contains everything in the [opentelemetry-collector release](https://github.com/open-telemetry/opentelemetry-collector/releases/tag/v0.16.0) (be sure to check the release notes here as well!). Check out the [Getting Started Guide](https://opentelemetry.io/docs/collector/getting-started/) for deployment and configuration information.

### 🛑 Breaking changes 🛑

- `honeycomb` exporter: Update to use internal data format (#1689)

### 💡 Enhancements 💡

- `newrelic` exporter: Add support for span events (#1643)
- `awsemf` exporter:
  - Add placeholder support in `log_group_name` and `log_stream_name` config (#1623, #1661)
  - Add label matching filtering rule (#1619)
- `resourcedetection` processor: Add new resource detector for AWS Elastic Beanstalk environments (#1585)
- `loadbalancing` exporter:
  - Add sort of endpoints in static resolver (#1692)
  - Allow specifying port when using DNS resolver (#1650)
- Add `batchperresourceattr` helper library that splits an incoming data based on an attribute in the resource (#1694)
- `alibabacloudlogservice` exporter:
  - Add logs exporter (#1609)
  - Change trace type from opencensus to opentelemetry (#1713)
- `datadog` exporter:
  - Improve trace exporter performance (#1706, #1707)
  - Add option to only send metadata (#1723)
- `awsxray` exporter:
  - Add parsing of Python stack traces (#1676)
  - Add collector version to user agent (#1730)

### 🧰 Bug fixes 🧰

- `loadbalancing` exporter:
  - Fix retry queue for exporters (#1687)
  - Fix `periodicallyResolve` for DNS resolver checks (#1678)
- `datadog` exporter: Fix status code handling (#1691)
- `awsxray` exporter:
  - Fix empty traces in X-Ray console (#1709)
  - Stricter requirements for adding http request url (#1729)
  - Fix status code handling for errors/faults (#1740)
- `signalfx` exporter:
  - Split incoming data requests by access token before enqueuing (#1727)
  - Disable retry on 400 and 401, retry with backoff on 429 and 503 (#1672)
- `awsecscontainermetrics` receiver: Improve error handling to fix seg fault (#1738)

## v0.15.0

# 🎉 OpenTelemetry Collector Contrib v0.15.0 (Beta) 🎉

The OpenTelemetry Collector Contrib contains everything in the [opentelemetry-collector release](https://github.com/open-telemetry/opentelemetry-collector/releases/tag/v0.15.0) (be sure to check the release notes here as well!). Check out the [Getting Started Guide](https://opentelemetry.io/docs/collector/getting-started/) for deployment and configuration information.

### 🚀 New components 🚀

- `zookeeper` receiver: Collects metrics from a Zookeeper instance using the `mntr` command
- `loadbalacing` exporter: Consistently exports spans belonging to the same trace to the same backend
- `windowsperfcounters` receiver: Captures the configured system, application, or custom performance counter data from the Windows registry using the PDH interface
- `awsprometheusremotewrite` exporter:  Sends metrics data in Prometheus TimeSeries format to a Prometheus Remote Write Backend and signs each outgoing HTTP request following the AWS Signature Version 4 signing process

### 💡 Enhancements 💡

- `awsemf` exporter:
  - Add `metric_declarations` config option for metric filtering and dimensions (#1503)
  - Add SummaryDataType and remove Min/Max from Histogram (#1584)
- `signalfxcorrelation` exporter: Add ability to translate host dimension (#1561)
- `newrelic` exporter: Use pdata instead of the OpenCensus for traces (#1587)
- `metricstransform` processor:
  - Add `combine` action for matched metrics (#1506)
  - Add `submatch_case` config option to specify case of matched label values (#1640)
- `awsecscontainermetrics` receiver: Extract cluster name from ARN (#1626)
- `elastic` exporter: Improve handling of span status if the status code is unset (#1591)

### 🧰 Bug fixes 🧰

- `awsemf` exporter: Add check for unhandled metric data types (#1493)
- `groupbytrace` processor: Make buffered channel to avoid goroutines leak (#1505)
- `stackdriver` exporter: Set `options.UserAgent` so that the OpenCensus exporter does not override the UA ($1620)

## v0.14.0

# 🎉 OpenTelemetry Collector Contrib v0.14.0 (Beta) 🎉

The OpenTelemetry Collector Contrib contains everything in the [opentelemetry-collector release](https://github.com/open-telemetry/opentelemetry-collector/releases/tag/v0.14.0) (be sure to check the release notes here as well!). Check out the [Getting Started Guide](https://opentelemetry.io/docs/collector/getting-started/) for deployment and configuration information.

### 🚀 New components 🚀

- `datadog` exporter to send metric and trace data to Datadog (#1352)
- `tailsampling` processor moved from core to contrib (#1383)

### 🛑 Breaking changes 🛑

- `jmxmetricsextension` migrated to `jmxreceiver` (#1182, #1357)
- Move signalfx correlation code out of `sapm` to `signalfxcorrelation` exporter (#1376)
- Move Splunk specific utils outside of common (#1306)
- `stackdriver` exporter:
    - Config options `metric_prefix` & `skip_create_metric_descriptor` are now nested under `metric`, see [README](https://github.com/open-telemetry/opentelemetry-collector-contrib/blob/main/exporter/stackdriverexporter/README.md).
    - Trace status codes no longer reflect gRPC codes as per spec changes: open-telemetry/opentelemetry-specification#1067
- `datadog` exporter: Remove option to change the namespace prefix (#1483)

### 💡 Enhancements 💡

- `splunkhec` receiver: Add ability to ingest metrics (#1276)
- `signalfx` receiver: Improve pipeline error handling (#1329)
- `datadog` exporter:
  - Improve hostname resolution (#1285)
  - Add flushing/export of traces and trace-related statistics (#1266)
  - Enable traces on Windows (#1340)
  - Send otel.exporter running metric (#1354)
  - Add tag normalization util method (#1373)
  - Send host metadata (#1351)
  - Support resource conventions for hostnames (#1434)
  - Add version tag extract (#1449)
- Add `batchpertrace` library to split the incoming batch into several batches, one per trace (#1257)
- `statsd` receiver:
  - Add timer support (#1335)
  - Add sample rate support for counter, transfer gauge to double and transfer counter to int only (#1361)
- `awsemf` exporter: Restructure metric translator logic (#1353)
- `resourcedetection` processor:
  - Add EC2 hostname attribute (#1324)
  - Add ECS Resource detector (#1360)
- `sapm` exporter: Add queue settings (#1390)
- `metrictransform` processor: Add metric filter option (#1447)
- `awsxray` exporter: Improve ECS attribute and origin translation (#1428)
- `resourcedetection` processor: Initial system detector (#1405)

### 🧰 Bug fixes 🧰

- Remove duplicate definition of cloud providers with core conventions (#1288)
- `kubeletstats` receiver: Handle nil references from the kubelet API (#1326)
- `awsxray` receiver:
  - Add kind type to root span to fix the empty parentID problem (#1338)
  - Fix the race condition issue (#1490)
- `awsxray` exporter:
  - Setting the tlsconfig InsecureSkipVerify using NoVerifySSL (#1350)
  - Drop invalid xray trace id (#1366)
- `elastic` exporter: Ensure span name is limited (#1371)
- `splunkhec` exporter: Don't send 'zero' timestamps to Splunk HEC (#1157)
- `stackdriver` exporter: Skip processing empty metrics slice (#1494)

## v0.13.0

# 🎉 OpenTelemetry Collector Contrib v0.13.0 (Beta) 🎉

The OpenTelemetry Collector Contrib contains everything in the [opentelemetry-collector release](https://github.com/open-telemetry/opentelemetry-collector/releases/tag/v0.13.0) (be sure to check the release notes here as well!). Check out the [Getting Started Guide](https://opentelemetry.io/docs/collector/getting-started/) for deployment and configuration information.

### 💡 Enhancements 💡

- `sapm` exporter:
  - Enable queuing by default (#1224)
  - Add SignalFx APM correlation (#1205)
  - Make span source attribute and destination dimension names configurable (#1286)
- `signalfx` exporter:
  - Pass context to the http client requests (#1225)
  - Update `disk.summary_utilization` translation rule to accommodate new labels (#1258)
- `newrelic` exporter: Add `span.kind` attribute (#1263)
- `datadog` exporter:
  - Add Datadog trace translation helpers (#1208)
  - Add API key validation (#1216)
- `splunkhec` receiver: Add the ability to ingest logs (#1268)
- `awscontainermetrics` receiver: Report `CpuUtilized` metric in percentage (#1283)
- `awsemf` exporter: Only calculate metric rate for cumulative counter and avoid SingleDimensionRollup for metrics with only one dimension (#1280)

### 🧰 Bug fixes 🧰

- Make `signalfx` exporter a metadata exporter (#1252)
- `awsecscontainermetrics` receiver: Check for empty network rate stats and set zero (#1260)
- `awsemf` exporter: Remove InstrumentationLibrary dimension in CloudWatch EMF Logs if it is undefined (#1256)
- `awsxray` receiver: Fix trace/span id transfer (#1264)
- `datadog` exporter: Remove trace support for Windows for now (#1274)
- `sapm` exporter: Correlation enabled check inversed (#1278)

## v0.12.0

# 🎉 OpenTelemetry Collector Contrib v0.12.0 (Beta) 🎉

The OpenTelemetry Collector Contrib contains everything in the [opentelemetry-collector release](https://github.com/open-telemetry/opentelemetry-collector/releases/tag/v0.12.0) (be sure to check the release notes here as well!). Check out the [Getting Started Guide](https://opentelemetry.io/docs/collector/getting-started/) for deployment and configuration information.

### 🚀 New components 🚀

- `awsemf` exporter to support exporting metrics to AWS CloudWatch (#498, #1169)
- `http_forwarder` extension that forwards HTTP requests to a specified target (#979, #1014, #1150)
- `datadog` exporter that sends metric and trace data to Datadog (#1142, #1178, #1181, #1212)
- `awsecscontainermetrics` receiver to collect metrics from Amazon ECS Task Metadata Endpoint (#1089, #1148, #1160)

### 💡 Enhancements 💡

- `signalfx` exporter:
  - Add host metadata synchronization (#1039, #1118)
  - Add `copy_dimensions` translator option (#1126)
  - Update `k8s_cluster` metric translations (#1121)
  - Add option to exclude metrics (#1156)
  - Add `avg` aggregation method (#1151)
  - Fallback to host if cloud resource id not found (#1170)
  - Add backwards compatible translation rules for the `dockerstatsreceiver` (#1201)
  - Enable queuing and retries (#1223)
- `splunkhec` exporter:
  - Add log support (#875)
  - Enable queuing and retries (#1222)
- `k8scluster` receiver: Standardize metric names (#1119)
- `awsxray` exporter:
  - Support AWS EKS attributes (#1090)
  - Store resource attributes in X-Ray segments (#1174)
- `honeycomb` exporter:
  - Add span kind to the event sent to Honeycomb (#474)
  - Add option to adjust the sample rate using an attribute on the span (#1162)
- `jmxmetrics` extension: Add subprocess manager to manage child java processes (#1028)
- `elastic` exporter: Initial metrics support (#1173)
- `k8s` processor: Rename default attr names for label/annotation extraction (#1214)
- Add common SignalFx host id extraction (#1100)
- Allow MSI upgrades (#1165)

### 🧰 Bug fixes 🧰

- `awsxray` exporter: Don't set origin to EC2 when not on AWS (#1115)

## v0.11.0

# 🎉 OpenTelemetry Collector Contrib v0.11.0 (Beta) 🎉

The OpenTelemetry Collector Contrib contains everything in the [opentelemetry-collector release](https://github.com/open-telemetry/opentelemetry-collector/releases/tag/v0.11.0) (be sure to check the release notes here as well!). Check out the [Getting Started Guide](https://opentelemetry.io/docs/collector/getting-started/) for deployment and configuration information.

### 🚀 New components 🚀
- add `dockerstats` receiver as top level component (#1081)
- add `tracegen` utility (#956)

### 💡 Enhancements 💡
- `stackdriver` exporter: Allow overriding client options via config (#1010)
- `k8scluster` receiver: Ensure informer caches are synced before initial data sync (#842)
- `elastic` exporter: Translate `deployment.environment` resource attribute to Elastic APM's semantically equivalent `service.environment` (#1022)
- `k8s` processor: Add logs support (#1051)
- `awsxray` exporter: Log response error with zap (#1050)
- `signalfx` exporter
  - Add dimensions to renamed metrics (#1041)
  - Add translation rules for `disk_ops.total` and `disk_ops.pending` metrics (#1082)
  - Add event support (#1036)
- `kubeletstats` receiver: Cache detailed PVC labels to reduce API calls (#1052)
- `signalfx` receiver: Add event support (#1035)

## v0.10.0

# 🎉 OpenTelemetry Collector Contrib v0.10.0 (Beta) 🎉

The OpenTelemetry Collector Contrib contains everything in the [opentelemetry-collector release](https://github.com/open-telemetry/opentelemetry-collector/releases/tag/v0.10.0) (be sure to check the release notes here as well!). Check out the [Getting Started Guide](https://opentelemetry.io/docs/collector/getting-started/) for deployment and configuration information.

### 🚀 New components 🚀
- add initial docker stats receiver, without sourcing in top level components (#495)
- add initial jmx metrics extension structure, without sourcing in top level components (#740)
- `routing` processor for routing spans based on HTTP headers (#907)
- `splunkhec` receiver to receive Splunk HEC metrics, traces and logs (#840)
- Add skeleton for `http_forwarder` extension that forwards HTTP requests to a specified target (#979)

### 💡 Enhancements 💡
- `stackdriver` exporter
  - Add timeout parameter (#835)
  - Add option to configurably set UserAgent string (#758)
- `signalfx` exporter
  - Reduce memory allocations for big batches processing (#871)
  - Add AWSUniqueId and gcp_id generation (#829)
  - Calculate cpu.utilization compatibility metric (#839, #974, #954)
- `metricstransform` processor: Replace `{{version}}` in label values (#876)
- `resourcedetection` processor: Logs Support (#970)
- `statsd` receiver: Add parsing for labels and gauges (#903)

### 🧰 Bug fixes 🧰
- `k8s` processor
  - Wrap metrics before sending further down the pipeline (#837)
  - Fix setting attributes on metrics passed from agent (#836)
- `awsxray` exporter: Fix "pointer to empty string" is not omitted bug (#830)
- `azuremonitor` exporter: Treat UNSPECIFIED span kind as INTERNAL (#844)
- `signalfx` exporter: Remove misleading warnings (#869)
- `newrelic` exporter: Fix panic if service name is empty (#969)
- `honeycomb` exporter: Don't emit default proc id + starttime (#972)

## v0.9.0

# 🎉 OpenTelemetry Collector Contrib v0.9.0 (Beta) 🎉

The OpenTelemetry Collector Contrib contains everything in the [opentelemetry-collector release](https://github.com/open-telemetry/opentelemetry-collector/releases/tag/v0.9.0) (be sure to check the release notes here as well!). Check out the [Getting Started Guide](https://opentelemetry.io/docs/collector/getting-started/) for deployment and configuration information.

### 🛑 Breaking changes 🛑
- Remove deprecated `lightstep` exporter (#828)

### 🚀 New components 🚀
- `statsd` receiver for ingesting StatsD messages (#566)

### 💡 Enhancements 💡
- `signalfx` exporter
   - Add disk usage translations (#760)
   - Add disk utilization translations (#782)
   - Add translation rule to drop redundant metrics (#809)
- `kubeletstats` receiver
  - Sync available volume metadata from /pods endpoint (#690)
  - Add ability to collect detailed data from PVC (#743)
- `awsxray` exporter: Translate SDK name/version into xray model (#755)
- `elastic` exporter: Translate semantic conventions to Elastic destination fields (#671)
- `stackdriver` exporter: Add point count metric (#757)
- `awsxray` receiver
  - Ported the TCP proxy from the X-Ray daemon (#774)
  - Convert to OTEL trace format (#691)

### 🧰 Bug fixes 🧰
- `kubeletstats` receiver: Do not break down metrics batch (#754)
- `host` observer: Fix issue on darwin where ports listening on all interfaces are not correctly accounted for (#582)
- `newrelic` exporter: Fix panic on missing span status (#775)

## v0.8.0

# 🎉 OpenTelemetry Collector Contrib v0.8.0 (Beta) 🎉

The OpenTelemetry Collector Contrib contains everything in the [opentelemetry-collector release](https://github.com/open-telemetry/opentelemetry-collector/releases/tag/v0.8.0) (be sure to check the release notes here as well!). Check out the [Getting Started Guide](https://opentelemetry.io/docs/collector/getting-started/) for deployment and configuration information.

### 🚀 New components 🚀

- Receivers
  - `prometheusexec` subprocess manager (##499)

### 💡 Enhancements 💡

- `signalfx` exporter
  - Add/Update metric translations (#579, #584, #639, #640, #652, #662)
  - Add support for calculate new metric translator (#644)
  - Add renaming rules for load metrics (#664)
  - Update `container.name` to `k8s.container.name` in default translation rule (#683)
  - Rename working-set and page-fault metrics (#679)
- `awsxray` exporter
  - Translate exception event into xray exception (#577)
  - Add ingestion of X-Ray segments via UDP (#502)
  - Parse Java stacktrace and populate in xray cause (#687)
- `kubeletstats` receiver
  - Add metric_groups option (#648)
  - Set datapoint timestamp in receiver (#661)
  - Change `container.name` label to `k8s.container.name` (#680)
  - Add working-set and page-fault metrics (#666)
  - Add basic support for volume metrics (#667)
- `stackdriver` trace exporter: Move to new interface and pdata (#486)
- `metricstranform` processor: Keep timeseries and points in order after aggregation (#663)
- `k8scluster` receiver: Change `container.spec.name` label to `k8s.container.name` (#681)
- Migrate receiver creator to internal data model (#701)
- Add ec2 support to `resourcedetection` processor (#587)
- Enable timeout, sending queue and retry for SAPM exporter (#707)

### 🧰 Bug fixes 🧰

- `azuremonitor` exporter: Correct HTTP status code success mapping (#588)
- `k8scluster` receiver: Fix owner reference in metadata updates (#649)
- `awsxray` exporter: Fix handling of db system (#697)

### 🚀 New components 🚀

- Skeleton for AWS ECS container metrics receiver (#463)
- `prometheus_exec` receiver (#655)

## v0.7.0

# 🎉 OpenTelemetry Collector Contrib v0.7.0 (Beta) 🎉

The OpenTelemetry Collector Contrib contains everything in the [opentelemetry-collector release](https://github.com/open-telemetry/opentelemetry-collector/releases/tag/v0.7.0) (be sure to check the release notes here as well!). Check out the [Getting Started Guide](https://opentelemetry.io/docs/collector/getting-started/) for deployment and configuration information.

### 🛑 Breaking changes 🛑

- `awsxray` receiver updated to support udp: `tcp_endpoint` config option renamed to `endpoint` (#497)
- TLS config changed for `sapmreceiver` (#488) and `signalfxreceiver` receivers (#488)

### 🚀 New components 🚀

- Exporters
  - `sentry` adds tracing exporter for [Sentry](https://sentry.io/) (#565)
- Extensions
  - `endpoints` observer: adds generic endpoint watcher (#427)
  - `host` observer: looks for listening network endpoints on host (#432)

### 💡 Enhancements 💡

- Update `honeycomb` exporter for v0.8.0 compatibility
- Extend `metricstransform` processor to be able to add a label to an existing metric (#441)
- Update `kubeletstats` metrics according to semantic conventions (#475)
- Updated `awsxray` receiver config to use udp (#497)
- Add `/pods` endpoint support in `kubeletstats` receiver to add extra labels (#569)
- Add metric translation options to `signalfx` exporter (#477, #501, #571, #573)

### 🧰 Bug fixes 🧰

- `azuremonitor` exporter: Mark spanToEnvelope errors as permanent (#500)

## v0.6.0

# 🎉 OpenTelemetry Collector Contrib v0.6.0 (Beta) 🎉

The OpenTelemetry Collector Contrib contains everything in the [opentelemetry-collector release](https://github.com/open-telemetry/opentelemetry-collector/releases/tag/v0.6.0) (be sure to check the release notes here as well!). Check out the [Getting Started Guide](https://opentelemetry.io/docs/collector/getting-started/) for deployment and configuration information.

### 🛑 Breaking changes 🛑

- Removed `jaegarlegacy` (#397) and `zipkinscribe` receivers (#410)
- `kubeletstats` receiver: Renamed `k8s.pod.namespace` pod label to `k8s.namespace.name` and `k8s.container.name` container label to `container.name`

### 🚀 New components 🚀

- Processors
  - `metricstransform` renames/aggregates within individual metrics (#376) and allow changing the data type between int and float (#402)

### 💡 Enhancements 💡

- `awsxray` exporter: Use `peer.service` as segment name when set. (#385)
- `splunk` exporter: Add trace exports support (#359, #399)
- Build and publish Windows MSI (#408) and DEB/RPM Linux packages (#405)

### 🧰 Bug fixes 🧰

- `kubeletstats` receiver:
  - Fixed NPE for newly created pods (#404)
  - Updated to latest change in the ReceiverFactoryOld interface (#401)
  - Fixed logging and self reported metrics (#357)
- `awsxray` exporter: Only convert SQL information for SQL databases. (#379)
- `resourcedetection` processor: Correctly obtain machine-type info from gce metadata (#395)
- `k8scluster` receiver: Fix container resource metrics (#416)

## v0.5.0

Released 01-07-2020

# 🎉 OpenTelemetry Collector Contrib v0.5.0 (Beta) 🎉

The OpenTelemetry Collector Contrib contains everything in the [opentelemetry-collector release](https://github.com/open-telemetry/opentelemetry-collector/releases/tag/v0.5.0) (be sure to check the release notes here as well!). Check out the [Getting Started Guide](https://opentelemetry.io/docs/collector/getting-started/) for deployment and configuration information.

### 🚀 New components 🚀

- Processors
  - `resourcedetection` to automatically detect the resource based on the configured set of detectors (#309)

### 💡 Enhancements 💡

- `kubeletstats` receiver: Support for ServiceAccount authentication (#324)
- `signalfx` exporter and receiver
  - Add SignalFx metric token passthrough and config option (#325)
  - Set default endpoint of `signalfx` receiver to `:9943` (#351)
- `awsxray` exporter: Support aws plugins EC2/ECS/Beanstalk (#343)
- `sapm` exporter and receiver: Add SAPM access token passthrough and config option (#349)
- `k8s` processor: Add metrics support (#358)
- `k8s` observer: Separate annotations from labels in discovered pods (#363)

### 🧰 Bug fixes 🧰

- `honeycomb` exporter: Remove shared use of libhoney from goroutines (#305)

## v0.4.0

Released 17-06-2020

# 🎉 OpenTelemetry Collector Contrib v0.4.0 (Beta) 🎉

The OpenTelemetry Collector Contrib contains everything in the [opentelemetry-collector release](https://github.com/open-telemetry/opentelemetry-collector/releases/tag/v0.4.0) (be sure to check the release notes here as well!). Check out the [Getting Started Guide](https://opentelemetry.io/docs/collector/getting-started/) for deployment and configuration information.

### 🛑 Breaking changes 🛑

  - `signalfx` exporter `url` parameter changed to `ingest_url` (no impact if only using `realm` setting)

### 🚀 New components 🚀

- Receivers
  - `receiver_creator` to create receivers at runtime (#145), add observer support to receiver_creator (#173), add rules support (#207), add dynamic configuration values (#235)
  - `kubeletstats` receiver (#237)
  - `prometheus_simple` receiver (#184)
  - `kubernetes-cluster` receiver (#175)
  - `redis` receiver (#138)
- Exporters
  - `alibabacloudlogservice` exporter (#259)
  - `SplunkHEC` metrics exporter (#246)
  - `elastic` APM exporter (#240)
  - `newrelic` exporter (#229)
- Extensions
  - `k8s` observer (#185)

### 💡 Enhancements 💡

- `awsxray` exporter
  - Use X-Ray convention of segment name == service name (#282)
  - Tweak xray export to improve rendering of traces and improve parity (#241)
  - Add handling for spans received with nil attributes (#212)
- `honeycomb` exporter
  - Use SendPresampled (#291)
  - Add span attributes as honeycomb event fields (#271)
  - Support resource labels in Honeycomb exporter (#20)
- `k8s` processor
  - Add support of Pod UID extraction to k8sprocessor (#219)
  - Use `k8s.pod.ip` to record resource IP instead of just `ip` (#183)
  - Support same authentication mechanism as other kubernetes components do (#307)
- `sapm` exporter: Add TLS for SAPM and SignalFx receiver (#215)
- `signalfx` exporter
  - Add metric metadata syncer to SignalFx exporter (#231)
  - Add TLS for SAPM and SignalFx receiver (#215)
- `stackdriver` exporter: Add support for resource mapping in config (#163)

### 🧰 Bug fixes 🧰

- `awsxray` exporter: Wrap bad request errors for proper handling by retry queue (#205)
- `lightstep` exporter: Ensure Lightstep exporter doesnt crash on nil node (#250)
- `sapm` exporter: Do not break Jaeger traces before sending downstream (#193)
- `k8s` processor: Ensure Jaeger spans work in passthrough mode (262)

## 🧩 Components 🧩

### Receivers

| Traces | Metrics |
|:-------:|:-------:|
| Jaeger Legacy | Carbon |
| SAPM (SignalFx APM) | Collectd |
| Zipkin Scribe | K8s Cluster |
| | Redis |
| |  SignalFx |
| | Simple Prometheus |
| | Wavefront |

### Processors

- K8s

### Exporters

| Commercial | Community |
|:------------:|:-----------:|
| Alibaba Cloud Log Service | Carbon |
| AWS X-ray | Elastic |
| Azure Monitor | Jaeger Thrift |
| Honeycomb | Kinesis |
| Lightstep |
| New Relic |
| SAPM (SignalFx APM) |
| SignalFx (Metrics) |
| Splunk HEC |
| Stackdriver (Google) |

### Extensions

- Observer
  - K8s

## v0.3.0 Beta

Released 2020-03-30

### Breaking changes

-  Make prometheus receiver config loading strict. #697
Prometheus receiver will now fail fast if the config contains unused keys in it.

### Changes and fixes

- Enable best effort serve by default of Prometheus Exporter (https://github.com/orijtech/prometheus-go-metrics-exporter/pull/6)
- Fix null pointer exception in the logging exporter #743
- Remove unnecessary condition to have at least one processor #744
- Updated Honeycomb exported to `honeycombio/opentelemetry-exporter-go v0.3.1`

### Features

Receivers / Exporters:

* AWS X-Ray
* Carbon
* CollectD
* Honeycomb
* Jaeger
* Kinesis
* LightStep
* OpenCensus
* OpenTelemetry
* SAPM
* SignalFx
* Stackdriver
* Wavefront
* Zipkin
* Zipkin Scribe


Processors:

* Attributes
* Batch
* Memory Limiter
* Queued Retry
* Resource
* Sampling
* Span
* Kubernetes

Extensions:

* Health Check
* Performance Profiler
* zPages


## v0.2.8

Released 2020-03-25

Alpha v0.2.8 of OpenTelemetry Collector Contrib.

- Implemented OTLP receiver and exporter.
- Added ability to pass config to the service programmatically (useful for custom builds).
- Improved own metrics / observability.


## v0.2.7

Released 2020-03-17

### Self-Observability
- New command-line switch to control legacy and new metrics. Users are encouraged
to experiment and migrate to the new metrics.
- Improved error handling on shutdown.


### Processors
- Fixed passthrough mode k8sprocessor.
- Added `HASH` action to attribute processor.

### Receivers and Exporters
- Added Honeycomb exporter.
- Added LightStep exporter.
- Added regular expression for Carbon receiver, allowing the metric name to be broken into proper label keys and values.
- Updated Stackdriver exporter to use a new batch API.


## v0.2.6 Alpha

Released 2020-02-18

### Self-Observability
- Updated metrics prefix to `otelcol` and expose command line argument to modify the prefix value.
- Batch dropped span now emits zero when no spans are dropped.

### Processors
- Extended Span processor to have include/exclude span logic.
- Ability to choose strict or regexp matching for include/exclude filters.

### Receivers and Exporters
- Added Carbon receiver and exporter.
- Added Wavefront receiver.


## v0.0.5 Alpha

Released 2020-01-30

- Regexp-based filtering of span names.
- Ability to extract attributes from span names and rename span.
- File exporter for debugging.
- Span processor is now enabled by default.

## v0.0.1 Alpha

Released 2020-01-11

First release of OpenTelemetry Collector Contrib.


[v0.3.0]: https://github.com/open-telemetry/opentelemetry-collector-contrib/compare/v0.2.8...v0.3.0
[v0.2.8]: https://github.com/open-telemetry/opentelemetry-collector-contrib/compare/v0.2.7...v0.2.8
[v0.2.7]: https://github.com/open-telemetry/opentelemetry-collector-contrib/compare/v0.2.6...v0.2.7
[v0.2.6]: https://github.com/open-telemetry/opentelemetry-collector-contrib/compare/v0.0.5...v0.2.6
[v0.0.5]: https://github.com/open-telemetry/opentelemetry-collector-contrib/compare/v0.0.1...v0.0.5
[v0.0.1]: https://github.com/open-telemetry/opentelemetry-collector-contrib/tree/v0.0.1<|MERGE_RESOLUTION|>--- conflicted
+++ resolved
@@ -20,6 +20,7 @@
 ### 🧰 Bug fixes 🧰
 
 - `datadogexporter`: add error checks for datadog exporter (#9964)
+- `datadogexporter`: Fix host aliases not being properly sent to the Datadog backend (#9748)
 - `groupbyattrsprocessor`: copied aggregationtemporality when grouping metrics. (#9088)
 
 ## v0.51.0
@@ -70,9 +71,6 @@
 - `prometheusreceiver`: Fix the memory issue introduced in the 0.49.0 release (#9718)
 - `couchdbreceiver`: Fix issue where the receiver would not respect custom metric settings (#9598)
 - `nginxreceiver`: Include nginxreceiver in components (#9572)
-<<<<<<< HEAD
-- `datadogexporter`: Fix host aliases not being properly sent to the Datadog backend (#9748)
-=======
 - `pkg/translator/prometheusremotewrite`: Fix data race when used with other exporters (#9736)
 - `examples/demo`: fix baggage not work in trace demo app. (#9418)
 - `prometheusreceiver`: Handle the condition where `up` metric value is NaN (#9253)
@@ -81,7 +79,6 @@
 - `logstransformprocessor`: Resolve node ordering to fix intermittent failures (#9761)
 - `awsinsightreceiver`: Migrate from `ConfigMapsResourceLock` to `ConfigMapsLeasesResourceLock` as per https://github.com/kubernetes/client-go/commit/276ea3ed979947d7cdd4b3d708862245ddcd8883 (#9885)
 - `filelog`, `journald`, `syslog`, `tcplog`, `udplog`: Add support for []string type for converting log record entries (#9887)
->>>>>>> 1274b144
 
 ## v0.50.0
 
