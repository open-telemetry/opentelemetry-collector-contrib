--- conflicted
+++ resolved
@@ -26,14 +26,13 @@
 - `jmxreceiver`: Remove properties & groovyscript parameters from JMX Receiver. Add ResourceAttributes & LogLevel parameter to supply some of the removed functionality with reduced attack surface (#9685)
 - `resourcedetectionprocessor`: 'gke' and 'gce' resource detectors are replaced with a single 'gcp' detector (#10347)
 - `pkg/stanza`: Removed reference to deprecated `ClusterName` (#10426)
-<<<<<<< HEAD
 - `tailsamplingprocessor`: New sampler added that allows to sample based on minimum number of spans
 
 ### 🚩 Deprecations 🚩
-=======
+
 - `couchbasereceiver`: Fully removed unimplemented Couchbase receiver (#10482)
 - `hostmetricsreciever`: Fix Load Scraper to normalize 1m, 5m, and 15m averages independently (#8267)
->>>>>>> 86ccd279
+
 
 ### 🚀 New components 🚀
 
