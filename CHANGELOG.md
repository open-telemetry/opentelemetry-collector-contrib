--- conflicted
+++ resolved
@@ -30,12 +30,9 @@
 - `groupbyattrsprocessor`: copied aggregationtemporality when grouping metrics. (#9088)
 - `mongodbreceiver`: Fix issue where receiver startup could hang (#10111)
 - `transformprocessor`: Fix issue where metric.aggregation_temporality and metric.is_monotic were not actually gettable or settable (#10197)
-<<<<<<< HEAD
-- `dynatraceexporter`: Fix issue on histogram min and max calculation. (#10257)
-=======
 - `podmanreceiver`: Container Stats Error structure (#9397)
 - `pkg/stanza`: pipeline.Operators() will return a consistently ordered list of operators whenever possible (#9761)
->>>>>>> 0f9ea36e
+- `dynatraceexporter`: Fix issue on histogram min and max calculation. (#10257)
 
 ## v0.51.0
 
