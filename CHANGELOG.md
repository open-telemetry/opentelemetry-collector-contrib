--- conflicted
+++ resolved
@@ -4,12 +4,11 @@
 
 ## 💡 Enhancements 💡
 
-<<<<<<< HEAD
 - `prometheusreceiver`: The OpenCensus-based metric conversion pipeline has 
   been removed.
   -  The `receiver.prometheus.OTLPDirect` feature gate has been removed as 
      the direct pipeline is the only remaining pipeline.
-=======
+
 ## 🛑 Breaking changes 🛑
 
 ## 🚩 Deprecations 🚩
@@ -19,7 +18,6 @@
  - `tailsamplingprocessor`: "And" policy only works as a sub policy under a composite policy (#7590) 
 
 ## 🚀 New components 🚀
->>>>>>> a3862134
 
 ## v0.44.0
 
