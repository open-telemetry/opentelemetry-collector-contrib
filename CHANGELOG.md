# Changelog

## Unreleased

### 🛑 Breaking changes 🛑

- `stackdriverexporter`: Remove the stackdriver exporter in favor of the identical googlecloud exporter (#9274)
- `filelog`, `journald`, `syslog`, `tcplog`, `udplog`: Remove `preserve_to` field from sub-parsers (#9331)
- `kafkametricsreceiver`: instrumentation name updated from `otelcol/kafkametrics` to `otelcol/kafkametricsreceiver` (#9406)
- `kubeletstatsreceiver`: instrumentation name updated from `kubeletstats` to `otelcol/kubeletstatsreceiver` (#9400)

### 🚩 Deprecations 🚩
- `datadogexporter`: Deprecate `metrics::report_quantiles` in favor of `metrics::summaries::mode` (#8846)

- `cumulativetodeltaprocessor`: Deprecated `metrics` configuration option in favor of `include` and `exclude` (#8952)

### 🚀 New components 🚀

- `iisreceiver`: Add implementation of IIS Metric Receiver (#8832)
- `sqlserverreceiver`: Add implementation of SQL Server Metric Receiver (#8398)
- `activedirectorydsreceiver`: Add implementation of Active Directory Domain Services metric receiver (#9359)

### 💡 Enhancements 💡

- `pkg/translator/prometheusremotewrite`: Allow to disable sanitize metric labels (#8270)
- `basicauthextension`: Implement `configauth.ClientAuthenticator` so that the extension can also be used as HTTP client basic authenticator.(#8847)
<<<<<<< HEAD
- `datadogexporter`: Add `metrics::summaries::mode` to specify export mode for summaries (#8846)
=======
- `azuremonitorexporter`, `lokiexporter`, `observiqexporter`: Update timestamp processing logic (#9130)
- `cumulativetodeltaprocessor`: add new include/exclude configuration options with regex support (#8952)
- `cmd/mdatagen`: Update generated functions to have simple parse function to handle string parsing consistently and limit code duplication across receivers (#7574)
- `attributesprocessor`: Support filter by severity (#9132)
- `processor/transform`: Add transformation of logs (#9368)
>>>>>>> 063aae5f

### 🧰 Bug fixes 🧰

- `fluentforwardreceiver`: Release port on shutdown (#9111)
- `prometheusexporter`: Prometheus fails to generate logs when prometheus exporter produced a check exception occurs. (#8949)
- `resourcedetectionprocessor`: Wire docker detector (#9372)
- `kafkametricsreceiver`: The kafkametricsreceiver was changed to connect to kafka during scrape, rather than startup. If kafka is unavailable the receiver will attempt to connect during subsequent scrapes until succcessful (#8817).

## v0.49.0

### ⚠️ Warning  ⚠️

This release contains an issue in
[Prometheus receiver](https://github.com/open-telemetry/opentelemetry-collector-contrib/tree/main/receiver/prometheusreceiver)
causing 30% memory consumption increase when there is a lot of target churn. The issue is currently being 
investigated and will be fixed in one of the new releases. More details:
https://github.com/open-telemetry/opentelemetry-collector-contrib/issues/9278.

### 🛑 Breaking changes 🛑

- `filelogreceiver`, `journaldreceiver`, `syslogreceiver`, `tcplogreceiver`, `udplogreceiver`:
  - Updated data model to align with stable logs data model, which includes various breaking changes. (#9139, #8835)
    - A detailed [Upgrade Guide](https://github.com/open-telemetry/opentelemetry-log-collection/releases/tag/v0.28.0) is available in the log-collection v0.29.0 release notes.
- `datadogexporter`: Remove `OnlyMetadata` method from `Config` struct (#8980)
- `datadogexporter`: Remove `GetCensoredKey` method from `APIConfig` struct (#8980)
- `mongodbatlasreceiver`: Updated to uses newer metric builder which changed some metric and resource attributes (#9093)
- `dynatraceexporter`: Make `serialization` package `/internal` (#9097)
- `attributesprocessor`: Remove log names from filters (#9131)
- `k8sclusterreceiver`: The `receiver.k8sclusterreceiver.reportCpuMetricsAsDouble` feature gate is now enabled by default (#9367)
  - Users may have to update monitoring for a few Kubernetes cpu metrics, for 
    more details see [feature-gate-configurations](https://github.com/open-telemetry/opentelemetry-collector-contrib/tree/main/receiver/k8sclusterreceiver#feature-gate-configurations).

### 🚩 Deprecations 🚩

- `datadogexporter`: Deprecate `service` setting in favor of `service.name` semantic convention (#8784)
- `datadogexporter`: Deprecate `version` setting in favor of `service.version` semantic convention (#8784)
- `datadogexporter`: Deprecate `env` setting in favor of `deployment.environment` semantic convention (#9017)
- `datadogexporter`: Deprecate `GetHostTags` method from `TagsConfig` struct (#8975)
- `datadogexporter`: Deprecate `tags` setting in favor of `host_metadata::tags` (#9100)
- `datadogexporter`: Deprecate `send_metadata` setting in favor of `host_metadata::enabled` (#9100)
- `datadogexporter`: Deprecate `use_resource_metadata` setting in favor of `host_metadata::hostname_source` (#9100)
- `prometheusexecreceiver`: Deprecate prom_exec receiver (#9058)
- `fluentbitextension`: Deprecate Fluentbit extension (#9062)

### 🚀 New components 🚀

- `riakreceiver`: Riak Metric Receiver (#8548)

### 💡 Enhancements 💡
- `splunkhecexporter`: Add support for batching traces (#8995)
- `hostmetricsreceiver`: Migrate Processes scraper to the Metrics builder (#8855)
- `tanzuobservabilityexporter`: Use resourcetotelemetry helper (#8338)
- Add `make crosslink` target to ensure replace statements are included in `go.mod` for all transitive dependencies within repository (#8822)
- `filestorageextension`: Change bbolt DB settings for better performance (#9004)
- `jaegerremotesamplingextension`: Add local and remote sampling stores (#8818)
- `attributesprocessor`: Add support to filter on log body (#8996)
- `prometheusremotewriteexporter`: Translate resource attributes to the target info metric (#8493)
- `prometheusexporter`: Add `job` and `instance` labels to metrics so they can be scraped with `honor_labels: true` (#9115)
- `podmanreceiver`: Add API timeout configuration option (#9014)
- `cmd/mdatagen`: Add `sem_conv_version` field to metadata.yaml that is used to set metrics SchemaURL (#9010)
- `splunkheceporter`: Add an option to disable log or profiling data (#9065)
- `windowsperfcountersreceiver`: Move code into separate package for use in other windowsperfcounter receivers (#9108)
- `datadogexporter`: Add `host_metadata` configuration section to configure host metadata export (#9100)
- `cmd/mdatagen`: Update documentation generated for attributes to list enumerated values and show the "value" that will be visible on metrics when it is different from the attribute key in metadata.yaml (#8983)
- `routingprocessor`: add option to drop resource attribute used for routing (#8990)

### 🧰 Bug fixes 🧰

- `filestorageextension`: use correct bbolt options for compaction (#9134)
- `hostmetricsreceiver`: Use cpu times for time delta in cpu.utilization calculation (#8857)
- `dynatraceexporter`: Remove overly verbose stacktrace from certain logs (#8989)
- `googlecloudexporter`: fix the `exporter.googlecloud.OTLPDirect` fature-gate, which was not applied when the flag was provided (#9116)
- `signalfxexporter`: Fix bug to enable timeouts for correlating traces and metrics (#9101)
- `windowsperfcountersreceiver`: fix exported values being integers instead of doubles (#9138)
- `prometheusreceiver`: Fix issues with relabelling the `job` and `instance` labels. (#8780)
- `dynatraceexporter`: Continue processing data points after a serialization error. (#9330)

## v0.48.0

### 💡 Enhancements 💡

- `k8seventsreceiver`: Add Api_version and resource_version (#8539)
- `datadogexporter`: Add `metrics::sums::cumulative_monotonic_mode` to specify export mode for cumulative monotonic sums (#8490)
- `dynatraceexporter`: add multi-instance deployment note to README.md (#8848)
- `resourcedetectionprocessor`: Add attribute allowlist (#8547)
- `datadogexporter`:  Metrics payload data and Sketches payload data will be logged if collector is started in debug mode (#8929)
- `cmd/mdatagen`: Add resource attributes definition to metadata.yaml and move `pdata.Metrics` creation to the
  generated code (#8555)

### 🛑 Breaking changes 🛑

- `windowsperfcountersreceiver`: Added metrics configuration (#8376)
- `lokiexporter`: Remove deprecated LogRecord.name field (#8951)
- `splunkhecexporter`: Remove deprecated LogRecord.name field (#8951)

### 🚩 Deprecations 🚩

- `datadogexporter`: Deprecate `OnlyMetadata` method from `Config` struct (#8359)
- `datadogexporter`: Deprecate `GetCensoredKey` method from `APIConfig` struct (#8830)
- `datadogexporter`: Deprecate `metrics::send_monotonic_counter` in favor of `metrics::sums::cumulative_monotonic_mode` (#8490)

### 🚀 New components 🚀

- `sigv4authextension`: Enable component (#8518)

## v0.47.0

### 💡 Enhancements 💡

- `googlecloudexporter`: Add Validate method in config (#8559)
- `attributesprocessor`: Add convert action (#7930)
- `attributesprocessor`: Add metric support (#8111)
- `prometheusremotewriteexporter`: Write-Ahead Log support enabled (#7304)
- `hostreceiver/filesystemscraper`: Add filesystem utilization (#8027)
- `hostreceiver/pagingscraper`: Add paging.utilization (#6221)
- `googlecloudexporter`: [Alpha] Translate metrics directly from OTLP to gcm using the `exporter.googlecloud.OTLPDirect` feature-gate (#7177)
- `simpleprometheusreceiver`: Add support for static labels (#7908)
- `spanmetricsprocessor`: Dropping the condition to replace _ with key_ as __ label is reserved and _ is not (#8057)
- `podmanreceiver`: Add container.runtime attribute to container metrics (#8262)
- `dockerstatsreceiver`: Add container.runtime attribute to container metrics (#8261)
- `tanzuobservabilityexporter`: instrumentation Library and Dropped Counts to Span Tags (#8120)
- `clickhouseexporter`: Implement consume log logic. (#9705)
- `influxdbexporter`: Add support for cumulative, non-monotonic metrics. (#8348)
- `oauth2clientauthextension`: Add support for EndpointParams (#7307)
- Add `NewMetricData` function to `MetricsBuilder` to consistently set instrumentation library name (#8255)
- `googlecloudpubsubreceiver` Added implementation of Google Cloud Pubsub receiver. (#8391)
- `googlecloudpubsubexporter` Added implementation of Google Cloud Pubsub exporter. (#8391)
- `coralogixexporter` Allow exporter timeout to be configured (#7957)
- `prometheusremotewriteexporter` support adding trace id and span id attached to exemplars (#8380)
- `influxdbexporter`: accept histogram metric missing infinity bucket. (#8462)
- `skywalkingreceiver`: Added implementation of Skywalking receiver. (#8549)
- `prometheusreceiver`: Fix staleness bug for histograms and summaries (#8561)

### 🛑 Breaking changes 🛑

- `mongodbatlasreceiver`: rename mislabeled attribute `memory_state` to correct `disk_status` on partition disk metrics (#7747)
- `mongodbatlasreceiver`: Correctly set initial lookback for querying mongodb atlas api (#8246)
- `nginxreceiver`: instrumentation name updated from `otelcol/nginx` to `otelcol/nginxreceiver` (#8255)
- `postgresqlreceiver`: instrumentation name updated from `otelcol/postgresql` to `otelcol/postgresqlreceiver` (#8255)
- `redisreceiver`: instrumentation name updated from `otelcol/redis` to `otelcol/redisreceiver` (#8255)
- `apachereceiver`: instrumentation name updated from `otelcol/apache` to `otelcol/apachereceiver` ()
- `couchdbreceiver`: instrumentation name updated from `otelcol/couchdb` to `otelcol/couchdbreceiver` (#8366)
- `prometheusreceiver` Change resource attributes on metrics: `instance` -> `service.instance.id`, `host.name` -> `net.host.name`,  `port` -> `net.host.port`, `scheme` -> `http.scheme`, `job` removed (#8266)
- `prometheusremotewriteexporter` Use `service.*` resource attributes instead of `job` and `instance` resource attributes when adding job and instance labels to metrics (#8266)
- `mysqlreceiver`: instrumentation name updated from `otel/mysql` to `otelcol/mysqlreceiver` (#8387)
- `zookeeperreceiver`: instrumentation name updated from `otelcol/zookeeper` to `otelcol/zookeeperreceiver` (#8389)
- `coralogixexporter`: Create dynamic subsystem name (#7957)
  - Deprecate configuration changed. Dynamic subsystem name from traces service name property.
- `rabbitmqreceiver`: instrumentation name updated from `otelcol/rabbitmq` to `otelcol/rabbitmqreceiver` (#8400)

### 🧰 Bug fixes 🧰

- `zipkinexporter`: Set "error" tag value when status is set to error (#8187)
- `prometheusremotewriteexporter`: Correctly handle metric labels which collide after sanitization (#8378)
- `prometheusremotewriteexporter`: Drop labels when exemplar attributes exceed the max number of characters (#8379)
- `k8sclusterreceiver`: Add support to enable k8s node and container cpu metrics to be reported as double values (#8245)
  - Use "--feature-gates=receiver.k8sclusterreceiver.reportCpuMetricsAsDouble" to enable reporting node and container
    cpu metrics as a double values.
- `tanzuobservabilityexporter`: Fix a typo in Instrumentation Library name and version tags (#8384)
- `logreceivers`: Fix an issue where receiver would sometimes fail to build using Go 1.18 (#8521)
- `awsxrayreceiver`: Add defaults for optional stack frame parameters (#8790)

### 🚩 Deprecations 🚩

- `datadogexporter`: Deprecate automatic environment variable detection (#8397)

### 🚀 New components 🚀
- `sigv4authextension`: New Component: Sigv4 Authenticator Extension (#8263)

## v0.46.0

### 💡 Enhancements 💡

- `internal/stanza`: Export metrics from Stanza receivers (#8025)
- `hostreceiver/pagingscraper`: Migrate the scraper to the mdatagen metrics builder (#7139)
- Do not drop zero trace/span id spans in the jaeger conversion (#7946)
- Upgrade to use semantic conventions 1.6.1 (#7926)
- `dynatraceexporter`: Validate QueueSettings and perform config validation in Validate() instead (#8020)
- `sapmexporter`: Add validation for `sending_queue` setting (#8023)
- `signalfxexporter`: Add validation for `sending_queue` setting (#8026)
- `internal/stanza`: Add support for arbitrary attribute types (#8081)
- `resourcedetectionprocessor`: Add confighttp.HTTPClientSettings To Resource Detection Config Fixes (#7397)
- `hostmetricsreceiver`: Add cpu.utilization metrics to cpu scrapper (#7130)
- `honeycombexporter`: Add validation for `sending_queue` setting (#8113)
- `routingprocessor`: Expand error handling on failure to build exporters (#8125)
- `skywalkingreceiver`: Add new skywalking receiver component folder and structure (#8107)
- `groupbyattrsprocesor`: Allow empty keys, which allows to use the processor for compaction (#7793)
- `datadogexporter`: Add rbac to example k8s manifest file (#8186)
- `splunkhecexporter`: Add validation for `sending_queue` setting (#8256)

### 🛑 Breaking changes 🛑

- Remove deprecated functions from jaeger translator (#8032)
- `internal/stanza`: Remove `write_to` setting from input operators (#8081)
- `mongodbatlasreceiver`: rename `mongodb.atlas.*` attributes to `mongodb_atlas.*` adhering to naming guidelines. Adding 3 new attributes (#7960)

### 🧰 Bug fixes 🧰

- `prometheusreceiver`: Fix segfault that can occur after receiving stale metrics (#8056)
- `filelogreceiver`: Fix issue where logs could occasionally be duplicated (#8123)
- `prometheusremotewriteexporter`: Fix empty non-string resource attributes (#8116)

### 🚀 New components 🚀

## v0.45.1

### 💡 Enhancements 💡

- `sumologicexporter`: Move validation to Config (#7936)
- `elasticsearchexporter`: Fix crash with batch processor (#7953).
- `splunkhecexporter`: Batch metrics payloads (#7760)
- `tanzuobservabilityexporter`: Add internal SDK metric tag (#7826)
- `hostreceiver/processscraper`: Migrate the scraper to the mdatagen metrics builder (#7287)

### 🧰 Bug fixes 🧰

- `awsprometheusremotewriteexporter`: fix dependencies issue (#7963)

### 🚀 New components 🚀

- `awsfirehose` receiver: Add AWS Kinesis Data Firehose Receiver (#7918)

## v0.45.0

### 💡 Enhancements 💡

- `hostreceiver/filesystemscraper`: Migrate the scraper to the mdatagen metrics builder (#7772)
- `hostreceiver/memoryscraper`: Migrate the scraper to the mdatagen metrics builder (#7312)
- `lokiexporter`: Use record attributes as log labels (#7569)
- `routingprocessor`: Do not err on failure to build exporters (#7423)
- `apachereceiver`: Update to mdatagen v2 (#7573)
- `datadogexporter`: Don't send host metadata if hostname is empty (#7426)
- `datadogexporter`: Add insecure_skip_verify flag to configuration (#7422)
- `coralogixexporter`: Update readme (#7785)
- `awscloudwatchlogsexporter`: Remove name from aws cloudwatch logs exporter (#7554)
- `tanzuobservabilityexporter`: Update OTel Collector's Exporter to match WF Proxy Handling of source (#7929)
- `hostreceiver/memoryscraper`: Add memory.utilization (#6221)
- `awskinesisexporter`: Add Queue Config Validation AWS Kinesis Exporter (#7835)
- `elasticsearchexporter`: Remove usage of deprecated LogRecord.Name field (#7829).
- `loadbalancingexporter`: Allow non-exist hostname on startup (#7935)
- `datadogexporter`: Use exact sum, count and average on Datadog distributions (#7830)
- `storage/filestorage`: add optional compaction to filestorage (#7768)
- `tanzuobservabilityexporter`: Add attributes from the Resource to the resulting WF metric tags & set `source` value in WF metric (#8101)

### 🛑 Breaking changes 🛑

- Use go mod compat, drops support for reproducibility with go 1.16 (#7915)
- `apachereceiver`: Update instrumentation library name from `otel/apache` to `otelcol/apache` (#7754)
- `pkg/translator/prometheusremotewrite`: Cleanup prw translator public functions (#7776)
- `prometheusreceiver`: The OpenCensus-based metric conversion pipeline has
  been removed.
  - The `receiver.prometheus.OTLPDirect` feature gate has been removed as
    the direct pipeline is the only remaining pipeline.
- `translator/jaeger`: Cleanup jaeger translator function names (#7775)
  - Deprecate old funcs with Internal word.
- `mysqlreceiver`: Update data model and names for several metrics (#7924)
  - Change all metrics to Int values
  - Remove `mysql.buffer_pool_pages`. Replace with:
    - `mysql.buffer_pool.pages`
    - `mysql.buffer_pool.data_pages`
    - `mysql.buffer_pool.page_flushes`
  - Remove `mysql.buffer_pool_size`. Replace with:
    - `mysql.buffer_pool.limit`
    - `mysql.buffer_pool.usage`
  - Rename `mysql.buffer_pool_operations` to `mysql.buffer_pool.operations`

### 🚩 Deprecations 🚩

- Deprecated log_names setting from filter processor. (#7552)

### 🧰 Bug fixes 🧰

 - `tailsamplingprocessor`: "And" policy only works as a sub policy under a composite policy (#7590)
 - `prometheusreceiver`: Correctly map description and units when converting
  Prometheus metadata directly to pdata. (#7748)
 - `sumologicexporter`: fix exporter panics on malformed histogram (#7548)
- `awsecscontainermetrics`: CPU Reserved is now 1024/vCPU for ECS Container Insights (#6734)

### 🚀 New components 🚀

- `clickhouse` exporter: Add ClickHouse Exporter (#6907)
- `pkg/translator/signalfx`: Extract signalfx to metrics conversion in a separate package (#7778)
  - Extract FromMetrics to SignalFx translator package (#7823)

## v0.44.0

### 💡 Enhancements 💡

- `kafkaexporter`: Add compression and flush max messages options.
- `dynatraceexporter`: Write error logs using plugin logger (#7360)
- `dynatraceexporter`: Fix docs for TLS settings (#7568)
- `tanzuobservabilityexporter`: Turn on metrics exporter (#7281)
- `attributesprocessor` `resourceprocessor`: Add `from_context` value source
- `resourcedetectionprocessor`: check cluster config to verify resource is on aws for eks resources (#7186)
- `awscloudwatchlogsexporter`: enable awscloudwatchlogsexporter which accepts and exports log data (#7297)
- `translator/prometheusremotewrite`: add a new module to help translate data from OTLP to Prometheus Remote Write (#7240)
- `azuremonitorexporter`: In addition to traces, export logs to Azure Application Insights (#7403)
- `jmxreceiver`: Added `additional_jars` configuration option to launch JMX Metric Gatherer JAR with extended `CLASSPATH` (#7378)
- `awscontainerinsightreceiver`: add full pod name when configured to AWS Container Insights Receiver (#7415)
- `hostreceiver/loadscraper`: Migrate the scraper to the mdatagen metrics builder (#7288)
- `awsecscontainermetricsreceiver`: Rename attributes to follow semantic conventions (#7425)
- `datadogexporter`: Always map conventional attributes to tags (#7185)
- `mysqlreceiver`: Add golden files for integration test (#7303)
- `nginxreceiver`: Standardize integration test (#7515)
- `mysqlreceiver`: Update to use mdatagen v2 (#7507)
- `postgresqlreceiver`: Add integration tests (#7501)
- `apachereceiver`: Add integration test (#7517)
- `mysqlreceiver`: Use scrapererror to report errors (#7513)
- `postgresreceiver`: Update to mdatagen v2 (#7503)
- `nginxreceiver`: Update to mdatagen v2 (#7549)
- `datadogexporter`: Fix traces exporter's initialization log (#7564)
- `tailsamplingprocessor`: Add And sampling policy (#6910)
- `coralogixexporter`: Add Coralogix Exporter (#7383)
- `prometheusexecreceiver`: Add default value for `scrape_timeout` option (#7587)

### 🛑 Breaking changes 🛑

- `resourcedetectionprocessor`: Update `os.type` attribute values according to semantic conventions (#7544)
- `awsprometheusremotewriteexporter`: Deprecation notice; may be removed after v0.49.0
  - Switch to using the `prometheusremotewriteexporter` + `sigv4authextension` instead

### 🧰 Bug fixes 🧰

- `resourcedetectionprocessor`: fix `meta` allow list excluding keys with nil values (#7424)
- `postgresqlreceiver`: Fix issue where empty metrics could be returned after failed connection (#7502)
- `resourcetotelemetry`: Ensure resource attributes are added to summary
  and exponential histogram data points. (#7523)

### 🚩 Deprecations 🚩

- Deprecated otel_to_hec_fields.name setting from splunkhec exporter. (#7560)

## v0.43.0

### 💡 Enhancements 💡

- `coralogixexporter`: First implementation of Coralogix Exporter (#6816)
- `cloudfoundryreceiver`: Enable Cloud Foundry client (#7060)
- `elasticsearchexporter`: add elasticsearchexporter to the components exporter list (#6002)
- `elasticsearchreceiver`: Add metric metadata (#6892)
- `elasticsearchreceiver`: Use same metrics as JMX receiver for JVM metrics (#7160)
- `elasticsearchreceiver`: Implement scraping logic (#7174)
- `datadogexporter`: Add http.status_code tag to trace stats (#6889)
- `datadogexporter`: Add configuration option to use OTel span name into the Datatog resource name (#6611)
- `mongodbreceiver`: Add initial client code to the component (#7125)
- `tanzuobservabilityexporter`: Support delta histograms (#6897)
- `awscloudwatchlogsexporter`: Use cwlogs package to export logs (#7152)
- `mysqlreceiver`: Add the receiver to available components (#7078)
- `tanzuobservabilityexporter`: Documentation for the memory_limiter configuration (#7164)
- `dynatraceexporter`: Do not shut down exporter when metrics ingest module is temporarily unavailable (#7161)
- `mongodbreceiver`: Add metric metadata (#7163)
- `mongodbreceiver`: Add metric scraping (#7175)
- `postgresqlreceiver`: add the receiver to available components (#7079)
- `rabbitmqreceiver`: Add scraper logic (#7299)
- `tanzuobservability exporter`: Support summary metrics (#7121)
- `mongodbatlasreceiver`: Add retry and backoff to HTTP client (#6943)
- Use Jaeger gRPC instead of Thrift in the docker-compose example (#7243)
- `tanzuobservabilityexporter`: Support exponential histograms (#7127)
- `receiver_creator`: Log added and removed endpoint env structs (#7248)
- `prometheusreceiver`: Use the OTLP data conversion path by default. (#7282)
  - Use `--feature-gates=-receiver.prometheus.OTLPDirect` to re-enable the
    OpenCensus conversion path.
- `extension/observers`: Correctly set image and tag on container endpoints (#7279)
- `tanzuobservabilityexporter`: Document how to enable memory_limiter (#7286)
- `hostreceiver/networkscraper`: Migrate the scraper to the mdatagen metrics builder (#7048)
- `hostmetricsreceiver`: Add MuteProcessNameError config flag to mute specific error reading process executable (#7176)
- `scrapertest`: Improve comparison logic (#7305)
- `hostmetricsreceiver`: add `cpu_average` option for load scraper to report the average cpu load (#6999)
- `scrapertest`: Add comparison option to ignore specific attributes (#6519)
- `tracegen`: Add option to pass in custom headers to export calls via command line (#7308)
- `tracegen`: Provide official container images (#7179)
- `scrapertest`: Add comparison function for pdata.Metrics (#7400)
- `prometheusremotewriteexporter` : Dropping the condition to replace _ with key_ as __ label is reserved and _ is not (#7112)

### 🛑 Breaking changes 🛑

- `tanzuobservabilityexporter`: Remove status.code
- `tanzuobservabilityexporter`: Use semantic conventions for status.message (#7126)
- `k8sattributesprocessor`: Move `kube` and `observability` packages to `internal` folder (#7159)
- `k8sattributesprocessor`: Unexport processor `Option`s (#7311)
- `zookeeperreceiver`: Refactored metrics to have correct units, types, and combined some metrics via attributes. (#7280)
- `prometheusremotewriteexporter`: `PRWExporter` struct and `NewPRWExporter()`
  function are now unexported. (#TBD)
- `newrelicexporter` marked as deprecated (#7284)

### 🚀 New components 🚀

- `rabbitmqreceiver`: Establish codebase for RabbitMQ metrics receiver (#7239)
- Add `basicauth` extension (#7167)
- `k8seventsreceiver`: Implement core logic (#6885)

### 🧰 Bug fixes 🧰

- `k8sattributeprocessor`: Parse IP out of net.Addr to correctly tag k8s.pod.ip (#7077)
- `k8sattributeprocessor`: Process IP correctly for net.Addr instances that are not typed (#7133)
- `mdatagen`: Fix validation of `enabled` field in metadata.yaml (#7166)
- `elasticsearch`: Fix timestamp for each metric being startup time (#7255)
- `prometheusremotewriteexporter`: Fix index out of range panic caused by expiring metrics (#7149)
- `resourcedetection`: Log the error when checking for ec2metadata availability (#7296)

## v0.42.0

### 💡 Enhancements 💡

- `couchbasereceiver`: Add couchbase client (#7122)
- `couchdbreceiver`: Add couchdb scraper (#7131)
- `couchdbreceiver`: Add couchdb client (#6880)
- `elasticsearchreceiver`: Implement scraper client (#7019)
- `couchdbreceiver`: Add metadata metrics (#6878)
- `prometheusremotewriteexporter`: Handling Staleness flag from OTLP (#6679)
- `prometheusexporter`: Handling Staleness flag from OTLP (#6805)
- `prometheusreceiver`: Set OTLP no-data-present flag for stale scraped metrics. (#7043)
- `mysqlreceiver`: Add Integration test (#6916)
- `datadogexporter`: Add compatibility with ECS Fargate semantic conventions (#6670)
- `k8s_observer`: discover k8s.node endpoints (#6820)
- `redisreceiver`: Add missing description fields to keyspace metrics (#6940)
- `redisreceiver`: Set start timestamp uniformly for gauge and sum metrics (#6941)
- `kafkaexporter`: Allow controlling Kafka acknowledgment behaviour  (#6301)
- `lokiexporter`: Log the first part of the http body on failed pushes to loki (#6946)
- `resourcedetectionprocessor`: add the [consul](https://www.consul.io/) detector (#6382)
- `awsemfexporter`: refactor cw_client logic into separate `cwlogs` package (#7072)
- `prometheusexporter`: Dropping the condition to replace _ with key_ as __ label is reserved and _ is not (#7506)

### 🛑 Breaking changes 🛑

- `memcachedreceiver`: Update metric names (#6594)
- `memcachedreceiver`: Fix some metric units and value types (#6895)
- `sapm` receiver: Use Jaeger status values instead of OpenCensus (#6682)
- `jaeger` receiver/exporter: Parse/set Jaeger status with OTel spec values (#6682)
- `awsecscontainermetricsreceiver`: remove tag from `container.image.name` (#6436)
- `k8sclusterreceiver`: remove tag from `container.image.name` (#6436)

### 🚀 New components 🚀

- `ecs_task_observer`: Discover running containers in AWS ECS tasks (#6894)
- `mongodbreceiver`: Establish codebase for MongoDB metrics receiver (#6972)
- `couchbasereceiver`: Establish codebase for Couchbase metrics receiver (#7046)
- `dbstorage`: New experimental dbstorage extension (#7061)
- `redactionprocessor`: Remove sensitive data from traces (#6495)

### 🧰 Bug fixes 🧰

- `ecstaskobserver`: Fix "Incorrect conversion between integer types" security issue (#6939)
- Fix typo in "direction" metrics attribute description (#6949)
- `zookeeperreceiver`: Fix issue where receiver could panic during shutdown (#7020)
- `prometheusreceiver`: Fix metadata fetching when metrics differ by trimmable suffixes (#6932)
- Sanitize URLs being logged (#7021)
- `prometheusreceiver`: Fix start time tracking for long scrape intervals (#7053)
- `signalfxexporter`: Don't use syscall to avoid compilation errors on some platforms (#7062)
- `tailsamplingprocessor`: Add support for new policies as composite sub-policies (#6975)

### 💡 Enhancements 💡

- `lokiexporter`: add complete log record to body (#6619)
- `k8sclusterreceiver` add `container.image.tag` attribute (#6436)
- `spanmetricproccessor`: use an LRU cache for the cached Dimensions key-value pairs (#2179)
- `skywalkingexporter`: add skywalking metrics exporter (#6528)
- `deltatorateprocessor`: add int counter support (#6982)
- `filestorageextension`: document default values (#7022)
- `redisreceiver`: Migrate the scraper to the mdatagen metrics builder (#6938)

## v0.41.0

### 🛑 Breaking changes 🛑

- None

### 🚀 New components 🚀

- `asapauthextension` (#6627)
- `mongodbatlasreceiver` (#6367)

### 🧰 Bug fixes 🧰

- `filestorageextension`: fix panic when configured directory cannot be accessed (#6103)
- `hostmetricsreceiver`: fix set of attributes for system.cpu.time metric (#6422)
- `k8sobserver`: only record pod endpoints for running pods (#5878)
- `mongodbatlasreceiver`: fix attributes fields in metadata.yaml (#6440)
- `prometheusexecreceiver`: command line processing on Windows (#6145)
- `spanmetricsprocessor`: fix exemplars support (#6140)
-  Remap arm64 to aarch64 on rpm/deb packages (#6635)

### 💡 Enhancements 💡

- `datadogexporter`: do not use attribute localhost-like hostnames (#6477)
- `datadogexporter`: retry per network call (#6412)
- `datadogexporter`: take hostname into account for cache (#6223)
- `exporter/lokiexporter`: adding a feature for loki exporter to encode JSON for log entry (#5846)
- `googlecloudspannerreceiver`: added fallback to ADC for database connections. (#6629)
- `googlecloudspannerreceiver`: added parsing only distinct items for sample lock request label. (#6514)
- `googlecloudspannerreceiver`: added request tag label to metadata config for top query stats. (#6475)
- `googlecloudspannerreceiver`: added sample lock requests label to the top lock stats metrics. (#6466)
- `googlecloudspannerreceiver`: added transaction tag label to metadata config for top transaction stats. (#6433)
- `groupbyattrsprocessor`: added support for metrics signal (#6248)
- `hostmetricsreceiver`: ensure SchemaURL is set (#6482)
- `kubeletstatsreceiver`: add support for read-only kubelet endpoint (#6488)
- `mysqlreceiver`: enable native authentication (#6628)
- `mysqlreceiver`: remove requirement for password on MySQL (#6479)
- `receiver/prometheusreceiver`: do not add host.name to metrics from localhost/unspecified targets (#6476)
- `spanmetricsprocessor`: add setStatus operation (#5886)
- `splunkhecexporter`: remove duplication of host.name attribute (#6527)
- `tanzuobservabilityexporter`: add consumer for sum metrics. (#6385)
- Update log-collection library to v0.23.0 (#6593)

## v0.40.0

### 🛑 Breaking changes 🛑

- `tencentcloudlogserviceexporter`: change `Endpoint` to `Region` to simplify configuration (#6135)

### 🚀 New components 🚀

- Add `memcached` receiver (#5839)

### 🧰 Bug fixes 🧰

- Fix token passthrough for HEC (#5435)
- `datadogexporter`: Fix missing resource attributes default mapping when resource_attributes_as_tags: false (#6359)
- `tanzuobservabilityexporter`: Log and report missing metric values. (#5835)
- `mongodbatlasreceiver`: Fix metrics metadata (#6395)

### 💡 Enhancements 💡

- `awsprometheusremotewrite` exporter: Improve error message when failing to sign request
- `mongodbatlas`: add metrics (#5921)
- `healthcheckextension`: Add path option (#6111)
- Set unprivileged user to container image (#6380)
- `k8sclusterreceiver`: Add allocatable type of metrics (#6113)
- `observiqexporter`: Allow Dialer timeout to be configured (#5906)
- `routingprocessor`: remove broken debug log fields (#6373)
- `prometheusremotewriteexporter`: Add exemplars support (#5578)
- `fluentforwardreceiver`: Convert attributes with nil value to AttributeValueTypeEmpty (#6630)

## v0.39.0

### 🛑 Breaking changes 🛑

- `httpdreceiver` renamed to `apachereceiver` to match industry standards (#6207)
- `tencentcloudlogserviceexporter` change `Endpoint` to `Region` to simplify configuration (#6135)

### 🚀 New components 🚀

- Add `postgresqlreceiver` config and factory (#6153)
- Add TencentCloud LogService exporter `tencentcloudlogserviceexporter` (#5722)
- Restore `jaegerthrifthttpexporter` (#5666)
- Add `skywalkingexporter` (#5690, #6114)

### 🧰 Bug fixes 🧰

- `datadogexporter`: Improve cumulative metrics reset detection using `StartTimestamp` (#6120)
- `mysqlreceiver`: Address issues in shutdown function (#6239)
- `tailsamplingprocessor`: End go routines during shutdown (#5693)
- `googlecloudexporter`: Update google cloud exporter to correctly close the metric exporter (#5990)
- `statsdreceiver`: Fix the summary point calculation (#6155)
- `datadogexporter` Correct default value for `send_count_sum_metrics` (#6130)

### 💡 Enhancements 💡

- `datadogexporter`: Increase default timeout to 15 seconds (#6131)
- `googlecloudspannerreceiver`: Added metrics cardinality handling for Google Cloud Spanner receiver (#5981, #6148, #6229)
- `mysqlreceiver`: Mysql add support for different protocols (#6138)
- `bearertokenauthextension`: Added support of Bearer Auth for HTTP Exporters (#5962)
- `awsxrayexporter`: Fallback to rpc.method for segment operation when aws.operation missing (#6231)
- `healthcheckextension`: Add new health check feature for collector pipeline (#5643)
- `datadogexporter`: Always add current hostname (#5967)
- `k8sattributesprocessor`: Add code to fetch all annotations and labels by specifying key regex (#5780)
- `datadogexporter`: Do not rely on collector to resolve envvar when possible to resolve them (#6122)
- `datadogexporter`: Add container tags to attributes package (#6086)
- `datadogexporter`: Preserve original TraceID (#6158)
- `prometheusreceiver`: Enhance prometheus receiver logger to determine errors, test real e2e usage (#5870)
- `awsxrayexporter`: Added support for AWS AppRunner origin (#6141)

## v0.38.0

### 🛑 Breaking changes 🛑

- `datadogexporter` Make distributions the default histogram export option. (#5885)
- `redisreceiver` Update Redis receiver's metric names. (#5837)
- Remove `scraperhelper` from contrib, use the core version. (#5826)

### 🚀 New components 🚀

- `googlecloudspannerreceiver` Added implementation of Google Cloud Spanner receiver. (#5727)
- `awsxrayproxy` Wire up awsxrayproxy extension. (#5747)
- `awscontainerinsightreceiver` Enable AWS Container Insight receiver. (#5960)

### 🧰 Bug fixes 🧰

- `statsdreceiver`: fix start timestamp / temporality for counters. (#5714)
- Fix security issue related to github.com/tidwall/gjson. (#5936)
- `datadogexporter` Fix cumulative histogram handling in distributions mode (#5867)
- `datadogexporter` Skip nil sketches (#5925)

### 💡 Enhancements 💡

- Extend `kafkareceiver` configuration capabilities. (#5677)
- Convert `mongodbatlas` receiver to use scraperhelper. (#5827)
- Convert `dockerstats` receiver to use scraperhelper. (#5825)
- Convert `podman` receiver to use scraperhelper. (#5822)
- Convert `redisreceiver` to use scraperhelper. (#5796)
- Convert `kubeletstats` receiver to use scraperhelper. (#5821)
- `googlecloudspannerreceiver` Migrated Google Cloud Spanner receiver to scraper approach. (#5868)
- `datadogexporter` Use a `Consumer` interface for decoupling from zorkian's package. (#5315)
- `mdatagen` - Add support for extended metric descriptions (#5688)
- `signalfxexporter` Log datapoints option. (#5689)
- `cumulativetodeltaprocessor`: Update cumulative to delta. (#5772)
- Update configuration default values in log receivers docs. (#5840)
- `fluentforwardreceiver`: support more complex fluent-bit objects. (#5676)
- `datadogexporter` Remove spammy logging. (#5856)
- `datadogexporter` Remove obsolete report_buckets config. (#5858)
- Improve performance of metric expression matcher. (#5864)
- `tanzuobservabilityexporter` Introduce metricsConsumer and gaugeMetricConsumer. (#5426)
- `awsxrayexporter` rpc.system has priority to determine aws namespace. (#5833)
- `tailsamplingprocessor` Add support for composite sampling policy to the tailsampler. (#4958)
- `kafkaexporter` Add support for AWS_MSK_IAM SASL Auth (#5763)
- Refactor the client Authenticators  for the new "ClientAuthenticator" interfaces (#5905)
- `mongodbatlasreceiver` Add client wrapper for MongoDB Atlas support (#5386)
- `redisreceiver` Update Redis config options (#5861)
- `routingprocessor`: allow routing for all signals (#5869)
- `extension/observer/docker` add ListAndWatch to observer (#5851)

## v0.37.1

### 🧰 Bug fixes 🧰

- Fixes a problem with v0.37.0 which contained dependencies on v0.36.0 components. They should have been updated to v0.37.0.

## v0.37.0

### 🚀 New components 🚀

- [`journald` receiver](https://github.com/open-telemetry/opentelemetry-collector-contrib/tree/main/receiver/journaldreceiver) to parse Journald events from systemd journal using the [opentelemetry-log-collection](https://github.com/open-telemetry/opentelemetry-log-collection) library

### 🛑 Breaking changes 🛑

- Remove squash on configtls.TLSClientSetting for splunkhecexporter (#5541)
- Remove squash on configtls.TLSClientSetting for elastic components (#5539)
- Remove squash on configtls.TLSClientSetting for observiqexporter (#5540)
- Remove squash on configtls.TLSClientSetting for AWS components (#5454)
- Move `k8sprocessor` to `k8sattributesprocessor`.
- Rename `k8s_tagger` configuration `k8sattributes`.
- filelog receiver: use empty value for `SeverityText` field instead of `"Undefined"` (#5423)
- Rename `configparser.ConfigMap` to `config.Map`
- Rename `pdata.AggregationTemporality*` to `pdata.MetricAggregationTemporality*`
- Remove deprecated `batchpertrace` package/module (#5380)

### 💡 Enhancements 💡

- `k8sattributes` processor: add container metadata enrichment (#5467, #5572)
- `resourcedetection` processor: Add an option to force using hostname instead of FQDN (#5064)
- `dockerstats` receiver: Move docker client into new shared `internal/docker` (#4702)
- `spanmetrics` processor:
  - Add exemplars to metrics (#5263)
  - Support resource attributes in metrics dimensions (#4624)
- `filter` processor:
  - Add log filtering by `regexp` type filters (#5237)
  - Add record level log filtering (#5418)
- `dynatrace` exporter: Handle non-gauge data types (#5056)
- `datadog` exporter:
  - Add support for exporting histograms as sketches (#5082)
  - Scrub sensitive information from errors (#5575)
  - Add option to send instrumentation library metadata tags with metrics (#5431)
- `podman` receiver: Add `api_version`, `ssh_key`, and `ssh_passphrase` config options (#5430)
- `signalfx` exporter:
  - Add `max_connections` config option (#5432)
  - Add dimension name to log when value > 256 chars (#5258)
  - Discourage setting of endpoint path (#4851)
- `kubeletstats` receiver: Convert to pdata instead of using OpenCensus (#5458)
- `tailsampling` processor: Add `invert_match` config option to `string_attribute` policy (#4393)
- `awsemf` exporter: Add a feature flag in UserAgent for AWS backend to monitor the adoptions (#5178)
- `splunkhec` exporter: Handle explicitly NaN and Inf values (#5581)
- `hostmetrics` receiver:
  - Collect more process states in processes scraper (#4856)
  - Add device label to paging scraper (#4854)
- `awskinesis` exporter: Extend to allow for dynamic export types (#5440)

### 🧰 Bug fixes 🧰

- `datadog` exporter:
  - Fix tags on summary and bucket metrics (#5416)
  - Fix cache key generation for cumulative metrics (#5417)
- `resourcedetection` processor: Fix failure to start collector if at least one detector returns an error (#5242)
- `prometheus` exporter: Do not record obsreport calls (#5438)
- `prometheus` receiver: Metric type fixes to match Prometheus functionality (#4865)
- `sentry` exporter: Fix sentry tracing (#4320)
- `statsd` receiver: Set quantiles for metrics (#5647)

## v0.36.0

### 🛑 Breaking changes 🛑

- `filter` processor: The configs for `logs` filter processor have been changed to be consistent with the `metrics` filter processor. (#4895)
- `splunk_hec` receiver:
  - `source_key`, `sourcetype_key`, `host_key` and `index_key` have now moved under `hec_metadata_to_otel_attrs` (#4726)
  - `path` field on splunkhecreceiver configuration is removed: We removed the `path` attribute as any request going to the Splunk HEC receiver port should be accepted, and added the `raw_path` field to explicitly map the path accepting raw HEC data. (#4951)
- feat(dynatrace): tags is deprecated in favor of default_dimensions (#5055)

### 💡 Enhancements 💡

- `filter` processor: Add ability to `include` logs based on resource attributes in addition to excluding logs based on resource attributes for strict matching. (#4895)
- `kubelet` API: Add ability to create an empty CertPool when the system run environment is windows
- `JMX` receiver: Allow JMX receiver logging level to be configured (#4898)
- `datadog` exporter: Export histograms as in OpenMetrics Datadog check (#5065)
- `dockerstats` receiver: Set Schema URL (#5239)
- Rename memorylimiter -> memorylimiterprocessor (#5262)
- `awskinesis` exporter: Refactor AWS kinesis exporter to be synchronous  (#5248)

## v0.35.0

### 🛑 Breaking changes 🛑

- Rename configparser.Parser to configparser.ConfigMap (#5070)
- Rename TelemetryCreateSettings -> TelemetrySettings (#5169)

### 💡 Enhancements 💡

- chore: update influxdb exporter and receiver (#5058)
- chore(dynatrace): use payload limit from api constants (#5077)
- Add documentation for filelog's new force_flush_period parameter (#5066)
- Reuse the gzip reader with a sync.Pool (#5145)
- Add a trace observer when splunkhecreceiver is used for logs (#5063)
- Remove usage of deprecated pdata.AttributeValueMapToMap (#5174)
- Podman Stats Receiver: Receiver and Metrics implementation (#4577)

### 🧰 Bug fixes 🧰

- Use staleness markers generated by prometheus, rather than making our own (#5062)
- `datadogexporter` exporter: skip NaN and infinite values (#5053)

## v0.34.0

### 🚀 New components 🚀

- [`cumulativetodelta` processor](https://github.com/open-telemetry/opentelemetry-collector-contrib/tree/main/processor/cumulativetodeltaprocessor) to convert cumulative sum metrics to cumulative delta

- [`file` exporter](https://github.com/open-telemetry/opentelemetry-collector-contrib/tree/main/exporter/fileexporter) from core repository ([#3474](https://github.com/open-telemetry/opentelemetry-collector/issues/3474))
- [`jaeger` exporter](https://github.com/open-telemetry/opentelemetry-collector-contrib/tree/main/exporter/jaegerexporter) from core repository ([#3474](https://github.com/open-telemetry/opentelemetry-collector/issues/3474))
- [`kafka` exporter](https://github.com/open-telemetry/opentelemetry-collector-contrib/tree/main/exporter/kafkaexporter) from core repository ([#3474](https://github.com/open-telemetry/opentelemetry-collector/issues/3474))
- [`opencensus` exporter](https://github.com/open-telemetry/opentelemetry-collector-contrib/tree/main/exporter/opencensusexporter) from core repository ([#3474](https://github.com/open-telemetry/opentelemetry-collector/issues/3474))
- [`prometheus` exporter](https://github.com/open-telemetry/opentelemetry-collector-contrib/tree/main/exporter/prometheusexporter) from core repository ([#3474](https://github.com/open-telemetry/opentelemetry-collector/issues/3474))
- [`prometheusremotewrite` exporter](https://github.com/open-telemetry/opentelemetry-collector-contrib/tree/main/exporter/prometheusremotewriteexporter) from core repository ([#3474](https://github.com/open-telemetry/opentelemetry-collector/issues/3474))
- [`zipkin` exporter](https://github.com/open-telemetry/opentelemetry-collector-contrib/tree/main/exporter/zipkinexporter) from core repository ([#3474](https://github.com/open-telemetry/opentelemetry-collector/issues/3474))
- [`attribute` processor](https://github.com/open-telemetry/opentelemetry-collector-contrib/tree/main/processor/attributeprocessor) from core repository ([#3474](https://github.com/open-telemetry/opentelemetry-collector/issues/3474))
- [`filter` processor](https://github.com/open-telemetry/opentelemetry-collector-contrib/tree/main/processor/filterprocessor) from core repository ([#3474](https://github.com/open-telemetry/opentelemetry-collector/issues/3474))
- [`probabilisticsampler` processor](https://github.com/open-telemetry/opentelemetry-collector-contrib/tree/main/processor/probabilisticsamplerprocessor) from core repository ([#3474](https://github.com/open-telemetry/opentelemetry-collector/issues/3474))
- [`resource` processor](https://github.com/open-telemetry/opentelemetry-collector-contrib/tree/main/processor/resourceprocessor) from core repository ([#3474](https://github.com/open-telemetry/opentelemetry-collector/issues/3474))
- [`span` processor](https://github.com/open-telemetry/opentelemetry-collector-contrib/tree/main/processor/spanprocessor) from core repository ([#3474](https://github.com/open-telemetry/opentelemetry-collector/issues/3474))
- [`hostmetrics` receiver](https://github.com/open-telemetry/opentelemetry-collector-contrib/tree/main/receiver/hostmetricsreceiver) from core repository ([#3474](https://github.com/open-telemetry/opentelemetry-collector/issues/3474))
- [`jaeger` receiver](https://github.com/open-telemetry/opentelemetry-collector-contrib/tree/main/receiver/jaegerreceiver) from core repository ([#3474](https://github.com/open-telemetry/opentelemetry-collector/issues/3474))
- [`kafka` receiver](https://github.com/open-telemetry/opentelemetry-collector-contrib/tree/main/receiver/kafkareceiver) from core repository ([#3474](https://github.com/open-telemetry/opentelemetry-collector/issues/3474))
- [`opencensus` receiver](https://github.com/open-telemetry/opentelemetry-collector-contrib/tree/main/receiver/opencensusreceiver) from core repository ([#3474](https://github.com/open-telemetry/opentelemetry-collector/issues/3474))
- [`prometheus` receiver](https://github.com/open-telemetry/opentelemetry-collector-contrib/tree/main/receiver/prometheusreceiver) from core repository ([#3474](https://github.com/open-telemetry/opentelemetry-collector/issues/3474))
- [`zipkin` receiver](https://github.com/open-telemetry/opentelemetry-collector-contrib/tree/main/receiver/zipkinreceiver) from core repository ([#3474](https://github.com/open-telemetry/opentelemetry-collector/issues/3474))
- [`bearertokenauth` extension](https://github.com/open-telemetry/opentelemetry-collector-contrib/tree/main/extension/bearertokenauthextension) from core repository ([#3474](https://github.com/open-telemetry/opentelemetry-collector/issues/3474))
- [`healthcheck` extension](https://github.com/open-telemetry/opentelemetry-collector-contrib/tree/main/extension/healthcheckextension) from core repository ([#3474](https://github.com/open-telemetry/opentelemetry-collector/issues/3474))
- [`oidcauth` extension](https://github.com/open-telemetry/opentelemetry-collector-contrib/tree/main/extension/oidcauthextension) from core repository ([#3474](https://github.com/open-telemetry/opentelemetry-collector/issues/3474))
- [`pprof` extension](https://github.com/open-telemetry/opentelemetry-collector-contrib/tree/main/extension/pprofextension) from core repository ([#3474](https://github.com/open-telemetry/opentelemetry-collector/issues/3474))
- [`testbed`](https://github.com/open-telemetry/opentelemetry-collector-contrib/tree/main/testbed) from core repository ([#3474](https://github.com/open-telemetry/opentelemetry-collector/issues/3474))

### 💡 Enhancements 💡

- `tailsampling` processor: Add new policy `probabilistic` (#3876)

## v0.33.0

# 🎉 OpenTelemetry Collector Contrib v0.33.0 (Beta) 🎉

The OpenTelemetry Collector Contrib contains everything in the [opentelemetry-collector release](https://github.com/open-telemetry/opentelemetry-collector/releases/tag/v0.32.0) (be sure to check the release notes here as well!). Check out the [Getting Started Guide](https://opentelemetry.io/docs/collector/getting-started/) for deployment and configuration information.

### 🚀 New components 🚀

- [`cumulativetodelta` processor](https://github.com/open-telemetry/opentelemetry-collector-contrib/tree/main/processor/cumulativetodeltaprocessor) to convert cumulative sum metrics to cumulative delta

### 💡 Enhancements 💡

- Collector contrib has now full support for metrics proto v0.9.0.

## v0.32.0

# 🎉 OpenTelemetry Collector Contrib v0.32.0 (Beta) 🎉

This release is marked as "bad" since the metrics pipelines will produce bad data.

- See https://github.com/open-telemetry/opentelemetry-collector/issues/3824

The OpenTelemetry Collector Contrib contains everything in the [opentelemetry-collector release](https://github.com/open-telemetry/opentelemetry-collector/releases/tag/v0.32.0) (be sure to check the release notes here as well!). Check out the [Getting Started Guide](https://opentelemetry.io/docs/collector/getting-started/) for deployment and configuration information.

### 🛑 Breaking changes 🛑

- `splunk_hec` receiver/exporter: `com.splunk.source` field is mapped to `source` field in Splunk instead of `service.name` (#4596)
- `redis` receiver: Move interval runner package to `internal/interval` (#4600)
- `datadog` exporter: Export summary count and sum as monotonic counts (#4605)

### 💡 Enhancements 💡

- `logzio` exporter:
  - New implementation of an in-memory queue to store traces, data compression with gzip, and queue configuration options (#4395)
  - Make `Hclog2ZapLogger` struct and methods private for public go api review (#4431)
- `newrelic` exporter (#4392):
  - Marked unsupported metric as permanent error
  - Force the interval to be valid even if 0
- `awsxray` exporter: Add PHP stacktrace parsing support (#4454)
- `file_storage` extension: Implementation of batch storage API (#4145)
- `datadog` exporter:
  - Skip sum metrics with no aggregation temporality (#4597)
  - Export delta sums as counts (#4609)
- `elasticsearch` exporter: Add dedot support (#4579)
- `signalfx` exporter: Add process metric to translation rules (#4598)
- `splunk_hec` exporter: Add profiling logs support (#4464)
- `awsemf` exporter: Replace logGroup and logStream pattern with metric labels (#4466)

### 🧰 Bug fixes 🧰

- `awsxray` exporter: Fix the origin on ECS/EKS/EB on EC2 cases (#4391)
- `splunk_hec` exporter: Prevent re-sending logs that were successfully sent (#4467)
- `signalfx` exporter: Prefix temporary metric translations (#4394)

## v0.31.0

# 🎉 OpenTelemetry Collector Contrib v0.31.0 (Beta) 🎉

The OpenTelemetry Collector Contrib contains everything in the [opentelemetry-collector release](https://github.com/open-telemetry/opentelemetry-collector/releases/tag/v0.31.0) (be sure to check the release notes here as well!). Check out the [Getting Started Guide](https://opentelemetry.io/docs/collector/getting-started/) for deployment and configuration information.

### 🛑 Breaking changes 🛑

- `influxdb` receiver: Removed `metrics_schema` config option (#4277)

### 💡 Enhancements 💡

- Update to OTLP 0.8.0:
  - Remove use of `IntHistogram` (#4276)
  - Update exporters/receivers for `NumberDataPoint`
- Remove use of deprecated `pdata` slice `Resize()` (#4203, #4208, #4209)
- `awsemf` exporter: Added the option to have a user who is sending metrics from EKS Fargate Container Insights to reformat them to look the same as insights from ECS so that they can be ingested by CloudWatch (#4130)
- `k8scluster` receiver: Support OpenShift cluster quota metrics (#4342)
- `newrelic` exporter (#4278):
  - Requests are now retry-able via configuration option (defaults to retries enabled). Permanent errors are not retried.
  - The exporter monitoring metrics now include an untagged summary metric for ease of use.
  - Improved error logging to include URLs that fail to post messages to New Relic.
- `datadog` exporter: Upscale trace stats when global sampling rate is set (#4213)

### 🧰 Bug fixes 🧰

- `statsd` receiver: Add option to set Counter to be monotonic (#4154)
- Fix `internal/stanza` severity mappings (#4315)
- `awsxray` exporter: Fix the wrong AWS env resource setting (#4384)
- `newrelic` exporter (#4278):
  - Configuration unmarshalling did not allow timeout value to be set to 0 in the endpoint specific section.
  - Request cancellation was not propagated via context into the http request.
  - The queued retry logger is set to a zap.Nop logger as intended.

## v0.30.0

# 🎉 OpenTelemetry Collector Contrib v0.30.0 (Beta) 🎉

The OpenTelemetry Collector Contrib contains everything in the [opentelemetry-collector release](https://github.com/open-telemetry/opentelemetry-collector/releases/tag/v0.30.0) (be sure to check the release notes here as well!). Check out the [Getting Started Guide](https://opentelemetry.io/docs/collector/getting-started/) for deployment and configuration information.

### 🚀 New components 🚀
- `oauth2clientauth` extension: ported from core (#3848)
- `metrics-generation` processor: is now enabled and available (#4047)

### 🛑 Breaking changes 🛑

- Removed `jaegerthrifthttp` exporter (#4089)

### 💡 Enhancements 💡

- `tailsampling` processor:
  - Add new policy `status_code` (#3754)
  - Add new tail sampling processor policy: status_code (#3754)
- `awscontainerinsights` receiver:
  - Integrate components and fix bugs for EKS Container Insights (#3846)
  - Add Cgroup to collect ECS instance metrics for container insights receiver #3875
- `spanmetrics` processor: Support sub-millisecond latency buckets (#4091)
- `sentry` exporter: Add exception event capture in sentry (#3854)

## v0.29.0

# 🎉 OpenTelemetry Collector Contrib v0.29.0 (Beta) 🎉

The OpenTelemetry Collector Contrib contains everything in the [opentelemetry-collector release](https://github.com/open-telemetry/opentelemetry-collector/releases/tag/v0.29.0) (be sure to check the release notes here as well!). Check out the [Getting Started Guide](https://opentelemetry.io/docs/collector/getting-started/) for deployment and configuration information.

### 🛑 Breaking changes 🛑

- `redis` receiver (#3808)
  - removed configuration `service_name`. Use resource processor or `resource_attributes` setting if using `receivercreator`
  - removed `type` label and set instrumentation library name to `otelcol/redis` as other receivers do

### 💡 Enhancements 💡

- `tailsampling` processor:
  - Add new policy `latency` (#3750)
  - Add new policy `status_code` (#3754)
- `splunkhec` exporter: Include `trace_id` and `span_id` if set (#3850)
- `newrelic` exporter: Update instrumentation naming in accordance with otel spec (#3733)
- `sentry` exporter: Added support for insecure connection with Sentry (#3446)
- `k8s` processor:
  - Add namespace k8s tagger (#3384)
  - Add ignored pod names as config parameter (#3520)
- `awsemf` exporter: Add support for `TaskDefinitionFamily` placeholder on log stream name (#3755)
- `loki` exporter: Add resource attributes as Loki label (#3418)

### 🧰 Bug fixes 🧰

- `datadog` exporter:
  - Ensure top level spans are computed (#3786)
  - Update `env` clobbering behavior (#3851)
- `awsxray` exporter: Fixed filtered attribute translation (#3757)
- `splunkhec` exporter: Include trace and span id if set in log record (#3850)

## v0.28.0

# 🎉 OpenTelemetry Collector Contrib v0.28.0 (Beta) 🎉

The OpenTelemetry Collector Contrib contains everything in the [opentelemetry-collector release](https://github.com/open-telemetry/opentelemetry-collector/releases/tag/v0.28.0) (be sure to check the release notes here as well!). Check out the [Getting Started Guide](https://opentelemetry.io/docs/collector/getting-started/) for deployment and configuration information.

### 🚀 New components 🚀

- `humio` exporter to export data to Humio using JSON over the HTTP [Ingest API](https://docs.humio.com/reference/api/ingest/)
- `udplog` receiver to receives logs from udp using the [opentelemetry-log-collection](https://github.com/open-telemetry/opentelemetry-log-collection) library
- `tanzuobservability` exporter to send traces to [Tanzu Observability](https://tanzu.vmware.com/observability)

### 🛑 Breaking changes 🛑

- `f5cloud` exporter (#3509):
  - Renamed the config 'auth' field to 'f5cloud_auth'. This will prevent a config field name collision when [Support for Custom Exporter Authenticators as Extensions](https://github.com/open-telemetry/opentelemetry-collector/pull/3128) is ready to be integrated.

### 💡 Enhancements 💡

- Enabled Dependabot for Github Actions (#3543)
- Change obsreport helpers for receivers to use the new pattern created in Collector (#3439,#3443,#3449,#3504,#3521,#3548)
- `datadog` exporter:
  - Add logging for unknown or unsupported metric types (#3421)
  - Add collector version tag to internal health metrics (#3394)
  - Remove sublayer stats calc and mutex (#3531)
  - Deduplicate hosts for which we send running metrics (#3539)
  - Add support for summary datatype (#3660)
  - Add datadog span operation name remapping config option (#3444)
  - Update error formatting for error spans that are not exceptions (#3701)
- `nginx` receiver: Update the nginx metrics to more closely align with the conventions (#3420)
- `elasticsearch` exporter: Init JSON encoding support (#3101)
- `jmx` receiver:
  - Allow setting system properties (#3450)
  - Update tested JMX Metric Gatherer release (#3695)
- Refactor components for the Client Authentication Extensions (#3507)
- Remove redundant conversion calls (#3688)
- `storage` extension: Add a `Close` method to Client interface (#3506)
- `splunkhec` exporter: Add `metric_type` as key which maps to the type of the metric (#3696)
- `k8s` processor: Add semantic conventions to k8s-tagger for pod metadata (#3544)
- `kubeletstats` receiver: Refactor kubelet client to internal folder (#3698)
- `newrelic` exporter (#3690):
  - Updates the log level from error to debug when New Relic rate limiting occurs
  - Updates the sanitized api key that is reported via metrics
- `filestorage` extension: Add ability to specify name (#3703)
- `awsemf` exporter: Store the initial value for cumulative metrics (#3425)
- `awskinesis` exporter: Refactor to allow for extended types of encoding (#3655)
- `ecsobserver` extension:
  - Add task definition, ec2, and service fetcher (#3503)
  - Add exporter to convert task to target (#3333)

### 🧰 Bug fixes 🧰

- `awsemf` exporter: Remove delta adjustment from summaries by default (#3408)
- `alibabacloudlogservice` exporter: Sanitize labels for metrics (#3454)
- `statsd` receiver: Fix StatsD drop metrics tags when using summary as observer_type for timer/histogram (#3440)
- `awsxray` exporter: Restore setting of Throttle for HTTP throttle response (#3685)
- `awsxray` receiver: Fix quick start bug (#3653)
- `metricstransform` processor: Check all data points for matching metric label values (#3435)

## v0.27.0

# 🎉 OpenTelemetry Collector Contrib v0.27.0 (Beta) 🎉

The OpenTelemetry Collector Contrib contains everything in the [opentelemetry-collector release](https://github.com/open-telemetry/opentelemetry-collector/releases/tag/v0.27.0) (be sure to check the release notes here as well!). Check out the [Getting Started Guide](https://opentelemetry.io/docs/collector/getting-started/) for deployment and configuration information.

### 🚀 New components 🚀

- `tcplog` receiver to receive logs from tcp using the [opentelemetry-log-collection](https://github.com/open-telemetry/opentelemetry-log-collection) library
- `influxdb` receiver to accept metrics data as [InfluxDB Line Protocol](https://docs.influxdata.com/influxdb/v2.0/reference/syntax/line-protocol/)

### 💡 Enhancements 💡

- `splunkhec` exporter:
  - Include the response in returned 400 errors (#3338)
  - Map summary metrics to Splunk HEC metrics (#3344)
  - Add HEC telemetry (#3260)
- `newrelic` exporter: Include dropped attributes and events counts (#3187)
- `datadog` exporter:
  - Add Fargate task ARN to container tags (#3326)
  - Improve mappings for span kind dd span type (#3368)
- `signalfx` exporter: Add info log for host metadata properties update (#3343)
- `awsprometheusremotewrite` exporter: Add SDK and system information to User-Agent header (#3317)
- `metricstransform` processor: Add filtering capabilities matching metric label values for applying changes (#3201)
- `groupbytrace` processor: Added workers for queue processing (#2902)
- `resourcedetection` processor: Add docker detector (#2775)
- `tailsampling` processor: Support regex on span attribute filtering (#3335)

### 🧰 Bug fixes 🧰

- `datadog` exporter:
  - Update Datadog attributes to tags mapping (#3292)
  - Consistent `hostname` and default metrics behavior (#3286)
- `signalfx` exporter: Handle character limits on metric names and dimensions (#3328)
- `newrelic` exporter: Fix timestamp value for cumulative metrics (#3406)

## v0.26.0

# 🎉 OpenTelemetry Collector Contrib v0.26.0 (Beta) 🎉

The OpenTelemetry Collector Contrib contains everything in the [opentelemetry-collector release](https://github.com/open-telemetry/opentelemetry-collector/releases/tag/v0.26.0) (be sure to check the release notes here as well!). Check out the [Getting Started Guide](https://opentelemetry.io/docs/collector/getting-started/) for deployment and configuration information.

### 🚀 New components 🚀

- `influxdb` exporter to support sending tracing, metrics, and logging data to [InfluxDB](https://www.influxdata.com/products/)

### 🛑 Breaking changes 🛑

- `signalfx` exporter (#3207):
  - Additional metrics excluded by default by signalfx exporter
    - system.disk.io_time
    - system.disk.operation_time
    - system.disk.weighted_io_time
    - system.network.connections
    - system.processes.count
    - system.processes.created

### 💡 Enhancements 💡

- Add default config and systemd environment file support for DEB/RPM packages (#3123)
- Log errors on receiver start/stop failures (#3208)
- `newrelic` exporter: Update API key detection logic (#3212)
- `splunkhec` exporter:
  - Mark permanent errors to avoid futile retries (#3253)
  - Add TLS certs verification (#3204)
- `datadog` exporter:
  - Add env and tag name normalization to trace payloads (#3200)
  - add `ignore_resource`s configuration option (#3245)
- `jmx` receiver: Update for latest snapshot and header support (#3283)
- `awsxray` exporter: Added support for stack trace translation for .NET language (#3280)
- `statsd` receiver: Add timing/histogram for statsD receiver as OTLP summary (#3261)

### 🧰 Bug fixes 🧰

- `awsprometheusremotewrite` exporter:
  - Remove `sending_queue` (#3186)
  - Use the correct default for aws_auth.service (#3161)
  - Identify the Amazon Prometheus region from the endpoint (#3210)
  - Don't panic in case session can't be constructed (#3221)
- `datadog` exporter: Add max tag length (#3185)
- `sapm` exporter: Fix crash when passing the signalfx access token (#3294)
- `newrelic` exporter: Update error conditions (#3322)

## v0.25.0

# 🎉 OpenTelemetry Collector Contrib v0.25.0 (Beta) 🎉

The OpenTelemetry Collector Contrib contains everything in the [opentelemetry-collector release](https://github.com/open-telemetry/opentelemetry-collector/releases/tag/v0.25.0) (be sure to check the release notes here as well!). Check out the [Getting Started Guide](https://opentelemetry.io/docs/collector/getting-started/) for deployment and configuration information.

### 🚀 New components 🚀

- `kafkametricsreceiver` new receiver component for collecting metrics about a kafka cluster - primarily lag and offset. [configuration instructions](receiver/kafkametricsreceiver/README.md)
- `file_storage` extension to read and write data to the local file system (#3087)

### 🛑 Breaking changes 🛑

- `newrelic` exporter (#3091):
  - Removal of common attributes (use opentelemetry collector resource processor to add attributes)
  - Drop support for cumulative metrics being sent to New Relic via a collector

### 💡 Enhancements 💡

- Update `opentelemetry-log-collection` to v0.17.0 for log receivers (#3017)
- `datadog` exporter:
  - Add `peer.service` priority instead of `service.name` (#2817)
  - Improve support of semantic conventions for K8s, Azure and ECS (#2623)
- Improve and batch logs translation for stanza (#2892)
- `statsd` receiver: Add timing/histogram as OTLP gauge (#2973)
- `honeycomb` exporter: Add Retry and Queue settings (#2714)
- `resourcedetection` processor:
  - Add AKS resource detector (#3035)
  - Use conventions package constants for ECS detector (#3171)
- `sumologic` exporter: Add graphite format (#2695)
- Add trace attributes to the log entry for stanza (#3018)
- `splunk_hec` exporter: Send log record name as part of the HEC log event (#3119)
- `newrelic` exporter (#3091):
  - Add support for logs
  - Performance improvements
  - Optimizations to the New Relic payload to reduce payload size
  - Metrics generated for monitoring the exporter
  - Insert Key vs License keys are auto-detected in some cases
  - Collector version information is properly extracted via the application start info parameters

### 🧰 Bug fixes 🧰

- `splunk_hec` exporter: Fix sending log payload with missing the GZIP footer (#3032)
- `awsxray` exporter: Remove propagation of error on shutdown (#2999)
- `resourcedetection` processor:
  - Correctly report DRAGONFLYBSD value (#3100)
  - Fallback to `os.Hostname` when FQDN is not available (#3099)
- `httpforwarder` extension: Do not report ErrServerClosed when shutting down the service (#3173)
- `collectd` receiver: Do not report ErrServerClosed when shutting down the service (#3178)

## v0.24.0

# 🎉 OpenTelemetry Collector Contrib v0.24.0 (Beta) 🎉

The OpenTelemetry Collector Contrib contains everything in the [opentelemetry-collector release](https://github.com/open-telemetry/opentelemetry-collector/releases/tag/v0.24.0) (be sure to check the release notes here as well!). Check out the [Getting Started Guide](https://opentelemetry.io/docs/collector/getting-started/) for deployment and configuration information.

### 🚀 New components 🚀

- `fluentbit` extension and `fluentforward` receiver moved from opentelemetry-collector

### 💡 Enhancements 💡

- Check `NO_WINDOWS_SERVICE` environment variable to force interactive mode on Windows (#2819)
- `resourcedetection `processor:
  - Add task revision to ECS resource detector (#2814)
  - Add GKE detector (#2821)
  - Add Amazon EKS detector (#2820)
  - Add `VMScaleSetName` field to Azure detector (#2890)
- `awsemf` exporter:
  - Add `parse_json_encoded_attr_values` config option to decode json-encoded strings in attribute values (#2827)
  - Add `output_destination` config option to support AWS Lambda (#2720)
- `googlecloud` exporter: Handle `cloud.availability_zone` semantic convention (#2893)
- `newrelic` exporter: Add `instrumentation.provider` to default attributes (#2900)
- Set unprivileged user to container image (#2925)
- `splunkhec` exporter: Add `max_content_length_logs` config option to send log data in payloads less than max content length (#2524)
- `k8scluster` and `kubeletstats` receiver: Replace package constants in favor of constants from conventions in core (#2996)

### 🧰 Bug fixes 🧰

- `spanmetrics` processor:
  - Rename `calls` metric to `calls_total` and set `IsMonotonic` to true (#2837)
  - Validate duplicate dimensions at start (#2844)
- `awsemf` exporter: Calculate delta instead of rate for cumulative metrics (#2512)
- `signalfx` exporter:
  - Remove more unnecessary translation rules (#2889)
  - Implement summary type (#2998)
- `awsxray` exporter: Remove translation to HTTP status from OC status (#2978)
- `awsprometheusremotewrite` exporter: Close HTTP body after RoundTrip (#2955)
- `splunkhec` exporter: Add ResourceAttributes to Splunk Event (#2843)

## v0.23.0

# 🎉 OpenTelemetry Collector Contrib v0.23.0 (Beta) 🎉

The OpenTelemetry Collector Contrib contains everything in the [opentelemetry-collector release](https://github.com/open-telemetry/opentelemetry-collector/releases/tag/v0.23.0) (be sure to check the release notes here as well!). Check out the [Getting Started Guide](https://opentelemetry.io/docs/collector/getting-started/) for deployment and configuration information.

### 🚀 New components 🚀

- `groupbyattrs` processor to group the records by provided attributes
- `dotnetdiagnostics` receiver to read metrics from .NET processes

### 🛑 Breaking changes 🛑

- `stackdriver` exporter marked as deprecated and renamed to `googlecloud`
- Change the rule expression in receiver creator for matching endpoints types from `type.port`, `type.hostport` and `type.pod` to `type == "port"`, `type == "hostport"` and `type == "pod"` (#2661)

### 💡 Enhancements 💡

- `loadbalancing` exporter: Add support for logs (#2470)
- `sumologic` exporter: Add carbon formatter (#2562)
- `awsecscontainermetrics` receiver: Add new metric for stopped container (#2383)
- `awsemf` exporter:
  - Send EMF logs in batches (#2572)
  - Add prometheus type field for CloudWatch compatibility (#2689)
- `signalfx` exporter:
  - Add resource attributes to events (#2631)
  - Add translation rule to drop dimensions (#2660)
  - Remove temporary host translation workaround (#2652)
  - Remove unnecessary default translation rules (#2672)
  - Update `exclude_metrics` option so that the default exclude rules can be overridden by setting the option to `[]` (#2737)
- `awsprometheusremotewrite` exporter: Add support for given IAM roles (#2675)
- `statsd` receiver: Change to use OpenTelemetry type instead of OpenCensus type (#2733)
- `resourcedetection` processor: Add missing entries for `cloud.infrastructure_service` (#2777)

### 🧰 Bug fixes 🧰

- `dynatrace` exporter: Serialize each datapoint into separate line (#2618)
- `splunkhec` exporter: Retain all otel attributes (#2712)
- `newrelic` exporter: Fix default metric URL (#2739)
- `googlecloud` exporter: Add host.name label if hostname is present in node (#2711)

## v0.22.0

# 🎉 OpenTelemetry Collector Contrib v0.22.0 (Beta) 🎉

The OpenTelemetry Collector Contrib contains everything in the [opentelemetry-collector release](https://github.com/open-telemetry/opentelemetry-collector/releases/tag/v0.22.0) (be sure to check the release notes here as well!). Check out the [Getting Started Guide](https://opentelemetry.io/docs/collector/getting-started/) for deployment and configuration information.

### 🚀 New components 🚀

- `filelog` receiver to tail and parse logs from files using the [opentelemetry-log-collection](https://github.com/open-telemetry/opentelemetry-log-collection) library

### 💡 Enhancements 💡

- `dynatrace` exporter: Send metrics to Dynatrace in chunks of 1000 (#2468)
- `k8s` processor: Add ability to associate metadata tags using pod UID rather than just IP (#2199)
- `signalfx` exporter:
  - Add statusCode to logging field on dimension client (#2459)
  - Add translation rules for `cpu.utilization_per_core` (#2540)
  - Updates to metadata handling (#2531)
  - Calculate extra network I/O metrics (#2553)
  - Calculate extra disk I/O metrics (#2557)
- `statsd` receiver: Add metric type label and `enable_metric_type` option (#2466)
- `sumologic` exporter: Add support for carbon2 format (#2562)
- `resourcedetection` processor: Add Azure detector (#2372)
- `k8scluster` receiver: Use OTel conventions for metadata (#2530)
- `newrelic` exporter: Multi-tenant support for sending trace data and performance enhancements (#2481)
- `stackdriver` exporter: Enable `retry_on_failure` and `sending_queue` options (#2613)
- Use standard way to convert from time.Time to proto Timestamp (#2548)

### 🧰 Bug fixes 🧰

- `signalfx` exporter:
  - Fix calculation of `network.total` metric (#2551)
  - Correctly convert dimensions on metadata updates (#2552)
- `awsxray` exporter and receiver: Fix the type of content_length (#2539)
- `resourcedetection` processor: Use values in accordance to semantic conventions for AWS (#2556)
- `awsemf` exporter: Fix concurrency issue (#2571)

## v0.21.0

# 🎉 OpenTelemetry Collector Contrib v0.21.0 (Beta) 🎉

The OpenTelemetry Collector Contrib contains everything in the [opentelemetry-collector release](https://github.com/open-telemetry/opentelemetry-collector/releases/tag/v0.21.0) (be sure to check the release notes here as well!). Check out the [Getting Started Guide](https://opentelemetry.io/docs/collector/getting-started/) for deployment and configuration information.

### 🚀 New components 🚀

- `loki` exporter to export data via HTTP to Loki

### 🛑 Breaking changes 🛑

- `signalfx` exporter: Allow periods to be sent in dimension keys (#2456). Existing users who do not want to change this functionality can set `nonalphanumeric_dimension_chars` to `_-`

### 💡 Enhancements 💡

- `awsemf` exporter:
  - Support unit customization before sending logs to AWS CloudWatch (#2318)
  - Group exported metrics by labels (#2317)
- `datadog` exporter: Add basic span events support (#2338)
- `alibabacloudlogservice` exporter: Support new metrics interface (#2280)
- `sumologic` exporter:
  - Enable metrics pipeline (#2117)
  - Add support for all types of log body (#2380)
- `signalfx` exporter: Add `nonalphanumeric_dimension_chars` config option (#2442)

### 🧰 Bug fixes 🧰

- `resourcedetection` processor: Fix resource attribute environment variable (#2378)
- `k8scluster` receiver: Fix nil pointer bug (#2450)

## v0.20.0

# 🎉 OpenTelemetry Collector Contrib v0.20.0 (Beta) 🎉

The OpenTelemetry Collector Contrib contains everything in the [opentelemetry-collector release](https://github.com/open-telemetry/opentelemetry-collector/releases/tag/v0.20.0) (be sure to check the release notes here as well!). Check out the [Getting Started Guide](https://opentelemetry.io/docs/collector/getting-started/) for deployment and configuration information.

### 🚀 New components 🚀

- `spanmetrics` processor to aggregate Request, Error and Duration (R.E.D) metrics from span data
- `awsxray` receiver to accept spans in the X-Ray Segment format
- `groupbyattrs` processor to group the records by provided attributes

### 🛑 Breaking changes 🛑

- Rename `kinesis` exporter to `awskinesis` (#2234)
- `signalfx` exporter: Remove `send_compatible_metrics` option, use `translation_rules` instead (#2267)
- `datadog` exporter: Remove default prefix from user metrics (#2308)

### 💡 Enhancements 💡

- `signalfx` exporter: Add k8s metrics to default excludes (#2167)
- `stackdriver` exporter: Reduce QPS (#2191)
- `datadog` exporter:
  - Translate otel exceptions to DataDog errors (#2195)
  - Use resource attributes for metadata and generated metrics (#2023)
- `sapm` exporter: Enable queuing by default (#1224)
- `dynatrace` exporter: Allow underscores anywhere in metric or dimension names (#2219)
- `awsecscontainermetrics` receiver: Handle stopped container's metadata (#2229)
- `awsemf` exporter: Enhance metrics batching in AWS EMF logs (#2271)
- `f5cloud` exporter: Add User-Agent header with version to requests (#2292)

### 🧰 Bug fixes 🧰

- `signalfx` exporter: Reinstate network/filesystem translation rules (#2171)

## v0.19.0

# 🎉 OpenTelemetry Collector Contrib v0.19.0 (Beta) 🎉

The OpenTelemetry Collector Contrib contains everything in the [opentelemetry-collector release](https://github.com/open-telemetry/opentelemetry-collector/releases/tag/v0.19.0) (be sure to check the release notes here as well!). Check out the [Getting Started Guide](https://opentelemetry.io/docs/collector/getting-started/) for deployment and configuration information.

### 🚀 New components 🚀

- `f5cloud` exporter to export metric, trace, and log data to F5 Cloud
- `jmx` receiver to report metrics from a target MBean server in conjunction with the [JMX Metric Gatherer](https://github.com/open-telemetry/opentelemetry-java-contrib/blob/main/contrib/jmx-metrics/README.md)

### 🛑 Breaking changes 🛑

- `signalfx` exporter: The `exclude_metrics` option now takes slice of metric filters instead of just metric names (slice of strings) (#1951)

### 💡 Enhancements 💡

- `datadog` exporter: Sanitize datadog service names (#1982)
- `awsecscontainermetrics` receiver: Add more metadata (#2011)
- `azuremonitor` exporter: Favor RPC over HTTP spans (#2006)
- `awsemf` exporter: Always use float64 as calculated rate (#2019)
- `splunkhec` receiver: Make the HEC receiver path configurable, and use `/*` by default (#2137)
- `signalfx` exporter:
  - Drop non-default metrics and add `include_metrics` option to override (#2145, #2146, #2162)
  - Rename `system.network.dropped_packets` metric to `system.network.dropped` (#2160)
  - Do not filter cloud attributes from dimensions (#2020)
- `redis` receiver: Migrate to pdata metrics #1889

### 🧰 Bug fixes 🧰

- `datadog` exporter: Ensure that version tag is added to trace stats (#2010)
- `loadbalancing` exporter: Rolling update of collector can stop the periodical check of DNS updates (#1798)
- `awsecscontainermetrics` receiver: Change the type of `exit_code` from string to int and deal with the situation when there is no data (#2147)
- `groupbytrace` processor: Make onTraceReleased asynchronous to fix processor overload (#1808)
- Handle cases where the time field of Splunk HEC events is encoded as a String (#2159)

## v0.18.0

# 🎉 OpenTelemetry Collector Contrib v0.18.0 (Beta) 🎉

The OpenTelemetry Collector Contrib contains everything in the [opentelemetry-collector release](https://github.com/open-telemetry/opentelemetry-collector/releases/tag/v0.18.0) (be sure to check the release notes here as well!). Check out the [Getting Started Guide](https://opentelemetry.io/docs/collector/getting-started/) for deployment and configuration information.

### 🚀 New components 🚀

- `sumologic` exporter to send logs and metrics data to Sumo Logic
- `dynatrace` exporter to send metrics to Dynatrace

### 💡 Enhancements 💡

- `datadog` exporter:
  - Add resource attributes to tags conversion feature (#1782)
  - Add Kubernetes conventions for hostnames (#1919)
  - Add container tags to datadog export for container infra metrics in service view (#1895)
  - Update resource naming and span naming (#1861)
  - Add environment variables support for config options (#1897)
- `awsxray` exporter: Add parsing of JavaScript stack traces (#1888)
- `elastic` exporter: Translate exception span events (#1858)
- `signalfx` exporter: Add translation rules to aggregate per core CPU metrics in default translations (#1841)
- `resourcedetection` processor: Gather tags associated with the EC2 instance and add them as resource attributes (#1899)
- `simpleprometheus` receiver: Add support for passing params to the prometheus scrape config (#1949)
- `azuremonitor` exporter: Implement Span status code specification changes - gRPC (#1960)
- `metricstransform` processor: Add grouping option ($1887)
- `alibabacloudlogservice` exporter: Use producer to send data to improve performance (#1981)

### 🧰 Bug fixes 🧰

- `datadog` exporter: Handle monotonic metrics client-side (#1805)
- `awsxray` exporter: Log error when translating span (#1809)

## v0.17.0

# 🎉 OpenTelemetry Collector Contrib v0.17.0 (Beta) 🎉

The OpenTelemetry Collector Contrib contains everything in the [opentelemetry-collector release](https://github.com/open-telemetry/opentelemetry-collector/releases/tag/v0.17.0) (be sure to check the release notes here as well!). Check out the [Getting Started Guide](https://opentelemetry.io/docs/collector/getting-started/) for deployment and configuration information.

### 💡 Enhancements 💡

- `awsemf` exporter: Add collector version to EMF exporter user agent (#1778)
- `signalfx` exporter: Add configuration for trace correlation (#1795)
- `statsd` receiver: Add support for metric aggregation (#1670)
- `datadog` exporter: Improve logging of hostname detection (#1796)

### 🧰 Bug fixes 🧰

- `resourcedetection` processor: Fix ecs detector to not use the default golang logger (#1745)
- `signalfx` receiver: Return 200 when receiver succeed (#1785)
- `datadog` exporter: Use a singleton for sublayer calculation (#1759)
- `awsxray` and `awsemf` exporters: Change the User-Agent content order (#1791)

## v0.16.0

# 🎉 OpenTelemetry Collector Contrib v0.16.0 (Beta) 🎉

The OpenTelemetry Collector Contrib contains everything in the [opentelemetry-collector release](https://github.com/open-telemetry/opentelemetry-collector/releases/tag/v0.16.0) (be sure to check the release notes here as well!). Check out the [Getting Started Guide](https://opentelemetry.io/docs/collector/getting-started/) for deployment and configuration information.

### 🛑 Breaking changes 🛑

- `honeycomb` exporter: Update to use internal data format (#1689)

### 💡 Enhancements 💡

- `newrelic` exporter: Add support for span events (#1643)
- `awsemf` exporter:
  - Add placeholder support in `log_group_name` and `log_stream_name` config (#1623, #1661)
  - Add label matching filtering rule (#1619)
- `resourcedetection` processor: Add new resource detector for AWS Elastic Beanstalk environments (#1585)
- `loadbalancing` exporter:
  - Add sort of endpoints in static resolver (#1692)
  - Allow specifying port when using DNS resolver (#1650)
- Add `batchperresourceattr` helper library that splits an incoming data based on an attribute in the resource (#1694)
- `alibabacloudlogservice` exporter:
  - Add logs exporter (#1609)
  - Change trace type from opencensus to opentelemetry (#1713)
- `datadog` exporter:
  - Improve trace exporter performance (#1706, #1707)
  - Add option to only send metadata (#1723)
- `awsxray` exporter:
  - Add parsing of Python stack traces (#1676)
  - Add collector version to user agent (#1730)

### 🧰 Bug fixes 🧰

- `loadbalancing` exporter:
  - Fix retry queue for exporters (#1687)
  - Fix `periodicallyResolve` for DNS resolver checks (#1678)
- `datadog` exporter: Fix status code handling (#1691)
- `awsxray` exporter:
  - Fix empty traces in X-Ray console (#1709)
  - Stricter requirements for adding http request url (#1729)
  - Fix status code handling for errors/faults (#1740)
- `signalfx` exporter:
  - Split incoming data requests by access token before enqueuing (#1727)
  - Disable retry on 400 and 401, retry with backoff on 429 and 503 (#1672)
- `awsecscontainermetrics` receiver: Improve error handling to fix seg fault (#1738)

## v0.15.0

# 🎉 OpenTelemetry Collector Contrib v0.15.0 (Beta) 🎉

The OpenTelemetry Collector Contrib contains everything in the [opentelemetry-collector release](https://github.com/open-telemetry/opentelemetry-collector/releases/tag/v0.15.0) (be sure to check the release notes here as well!). Check out the [Getting Started Guide](https://opentelemetry.io/docs/collector/getting-started/) for deployment and configuration information.

### 🚀 New components 🚀

- `zookeeper` receiver: Collects metrics from a Zookeeper instance using the `mntr` command
- `loadbalacing` exporter: Consistently exports spans belonging to the same trace to the same backend
- `windowsperfcounters` receiver: Captures the configured system, application, or custom performance counter data from the Windows registry using the PDH interface
- `awsprometheusremotewrite` exporter:  Sends metrics data in Prometheus TimeSeries format to a Prometheus Remote Write Backend and signs each outgoing HTTP request following the AWS Signature Version 4 signing process

### 💡 Enhancements 💡

- `awsemf` exporter:
  - Add `metric_declarations` config option for metric filtering and dimensions (#1503)
  - Add SummaryDataType and remove Min/Max from Histogram (#1584)
- `signalfxcorrelation` exporter: Add ability to translate host dimension (#1561)
- `newrelic` exporter: Use pdata instead of the OpenCensus for traces (#1587)
- `metricstransform` processor:
  - Add `combine` action for matched metrics (#1506)
  - Add `submatch_case` config option to specify case of matched label values (#1640)
- `awsecscontainermetrics` receiver: Extract cluster name from ARN (#1626)
- `elastic` exporter: Improve handling of span status if the status code is unset (#1591)

### 🧰 Bug fixes 🧰

- `awsemf` exporter: Add check for unhandled metric data types (#1493)
- `groupbytrace` processor: Make buffered channel to avoid goroutines leak (#1505)
- `stackdriver` exporter: Set `options.UserAgent` so that the OpenCensus exporter does not override the UA ($1620)

## v0.14.0

# 🎉 OpenTelemetry Collector Contrib v0.14.0 (Beta) 🎉

The OpenTelemetry Collector Contrib contains everything in the [opentelemetry-collector release](https://github.com/open-telemetry/opentelemetry-collector/releases/tag/v0.14.0) (be sure to check the release notes here as well!). Check out the [Getting Started Guide](https://opentelemetry.io/docs/collector/getting-started/) for deployment and configuration information.

### 🚀 New components 🚀

- `datadog` exporter to send metric and trace data to Datadog (#1352)
- `tailsampling` processor moved from core to contrib (#1383)

### 🛑 Breaking changes 🛑

- `jmxmetricsextension` migrated to `jmxreceiver` (#1182, #1357)
- Move signalfx correlation code out of `sapm` to `signalfxcorrelation` exporter (#1376)
- Move Splunk specific utils outside of common (#1306)
- `stackdriver` exporter:
    - Config options `metric_prefix` & `skip_create_metric_descriptor` are now nested under `metric`, see [README](https://github.com/open-telemetry/opentelemetry-collector-contrib/blob/main/exporter/stackdriverexporter/README.md).
    - Trace status codes no longer reflect gRPC codes as per spec changes: open-telemetry/opentelemetry-specification#1067
- `datadog` exporter: Remove option to change the namespace prefix (#1483)

### 💡 Enhancements 💡

- `splunkhec` receiver: Add ability to ingest metrics (#1276)
- `signalfx` receiver: Improve pipeline error handling (#1329)
- `datadog` exporter:
  - Improve hostname resolution (#1285)
  - Add flushing/export of traces and trace-related statistics (#1266)
  - Enable traces on Windows (#1340)
  - Send otel.exporter running metric (#1354)
  - Add tag normalization util method (#1373)
  - Send host metadata (#1351)
  - Support resource conventions for hostnames (#1434)
  - Add version tag extract (#1449)
- Add `batchpertrace` library to split the incoming batch into several batches, one per trace (#1257)
- `statsd` receiver:
  - Add timer support (#1335)
  - Add sample rate support for counter, transfer gauge to double and transfer counter to int only (#1361)
- `awsemf` exporter: Restructure metric translator logic (#1353)
- `resourcedetection` processor:
  - Add EC2 hostname attribute (#1324)
  - Add ECS Resource detector (#1360)
- `sapm` exporter: Add queue settings (#1390)
- `metrictransform` processor: Add metric filter option (#1447)
- `awsxray` exporter: Improve ECS attribute and origin translation (#1428)
- `resourcedetection` processor: Initial system detector (#1405)

### 🧰 Bug fixes 🧰

- Remove duplicate definition of cloud providers with core conventions (#1288)
- `kubeletstats` receiver: Handle nil references from the kubelet API (#1326)
- `awsxray` receiver:
  - Add kind type to root span to fix the empty parentID problem (#1338)
  - Fix the race condition issue (#1490)
- `awsxray` exporter:
  - Setting the tlsconfig InsecureSkipVerify using NoVerifySSL (#1350)
  - Drop invalid xray trace id (#1366)
- `elastic` exporter: Ensure span name is limited (#1371)
- `splunkhec` exporter: Don't send 'zero' timestamps to Splunk HEC (#1157)
- `stackdriver` exporter: Skip processing empty metrics slice (#1494)

## v0.13.0

# 🎉 OpenTelemetry Collector Contrib v0.13.0 (Beta) 🎉

The OpenTelemetry Collector Contrib contains everything in the [opentelemetry-collector release](https://github.com/open-telemetry/opentelemetry-collector/releases/tag/v0.13.0) (be sure to check the release notes here as well!). Check out the [Getting Started Guide](https://opentelemetry.io/docs/collector/getting-started/) for deployment and configuration information.

### 💡 Enhancements 💡

- `sapm` exporter:
  - Enable queuing by default (#1224)
  - Add SignalFx APM correlation (#1205)
  - Make span source attribute and destination dimension names configurable (#1286)
- `signalfx` exporter:
  - Pass context to the http client requests (#1225)
  - Update `disk.summary_utilization` translation rule to accommodate new labels (#1258)
- `newrelic` exporter: Add `span.kind` attribute (#1263)
- `datadog` exporter:
  - Add Datadog trace translation helpers (#1208)
  - Add API key validation (#1216)
- `splunkhec` receiver: Add the ability to ingest logs (#1268)
- `awscontainermetrics` receiver: Report `CpuUtilized` metric in percentage (#1283)
- `awsemf` exporter: Only calculate metric rate for cumulative counter and avoid SingleDimensionRollup for metrics with only one dimension (#1280)

### 🧰 Bug fixes 🧰

- Make `signalfx` exporter a metadata exporter (#1252)
- `awsecscontainermetrics` receiver: Check for empty network rate stats and set zero (#1260)
- `awsemf` exporter: Remove InstrumentationLibrary dimension in CloudWatch EMF Logs if it is undefined (#1256)
- `awsxray` receiver: Fix trace/span id transfer (#1264)
- `datadog` exporter: Remove trace support for Windows for now (#1274)
- `sapm` exporter: Correlation enabled check inversed (#1278)

## v0.12.0

# 🎉 OpenTelemetry Collector Contrib v0.12.0 (Beta) 🎉

The OpenTelemetry Collector Contrib contains everything in the [opentelemetry-collector release](https://github.com/open-telemetry/opentelemetry-collector/releases/tag/v0.12.0) (be sure to check the release notes here as well!). Check out the [Getting Started Guide](https://opentelemetry.io/docs/collector/getting-started/) for deployment and configuration information.

### 🚀 New components 🚀

- `awsemf` exporter to support exporting metrics to AWS CloudWatch (#498, #1169)
- `http_forwarder` extension that forwards HTTP requests to a specified target (#979, #1014, #1150)
- `datadog` exporter that sends metric and trace data to Datadog (#1142, #1178, #1181, #1212)
- `awsecscontainermetrics` receiver to collect metrics from Amazon ECS Task Metadata Endpoint (#1089, #1148, #1160)

### 💡 Enhancements 💡

- `signalfx` exporter:
  - Add host metadata synchronization (#1039, #1118)
  - Add `copy_dimensions` translator option (#1126)
  - Update `k8s_cluster` metric translations (#1121)
  - Add option to exclude metrics (#1156)
  - Add `avg` aggregation method (#1151)
  - Fallback to host if cloud resource id not found (#1170)
  - Add backwards compatible translation rules for the `dockerstatsreceiver` (#1201)
  - Enable queuing and retries (#1223)
- `splunkhec` exporter:
  - Add log support (#875)
  - Enable queuing and retries (#1222)
- `k8scluster` receiver: Standardize metric names (#1119)
- `awsxray` exporter:
  - Support AWS EKS attributes (#1090)
  - Store resource attributes in X-Ray segments (#1174)
- `honeycomb` exporter:
  - Add span kind to the event sent to Honeycomb (#474)
  - Add option to adjust the sample rate using an attribute on the span (#1162)
- `jmxmetrics` extension: Add subprocess manager to manage child java processes (#1028)
- `elastic` exporter: Initial metrics support (#1173)
- `k8s` processor: Rename default attr names for label/annotation extraction (#1214)
- Add common SignalFx host id extraction (#1100)
- Allow MSI upgrades (#1165)

### 🧰 Bug fixes 🧰

- `awsxray` exporter: Don't set origin to EC2 when not on AWS (#1115)

## v0.11.0

# 🎉 OpenTelemetry Collector Contrib v0.11.0 (Beta) 🎉

The OpenTelemetry Collector Contrib contains everything in the [opentelemetry-collector release](https://github.com/open-telemetry/opentelemetry-collector/releases/tag/v0.11.0) (be sure to check the release notes here as well!). Check out the [Getting Started Guide](https://opentelemetry.io/docs/collector/getting-started/) for deployment and configuration information.

### 🚀 New components 🚀
- add `dockerstats` receiver as top level component (#1081)
- add `tracegen` utility (#956)

### 💡 Enhancements 💡
- `stackdriver` exporter: Allow overriding client options via config (#1010)
- `k8scluster` receiver: Ensure informer caches are synced before initial data sync (#842)
- `elastic` exporter: Translate `deployment.environment` resource attribute to Elastic APM's semantically equivalent `service.environment` (#1022)
- `k8s` processor: Add logs support (#1051)
- `awsxray` exporter: Log response error with zap (#1050)
- `signalfx` exporter
  - Add dimensions to renamed metrics (#1041)
  - Add translation rules for `disk_ops.total` and `disk_ops.pending` metrics (#1082)
  - Add event support (#1036)
- `kubeletstats` receiver: Cache detailed PVC labels to reduce API calls (#1052)
- `signalfx` receiver: Add event support (#1035)

## v0.10.0

# 🎉 OpenTelemetry Collector Contrib v0.10.0 (Beta) 🎉

The OpenTelemetry Collector Contrib contains everything in the [opentelemetry-collector release](https://github.com/open-telemetry/opentelemetry-collector/releases/tag/v0.10.0) (be sure to check the release notes here as well!). Check out the [Getting Started Guide](https://opentelemetry.io/docs/collector/getting-started/) for deployment and configuration information.

### 🚀 New components 🚀
- add initial docker stats receiver, without sourcing in top level components (#495)
- add initial jmx metrics extension structure, without sourcing in top level components (#740)
- `routing` processor for routing spans based on HTTP headers (#907)
- `splunkhec` receiver to receive Splunk HEC metrics, traces and logs (#840)
- Add skeleton for `http_forwarder` extension that forwards HTTP requests to a specified target (#979)

### 💡 Enhancements 💡
- `stackdriver` exporter
  - Add timeout parameter (#835)
  - Add option to configurably set UserAgent string (#758)
- `signalfx` exporter
  - Reduce memory allocations for big batches processing (#871)
  - Add AWSUniqueId and gcp_id generation (#829)
  - Calculate cpu.utilization compatibility metric (#839, #974, #954)
- `metricstransform` processor: Replace `{{version}}` in label values (#876)
- `resourcedetection` processor: Logs Support (#970)
- `statsd` receiver: Add parsing for labels and gauges (#903)

### 🧰 Bug fixes 🧰
- `k8s` processor
  - Wrap metrics before sending further down the pipeline (#837)
  - Fix setting attributes on metrics passed from agent (#836)
- `awsxray` exporter: Fix "pointer to empty string" is not omitted bug (#830)
- `azuremonitor` exporter: Treat UNSPECIFIED span kind as INTERNAL (#844)
- `signalfx` exporter: Remove misleading warnings (#869)
- `newrelic` exporter: Fix panic if service name is empty (#969)
- `honeycomb` exporter: Don't emit default proc id + starttime (#972)

## v0.9.0

# 🎉 OpenTelemetry Collector Contrib v0.9.0 (Beta) 🎉

The OpenTelemetry Collector Contrib contains everything in the [opentelemetry-collector release](https://github.com/open-telemetry/opentelemetry-collector/releases/tag/v0.9.0) (be sure to check the release notes here as well!). Check out the [Getting Started Guide](https://opentelemetry.io/docs/collector/getting-started/) for deployment and configuration information.

### 🛑 Breaking changes 🛑
- Remove deprecated `lightstep` exporter (#828)

### 🚀 New components 🚀
- `statsd` receiver for ingesting StatsD messages (#566)

### 💡 Enhancements 💡
- `signalfx` exporter
   - Add disk usage translations (#760)
   - Add disk utilization translations (#782)
   - Add translation rule to drop redundant metrics (#809)
- `kubeletstats` receiver
  - Sync available volume metadata from /pods endpoint (#690)
  - Add ability to collect detailed data from PVC (#743)
- `awsxray` exporter: Translate SDK name/version into xray model (#755)
- `elastic` exporter: Translate semantic conventions to Elastic destination fields (#671)
- `stackdriver` exporter: Add point count metric (#757)
- `awsxray` receiver
  - Ported the TCP proxy from the X-Ray daemon (#774)
  - Convert to OTEL trace format (#691)

### 🧰 Bug fixes 🧰
- `kubeletstats` receiver: Do not break down metrics batch (#754)
- `host` observer: Fix issue on darwin where ports listening on all interfaces are not correctly accounted for (#582)
- `newrelic` exporter: Fix panic on missing span status (#775)

## v0.8.0

# 🎉 OpenTelemetry Collector Contrib v0.8.0 (Beta) 🎉

The OpenTelemetry Collector Contrib contains everything in the [opentelemetry-collector release](https://github.com/open-telemetry/opentelemetry-collector/releases/tag/v0.8.0) (be sure to check the release notes here as well!). Check out the [Getting Started Guide](https://opentelemetry.io/docs/collector/getting-started/) for deployment and configuration information.

### 🚀 New components 🚀

- Receivers
  - `prometheusexec` subprocess manager (##499)

### 💡 Enhancements 💡

- `signalfx` exporter
  - Add/Update metric translations (#579, #584, #639, #640, #652, #662)
  - Add support for calculate new metric translator (#644)
  - Add renaming rules for load metrics (#664)
  - Update `container.name` to `k8s.container.name` in default translation rule (#683)
  - Rename working-set and page-fault metrics (#679)
- `awsxray` exporter
  - Translate exception event into xray exception (#577)
  - Add ingestion of X-Ray segments via UDP (#502)
  - Parse Java stacktrace and populate in xray cause (#687)
- `kubeletstats` receiver
  - Add metric_groups option (#648)
  - Set datapoint timestamp in receiver (#661)
  - Change `container.name` label to `k8s.container.name` (#680)
  - Add working-set and page-fault metrics (#666)
  - Add basic support for volume metrics (#667)
- `stackdriver` trace exporter: Move to new interface and pdata (#486)
- `metricstranform` processor: Keep timeseries and points in order after aggregation (#663)
- `k8scluster` receiver: Change `container.spec.name` label to `k8s.container.name` (#681)
- Migrate receiver creator to internal data model (#701)
- Add ec2 support to `resourcedetection` processor (#587)
- Enable timeout, sending queue and retry for SAPM exporter (#707)

### 🧰 Bug fixes 🧰

- `azuremonitor` exporter: Correct HTTP status code success mapping (#588)
- `k8scluster` receiver: Fix owner reference in metadata updates (#649)
- `awsxray` exporter: Fix handling of db system (#697)

### 🚀 New components 🚀

- Skeleton for AWS ECS container metrics receiver (#463)
- `prometheus_exec` receiver (#655)

## v0.7.0

# 🎉 OpenTelemetry Collector Contrib v0.7.0 (Beta) 🎉

The OpenTelemetry Collector Contrib contains everything in the [opentelemetry-collector release](https://github.com/open-telemetry/opentelemetry-collector/releases/tag/v0.7.0) (be sure to check the release notes here as well!). Check out the [Getting Started Guide](https://opentelemetry.io/docs/collector/getting-started/) for deployment and configuration information.

### 🛑 Breaking changes 🛑

- `awsxray` receiver updated to support udp: `tcp_endpoint` config option renamed to `endpoint` (#497)
- TLS config changed for `sapmreceiver` (#488) and `signalfxreceiver` receivers (#488)

### 🚀 New components 🚀

- Exporters
  - `sentry` adds tracing exporter for [Sentry](https://sentry.io/) (#565)
- Extensions
  - `endpoints` observer: adds generic endpoint watcher (#427)
  - `host` observer: looks for listening network endpoints on host (#432)

### 💡 Enhancements 💡

- Update `honeycomb` exporter for v0.8.0 compatibility
- Extend `metricstransform` processor to be able to add a label to an existing metric (#441)
- Update `kubeletstats` metrics according to semantic conventions (#475)
- Updated `awsxray` receiver config to use udp (#497)
- Add `/pods` endpoint support in `kubeletstats` receiver to add extra labels (#569)
- Add metric translation options to `signalfx` exporter (#477, #501, #571, #573)

### 🧰 Bug fixes 🧰

- `azuremonitor` exporter: Mark spanToEnvelope errors as permanent (#500)

## v0.6.0

# 🎉 OpenTelemetry Collector Contrib v0.6.0 (Beta) 🎉

The OpenTelemetry Collector Contrib contains everything in the [opentelemetry-collector release](https://github.com/open-telemetry/opentelemetry-collector/releases/tag/v0.6.0) (be sure to check the release notes here as well!). Check out the [Getting Started Guide](https://opentelemetry.io/docs/collector/getting-started/) for deployment and configuration information.

### 🛑 Breaking changes 🛑

- Removed `jaegarlegacy` (#397) and `zipkinscribe` receivers (#410)
- `kubeletstats` receiver: Renamed `k8s.pod.namespace` pod label to `k8s.namespace.name` and `k8s.container.name` container label to `container.name`

### 🚀 New components 🚀

- Processors
  - `metricstransform` renames/aggregates within individual metrics (#376) and allow changing the data type between int and float (#402)

### 💡 Enhancements 💡

- `awsxray` exporter: Use `peer.service` as segment name when set. (#385)
- `splunk` exporter: Add trace exports support (#359, #399)
- Build and publish Windows MSI (#408) and DEB/RPM Linux packages (#405)

### 🧰 Bug fixes 🧰

- `kubeletstats` receiver:
  - Fixed NPE for newly created pods (#404)
  - Updated to latest change in the ReceiverFactoryOld interface (#401)
  - Fixed logging and self reported metrics (#357)
- `awsxray` exporter: Only convert SQL information for SQL databases. (#379)
- `resourcedetection` processor: Correctly obtain machine-type info from gce metadata (#395)
- `k8scluster` receiver: Fix container resource metrics (#416)

## v0.5.0

Released 01-07-2020

# 🎉 OpenTelemetry Collector Contrib v0.5.0 (Beta) 🎉

The OpenTelemetry Collector Contrib contains everything in the [opentelemetry-collector release](https://github.com/open-telemetry/opentelemetry-collector/releases/tag/v0.5.0) (be sure to check the release notes here as well!). Check out the [Getting Started Guide](https://opentelemetry.io/docs/collector/getting-started/) for deployment and configuration information.

### 🚀 New components 🚀

- Processors
  - `resourcedetection` to automatically detect the resource based on the configured set of detectors (#309)

### 💡 Enhancements 💡

- `kubeletstats` receiver: Support for ServiceAccount authentication (#324)
- `signalfx` exporter and receiver
  - Add SignalFx metric token passthrough and config option (#325)
  - Set default endpoint of `signalfx` receiver to `:9943` (#351)
- `awsxray` exporter: Support aws plugins EC2/ECS/Beanstalk (#343)
- `sapm` exporter and receiver: Add SAPM access token passthrough and config option (#349)
- `k8s` processor: Add metrics support (#358)
- `k8s` observer: Separate annotations from labels in discovered pods (#363)

### 🧰 Bug fixes 🧰

- `honeycomb` exporter: Remove shared use of libhoney from goroutines (#305)

## v0.4.0

Released 17-06-2020

# 🎉 OpenTelemetry Collector Contrib v0.4.0 (Beta) 🎉

The OpenTelemetry Collector Contrib contains everything in the [opentelemetry-collector release](https://github.com/open-telemetry/opentelemetry-collector/releases/tag/v0.4.0) (be sure to check the release notes here as well!). Check out the [Getting Started Guide](https://opentelemetry.io/docs/collector/getting-started/) for deployment and configuration information.

### 🛑 Breaking changes 🛑

  - `signalfx` exporter `url` parameter changed to `ingest_url` (no impact if only using `realm` setting)

### 🚀 New components 🚀

- Receivers
  - `receiver_creator` to create receivers at runtime (#145), add observer support to receiver_creator (#173), add rules support (#207), add dynamic configuration values (#235)
  - `kubeletstats` receiver (#237)
  - `prometheus_simple` receiver (#184)
  - `kubernetes-cluster` receiver (#175)
  - `redis` receiver (#138)
- Exporters
  - `alibabacloudlogservice` exporter (#259)
  - `SplunkHEC` metrics exporter (#246)
  - `elastic` APM exporter (#240)
  - `newrelic` exporter (#229)
- Extensions
  - `k8s` observer (#185)

### 💡 Enhancements 💡

- `awsxray` exporter
  - Use X-Ray convention of segment name == service name (#282)
  - Tweak xray export to improve rendering of traces and improve parity (#241)
  - Add handling for spans received with nil attributes (#212)
- `honeycomb` exporter
  - Use SendPresampled (#291)
  - Add span attributes as honeycomb event fields (#271)
  - Support resource labels in Honeycomb exporter (#20)
- `k8s` processor
  - Add support of Pod UID extraction to k8sprocessor (#219)
  - Use `k8s.pod.ip` to record resource IP instead of just `ip` (#183)
  - Support same authentication mechanism as other kubernetes components do (#307)
- `sapm` exporter: Add TLS for SAPM and SignalFx receiver (#215)
- `signalfx` exporter
  - Add metric metadata syncer to SignalFx exporter (#231)
  - Add TLS for SAPM and SignalFx receiver (#215)
- `stackdriver` exporter: Add support for resource mapping in config (#163)

### 🧰 Bug fixes 🧰

- `awsxray` exporter: Wrap bad request errors for proper handling by retry queue (#205)
- `lightstep` exporter: Ensure Lightstep exporter doesnt crash on nil node (#250)
- `sapm` exporter: Do not break Jaeger traces before sending downstream (#193)
- `k8s` processor: Ensure Jaeger spans work in passthrough mode (262)

## 🧩 Components 🧩

### Receivers

| Traces | Metrics |
|:-------:|:-------:|
| Jaeger Legacy | Carbon |
| SAPM (SignalFx APM) | Collectd |
| Zipkin Scribe | K8s Cluster |
| | Redis |
| |  SignalFx |
| | Simple Prometheus |
| | Wavefront |

### Processors

- K8s

### Exporters

| Commercial | Community |
|:------------:|:-----------:|
| Alibaba Cloud Log Service | Carbon |
| AWS X-ray | Elastic |
| Azure Monitor | Jaeger Thrift |
| Honeycomb | Kinesis |
| Lightstep |
| New Relic |
| SAPM (SignalFx APM) |
| SignalFx (Metrics) |
| Splunk HEC |
| Stackdriver (Google) |

### Extensions

- Observer
  - K8s

## v0.3.0 Beta

Released 2020-03-30

### Breaking changes

-  Make prometheus receiver config loading strict. #697
Prometheus receiver will now fail fast if the config contains unused keys in it.

### Changes and fixes

- Enable best effort serve by default of Prometheus Exporter (https://github.com/orijtech/prometheus-go-metrics-exporter/pull/6)
- Fix null pointer exception in the logging exporter #743
- Remove unnecessary condition to have at least one processor #744
- Updated Honeycomb exported to `honeycombio/opentelemetry-exporter-go v0.3.1`

### Features

Receivers / Exporters:

* AWS X-Ray
* Carbon
* CollectD
* Honeycomb
* Jaeger
* Kinesis
* LightStep
* OpenCensus
* OpenTelemetry
* SAPM
* SignalFx
* Stackdriver
* Wavefront
* Zipkin
* Zipkin Scribe


Processors:

* Attributes
* Batch
* Memory Limiter
* Queued Retry
* Resource
* Sampling
* Span
* Kubernetes

Extensions:

* Health Check
* Performance Profiler
* zPages


## v0.2.8

Released 2020-03-25

Alpha v0.2.8 of OpenTelemetry Collector Contrib.

- Implemented OTLP receiver and exporter.
- Added ability to pass config to the service programmatically (useful for custom builds).
- Improved own metrics / observability.


## v0.2.7

Released 2020-03-17

### Self-Observability
- New command-line switch to control legacy and new metrics. Users are encouraged
to experiment and migrate to the new metrics.
- Improved error handling on shutdown.


### Processors
- Fixed passthrough mode k8sprocessor.
- Added `HASH` action to attribute processor.

### Receivers and Exporters
- Added Honeycomb exporter.
- Added LightStep exporter.
- Added regular expression for Carbon receiver, allowing the metric name to be broken into proper label keys and values.
- Updated Stackdriver exporter to use a new batch API.


## v0.2.6 Alpha

Released 2020-02-18

### Self-Observability
- Updated metrics prefix to `otelcol` and expose command line argument to modify the prefix value.
- Batch dropped span now emits zero when no spans are dropped.

### Processors
- Extended Span processor to have include/exclude span logic.
- Ability to choose strict or regexp matching for include/exclude filters.

### Receivers and Exporters
- Added Carbon receiver and exporter.
- Added Wavefront receiver.


## v0.0.5 Alpha

Released 2020-01-30

- Regexp-based filtering of span names.
- Ability to extract attributes from span names and rename span.
- File exporter for debugging.
- Span processor is now enabled by default.

## v0.0.1 Alpha

Released 2020-01-11

First release of OpenTelemetry Collector Contrib.


[v0.3.0]: https://github.com/open-telemetry/opentelemetry-collector-contrib/compare/v0.2.8...v0.3.0
[v0.2.8]: https://github.com/open-telemetry/opentelemetry-collector-contrib/compare/v0.2.7...v0.2.8
[v0.2.7]: https://github.com/open-telemetry/opentelemetry-collector-contrib/compare/v0.2.6...v0.2.7
[v0.2.6]: https://github.com/open-telemetry/opentelemetry-collector-contrib/compare/v0.0.5...v0.2.6
[v0.0.5]: https://github.com/open-telemetry/opentelemetry-collector-contrib/compare/v0.0.1...v0.0.5
[v0.0.1]: https://github.com/open-telemetry/opentelemetry-collector-contrib/tree/v0.0.1<|MERGE_RESOLUTION|>--- conflicted
+++ resolved
@@ -11,7 +11,6 @@
 
 ### 🚩 Deprecations 🚩
 - `datadogexporter`: Deprecate `metrics::report_quantiles` in favor of `metrics::summaries::mode` (#8846)
-
 - `cumulativetodeltaprocessor`: Deprecated `metrics` configuration option in favor of `include` and `exclude` (#8952)
 
 ### 🚀 New components 🚀
@@ -24,15 +23,12 @@
 
 - `pkg/translator/prometheusremotewrite`: Allow to disable sanitize metric labels (#8270)
 - `basicauthextension`: Implement `configauth.ClientAuthenticator` so that the extension can also be used as HTTP client basic authenticator.(#8847)
-<<<<<<< HEAD
-- `datadogexporter`: Add `metrics::summaries::mode` to specify export mode for summaries (#8846)
-=======
 - `azuremonitorexporter`, `lokiexporter`, `observiqexporter`: Update timestamp processing logic (#9130)
 - `cumulativetodeltaprocessor`: add new include/exclude configuration options with regex support (#8952)
 - `cmd/mdatagen`: Update generated functions to have simple parse function to handle string parsing consistently and limit code duplication across receivers (#7574)
 - `attributesprocessor`: Support filter by severity (#9132)
 - `processor/transform`: Add transformation of logs (#9368)
->>>>>>> 063aae5f
+- `datadogexporter`: Add `metrics::summaries::mode` to specify export mode for summaries (#8846)
 
 ### 🧰 Bug fixes 🧰
 
