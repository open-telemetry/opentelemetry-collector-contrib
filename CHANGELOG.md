--- conflicted
+++ resolved
@@ -21,6 +21,7 @@
 
 - `datadogexporter`: add error checks for datadog exporter (#9964)
 - `groupbyattrsprocessor`: copied aggregationtemporality when grouping metrics. (#9088)
+- `elasticsearchexporter`: add error checks for elasticsearch exporters (#9966)
 
 ## v0.51.0
 
@@ -62,11 +63,6 @@
 
 ### 🧰 Bug fixes 🧰
 
-<<<<<<< HEAD
-- `datadogexporter`: add error checks for datadog exporter (#9964)
-- `elasticsearchexporter`: add error checks for elasticsearch exporters (#9966)
-=======
->>>>>>> 727a680c
 - `k8sclusterreceiver`: Fix the receiver to work with 1.19 and 1.20 k8s API versions (#9523)
 - `azuremonitorexporter`: Fix log exporter bug related to incorrectly mapping SpanId (#9579)
 - `mysqlreceiver`: Fix attribute values mismatch with its definition (#9688)
