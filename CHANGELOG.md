# Changelog

## Unreleased

### 💡 Enhancements 💡


- `internal/stanza`: Export metrics from Stanza receivers (#8025)
- `hostreceiver/pagingscraper`: Migrate the scraper to the mdatagen metrics builder (#7139)
- Do not drop zero trace/span id spans in the jaeger conversion (#7946)
- Upgrade to use semantic conventions 1.6.1 (#7926)
- `dynatraceexporter`: Validate QueueSettings and perform config validation in Validate() instead (#8020)
- `sapmexporter`: Add validation for `sending_queue` setting (#8023)
- `signalfxexporter`: Add validation for `sending_queue` setting (#8026)
<<<<<<< HEAD
- `internal/stanza`: Add support for arbitrary attribute types (#8081)
=======
- `resourcedetectionprocessor`: Add confighttp.HTTPClientSettings To Resource Detection Config Fixes (#7397)
- `honeycombexporter`: Add validation for `sending_queue` setting (#8113)
>>>>>>> c887d276

### 🛑 Breaking changes 🛑

- Remove deprecated functions from jaeger translator (#8032)
- `internal/stanza`: Remove `write_to` setting from input operators (#8081)

### 🚩 Deprecations 🚩

### 🧰 Bug fixes 🧰

- `prometheusreceiver`: Fix segfault that can occur after receiving stale metrics (#8056)

### 🚀 New components 🚀

## v0.45.1

### 💡 Enhancements 💡

- `sumologicexporter`: Move validation to Config (#7936)
- `elasticsearchexporter`: Fix crash with batch processor (#7953).
- `splunkhecexporter`: Batch metrics payloads (#7760)
- `tanzuobservabilityexporter`: Add internal SDK metric tag (#7826)
- `hostreceiver/processscraper`: Migrate the scraper to the mdatagen metrics builder (#7287)

### 🧰 Bug fixes 🧰

- `awsprometheusremotewriteexporter`: fix dependencies issue (#7963)

### 🚀 New components 🚀

- `awsfirehose` receiver: Add AWS Kinesis Data Firehose Receiver (#7918)

## v0.45.0

### 💡 Enhancements 💡

- `hostreceiver/filesystemscraper`: Migrate the scraper to the mdatagen metrics builder (#7772)
- `hostreceiver/memoryscraper`: Migrate the scraper to the mdatagen metrics builder (#7312)
- `lokiexporter`: Use record attributes as log labels (#7569)
- `routingprocessor`: Do not err on failure to build exporters (#7423)
- `apachereceiver`: Update to mdatagen v2 (#7573)
- `datadogexporter`: Don't send host metadata if hostname is empty (#7426)
- `datadogexporter`: Add insecure_skip_verify flag to configuration (#7422)
- `coralogixexporter`: Update readme (#7785)
- `awscloudwatchlogsexporter`: Remove name from aws cloudwatch logs exporter (#7554)
- `tanzuobservabilityexporter`: Update OTel Collector's Exporter to match WF Proxy Handling of source (#7929)
- `hostreceiver/memoryscraper`: Add memory.utilization (#6221)
- `awskinesisexporter`: Add Queue Config Validation AWS Kinesis Exporter (#7835)
- `elasticsearchexporter`: Remove usage of deprecated LogRecord.Name field (#7829).
- `loadbalancingexporter`: Allow non-exist hostname on startup (#7935)
- `datadogexporter`: Use exact sum, count and average on Datadog distributions (#7830)
- `storage/filestorage`: add optional compaction to filestorage (#7768)

### 🛑 Breaking changes 🛑

- Use go mod compat, drops support for reproducibility with go 1.16 (#7915)
- `apachereceiver`: Update instrumentation library name from `otel/apache` to `otelcol/apache` (#7754)
- `pkg/translator/prometheusremotewrite`: Cleanup prw translator public functions (#7776)
- `prometheusreceiver`: The OpenCensus-based metric conversion pipeline has 
  been removed.
  - The `receiver.prometheus.OTLPDirect` feature gate has been removed as 
    the direct pipeline is the only remaining pipeline.
- `translator/jaeger`: Cleanup jaeger translator function names (#7775)
  - Deprecate old funcs with Internal word.
- `mysqlreceiver`: Update data model and names for several metrics (#7924)
  - Change all metrics to Int values
  - Remove `mysql.buffer_pool_pages`. Replace with:
    - `mysql.buffer_pool.pages`
    - `mysql.buffer_pool.data_pages`
    - `mysql.buffer_pool.page_flushes`
  - Remove `mysql.buffer_pool_size`. Replace with:
    - `mysql.buffer_pool.limit`
    - `mysql.buffer_pool.usage`
  - Rename `mysql.buffer_pool_operations` to `mysql.buffer_pool.operations`

### 🚩 Deprecations 🚩

- Deprecated log_names setting from filter processor. (#7552)

### 🧰 Bug fixes 🧰

 - `tailsamplingprocessor`: "And" policy only works as a sub policy under a composite policy (#7590) 
 - `prometheusreceiver`: Correctly map description and units when converting
  Prometheus metadata directly to pdata. (#7748)
 - `sumologicexporter`: fix exporter panics on malformed histogram (#7548)
- `awsecscontainermetrics`: CPU Reserved is now 1024/vCPU for ECS Container Insights (#6734)

### 🚀 New components 🚀

- `clickhouse` exporter: Add ClickHouse Exporter (#6907)
- `pkg/translator/signalfx`: Extract signalfx to metrics conversion in a separate package (#7778)
  - Extract FromMetrics to SignalFx translator package (#7823)

## v0.44.0

### 💡 Enhancements 💡

- `dynatraceexporter`: Write error logs using plugin logger (#7360)
- `dynatraceexporter`: Fix docs for TLS settings (#7568)
- `tanzuobservabilityexporter`: Turn on metrics exporter (#7281)
- `attributesprocessor` `resourceprocessor`: Add `from_context` value source
- `resourcedetectionprocessor`: check cluster config to verify resource is on aws for eks resources (#7186)
- `awscloudwatchlogsexporter`: enable awscloudwatchlogsexporter which accepts and exports log data (#7297)
- `translator/prometheusremotewrite`: add a new module to help translate data from OTLP to Prometheus Remote Write (#7240)
- `azuremonitorexporter`: In addition to traces, export logs to Azure Application Insights (#7403)
- `jmxreceiver`: Added `additional_jars` configuration option to launch JMX Metric Gatherer JAR with extended `CLASSPATH` (#7378)
- `awscontainerinsightreceiver`: add full pod name when configured to AWS Container Insights Receiver (#7415)
- `hostreceiver/loadscraper`: Migrate the scraper to the mdatagen metrics builder (#7288)
- `awsecscontainermetricsreceiver`: Rename attributes to follow semantic conventions (#7425)
- `datadogexporter`: Always map conventional attributes to tags (#7185)
- `mysqlreceiver`: Add golden files for integration test (#7303)
- `nginxreceiver`: Standardize integration test (#7515)
- `mysqlreceiver`: Update to use mdatagen v2 (#7507)
- `postgresqlreceiver`: Add integration tests (#7501)
- `apachereceiver`: Add integration test (#7517)
- `mysqlreceiver`: Use scrapererror to report errors (#7513)
- `postgresreceiver`: Update to mdatagen v2 (#7503)
- `nginxreceiver`: Update to mdatagen v2 (#7549)
- `datadogexporter`: Fix traces exporter's initialization log (#7564)
- `tailsamplingprocessor`: Add And sampling policy (#6910)
- `coralogixexporter`: Add Coralogix Exporter (#7383)
- `prometheusexecreceiver`: Add default value for `scrape_timeout` option (#7587)

### 🛑 Breaking changes 🛑

- `resourcedetectionprocessor`: Update `os.type` attribute values according to semantic conventions (#7544)

### 🧰 Bug fixes 🧰

- `resourcedetectionprocessor`: fix `meta` allow list excluding keys with nil values (#7424)
- `postgresqlreceiver`: Fix issue where empty metrics could be returned after failed connection (#7502)
- `resourcetotelemetry`: Ensure resource attributes are added to summary
  and exponential histogram data points. (#7523)

### 🚩 Deprecations 🚩

- Deprecated otel_to_hec_fields.name setting from splunkhec exporter. (#7560)

## v0.43.0

### 💡 Enhancements 💡

- `coralogixexporter`: First implementation of Coralogix Exporter (#6816)
- `cloudfoundryreceiver`: Enable Cloud Foundry client (#7060)
- `elasticsearchexporter`: add elasticsearchexporter to the components exporter list (#6002)
- `elasticsearchreceiver`: Add metric metadata (#6892)
- `elasticsearchreceiver`: Use same metrics as JMX receiver for JVM metrics (#7160)
- `elasticsearchreceiver`: Implement scraping logic (#7174)
- `datadogexporter`: Add http.status_code tag to trace stats (#6889)
- `datadogexporter`: Add configuration option to use OTel span name into the Datatog resource name (#6611)
- `mongodbreceiver`: Add initial client code to the component (#7125)
- `tanzuobservabilityexporter`: Support delta histograms (#6897)
- `awscloudwatchlogsexporter`: Use cwlogs package to export logs (#7152)
- `mysqlreceiver`: Add the receiver to available components (#7078)
- `tanzuobservabilityexporter`: Documentation for the memory_limiter configuration (#7164)
- `dynatraceexporter`: Do not shut down exporter when metrics ingest module is temporarily unavailable (#7161)
- `mongodbreceiver`: Add metric metadata (#7163)
- `mongodbreceiver`: Add metric scraping (#7175)
- `postgresqlreceiver`: add the receiver to available components (#7079)
- `rabbitmqreceiver`: Add scraper logic (#7299)
- `tanzuobservability exporter`: Support summary metrics (#7121)
- `mongodbatlasreceiver`: Add retry and backoff to HTTP client (#6943)
- Use Jaeger gRPC instead of Thrift in the docker-compose example (#7243)
- `tanzuobservabilityexporter`: Support exponential histograms (#7127)
- `receiver_creator`: Log added and removed endpoint env structs (#7248)
- `prometheusreceiver`: Use the OTLP data conversion path by default. (#7282)
  - Use `--feature-gates=-receiver.prometheus.OTLPDirect` to re-enable the 
    OpenCensus conversion path.
- `extension/observers`: Correctly set image and tag on container endpoints (#7279)
- `tanzuobservabilityexporter`: Document how to enable memory_limiter (#7286)
- `hostreceiver/networkscraper`: Migrate the scraper to the mdatagen metrics builder (#7048)
- `hostmetricsreceiver`: Add MuteProcessNameError config flag to mute specific error reading process executable (#7176)
- `scrapertest`: Improve comparison logic (#7305)
- `hostmetricsreceiver`: add `cpu_average` option for load scraper to report the average cpu load (#6999)
- `scrapertest`: Add comparison option to ignore specific attributes (#6519)
- `tracegen`: Add option to pass in custom headers to export calls via command line (#7308)
- `tracegen`: Provide official container images (#7179)
- `scrapertest`: Add comparison function for pdata.Metrics (#7400)
- `prometheusremotewriteexporter` : Dropping the condition to replace _ with key_ as __ label is reserved and _ is not (#7112)

### 🛑 Breaking changes 🛑

- `tanzuobservabilityexporter`: Remove status.code
- `tanzuobservabilityexporter`: Use semantic conventions for status.message (#7126) 
- `k8sattributesprocessor`: Move `kube` and `observability` packages to `internal` folder (#7159)
- `k8sattributesprocessor`: Unexport processor `Option`s (#7311)
- `zookeeperreceiver`: Refactored metrics to have correct units, types, and combined some metrics via attributes. (#7280)
- `prometheusremotewriteexporter`: `PRWExporter` struct and `NewPRWExporter()`
  function are now unexported. (#TBD)
- `newrelicexporter` marked as deprecated (#7284)

### 🚀 New components 🚀

- `rabbitmqreceiver`: Establish codebase for RabbitMQ metrics receiver (#7239)
- Add `basicauth` extension (#7167)
- `k8seventsreceiver`: Implement core logic (#6885)

### 🧰 Bug fixes 🧰

- `k8sattributeprocessor`: Parse IP out of net.Addr to correctly tag k8s.pod.ip (#7077)
- `k8sattributeprocessor`: Process IP correctly for net.Addr instances that are not typed (#7133)
- `mdatagen`: Fix validation of `enabled` field in metadata.yaml (#7166)
- `elasticsearch`: Fix timestamp for each metric being startup time (#7255)
- `prometheusremotewriteexporter`: Fix index out of range panic caused by expiring metrics (#7149)
- `resourcedetection`: Log the error when checking for ec2metadata availability (#7296) 

## v0.42.0

### 💡 Enhancements 💡

- `couchbasereceiver`: Add couchbase client (#7122)
- `couchdbreceiver`: Add couchdb scraper (#7131)
- `couchdbreceiver`: Add couchdb client (#6880)
- `elasticsearchreceiver`: Implement scraper client (#7019)
- `couchdbreceiver`: Add metadata metrics (#6878)
- `prometheusremotewriteexporter`: Handling Staleness flag from OTLP (#6679)
- `prometheusexporter`: Handling Staleness flag from OTLP (#6805)
- `prometheusreceiver`: Set OTLP no-data-present flag for stale scraped metrics. (#7043)
- `mysqlreceiver`: Add Integration test (#6916)
- `datadogexporter`: Add compatibility with ECS Fargate semantic conventions (#6670)
- `k8s_observer`: discover k8s.node endpoints (#6820)
- `redisreceiver`: Add missing description fields to keyspace metrics (#6940)
- `redisreceiver`: Set start timestamp uniformly for gauge and sum metrics (#6941)
- `kafkaexporter`: Allow controlling Kafka acknowledgment behaviour  (#6301)
- `lokiexporter`: Log the first part of the http body on failed pushes to loki (#6946)
- `resourcedetectionprocessor`: add the [consul](https://www.consul.io/) detector (#6382)
- `awsemfexporter`: refactor cw_client logic into separate `cwlogs` package (#7072)
- `prometheusexporter`: Dropping the condition to replace _ with key_ as __ label is reserved and _ is not (#7506)


### 🛑 Breaking changes 🛑

- `memcachedreceiver`: Update metric names (#6594)
- `memcachedreceiver`: Fix some metric units and value types (#6895)
- `sapm` receiver: Use Jaeger status values instead of OpenCensus (#6682)
- `jaeger` receiver/exporter: Parse/set Jaeger status with OTel spec values (#6682)
- `awsecscontainermetricsreceiver`: remove tag from `container.image.name` (#6436)
- `k8sclusterreceiver`: remove tag from `container.image.name` (#6436)

### 🚀 New components 🚀

- `ecs_task_observer`: Discover running containers in AWS ECS tasks (#6894)
- `mongodbreceiver`: Establish codebase for MongoDB metrics receiver (#6972)
- `couchbasereceiver`: Establish codebase for Couchbase metrics receiver (#7046)
- `dbstorage`: New experimental dbstorage extension (#7061)

### 🧰 Bug fixes 🧰

- `ecstaskobserver`: Fix "Incorrect conversion between integer types" security issue (#6939)
- Fix typo in "direction" metrics attribute description (#6949)
- `zookeeperreceiver`: Fix issue where receiver could panic during shutdown (#7020)
- `prometheusreceiver`: Fix metadata fetching when metrics differ by trimmable suffixes (#6932)
- Sanitize URLs being logged (#7021)
- `prometheusreceiver`: Fix start time tracking for long scrape intervals (#7053)
- `signalfxexporter`: Don't use syscall to avoid compilation errors on some platforms (#7062)
- `tailsamplingprocessor`: Add support for new policies as composite sub-policies (#6975)

### 💡 Enhancements 💡

- `lokiexporter`: add complete log record to body (#6619)
- `k8sclusterreceiver` add `container.image.tag` attribute (#6436)
- `spanmetricproccessor`: use an LRU cache for the cached Dimensions key-value pairs (#2179)
- `skywalkingexporter`: add skywalking metrics exporter (#6528)
- `deltatorateprocessor`: add int counter support (#6982)
- `filestorageextension`: document default values (#7022)
- `redisreceiver`: Migrate the scraper to the mdatagen metrics builder (#6938)  

## v0.41.0

### 🛑 Breaking changes 🛑

- None

### 🚀 New components 🚀

- `asapauthextension` (#6627)
- `mongodbatlasreceiver` (#6367)

### 🧰 Bug fixes 🧰

- `filestorageextension`: fix panic when configured directory cannot be accessed (#6103)
- `hostmetricsreceiver`: fix set of attributes for system.cpu.time metric (#6422)
- `k8sobserver`: only record pod endpoints for running pods (#5878)
- `mongodbatlasreceiver`: fix attributes fields in metadata.yaml (#6440)
- `prometheusexecreceiver`: command line processing on Windows (#6145)
- `spanmetricsprocessor`: fix exemplars support (#6140)
-  Remap arm64 to aarch64 on rpm/deb packages (#6635)

### 💡 Enhancements 💡

- `datadogexporter`: do not use attribute localhost-like hostnames (#6477)
- `datadogexporter`: retry per network call (#6412)
- `datadogexporter`: take hostname into account for cache (#6223)
- `exporter/lokiexporter`: adding a feature for loki exporter to encode JSON for log entry (#5846)
- `googlecloudspannerreceiver`: added fallback to ADC for database connections. (#6629)
- `googlecloudspannerreceiver`: added parsing only distinct items for sample lock request label. (#6514)
- `googlecloudspannerreceiver`: added request tag label to metadata config for top query stats. (#6475)
- `googlecloudspannerreceiver`: added sample lock requests label to the top lock stats metrics. (#6466)
- `googlecloudspannerreceiver`: added transaction tag label to metadata config for top transaction stats. (#6433)
- `groupbyattrsprocessor`: added support for metrics signal (#6248)
- `hostmetricsreceiver`: ensure SchemaURL is set (#6482)
- `kubeletstatsreceiver`: add support for read-only kubelet endpoint (#6488)
- `mysqlreceiver`: enable native authentication (#6628)
- `mysqlreceiver`: remove requirement for password on MySQL (#6479)
- `receiver/prometheusreceiver`: do not add host.name to metrics from localhost/unspecified targets (#6476)
- `spanmetricsprocessor`: add setStatus operation (#5886)
- `splunkhecexporter`: remove duplication of host.name attribute (#6527)
- `tanzuobservabilityexporter`: add consumer for sum metrics. (#6385)
- Update log-collection library to v0.23.0 (#6593)

## v0.40.0

### 🛑 Breaking changes 🛑

- `tencentcloudlogserviceexporter`: change `Endpoint` to `Region` to simplify configuration (#6135)

### 🚀 New components 🚀

- Add `memcached` receiver (#5839)

### 🧰 Bug fixes 🧰

- Fix token passthrough for HEC (#5435)
- `datadogexporter`: Fix missing resource attributes default mapping when resource_attributes_as_tags: false (#6359)
- `tanzuobservabilityexporter`: Log and report missing metric values. (#5835)
- `mongodbatlasreceiver`: Fix metrics metadata (#6395)

### 💡 Enhancements 💡

- `awsprometheusremotewrite` exporter: Improve error message when failing to sign request
- `mongodbatlas`: add metrics (#5921)
- `healthcheckextension`: Add path option (#6111)
- Set unprivileged user to container image (#6380)
- `k8sclusterreceiver`: Add allocatable type of metrics (#6113)
- `observiqexporter`: Allow Dialer timeout to be configured (#5906)
- `routingprocessor`: remove broken debug log fields (#6373)
- `prometheusremotewriteexporter`: Add exemplars support (#5578) 
- `fluentforwardreceiver`: Convert attributes with nil value to AttributeValueTypeEmpty (#6630)

## v0.39.0

### 🛑 Breaking changes 🛑

- `httpdreceiver` renamed to `apachereceiver` to match industry standards (#6207)
- `tencentcloudlogserviceexporter` change `Endpoint` to `Region` to simplify configuration (#6135)

### 🚀 New components 🚀

- Add `postgresqlreceiver` config and factory (#6153)
- Add TencentCloud LogService exporter `tencentcloudlogserviceexporter` (#5722)
- Restore `jaegerthrifthttpexporter` (#5666)
- Add `skywalkingexporter` (#5690, #6114)

### 🧰 Bug fixes 🧰

- `datadogexporter`: Improve cumulative metrics reset detection using `StartTimestamp` (#6120)
- `mysqlreceiver`: Address issues in shutdown function (#6239)
- `tailsamplingprocessor`: End go routines during shutdown (#5693)
- `googlecloudexporter`: Update google cloud exporter to correctly close the metric exporter (#5990)
- `statsdreceiver`: Fix the summary point calculation (#6155)
- `datadogexporter` Correct default value for `send_count_sum_metrics` (#6130)

### 💡 Enhancements 💡

- `datadogexporter`: Increase default timeout to 15 seconds (#6131)
- `googlecloudspannerreceiver`: Added metrics cardinality handling for Google Cloud Spanner receiver (#5981, #6148, #6229)
- `mysqlreceiver`: Mysql add support for different protocols (#6138)
- `bearertokenauthextension`: Added support of Bearer Auth for HTTP Exporters (#5962)
- `awsxrayexporter`: Fallback to rpc.method for segment operation when aws.operation missing (#6231)
- `healthcheckextension`: Add new health check feature for collector pipeline (#5643)
- `datadogexporter`: Always add current hostname (#5967)
- `k8sattributesprocessor`: Add code to fetch all annotations and labels by specifying key regex (#5780)
- `datadogexporter`: Do not rely on collector to resolve envvar when possible to resolve them (#6122)
- `datadogexporter`: Add container tags to attributes package (#6086)
- `datadogexporter`: Preserve original TraceID (#6158)
- `prometheusreceiver`: Enhance prometheus receiver logger to determine errors, test real e2e usage (#5870)
- `awsxrayexporter`: Added support for AWS AppRunner origin (#6141)

## v0.38.0

### 🛑 Breaking changes 🛑

- `datadogexporter` Make distributions the default histogram export option. (#5885)
- `redisreceiver` Update Redis receiver's metric names. (#5837)
- Remove `scraperhelper` from contrib, use the core version. (#5826)

### 🚀 New components 🚀

- `googlecloudspannerreceiver` Added implementation of Google Cloud Spanner receiver. (#5727)
- `awsxrayproxy` Wire up awsxrayproxy extension. (#5747)
- `awscontainerinsightreceiver` Enable AWS Container Insight receiver. (#5960)

### 🧰 Bug fixes 🧰

- `statsdreceiver`: fix start timestamp / temporality for counters. (#5714)
- Fix security issue related to github.com/tidwall/gjson. (#5936)
- `datadogexporter` Fix cumulative histogram handling in distributions mode (#5867)
- `datadogexporter` Skip nil sketches (#5925)

### 💡 Enhancements 💡

- Extend `kafkareceiver` configuration capabilities. (#5677)
- Convert `mongodbatlas` receiver to use scraperhelper. (#5827)
- Convert `dockerstats` receiver to use scraperhelper. (#5825)
- Convert `podman` receiver to use scraperhelper. (#5822)
- Convert `redisreceiver` to use scraperhelper. (#5796)
- Convert `kubeletstats` receiver to use scraperhelper. (#5821)
- `googlecloudspannerreceiver` Migrated Google Cloud Spanner receiver to scraper approach. (#5868)
- `datadogexporter` Use a `Consumer` interface for decoupling from zorkian's package. (#5315)
- `mdatagen` - Add support for extended metric descriptions (#5688)
- `signalfxexporter` Log datapoints option. (#5689)
- `cumulativetodeltaprocessor`: Update cumulative to delta. (#5772)
- Update configuration default values in log receivers docs. (#5840)
- `fluentforwardreceiver`: support more complex fluent-bit objects. (#5676)
- `datadogexporter` Remove spammy logging. (#5856)
- `datadogexporter` Remove obsolete report_buckets config. (#5858)
- Improve performance of metric expression matcher. (#5864)
- `tanzuobservabilityexporter` Introduce metricsConsumer and gaugeMetricConsumer. (#5426)
- `awsxrayexporter` rpc.system has priority to determine aws namespace. (#5833)
- `tailsamplingprocessor` Add support for composite sampling policy to the tailsampler. (#4958)
- `kafkaexporter` Add support for AWS_MSK_IAM SASL Auth (#5763)
- Refactor the client Authenticators  for the new "ClientAuthenticator" interfaces (#5905)
- `mongodbatlasreceiver` Add client wrapper for MongoDB Atlas support (#5386)
- `redisreceiver` Update Redis config options (#5861)
- `routingprocessor`: allow routing for all signals (#5869)
- `extension/observer/docker` add ListAndWatch to observer (#5851)

## v0.37.1

### 🧰 Bug fixes 🧰

- Fixes a problem with v0.37.0 which contained dependencies on v0.36.0 components. They should have been updated to v0.37.0.

## v0.37.0

### 🚀 New components 🚀

- [`journald` receiver](https://github.com/open-telemetry/opentelemetry-collector-contrib/tree/main/receiver/journaldreceiver) to parse Journald events from systemd journal using the [opentelemetry-log-collection](https://github.com/open-telemetry/opentelemetry-log-collection) library

### 🛑 Breaking changes 🛑

- Remove squash on configtls.TLSClientSetting for splunkhecexporter (#5541)
- Remove squash on configtls.TLSClientSetting for elastic components (#5539)
- Remove squash on configtls.TLSClientSetting for observiqexporter (#5540)
- Remove squash on configtls.TLSClientSetting for AWS components (#5454)
- Move `k8sprocessor` to `k8sattributesprocessor`.
- Rename `k8s_tagger` configuration `k8sattributes`.
- filelog receiver: use empty value for `SeverityText` field instead of `"Undefined"` (#5423)
- Rename `configparser.ConfigMap` to `config.Map`
- Rename `pdata.AggregationTemporality*` to `pdata.MetricAggregationTemporality*`
- Remove deprecated `batchpertrace` package/module (#5380)

### 💡 Enhancements 💡

- `k8sattributes` processor: add container metadata enrichment (#5467, #5572)
- `resourcedetection` processor: Add an option to force using hostname instead of FQDN (#5064)
- `dockerstats` receiver: Move docker client into new shared `internal/docker` (#4702)
- `spanmetrics` processor:
  - Add exemplars to metrics (#5263)
  - Support resource attributes in metrics dimensions (#4624)
- `filter` processor:
  - Add log filtering by `regexp` type filters (#5237)
  - Add record level log filtering (#5418)
- `dynatrace` exporter: Handle non-gauge data types (#5056)
- `datadog` exporter:
  - Add support for exporting histograms as sketches (#5082)
  - Scrub sensitive information from errors (#5575)
  - Add option to send instrumentation library metadata tags with metrics (#5431)
- `podman` receiver: Add `api_version`, `ssh_key`, and `ssh_passphrase` config options (#5430)
- `signalfx` exporter:
  - Add `max_connections` config option (#5432)
  - Add dimension name to log when value > 256 chars (#5258)
  - Discourage setting of endpoint path (#4851)
- `kubeletstats` receiver: Convert to pdata instead of using OpenCensus (#5458)
- `tailsampling` processor: Add `invert_match` config option to `string_attribute` policy (#4393)
- `awsemf` exporter: Add a feature flag in UserAgent for AWS backend to monitor the adoptions (#5178)
- `splunkhec` exporter: Handle explicitly NaN and Inf values (#5581)
- `hostmetrics` receiver:
  - Collect more process states in processes scraper (#4856)
  - Add device label to paging scraper (#4854)
- `awskinesis` exporter: Extend to allow for dynamic export types (#5440)

### 🧰 Bug fixes 🧰

- `datadog` exporter:
  - Fix tags on summary and bucket metrics (#5416)
  - Fix cache key generation for cumulative metrics (#5417)
- `resourcedetection` processor: Fix failure to start collector if at least one detector returns an error (#5242)
- `prometheus` exporter: Do not record obsreport calls (#5438)
- `prometheus` receiver: Metric type fixes to match Prometheus functionality (#4865)
- `sentry` exporter: Fix sentry tracing (#4320)
- `statsd` receiver: Set quantiles for metrics (#5647)

## v0.36.0

### 🛑 Breaking changes 🛑

- `filter` processor: The configs for `logs` filter processor have been changed to be consistent with the `metrics` filter processor. (#4895)
- `splunk_hec` receiver: 
  - `source_key`, `sourcetype_key`, `host_key` and `index_key` have now moved under `hec_metadata_to_otel_attrs` (#4726)
  - `path` field on splunkhecreceiver configuration is removed: We removed the `path` attribute as any request going to the Splunk HEC receiver port should be accepted, and added the `raw_path` field to explicitly map the path accepting raw HEC data. (#4951)
- feat(dynatrace): tags is deprecated in favor of default_dimensions (#5055)

### 💡 Enhancements 💡

- `filter` processor: Add ability to `include` logs based on resource attributes in addition to excluding logs based on resource attributes for strict matching. (#4895)
- `kubelet` API: Add ability to create an empty CertPool when the system run environment is windows
- `JMX` receiver: Allow JMX receiver logging level to be configured (#4898)
- `datadog` exporter: Export histograms as in OpenMetrics Datadog check (#5065)
- `dockerstats` receiver: Set Schema URL (#5239)
- Rename memorylimiter -> memorylimiterprocessor (#5262)
- `awskinesis` exporter: Refactor AWS kinesis exporter to be synchronous  (#5248)

## v0.35.0

### 🛑 Breaking changes 🛑

- Rename configparser.Parser to configparser.ConfigMap (#5070)
- Rename TelemetryCreateSettings -> TelemetrySettings (#5169)

### 💡 Enhancements 💡

- chore: update influxdb exporter and receiver (#5058)
- chore(dynatrace): use payload limit from api constants (#5077)
- Add documentation for filelog's new force_flush_period parameter (#5066)
- Reuse the gzip reader with a sync.Pool (#5145)
- Add a trace observer when splunkhecreceiver is used for logs (#5063)
- Remove usage of deprecated pdata.AttributeValueMapToMap (#5174)
- Podman Stats Receiver: Receiver and Metrics implementation (#4577)

### 🧰 Bug fixes 🧰

- Use staleness markers generated by prometheus, rather than making our own (#5062)
- `datadogexporter` exporter: skip NaN and infinite values (#5053)

## v0.34.0

### 🚀 New components 🚀

- [`cumulativetodelta` processor](https://github.com/open-telemetry/opentelemetry-collector-contrib/tree/main/processor/cumulativetodeltaprocessor) to convert cumulative sum metrics to cumulative delta

- [`file` exporter](https://github.com/open-telemetry/opentelemetry-collector-contrib/tree/main/exporter/fileexporter) from core repository ([#3474](https://github.com/open-telemetry/opentelemetry-collector/issues/3474))
- [`jaeger` exporter](https://github.com/open-telemetry/opentelemetry-collector-contrib/tree/main/exporter/jaegerexporter) from core repository ([#3474](https://github.com/open-telemetry/opentelemetry-collector/issues/3474))
- [`kafka` exporter](https://github.com/open-telemetry/opentelemetry-collector-contrib/tree/main/exporter/kafkaexporter) from core repository ([#3474](https://github.com/open-telemetry/opentelemetry-collector/issues/3474))
- [`opencensus` exporter](https://github.com/open-telemetry/opentelemetry-collector-contrib/tree/main/exporter/opencensusexporter) from core repository ([#3474](https://github.com/open-telemetry/opentelemetry-collector/issues/3474))
- [`prometheus` exporter](https://github.com/open-telemetry/opentelemetry-collector-contrib/tree/main/exporter/prometheusexporter) from core repository ([#3474](https://github.com/open-telemetry/opentelemetry-collector/issues/3474))
- [`prometheusremotewrite` exporter](https://github.com/open-telemetry/opentelemetry-collector-contrib/tree/main/exporter/prometheusremotewriteexporter) from core repository ([#3474](https://github.com/open-telemetry/opentelemetry-collector/issues/3474))
- [`zipkin` exporter](https://github.com/open-telemetry/opentelemetry-collector-contrib/tree/main/exporter/zipkinexporter) from core repository ([#3474](https://github.com/open-telemetry/opentelemetry-collector/issues/3474))
- [`attribute` processor](https://github.com/open-telemetry/opentelemetry-collector-contrib/tree/main/processor/attributeprocessor) from core repository ([#3474](https://github.com/open-telemetry/opentelemetry-collector/issues/3474))
- [`filter` processor](https://github.com/open-telemetry/opentelemetry-collector-contrib/tree/main/processor/filterprocessor) from core repository ([#3474](https://github.com/open-telemetry/opentelemetry-collector/issues/3474))
- [`probabilisticsampler` processor](https://github.com/open-telemetry/opentelemetry-collector-contrib/tree/main/processor/probabilisticsamplerprocessor) from core repository ([#3474](https://github.com/open-telemetry/opentelemetry-collector/issues/3474))
- [`resource` processor](https://github.com/open-telemetry/opentelemetry-collector-contrib/tree/main/processor/resourceprocessor) from core repository ([#3474](https://github.com/open-telemetry/opentelemetry-collector/issues/3474))
- [`span` processor](https://github.com/open-telemetry/opentelemetry-collector-contrib/tree/main/processor/spanprocessor) from core repository ([#3474](https://github.com/open-telemetry/opentelemetry-collector/issues/3474))
- [`hostmetrics` receiver](https://github.com/open-telemetry/opentelemetry-collector-contrib/tree/main/receiver/hostmetricsreceiver) from core repository ([#3474](https://github.com/open-telemetry/opentelemetry-collector/issues/3474))
- [`jaeger` receiver](https://github.com/open-telemetry/opentelemetry-collector-contrib/tree/main/receiver/jaegerreceiver) from core repository ([#3474](https://github.com/open-telemetry/opentelemetry-collector/issues/3474))
- [`kafka` receiver](https://github.com/open-telemetry/opentelemetry-collector-contrib/tree/main/receiver/kafkareceiver) from core repository ([#3474](https://github.com/open-telemetry/opentelemetry-collector/issues/3474))
- [`opencensus` receiver](https://github.com/open-telemetry/opentelemetry-collector-contrib/tree/main/receiver/opencensusreceiver) from core repository ([#3474](https://github.com/open-telemetry/opentelemetry-collector/issues/3474))
- [`prometheus` receiver](https://github.com/open-telemetry/opentelemetry-collector-contrib/tree/main/receiver/prometheusreceiver) from core repository ([#3474](https://github.com/open-telemetry/opentelemetry-collector/issues/3474))
- [`zipkin` receiver](https://github.com/open-telemetry/opentelemetry-collector-contrib/tree/main/receiver/zipkinreceiver) from core repository ([#3474](https://github.com/open-telemetry/opentelemetry-collector/issues/3474))
- [`bearertokenauth` extension](https://github.com/open-telemetry/opentelemetry-collector-contrib/tree/main/extension/bearertokenauthextension) from core repository ([#3474](https://github.com/open-telemetry/opentelemetry-collector/issues/3474))
- [`healthcheck` extension](https://github.com/open-telemetry/opentelemetry-collector-contrib/tree/main/extension/healthcheckextension) from core repository ([#3474](https://github.com/open-telemetry/opentelemetry-collector/issues/3474))
- [`oidcauth` extension](https://github.com/open-telemetry/opentelemetry-collector-contrib/tree/main/extension/oidcauthextension) from core repository ([#3474](https://github.com/open-telemetry/opentelemetry-collector/issues/3474))
- [`pprof` extension](https://github.com/open-telemetry/opentelemetry-collector-contrib/tree/main/extension/pprofextension) from core repository ([#3474](https://github.com/open-telemetry/opentelemetry-collector/issues/3474))
- [`testbed`](https://github.com/open-telemetry/opentelemetry-collector-contrib/tree/main/testbed) from core repository ([#3474](https://github.com/open-telemetry/opentelemetry-collector/issues/3474))

### 💡 Enhancements 💡

- `tailsampling` processor: Add new policy `probabilistic` (#3876)

## v0.33.0

# 🎉 OpenTelemetry Collector Contrib v0.33.0 (Beta) 🎉

The OpenTelemetry Collector Contrib contains everything in the [opentelemetry-collector release](https://github.com/open-telemetry/opentelemetry-collector/releases/tag/v0.32.0) (be sure to check the release notes here as well!). Check out the [Getting Started Guide](https://opentelemetry.io/docs/collector/getting-started/) for deployment and configuration information.

### 🚀 New components 🚀

- [`cumulativetodelta` processor](https://github.com/open-telemetry/opentelemetry-collector-contrib/tree/main/processor/cumulativetodeltaprocessor) to convert cumulative sum metrics to cumulative delta

### 💡 Enhancements 💡

- Collector contrib has now full support for metrics proto v0.9.0.

## v0.32.0

# 🎉 OpenTelemetry Collector Contrib v0.32.0 (Beta) 🎉

This release is marked as "bad" since the metrics pipelines will produce bad data.

- See https://github.com/open-telemetry/opentelemetry-collector/issues/3824

The OpenTelemetry Collector Contrib contains everything in the [opentelemetry-collector release](https://github.com/open-telemetry/opentelemetry-collector/releases/tag/v0.32.0) (be sure to check the release notes here as well!). Check out the [Getting Started Guide](https://opentelemetry.io/docs/collector/getting-started/) for deployment and configuration information.

### 🛑 Breaking changes 🛑

- `splunk_hec` receiver/exporter: `com.splunk.source` field is mapped to `source` field in Splunk instead of `service.name` (#4596)
- `redis` receiver: Move interval runner package to `internal/interval` (#4600)
- `datadog` exporter: Export summary count and sum as monotonic counts (#4605)

### 💡 Enhancements 💡

- `logzio` exporter:
  - New implementation of an in-memory queue to store traces, data compression with gzip, and queue configuration options (#4395)
  - Make `Hclog2ZapLogger` struct and methods private for public go api review (#4431)
- `newrelic` exporter (#4392):
  - Marked unsupported metric as permanent error
  - Force the interval to be valid even if 0
- `awsxray` exporter: Add PHP stacktrace parsing support (#4454)
- `file_storage` extension: Implementation of batch storage API (#4145)
- `datadog` exporter:
  - Skip sum metrics with no aggregation temporality (#4597)
  - Export delta sums as counts (#4609)
- `elasticsearch` exporter: Add dedot support (#4579)
- `signalfx` exporter: Add process metric to translation rules (#4598)
- `splunk_hec` exporter: Add profiling logs support (#4464)
- `awsemf` exporter: Replace logGroup and logStream pattern with metric labels (#4466)

### 🧰 Bug fixes 🧰

- `awsxray` exporter: Fix the origin on ECS/EKS/EB on EC2 cases (#4391)
- `splunk_hec` exporter: Prevent re-sending logs that were successfully sent (#4467)
- `signalfx` exporter: Prefix temporary metric translations (#4394)

## v0.31.0

# 🎉 OpenTelemetry Collector Contrib v0.31.0 (Beta) 🎉

The OpenTelemetry Collector Contrib contains everything in the [opentelemetry-collector release](https://github.com/open-telemetry/opentelemetry-collector/releases/tag/v0.31.0) (be sure to check the release notes here as well!). Check out the [Getting Started Guide](https://opentelemetry.io/docs/collector/getting-started/) for deployment and configuration information.

### 🛑 Breaking changes 🛑

- `influxdb` receiver: Removed `metrics_schema` config option (#4277)

### 💡 Enhancements 💡

- Update to OTLP 0.8.0:
  - Remove use of `IntHistogram` (#4276)
  - Update exporters/receivers for `NumberDataPoint`
- Remove use of deprecated `pdata` slice `Resize()` (#4203, #4208, #4209)
- `awsemf` exporter: Added the option to have a user who is sending metrics from EKS Fargate Container Insights to reformat them to look the same as insights from ECS so that they can be ingested by CloudWatch (#4130)
- `k8scluster` receiver: Support OpenShift cluster quota metrics (#4342)
- `newrelic` exporter (#4278):
  - Requests are now retry-able via configuration option (defaults to retries enabled). Permanent errors are not retried.
  - The exporter monitoring metrics now include an untagged summary metric for ease of use.
  - Improved error logging to include URLs that fail to post messages to New Relic.
- `datadog` exporter: Upscale trace stats when global sampling rate is set (#4213)

### 🧰 Bug fixes 🧰

- `statsd` receiver: Add option to set Counter to be monotonic (#4154)
- Fix `internal/stanza` severity mappings (#4315)
- `awsxray` exporter: Fix the wrong AWS env resource setting (#4384)
- `newrelic` exporter (#4278):
  - Configuration unmarshalling did not allow timeout value to be set to 0 in the endpoint specific section.
  - Request cancellation was not propagated via context into the http request.
  - The queued retry logger is set to a zap.Nop logger as intended.

## v0.30.0

# 🎉 OpenTelemetry Collector Contrib v0.30.0 (Beta) 🎉

The OpenTelemetry Collector Contrib contains everything in the [opentelemetry-collector release](https://github.com/open-telemetry/opentelemetry-collector/releases/tag/v0.30.0) (be sure to check the release notes here as well!). Check out the [Getting Started Guide](https://opentelemetry.io/docs/collector/getting-started/) for deployment and configuration information.

### 🚀 New components 🚀
- `oauth2clientauth` extension: ported from core (#3848)
- `metrics-generation` processor: is now enabled and available (#4047) 

### 🛑 Breaking changes 🛑

- Removed `jaegerthrifthttp` exporter (#4089) 

### 💡 Enhancements 💡

- `tailsampling` processor:
  - Add new policy `status_code` (#3754)
  - Add new tail sampling processor policy: status_code (#3754)
- `awscontainerinsights` receiver:
  - Integrate components and fix bugs for EKS Container Insights (#3846) 
  - Add Cgroup to collect ECS instance metrics for container insights receiver #3875
- `spanmetrics` processor: Support sub-millisecond latency buckets (#4091) 
- `sentry` exporter: Add exception event capture in sentry (#3854)

## v0.29.0

# 🎉 OpenTelemetry Collector Contrib v0.29.0 (Beta) 🎉

The OpenTelemetry Collector Contrib contains everything in the [opentelemetry-collector release](https://github.com/open-telemetry/opentelemetry-collector/releases/tag/v0.29.0) (be sure to check the release notes here as well!). Check out the [Getting Started Guide](https://opentelemetry.io/docs/collector/getting-started/) for deployment and configuration information.

### 🛑 Breaking changes 🛑

- `redis` receiver (#3808)
  - removed configuration `service_name`. Use resource processor or `resource_attributes` setting if using `receivercreator`
  - removed `type` label and set instrumentation library name to `otelcol/redis` as other receivers do

### 💡 Enhancements 💡

- `tailsampling` processor:
  - Add new policy `latency` (#3750)
  - Add new policy `status_code` (#3754)
- `splunkhec` exporter: Include `trace_id` and `span_id` if set (#3850)
- `newrelic` exporter: Update instrumentation naming in accordance with otel spec (#3733)
- `sentry` exporter: Added support for insecure connection with Sentry (#3446)
- `k8s` processor:
  - Add namespace k8s tagger (#3384)
  - Add ignored pod names as config parameter (#3520)
- `awsemf` exporter: Add support for `TaskDefinitionFamily` placeholder on log stream name (#3755)
- `loki` exporter: Add resource attributes as Loki label (#3418)

### 🧰 Bug fixes 🧰

- `datadog` exporter:
  - Ensure top level spans are computed (#3786)
  - Update `env` clobbering behavior (#3851)
- `awsxray` exporter: Fixed filtered attribute translation (#3757)
- `splunkhec` exporter: Include trace and span id if set in log record (#3850)

## v0.28.0

# 🎉 OpenTelemetry Collector Contrib v0.28.0 (Beta) 🎉

The OpenTelemetry Collector Contrib contains everything in the [opentelemetry-collector release](https://github.com/open-telemetry/opentelemetry-collector/releases/tag/v0.28.0) (be sure to check the release notes here as well!). Check out the [Getting Started Guide](https://opentelemetry.io/docs/collector/getting-started/) for deployment and configuration information.

### 🚀 New components 🚀

- `humio` exporter to export data to Humio using JSON over the HTTP [Ingest API](https://docs.humio.com/reference/api/ingest/)
- `udplog` receiver to receives logs from udp using the [opentelemetry-log-collection](https://github.com/open-telemetry/opentelemetry-log-collection) library
- `tanzuobservability` exporter to send traces to [Tanzu Observability](https://tanzu.vmware.com/observability)

### 🛑 Breaking changes 🛑

- `f5cloud` exporter (#3509):
  - Renamed the config 'auth' field to 'f5cloud_auth'. This will prevent a config field name collision when [Support for Custom Exporter Authenticators as Extensions](https://github.com/open-telemetry/opentelemetry-collector/pull/3128) is ready to be integrated.

### 💡 Enhancements 💡

- Enabled Dependabot for Github Actions (#3543)
- Change obsreport helpers for receivers to use the new pattern created in Collector (#3439,#3443,#3449,#3504,#3521,#3548)
- `datadog` exporter:
  - Add logging for unknown or unsupported metric types (#3421)
  - Add collector version tag to internal health metrics (#3394)
  - Remove sublayer stats calc and mutex (#3531)
  - Deduplicate hosts for which we send running metrics (#3539)
  - Add support for summary datatype (#3660)
  - Add datadog span operation name remapping config option (#3444)
  - Update error formatting for error spans that are not exceptions (#3701)
- `nginx` receiver: Update the nginx metrics to more closely align with the conventions (#3420)
- `elasticsearch` exporter: Init JSON encoding support (#3101)
- `jmx` receiver:
  - Allow setting system properties (#3450)
  - Update tested JMX Metric Gatherer release (#3695)
- Refactor components for the Client Authentication Extensions (#3507)
- Remove redundant conversion calls (#3688)
- `storage` extension: Add a `Close` method to Client interface (#3506)
- `splunkhec` exporter: Add `metric_type` as key which maps to the type of the metric (#3696)
- `k8s` processor: Add semantic conventions to k8s-tagger for pod metadata (#3544)
- `kubeletstats` receiver: Refactor kubelet client to internal folder (#3698)
- `newrelic` exporter (#3690):
  - Updates the log level from error to debug when New Relic rate limiting occurs
  - Updates the sanitized api key that is reported via metrics
- `filestorage` extension: Add ability to specify name (#3703)
- `awsemf` exporter: Store the initial value for cumulative metrics (#3425)
- `awskinesis` exporter: Refactor to allow for extended types of encoding (#3655)
- `ecsobserver` extension:
  - Add task definition, ec2, and service fetcher (#3503)
  - Add exporter to convert task to target (#3333)

### 🧰 Bug fixes 🧰

- `awsemf` exporter: Remove delta adjustment from summaries by default (#3408)
- `alibabacloudlogservice` exporter: Sanitize labels for metrics (#3454)
- `statsd` receiver: Fix StatsD drop metrics tags when using summary as observer_type for timer/histogram (#3440)
- `awsxray` exporter: Restore setting of Throttle for HTTP throttle response (#3685)
- `awsxray` receiver: Fix quick start bug (#3653)
- `metricstransform` processor: Check all data points for matching metric label values (#3435)

## v0.27.0

# 🎉 OpenTelemetry Collector Contrib v0.27.0 (Beta) 🎉

The OpenTelemetry Collector Contrib contains everything in the [opentelemetry-collector release](https://github.com/open-telemetry/opentelemetry-collector/releases/tag/v0.27.0) (be sure to check the release notes here as well!). Check out the [Getting Started Guide](https://opentelemetry.io/docs/collector/getting-started/) for deployment and configuration information.

### 🚀 New components 🚀

- `tcplog` receiver to receive logs from tcp using the [opentelemetry-log-collection](https://github.com/open-telemetry/opentelemetry-log-collection) library
- `influxdb` receiver to accept metrics data as [InfluxDB Line Protocol](https://docs.influxdata.com/influxdb/v2.0/reference/syntax/line-protocol/)

### 💡 Enhancements 💡

- `splunkhec` exporter:
  - Include the response in returned 400 errors (#3338)
  - Map summary metrics to Splunk HEC metrics (#3344)
  - Add HEC telemetry (#3260)
- `newrelic` exporter: Include dropped attributes and events counts (#3187)
- `datadog` exporter:
  - Add Fargate task ARN to container tags (#3326)
  - Improve mappings for span kind dd span type (#3368)
- `signalfx` exporter: Add info log for host metadata properties update (#3343)
- `awsprometheusremotewrite` exporter: Add SDK and system information to User-Agent header (#3317)
- `metricstransform` processor: Add filtering capabilities matching metric label values for applying changes (#3201)
- `groupbytrace` processor: Added workers for queue processing (#2902)
- `resourcedetection` processor: Add docker detector (#2775)
- `tailsampling` processor: Support regex on span attribute filtering (#3335)

### 🧰 Bug fixes 🧰

- `datadog` exporter:
  - Update Datadog attributes to tags mapping (#3292)
  - Consistent `hostname` and default metrics behavior (#3286)
- `signalfx` exporter: Handle character limits on metric names and dimensions (#3328)
- `newrelic` exporter: Fix timestamp value for cumulative metrics (#3406)

## v0.26.0

# 🎉 OpenTelemetry Collector Contrib v0.26.0 (Beta) 🎉

The OpenTelemetry Collector Contrib contains everything in the [opentelemetry-collector release](https://github.com/open-telemetry/opentelemetry-collector/releases/tag/v0.26.0) (be sure to check the release notes here as well!). Check out the [Getting Started Guide](https://opentelemetry.io/docs/collector/getting-started/) for deployment and configuration information.

### 🚀 New components 🚀

- `influxdb` exporter to support sending tracing, metrics, and logging data to [InfluxDB](https://www.influxdata.com/products/)

### 🛑 Breaking changes 🛑

- `signalfx` exporter (#3207):
  - Additional metrics excluded by default by signalfx exporter
    - system.disk.io_time
    - system.disk.operation_time
    - system.disk.weighted_io_time
    - system.network.connections
    - system.processes.count
    - system.processes.created

### 💡 Enhancements 💡

- Add default config and systemd environment file support for DEB/RPM packages (#3123)
- Log errors on receiver start/stop failures (#3208)
- `newrelic` exporter: Update API key detection logic (#3212)
- `splunkhec` exporter:
  - Mark permanent errors to avoid futile retries (#3253)
  - Add TLS certs verification (#3204)
- `datadog` exporter:
  - Add env and tag name normalization to trace payloads (#3200)
  - add `ignore_resource`s configuration option (#3245)
- `jmx` receiver: Update for latest snapshot and header support (#3283)
- `awsxray` exporter: Added support for stack trace translation for .NET language (#3280)
- `statsd` receiver: Add timing/histogram for statsD receiver as OTLP summary (#3261)

### 🧰 Bug fixes 🧰

- `awsprometheusremotewrite` exporter:
  - Remove `sending_queue` (#3186)
  - Use the correct default for aws_auth.service (#3161)
  - Identify the Amazon Prometheus region from the endpoint (#3210)
  - Don't panic in case session can't be constructed (#3221)
- `datadog` exporter: Add max tag length (#3185)
- `sapm` exporter: Fix crash when passing the signalfx access token (#3294)
- `newrelic` exporter: Update error conditions (#3322)

## v0.25.0

# 🎉 OpenTelemetry Collector Contrib v0.25.0 (Beta) 🎉

The OpenTelemetry Collector Contrib contains everything in the [opentelemetry-collector release](https://github.com/open-telemetry/opentelemetry-collector/releases/tag/v0.25.0) (be sure to check the release notes here as well!). Check out the [Getting Started Guide](https://opentelemetry.io/docs/collector/getting-started/) for deployment and configuration information.

### 🚀 New components 🚀

- `kafkametricsreceiver` new receiver component for collecting metrics about a kafka cluster - primarily lag and offset. [configuration instructions](receiver/kafkametricsreceiver/README.md)
- `file_storage` extension to read and write data to the local file system (#3087)

### 🛑 Breaking changes 🛑

- `newrelic` exporter (#3091):
  - Removal of common attributes (use opentelemetry collector resource processor to add attributes)
  - Drop support for cumulative metrics being sent to New Relic via a collector

### 💡 Enhancements 💡

- Update `opentelemetry-log-collection` to v0.17.0 for log receivers (#3017)
- `datadog` exporter:
  - Add `peer.service` priority instead of `service.name` (#2817)
  - Improve support of semantic conventions for K8s, Azure and ECS (#2623)
- Improve and batch logs translation for stanza (#2892)
- `statsd` receiver: Add timing/histogram as OTLP gauge (#2973)
- `honeycomb` exporter: Add Retry and Queue settings (#2714)
- `resourcedetection` processor:
  - Add AKS resource detector (#3035)
  - Use conventions package constants for ECS detector (#3171)
- `sumologic` exporter: Add graphite format (#2695)
- Add trace attributes to the log entry for stanza (#3018)
- `splunk_hec` exporter: Send log record name as part of the HEC log event (#3119)
- `newrelic` exporter (#3091):
  - Add support for logs
  - Performance improvements
  - Optimizations to the New Relic payload to reduce payload size
  - Metrics generated for monitoring the exporter
  - Insert Key vs License keys are auto-detected in some cases
  - Collector version information is properly extracted via the application start info parameters

### 🧰 Bug fixes 🧰

- `splunk_hec` exporter: Fix sending log payload with missing the GZIP footer (#3032)
- `awsxray` exporter: Remove propagation of error on shutdown (#2999)
- `resourcedetection` processor:
  - Correctly report DRAGONFLYBSD value (#3100)
  - Fallback to `os.Hostname` when FQDN is not available (#3099)
- `httpforwarder` extension: Do not report ErrServerClosed when shutting down the service (#3173)
- `collectd` receiver: Do not report ErrServerClosed when shutting down the service (#3178)

## v0.24.0

# 🎉 OpenTelemetry Collector Contrib v0.24.0 (Beta) 🎉

The OpenTelemetry Collector Contrib contains everything in the [opentelemetry-collector release](https://github.com/open-telemetry/opentelemetry-collector/releases/tag/v0.24.0) (be sure to check the release notes here as well!). Check out the [Getting Started Guide](https://opentelemetry.io/docs/collector/getting-started/) for deployment and configuration information.

### 🚀 New components 🚀

- `fluentbit` extension and `fluentforward` receiver moved from opentelemetry-collector

### 💡 Enhancements 💡

- Check `NO_WINDOWS_SERVICE` environment variable to force interactive mode on Windows (#2819)
- `resourcedetection `processor:
  - Add task revision to ECS resource detector (#2814)
  - Add GKE detector (#2821)
  - Add Amazon EKS detector (#2820)
  - Add `VMScaleSetName` field to Azure detector (#2890)
- `awsemf` exporter:
  - Add `parse_json_encoded_attr_values` config option to decode json-encoded strings in attribute values (#2827)
  - Add `output_destination` config option to support AWS Lambda (#2720)
- `googlecloud` exporter: Handle `cloud.availability_zone` semantic convention (#2893)
- `newrelic` exporter: Add `instrumentation.provider` to default attributes (#2900)
- Set unprivileged user to container image (#2925)
- `splunkhec` exporter: Add `max_content_length_logs` config option to send log data in payloads less than max content length (#2524)
- `k8scluster` and `kubeletstats` receiver: Replace package constants in favor of constants from conventions in core (#2996)

### 🧰 Bug fixes 🧰

- `spanmetrics` processor:
  - Rename `calls` metric to `calls_total` and set `IsMonotonic` to true (#2837)
  - Validate duplicate dimensions at start (#2844)
- `awsemf` exporter: Calculate delta instead of rate for cumulative metrics (#2512)
- `signalfx` exporter:
  - Remove more unnecessary translation rules (#2889)
  - Implement summary type (#2998)
- `awsxray` exporter: Remove translation to HTTP status from OC status (#2978)
- `awsprometheusremotewrite` exporter: Close HTTP body after RoundTrip (#2955)
- `splunkhec` exporter: Add ResourceAttributes to Splunk Event (#2843)

## v0.23.0

# 🎉 OpenTelemetry Collector Contrib v0.23.0 (Beta) 🎉

The OpenTelemetry Collector Contrib contains everything in the [opentelemetry-collector release](https://github.com/open-telemetry/opentelemetry-collector/releases/tag/v0.23.0) (be sure to check the release notes here as well!). Check out the [Getting Started Guide](https://opentelemetry.io/docs/collector/getting-started/) for deployment and configuration information.

### 🚀 New components 🚀

- `groupbyattrs` processor to group the records by provided attributes
- `dotnetdiagnostics` receiver to read metrics from .NET processes

### 🛑 Breaking changes 🛑

- `stackdriver` exporter marked as deprecated and renamed to `googlecloud`
- Change the rule expression in receiver creator for matching endpoints types from `type.port`, `type.hostport` and `type.pod` to `type == "port"`, `type == "hostport"` and `type == "pod"` (#2661)

### 💡 Enhancements 💡

- `loadbalancing` exporter: Add support for logs (#2470)
- `sumologic` exporter: Add carbon formatter (#2562)
- `awsecscontainermetrics` receiver: Add new metric for stopped container (#2383)
- `awsemf` exporter:
  - Send EMF logs in batches (#2572)
  - Add prometheus type field for CloudWatch compatibility (#2689)
- `signalfx` exporter:
  - Add resource attributes to events (#2631)
  - Add translation rule to drop dimensions (#2660)
  - Remove temporary host translation workaround (#2652)
  - Remove unnecessary default translation rules (#2672)
  - Update `exclude_metrics` option so that the default exclude rules can be overridden by setting the option to `[]` (#2737)
- `awsprometheusremotewrite` exporter: Add support for given IAM roles (#2675)
- `statsd` receiver: Change to use OpenTelemetry type instead of OpenCensus type (#2733)
- `resourcedetection` processor: Add missing entries for `cloud.infrastructure_service` (#2777)

### 🧰 Bug fixes 🧰

- `dynatrace` exporter: Serialize each datapoint into separate line (#2618)
- `splunkhec` exporter: Retain all otel attributes (#2712)
- `newrelic` exporter: Fix default metric URL (#2739)
- `googlecloud` exporter: Add host.name label if hostname is present in node (#2711)

## v0.22.0

# 🎉 OpenTelemetry Collector Contrib v0.22.0 (Beta) 🎉

The OpenTelemetry Collector Contrib contains everything in the [opentelemetry-collector release](https://github.com/open-telemetry/opentelemetry-collector/releases/tag/v0.22.0) (be sure to check the release notes here as well!). Check out the [Getting Started Guide](https://opentelemetry.io/docs/collector/getting-started/) for deployment and configuration information.

### 🚀 New components 🚀

- `filelog` receiver to tail and parse logs from files using the [opentelemetry-log-collection](https://github.com/open-telemetry/opentelemetry-log-collection) library

### 💡 Enhancements 💡

- `dynatrace` exporter: Send metrics to Dynatrace in chunks of 1000 (#2468)
- `k8s` processor: Add ability to associate metadata tags using pod UID rather than just IP (#2199)
- `signalfx` exporter:
  - Add statusCode to logging field on dimension client (#2459)
  - Add translation rules for `cpu.utilization_per_core` (#2540)
  - Updates to metadata handling (#2531)
  - Calculate extra network I/O metrics (#2553)
  - Calculate extra disk I/O metrics (#2557)
- `statsd` receiver: Add metric type label and `enable_metric_type` option (#2466)
- `sumologic` exporter: Add support for carbon2 format (#2562)
- `resourcedetection` processor: Add Azure detector (#2372)
- `k8scluster` receiver: Use OTel conventions for metadata (#2530)
- `newrelic` exporter: Multi-tenant support for sending trace data and performance enhancements (#2481)
- `stackdriver` exporter: Enable `retry_on_failure` and `sending_queue` options (#2613)
- Use standard way to convert from time.Time to proto Timestamp (#2548)

### 🧰 Bug fixes 🧰

- `signalfx` exporter:
  - Fix calculation of `network.total` metric (#2551)
  - Correctly convert dimensions on metadata updates (#2552)
- `awsxray` exporter and receiver: Fix the type of content_length (#2539)
- `resourcedetection` processor: Use values in accordance to semantic conventions for AWS (#2556)
- `awsemf` exporter: Fix concurrency issue (#2571)

## v0.21.0

# 🎉 OpenTelemetry Collector Contrib v0.21.0 (Beta) 🎉

The OpenTelemetry Collector Contrib contains everything in the [opentelemetry-collector release](https://github.com/open-telemetry/opentelemetry-collector/releases/tag/v0.21.0) (be sure to check the release notes here as well!). Check out the [Getting Started Guide](https://opentelemetry.io/docs/collector/getting-started/) for deployment and configuration information.

### 🚀 New components 🚀

- `loki` exporter to export data via HTTP to Loki

### 🛑 Breaking changes 🛑

- `signalfx` exporter: Allow periods to be sent in dimension keys (#2456). Existing users who do not want to change this functionality can set `nonalphanumeric_dimension_chars` to `_-`

### 💡 Enhancements 💡

- `awsemf` exporter:
  - Support unit customization before sending logs to AWS CloudWatch (#2318)
  - Group exported metrics by labels (#2317)
- `datadog` exporter: Add basic span events support (#2338)
- `alibabacloudlogservice` exporter: Support new metrics interface (#2280)
- `sumologic` exporter:
  - Enable metrics pipeline (#2117)
  - Add support for all types of log body (#2380)
- `signalfx` exporter: Add `nonalphanumeric_dimension_chars` config option (#2442)

### 🧰 Bug fixes 🧰

- `resourcedetection` processor: Fix resource attribute environment variable (#2378)
- `k8scluster` receiver: Fix nil pointer bug (#2450)

## v0.20.0

# 🎉 OpenTelemetry Collector Contrib v0.20.0 (Beta) 🎉

The OpenTelemetry Collector Contrib contains everything in the [opentelemetry-collector release](https://github.com/open-telemetry/opentelemetry-collector/releases/tag/v0.20.0) (be sure to check the release notes here as well!). Check out the [Getting Started Guide](https://opentelemetry.io/docs/collector/getting-started/) for deployment and configuration information.

### 🚀 New components 🚀

- `spanmetrics` processor to aggregate Request, Error and Duration (R.E.D) metrics from span data
- `awsxray` receiver to accept spans in the X-Ray Segment format
- `groupbyattrs` processor to group the records by provided attributes

### 🛑 Breaking changes 🛑

- Rename `kinesis` exporter to `awskinesis` (#2234)
- `signalfx` exporter: Remove `send_compatible_metrics` option, use `translation_rules` instead (#2267)
- `datadog` exporter: Remove default prefix from user metrics (#2308)

### 💡 Enhancements 💡

- `signalfx` exporter: Add k8s metrics to default excludes (#2167)
- `stackdriver` exporter: Reduce QPS (#2191)
- `datadog` exporter:
  - Translate otel exceptions to DataDog errors (#2195)
  - Use resource attributes for metadata and generated metrics (#2023)
- `sapm` exporter: Enable queuing by default (#1224)
- `dynatrace` exporter: Allow underscores anywhere in metric or dimension names (#2219)
- `awsecscontainermetrics` receiver: Handle stopped container's metadata (#2229)
- `awsemf` exporter: Enhance metrics batching in AWS EMF logs (#2271)
- `f5cloud` exporter: Add User-Agent header with version to requests (#2292)

### 🧰 Bug fixes 🧰

- `signalfx` exporter: Reinstate network/filesystem translation rules (#2171)

## v0.19.0

# 🎉 OpenTelemetry Collector Contrib v0.19.0 (Beta) 🎉

The OpenTelemetry Collector Contrib contains everything in the [opentelemetry-collector release](https://github.com/open-telemetry/opentelemetry-collector/releases/tag/v0.19.0) (be sure to check the release notes here as well!). Check out the [Getting Started Guide](https://opentelemetry.io/docs/collector/getting-started/) for deployment and configuration information.

### 🚀 New components 🚀

- `f5cloud` exporter to export metric, trace, and log data to F5 Cloud
- `jmx` receiver to report metrics from a target MBean server in conjunction with the [JMX Metric Gatherer](https://github.com/open-telemetry/opentelemetry-java-contrib/blob/main/contrib/jmx-metrics/README.md)

### 🛑 Breaking changes 🛑

- `signalfx` exporter: The `exclude_metrics` option now takes slice of metric filters instead of just metric names (slice of strings) (#1951)

### 💡 Enhancements 💡

- `datadog` exporter: Sanitize datadog service names (#1982)
- `awsecscontainermetrics` receiver: Add more metadata (#2011)
- `azuremonitor` exporter: Favor RPC over HTTP spans (#2006)
- `awsemf` exporter: Always use float64 as calculated rate (#2019)
- `splunkhec` receiver: Make the HEC receiver path configurable, and use `/*` by default (#2137)
- `signalfx` exporter:
  - Drop non-default metrics and add `include_metrics` option to override (#2145, #2146, #2162)
  - Rename `system.network.dropped_packets` metric to `system.network.dropped` (#2160)
  - Do not filter cloud attributes from dimensions (#2020)
- `redis` receiver: Migrate to pdata metrics #1889

### 🧰 Bug fixes 🧰

- `datadog` exporter: Ensure that version tag is added to trace stats (#2010)
- `loadbalancing` exporter: Rolling update of collector can stop the periodical check of DNS updates (#1798)
- `awsecscontainermetrics` receiver: Change the type of `exit_code` from string to int and deal with the situation when there is no data (#2147)
- `groupbytrace` processor: Make onTraceReleased asynchronous to fix processor overload (#1808)
- Handle cases where the time field of Splunk HEC events is encoded as a String (#2159)

## v0.18.0

# 🎉 OpenTelemetry Collector Contrib v0.18.0 (Beta) 🎉

The OpenTelemetry Collector Contrib contains everything in the [opentelemetry-collector release](https://github.com/open-telemetry/opentelemetry-collector/releases/tag/v0.18.0) (be sure to check the release notes here as well!). Check out the [Getting Started Guide](https://opentelemetry.io/docs/collector/getting-started/) for deployment and configuration information.

### 🚀 New components 🚀

- `sumologic` exporter to send logs and metrics data to Sumo Logic
- `dynatrace` exporter to send metrics to Dynatrace

### 💡 Enhancements 💡

- `datadog` exporter:
  - Add resource attributes to tags conversion feature (#1782)
  - Add Kubernetes conventions for hostnames (#1919)
  - Add container tags to datadog export for container infra metrics in service view (#1895)
  - Update resource naming and span naming (#1861)
  - Add environment variables support for config options (#1897)
- `awsxray` exporter: Add parsing of JavaScript stack traces (#1888)
- `elastic` exporter: Translate exception span events (#1858)
- `signalfx` exporter: Add translation rules to aggregate per core CPU metrics in default translations (#1841)
- `resourcedetection` processor: Gather tags associated with the EC2 instance and add them as resource attributes (#1899)
- `simpleprometheus` receiver: Add support for passing params to the prometheus scrape config (#1949)
- `azuremonitor` exporter: Implement Span status code specification changes - gRPC (#1960)
- `metricstransform` processor: Add grouping option ($1887)
- `alibabacloudlogservice` exporter: Use producer to send data to improve performance (#1981)

### 🧰 Bug fixes 🧰

- `datadog` exporter: Handle monotonic metrics client-side (#1805)
- `awsxray` exporter: Log error when translating span (#1809)

## v0.17.0

# 🎉 OpenTelemetry Collector Contrib v0.17.0 (Beta) 🎉

The OpenTelemetry Collector Contrib contains everything in the [opentelemetry-collector release](https://github.com/open-telemetry/opentelemetry-collector/releases/tag/v0.17.0) (be sure to check the release notes here as well!). Check out the [Getting Started Guide](https://opentelemetry.io/docs/collector/getting-started/) for deployment and configuration information.

### 💡 Enhancements 💡

- `awsemf` exporter: Add collector version to EMF exporter user agent (#1778)
- `signalfx` exporter: Add configuration for trace correlation (#1795)
- `statsd` receiver: Add support for metric aggregation (#1670)
- `datadog` exporter: Improve logging of hostname detection (#1796)

### 🧰 Bug fixes 🧰

- `resourcedetection` processor: Fix ecs detector to not use the default golang logger (#1745)
- `signalfx` receiver: Return 200 when receiver succeed (#1785)
- `datadog` exporter: Use a singleton for sublayer calculation (#1759)
- `awsxray` and `awsemf` exporters: Change the User-Agent content order (#1791)

## v0.16.0

# 🎉 OpenTelemetry Collector Contrib v0.16.0 (Beta) 🎉

The OpenTelemetry Collector Contrib contains everything in the [opentelemetry-collector release](https://github.com/open-telemetry/opentelemetry-collector/releases/tag/v0.16.0) (be sure to check the release notes here as well!). Check out the [Getting Started Guide](https://opentelemetry.io/docs/collector/getting-started/) for deployment and configuration information.

### 🛑 Breaking changes 🛑

- `honeycomb` exporter: Update to use internal data format (#1689)

### 💡 Enhancements 💡

- `newrelic` exporter: Add support for span events (#1643)
- `awsemf` exporter:
  - Add placeholder support in `log_group_name` and `log_stream_name` config (#1623, #1661)
  - Add label matching filtering rule (#1619)
- `resourcedetection` processor: Add new resource detector for AWS Elastic Beanstalk environments (#1585)
- `loadbalancing` exporter:
  - Add sort of endpoints in static resolver (#1692)
  - Allow specifying port when using DNS resolver (#1650)
- Add `batchperresourceattr` helper library that splits an incoming data based on an attribute in the resource (#1694)
- `alibabacloudlogservice` exporter:
  - Add logs exporter (#1609)
  - Change trace type from opencensus to opentelemetry (#1713)
- `datadog` exporter:
  - Improve trace exporter performance (#1706, #1707)
  - Add option to only send metadata (#1723)
- `awsxray` exporter:
  - Add parsing of Python stack traces (#1676)
  - Add collector version to user agent (#1730)

### 🧰 Bug fixes 🧰

- `loadbalancing` exporter:
  - Fix retry queue for exporters (#1687)
  - Fix `periodicallyResolve` for DNS resolver checks (#1678)
- `datadog` exporter: Fix status code handling (#1691)
- `awsxray` exporter:
  - Fix empty traces in X-Ray console (#1709)
  - Stricter requirements for adding http request url (#1729)
  - Fix status code handling for errors/faults (#1740)
- `signalfx` exporter:
  - Split incoming data requests by access token before enqueuing (#1727)
  - Disable retry on 400 and 401, retry with backoff on 429 and 503 (#1672)
- `awsecscontainermetrics` receiver: Improve error handling to fix seg fault (#1738)

## v0.15.0

# 🎉 OpenTelemetry Collector Contrib v0.15.0 (Beta) 🎉

The OpenTelemetry Collector Contrib contains everything in the [opentelemetry-collector release](https://github.com/open-telemetry/opentelemetry-collector/releases/tag/v0.15.0) (be sure to check the release notes here as well!). Check out the [Getting Started Guide](https://opentelemetry.io/docs/collector/getting-started/) for deployment and configuration information.

### 🚀 New components 🚀

- `zookeeper` receiver: Collects metrics from a Zookeeper instance using the `mntr` command
- `loadbalacing` exporter: Consistently exports spans belonging to the same trace to the same backend
- `windowsperfcounters` receiver: Captures the configured system, application, or custom performance counter data from the Windows registry using the PDH interface
- `awsprometheusremotewrite` exporter:  Sends metrics data in Prometheus TimeSeries format to a Prometheus Remote Write Backend and signs each outgoing HTTP request following the AWS Signature Version 4 signing process

### 💡 Enhancements 💡

- `awsemf` exporter:
  - Add `metric_declarations` config option for metric filtering and dimensions (#1503)
  - Add SummaryDataType and remove Min/Max from Histogram (#1584)
- `signalfxcorrelation` exporter: Add ability to translate host dimension (#1561)
- `newrelic` exporter: Use pdata instead of the OpenCensus for traces (#1587)
- `metricstransform` processor:
  - Add `combine` action for matched metrics (#1506)
  - Add `submatch_case` config option to specify case of matched label values (#1640)
- `awsecscontainermetrics` receiver: Extract cluster name from ARN (#1626)
- `elastic` exporter: Improve handling of span status if the status code is unset (#1591)

### 🧰 Bug fixes 🧰

- `awsemf` exporter: Add check for unhandled metric data types (#1493)
- `groupbytrace` processor: Make buffered channel to avoid goroutines leak (#1505)
- `stackdriver` exporter: Set `options.UserAgent` so that the OpenCensus exporter does not override the UA ($1620)

## v0.14.0

# 🎉 OpenTelemetry Collector Contrib v0.14.0 (Beta) 🎉

The OpenTelemetry Collector Contrib contains everything in the [opentelemetry-collector release](https://github.com/open-telemetry/opentelemetry-collector/releases/tag/v0.14.0) (be sure to check the release notes here as well!). Check out the [Getting Started Guide](https://opentelemetry.io/docs/collector/getting-started/) for deployment and configuration information.

### 🚀 New components 🚀

- `datadog` exporter to send metric and trace data to Datadog (#1352)
- `tailsampling` processor moved from core to contrib (#1383)

### 🛑 Breaking changes 🛑

- `jmxmetricsextension` migrated to `jmxreceiver` (#1182, #1357)
- Move signalfx correlation code out of `sapm` to `signalfxcorrelation` exporter (#1376)
- Move Splunk specific utils outside of common (#1306)
- `stackdriver` exporter:
    - Config options `metric_prefix` & `skip_create_metric_descriptor` are now nested under `metric`, see [README](https://github.com/open-telemetry/opentelemetry-collector-contrib/blob/main/exporter/stackdriverexporter/README.md).
    - Trace status codes no longer reflect gRPC codes as per spec changes: open-telemetry/opentelemetry-specification#1067
- `datadog` exporter: Remove option to change the namespace prefix (#1483)

### 💡 Enhancements 💡

- `splunkhec` receiver: Add ability to ingest metrics (#1276)
- `signalfx` receiver: Improve pipeline error handling (#1329)
- `datadog` exporter:
  - Improve hostname resolution (#1285)
  - Add flushing/export of traces and trace-related statistics (#1266)
  - Enable traces on Windows (#1340)
  - Send otel.exporter running metric (#1354)
  - Add tag normalization util method (#1373)
  - Send host metadata (#1351)
  - Support resource conventions for hostnames (#1434)
  - Add version tag extract (#1449)
- Add `batchpertrace` library to split the incoming batch into several batches, one per trace (#1257)
- `statsd` receiver:
  - Add timer support (#1335)
  - Add sample rate support for counter, transfer gauge to double and transfer counter to int only (#1361)
- `awsemf` exporter: Restructure metric translator logic (#1353)
- `resourcedetection` processor:
  - Add EC2 hostname attribute (#1324)
  - Add ECS Resource detector (#1360)
- `sapm` exporter: Add queue settings (#1390)
- `metrictransform` processor: Add metric filter option (#1447)
- `awsxray` exporter: Improve ECS attribute and origin translation (#1428)
- `resourcedetection` processor: Initial system detector (#1405)

### 🧰 Bug fixes 🧰

- Remove duplicate definition of cloud providers with core conventions (#1288)
- `kubeletstats` receiver: Handle nil references from the kubelet API (#1326)
- `awsxray` receiver:
  - Add kind type to root span to fix the empty parentID problem (#1338)
  - Fix the race condition issue (#1490)
- `awsxray` exporter:
  - Setting the tlsconfig InsecureSkipVerify using NoVerifySSL (#1350)
  - Drop invalid xray trace id (#1366)
- `elastic` exporter: Ensure span name is limited (#1371)
- `splunkhec` exporter: Don't send 'zero' timestamps to Splunk HEC (#1157)
- `stackdriver` exporter: Skip processing empty metrics slice (#1494)

## v0.13.0

# 🎉 OpenTelemetry Collector Contrib v0.13.0 (Beta) 🎉

The OpenTelemetry Collector Contrib contains everything in the [opentelemetry-collector release](https://github.com/open-telemetry/opentelemetry-collector/releases/tag/v0.13.0) (be sure to check the release notes here as well!). Check out the [Getting Started Guide](https://opentelemetry.io/docs/collector/getting-started/) for deployment and configuration information.

### 💡 Enhancements 💡

- `sapm` exporter:
  - Enable queuing by default (#1224)
  - Add SignalFx APM correlation (#1205)
  - Make span source attribute and destination dimension names configurable (#1286)
- `signalfx` exporter:
  - Pass context to the http client requests (#1225)
  - Update `disk.summary_utilization` translation rule to accommodate new labels (#1258)
- `newrelic` exporter: Add `span.kind` attribute (#1263)
- `datadog` exporter:
  - Add Datadog trace translation helpers (#1208)
  - Add API key validation (#1216)
- `splunkhec` receiver: Add the ability to ingest logs (#1268)
- `awscontainermetrics` receiver: Report `CpuUtilized` metric in percentage (#1283)
- `awsemf` exporter: Only calculate metric rate for cumulative counter and avoid SingleDimensionRollup for metrics with only one dimension (#1280)

### 🧰 Bug fixes 🧰

- Make `signalfx` exporter a metadata exporter (#1252)
- `awsecscontainermetrics` receiver: Check for empty network rate stats and set zero (#1260)
- `awsemf` exporter: Remove InstrumentationLibrary dimension in CloudWatch EMF Logs if it is undefined (#1256)
- `awsxray` receiver: Fix trace/span id transfer (#1264)
- `datadog` exporter: Remove trace support for Windows for now (#1274)
- `sapm` exporter: Correlation enabled check inversed (#1278)

## v0.12.0

# 🎉 OpenTelemetry Collector Contrib v0.12.0 (Beta) 🎉

The OpenTelemetry Collector Contrib contains everything in the [opentelemetry-collector release](https://github.com/open-telemetry/opentelemetry-collector/releases/tag/v0.12.0) (be sure to check the release notes here as well!). Check out the [Getting Started Guide](https://opentelemetry.io/docs/collector/getting-started/) for deployment and configuration information.

### 🚀 New components 🚀

- `awsemf` exporter to support exporting metrics to AWS CloudWatch (#498, #1169)
- `http_forwarder` extension that forwards HTTP requests to a specified target (#979, #1014, #1150)
- `datadog` exporter that sends metric and trace data to Datadog (#1142, #1178, #1181, #1212)
- `awsecscontainermetrics` receiver to collect metrics from Amazon ECS Task Metadata Endpoint (#1089, #1148, #1160)

### 💡 Enhancements 💡

- `signalfx` exporter:
  - Add host metadata synchronization (#1039, #1118)
  - Add `copy_dimensions` translator option (#1126)
  - Update `k8s_cluster` metric translations (#1121)
  - Add option to exclude metrics (#1156)
  - Add `avg` aggregation method (#1151)
  - Fallback to host if cloud resource id not found (#1170)
  - Add backwards compatible translation rules for the `dockerstatsreceiver` (#1201)
  - Enable queuing and retries (#1223)
- `splunkhec` exporter:
  - Add log support (#875)
  - Enable queuing and retries (#1222)
- `k8scluster` receiver: Standardize metric names (#1119)
- `awsxray` exporter:
  - Support AWS EKS attributes (#1090)
  - Store resource attributes in X-Ray segments (#1174)
- `honeycomb` exporter:
  - Add span kind to the event sent to Honeycomb (#474)
  - Add option to adjust the sample rate using an attribute on the span (#1162)
- `jmxmetrics` extension: Add subprocess manager to manage child java processes (#1028)
- `elastic` exporter: Initial metrics support (#1173)
- `k8s` processor: Rename default attr names for label/annotation extraction (#1214)
- Add common SignalFx host id extraction (#1100)
- Allow MSI upgrades (#1165)

### 🧰 Bug fixes 🧰

- `awsxray` exporter: Don't set origin to EC2 when not on AWS (#1115)

## v0.11.0

# 🎉 OpenTelemetry Collector Contrib v0.11.0 (Beta) 🎉

The OpenTelemetry Collector Contrib contains everything in the [opentelemetry-collector release](https://github.com/open-telemetry/opentelemetry-collector/releases/tag/v0.11.0) (be sure to check the release notes here as well!). Check out the [Getting Started Guide](https://opentelemetry.io/docs/collector/getting-started/) for deployment and configuration information.

### 🚀 New components 🚀
- add `dockerstats` receiver as top level component (#1081)
- add `tracegen` utility (#956)

### 💡 Enhancements 💡
- `stackdriver` exporter: Allow overriding client options via config (#1010)
- `k8scluster` receiver: Ensure informer caches are synced before initial data sync (#842)
- `elastic` exporter: Translate `deployment.environment` resource attribute to Elastic APM's semantically equivalent `service.environment` (#1022)
- `k8s` processor: Add logs support (#1051)
- `awsxray` exporter: Log response error with zap (#1050)
- `signalfx` exporter
  - Add dimensions to renamed metrics (#1041)
  - Add translation rules for `disk_ops.total` and `disk_ops.pending` metrics (#1082)
  - Add event support (#1036)
- `kubeletstats` receiver: Cache detailed PVC labels to reduce API calls (#1052)
- `signalfx` receiver: Add event support (#1035)

## v0.10.0

# 🎉 OpenTelemetry Collector Contrib v0.10.0 (Beta) 🎉

The OpenTelemetry Collector Contrib contains everything in the [opentelemetry-collector release](https://github.com/open-telemetry/opentelemetry-collector/releases/tag/v0.10.0) (be sure to check the release notes here as well!). Check out the [Getting Started Guide](https://opentelemetry.io/docs/collector/getting-started/) for deployment and configuration information.

### 🚀 New components 🚀
- add initial docker stats receiver, without sourcing in top level components (#495)
- add initial jmx metrics extension structure, without sourcing in top level components (#740)
- `routing` processor for routing spans based on HTTP headers (#907)
- `splunkhec` receiver to receive Splunk HEC metrics, traces and logs (#840)
- Add skeleton for `http_forwarder` extension that forwards HTTP requests to a specified target (#979)

### 💡 Enhancements 💡
- `stackdriver` exporter
  - Add timeout parameter (#835)
  - Add option to configurably set UserAgent string (#758)
- `signalfx` exporter
  - Reduce memory allocations for big batches processing (#871)
  - Add AWSUniqueId and gcp_id generation (#829)
  - Calculate cpu.utilization compatibility metric (#839, #974, #954)
- `metricstransform` processor: Replace `{{version}}` in label values (#876)
- `resourcedetection` processor: Logs Support (#970)
- `statsd` receiver: Add parsing for labels and gauges (#903)

### 🧰 Bug fixes 🧰
- `k8s` processor
  - Wrap metrics before sending further down the pipeline (#837)
  - Fix setting attributes on metrics passed from agent (#836)
- `awsxray` exporter: Fix "pointer to empty string" is not omitted bug (#830)
- `azuremonitor` exporter: Treat UNSPECIFIED span kind as INTERNAL (#844)
- `signalfx` exporter: Remove misleading warnings (#869)
- `newrelic` exporter: Fix panic if service name is empty (#969)
- `honeycomb` exporter: Don't emit default proc id + starttime (#972)

## v0.9.0

# 🎉 OpenTelemetry Collector Contrib v0.9.0 (Beta) 🎉

The OpenTelemetry Collector Contrib contains everything in the [opentelemetry-collector release](https://github.com/open-telemetry/opentelemetry-collector/releases/tag/v0.9.0) (be sure to check the release notes here as well!). Check out the [Getting Started Guide](https://opentelemetry.io/docs/collector/getting-started/) for deployment and configuration information.

### 🛑 Breaking changes 🛑
- Remove deprecated `lightstep` exporter (#828)

### 🚀 New components 🚀
- `statsd` receiver for ingesting StatsD messages (#566)

### 💡 Enhancements 💡
- `signalfx` exporter
   - Add disk usage translations (#760)
   - Add disk utilization translations (#782)
   - Add translation rule to drop redundant metrics (#809)
- `kubeletstats` receiver
  - Sync available volume metadata from /pods endpoint (#690)
  - Add ability to collect detailed data from PVC (#743)
- `awsxray` exporter: Translate SDK name/version into xray model (#755)
- `elastic` exporter: Translate semantic conventions to Elastic destination fields (#671)
- `stackdriver` exporter: Add point count metric (#757)
- `awsxray` receiver
  - Ported the TCP proxy from the X-Ray daemon (#774)
  - Convert to OTEL trace format (#691)

### 🧰 Bug fixes 🧰
- `kubeletstats` receiver: Do not break down metrics batch (#754)
- `host` observer: Fix issue on darwin where ports listening on all interfaces are not correctly accounted for (#582)
- `newrelic` exporter: Fix panic on missing span status (#775)

## v0.8.0

# 🎉 OpenTelemetry Collector Contrib v0.8.0 (Beta) 🎉

The OpenTelemetry Collector Contrib contains everything in the [opentelemetry-collector release](https://github.com/open-telemetry/opentelemetry-collector/releases/tag/v0.8.0) (be sure to check the release notes here as well!). Check out the [Getting Started Guide](https://opentelemetry.io/docs/collector/getting-started/) for deployment and configuration information.

### 🚀 New components 🚀

- Receivers
  - `prometheusexec` subprocess manager (##499)

### 💡 Enhancements 💡

- `signalfx` exporter
  - Add/Update metric translations (#579, #584, #639, #640, #652, #662)
  - Add support for calculate new metric translator (#644)
  - Add renaming rules for load metrics (#664)
  - Update `container.name` to `k8s.container.name` in default translation rule (#683)
  - Rename working-set and page-fault metrics (#679)
- `awsxray` exporter
  - Translate exception event into xray exception (#577)
  - Add ingestion of X-Ray segments via UDP (#502)
  - Parse Java stacktrace and populate in xray cause (#687)
- `kubeletstats` receiver
  - Add metric_groups option (#648)
  - Set datapoint timestamp in receiver (#661)
  - Change `container.name` label to `k8s.container.name` (#680)
  - Add working-set and page-fault metrics (#666)
  - Add basic support for volume metrics (#667)
- `stackdriver` trace exporter: Move to new interface and pdata (#486)
- `metricstranform` processor: Keep timeseries and points in order after aggregation (#663)
- `k8scluster` receiver: Change `container.spec.name` label to `k8s.container.name` (#681)
- Migrate receiver creator to internal data model (#701)
- Add ec2 support to `resourcedetection` processor (#587)
- Enable timeout, sending queue and retry for SAPM exporter (#707)

### 🧰 Bug fixes 🧰

- `azuremonitor` exporter: Correct HTTP status code success mapping (#588)
- `k8scluster` receiver: Fix owner reference in metadata updates (#649)
- `awsxray` exporter: Fix handling of db system (#697)

### 🚀 New components 🚀

- Skeleton for AWS ECS container metrics receiver (#463)
- `prometheus_exec` receiver (#655)

## v0.7.0

# 🎉 OpenTelemetry Collector Contrib v0.7.0 (Beta) 🎉

The OpenTelemetry Collector Contrib contains everything in the [opentelemetry-collector release](https://github.com/open-telemetry/opentelemetry-collector/releases/tag/v0.7.0) (be sure to check the release notes here as well!). Check out the [Getting Started Guide](https://opentelemetry.io/docs/collector/getting-started/) for deployment and configuration information.

### 🛑 Breaking changes 🛑

- `awsxray` receiver updated to support udp: `tcp_endpoint` config option renamed to `endpoint` (#497)
- TLS config changed for `sapmreceiver` (#488) and `signalfxreceiver` receivers (#488)

### 🚀 New components 🚀

- Exporters
  - `sentry` adds tracing exporter for [Sentry](https://sentry.io/) (#565)
- Extensions
  - `endpoints` observer: adds generic endpoint watcher (#427)
  - `host` observer: looks for listening network endpoints on host (#432)

### 💡 Enhancements 💡

- Update `honeycomb` exporter for v0.8.0 compatibility
- Extend `metricstransform` processor to be able to add a label to an existing metric (#441)
- Update `kubeletstats` metrics according to semantic conventions (#475)
- Updated `awsxray` receiver config to use udp (#497)
- Add `/pods` endpoint support in `kubeletstats` receiver to add extra labels (#569)
- Add metric translation options to `signalfx` exporter (#477, #501, #571, #573)

### 🧰 Bug fixes 🧰

- `azuremonitor` exporter: Mark spanToEnvelope errors as permanent (#500)

## v0.6.0

# 🎉 OpenTelemetry Collector Contrib v0.6.0 (Beta) 🎉

The OpenTelemetry Collector Contrib contains everything in the [opentelemetry-collector release](https://github.com/open-telemetry/opentelemetry-collector/releases/tag/v0.6.0) (be sure to check the release notes here as well!). Check out the [Getting Started Guide](https://opentelemetry.io/docs/collector/getting-started/) for deployment and configuration information.

### 🛑 Breaking changes 🛑

- Removed `jaegarlegacy` (#397) and `zipkinscribe` receivers (#410)
- `kubeletstats` receiver: Renamed `k8s.pod.namespace` pod label to `k8s.namespace.name` and `k8s.container.name` container label to `container.name`

### 🚀 New components 🚀

- Processors
  - `metricstransform` renames/aggregates within individual metrics (#376) and allow changing the data type between int and float (#402)

### 💡 Enhancements 💡

- `awsxray` exporter: Use `peer.service` as segment name when set. (#385)
- `splunk` exporter: Add trace exports support (#359, #399)
- Build and publish Windows MSI (#408) and DEB/RPM Linux packages (#405)

### 🧰 Bug fixes 🧰

- `kubeletstats` receiver:
  - Fixed NPE for newly created pods (#404)
  - Updated to latest change in the ReceiverFactoryOld interface (#401)
  - Fixed logging and self reported metrics (#357)
- `awsxray` exporter: Only convert SQL information for SQL databases. (#379)
- `resourcedetection` processor: Correctly obtain machine-type info from gce metadata (#395)
- `k8scluster` receiver: Fix container resource metrics (#416)

## v0.5.0

Released 01-07-2020

# 🎉 OpenTelemetry Collector Contrib v0.5.0 (Beta) 🎉

The OpenTelemetry Collector Contrib contains everything in the [opentelemetry-collector release](https://github.com/open-telemetry/opentelemetry-collector/releases/tag/v0.5.0) (be sure to check the release notes here as well!). Check out the [Getting Started Guide](https://opentelemetry.io/docs/collector/getting-started/) for deployment and configuration information.

### 🚀 New components 🚀

- Processors
  - `resourcedetection` to automatically detect the resource based on the configured set of detectors (#309)

### 💡 Enhancements 💡

- `kubeletstats` receiver: Support for ServiceAccount authentication (#324)
- `signalfx` exporter and receiver
  - Add SignalFx metric token passthrough and config option (#325)
  - Set default endpoint of `signalfx` receiver to `:9943` (#351)
- `awsxray` exporter: Support aws plugins EC2/ECS/Beanstalk (#343)
- `sapm` exporter and receiver: Add SAPM access token passthrough and config option (#349)
- `k8s` processor: Add metrics support (#358)
- `k8s` observer: Separate annotations from labels in discovered pods (#363)

### 🧰 Bug fixes 🧰

- `honeycomb` exporter: Remove shared use of libhoney from goroutines (#305)

## v0.4.0

Released 17-06-2020

# 🎉 OpenTelemetry Collector Contrib v0.4.0 (Beta) 🎉

The OpenTelemetry Collector Contrib contains everything in the [opentelemetry-collector release](https://github.com/open-telemetry/opentelemetry-collector/releases/tag/v0.4.0) (be sure to check the release notes here as well!). Check out the [Getting Started Guide](https://opentelemetry.io/docs/collector/getting-started/) for deployment and configuration information.

### 🛑 Breaking changes 🛑

  - `signalfx` exporter `url` parameter changed to `ingest_url` (no impact if only using `realm` setting)

### 🚀 New components 🚀

- Receivers
  - `receiver_creator` to create receivers at runtime (#145), add observer support to receiver_creator (#173), add rules support (#207), add dynamic configuration values (#235) 
  - `kubeletstats` receiver (#237) 
  - `prometheus_simple` receiver (#184) 
  - `kubernetes-cluster` receiver (#175) 
  - `redis` receiver (#138)
- Exporters
  - `alibabacloudlogservice` exporter (#259) 
  - `SplunkHEC` metrics exporter (#246)
  - `elastic` APM exporter (#240)
  - `newrelic` exporter (#229) 
- Extensions
  - `k8s` observer (#185) 

### 💡 Enhancements 💡

- `awsxray` exporter
  - Use X-Ray convention of segment name == service name (#282)
  - Tweak xray export to improve rendering of traces and improve parity (#241)
  - Add handling for spans received with nil attributes (#212)
- `honeycomb` exporter
  - Use SendPresampled (#291)
  - Add span attributes as honeycomb event fields (#271)
  - Support resource labels in Honeycomb exporter (#20)
- `k8s` processor
  - Add support of Pod UID extraction to k8sprocessor (#219)
  - Use `k8s.pod.ip` to record resource IP instead of just `ip` (#183)
  - Support same authentication mechanism as other kubernetes components do (#307)
- `sapm` exporter: Add TLS for SAPM and SignalFx receiver (#215)
- `signalfx` exporter
  - Add metric metadata syncer to SignalFx exporter (#231)
  - Add TLS for SAPM and SignalFx receiver (#215)
- `stackdriver` exporter: Add support for resource mapping in config (#163)

### 🧰 Bug fixes 🧰

- `awsxray` exporter: Wrap bad request errors for proper handling by retry queue (#205)
- `lightstep` exporter: Ensure Lightstep exporter doesnt crash on nil node (#250)
- `sapm` exporter: Do not break Jaeger traces before sending downstream (#193)
- `k8s` processor: Ensure Jaeger spans work in passthrough mode (262)

## 🧩 Components 🧩

### Receivers

| Traces | Metrics |
|:-------:|:-------:|
| Jaeger Legacy | Carbon |
| SAPM (SignalFx APM) | Collectd | 
| Zipkin Scribe | K8s Cluster |
| | Redis |
| |  SignalFx | 
| | Simple Prometheus |
| | Wavefront |

### Processors

- K8s

### Exporters

| Commercial | Community |
|:------------:|:-----------:|
| Alibaba Cloud Log Service | Carbon |
| AWS X-ray | Elastic |
| Azure Monitor | Jaeger Thrift |
| Honeycomb | Kinesis |
| Lightstep |
| New Relic |
| SAPM (SignalFx APM) | 
| SignalFx (Metrics) |
| Splunk HEC |
| Stackdriver (Google) |

### Extensions

- Observer
  - K8s

## v0.3.0 Beta

Released 2020-03-30

### Breaking changes

-  Make prometheus receiver config loading strict. #697 
Prometheus receiver will now fail fast if the config contains unused keys in it.

### Changes and fixes

- Enable best effort serve by default of Prometheus Exporter (https://github.com/orijtech/prometheus-go-metrics-exporter/pull/6)
- Fix null pointer exception in the logging exporter #743 
- Remove unnecessary condition to have at least one processor #744 
- Updated Honeycomb exported to `honeycombio/opentelemetry-exporter-go v0.3.1`

### Features

Receivers / Exporters:

* AWS X-Ray
* Carbon
* CollectD
* Honeycomb
* Jaeger
* Kinesis
* LightStep
* OpenCensus
* OpenTelemetry
* SAPM
* SignalFx
* Stackdriver
* Wavefront
* Zipkin
* Zipkin Scribe


Processors:

* Attributes
* Batch
* Memory Limiter
* Queued Retry
* Resource
* Sampling
* Span
* Kubernetes

Extensions:

* Health Check
* Performance Profiler
* zPages


## v0.2.8

Released 2020-03-25

Alpha v0.2.8 of OpenTelemetry Collector Contrib.

- Implemented OTLP receiver and exporter.
- Added ability to pass config to the service programmatically (useful for custom builds).
- Improved own metrics / observability.


## v0.2.7

Released 2020-03-17

### Self-Observability
- New command-line switch to control legacy and new metrics. Users are encouraged
to experiment and migrate to the new metrics.
- Improved error handling on shutdown.


### Processors
- Fixed passthrough mode k8sprocessor.
- Added `HASH` action to attribute processor.

### Receivers and Exporters
- Added Honeycomb exporter.
- Added LightStep exporter.
- Added regular expression for Carbon receiver, allowing the metric name to be broken into proper label keys and values.
- Updated Stackdriver exporter to use a new batch API.


## v0.2.6 Alpha

Released 2020-02-18

### Self-Observability
- Updated metrics prefix to `otelcol` and expose command line argument to modify the prefix value.
- Batch dropped span now emits zero when no spans are dropped.

### Processors
- Extended Span processor to have include/exclude span logic.
- Ability to choose strict or regexp matching for include/exclude filters.

### Receivers and Exporters
- Added Carbon receiver and exporter.
- Added Wavefront receiver.


## v0.0.5 Alpha

Released 2020-01-30

- Regexp-based filtering of span names.
- Ability to extract attributes from span names and rename span.
- File exporter for debugging.
- Span processor is now enabled by default.

## v0.0.1 Alpha

Released 2020-01-11

First release of OpenTelemetry Collector Contrib.


[v0.3.0]: https://github.com/open-telemetry/opentelemetry-collector-contrib/compare/v0.2.8...v0.3.0
[v0.2.8]: https://github.com/open-telemetry/opentelemetry-collector-contrib/compare/v0.2.7...v0.2.8
[v0.2.7]: https://github.com/open-telemetry/opentelemetry-collector-contrib/compare/v0.2.6...v0.2.7
[v0.2.6]: https://github.com/open-telemetry/opentelemetry-collector-contrib/compare/v0.0.5...v0.2.6
[v0.0.5]: https://github.com/open-telemetry/opentelemetry-collector-contrib/compare/v0.0.1...v0.0.5
[v0.0.1]: https://github.com/open-telemetry/opentelemetry-collector-contrib/tree/v0.0.1<|MERGE_RESOLUTION|>--- conflicted
+++ resolved
@@ -12,12 +12,9 @@
 - `dynatraceexporter`: Validate QueueSettings and perform config validation in Validate() instead (#8020)
 - `sapmexporter`: Add validation for `sending_queue` setting (#8023)
 - `signalfxexporter`: Add validation for `sending_queue` setting (#8026)
-<<<<<<< HEAD
 - `internal/stanza`: Add support for arbitrary attribute types (#8081)
-=======
 - `resourcedetectionprocessor`: Add confighttp.HTTPClientSettings To Resource Detection Config Fixes (#7397)
 - `honeycombexporter`: Add validation for `sending_queue` setting (#8113)
->>>>>>> c887d276
 
 ### 🛑 Breaking changes 🛑
 
