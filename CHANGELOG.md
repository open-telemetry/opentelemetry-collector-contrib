# Changelog

## Unreleased

### 💡 Enhancements 💡

- `cmd/mdatagen`: Add resource attributes definition to metadata.yaml and move `pdata.Metrics` creation to the
<<<<<<< HEAD
  generated code (#5270)
- `cumulativetodeltaprocessor`: add new include/exclude configuration options with regex support (#8952)
=======
  generated code (#5270) 
- Add `make crosslink` target to ensure replace statements are included in `go.mod` for all transitive dependencies within repository (#8822)
>>>>>>> 26585b2e

### 🛑 Breaking changes 🛑

- `filelogreceiver`, `journaldreceiver`, `syslogreceiver`, `tcplogreceiver`, `udplogreceiver`:
  - Updated data model to align with stable logs data model, which includes various breaking changes. (#8835)
    - A detailed [Upgrade Guide](https://github.com/open-telemetry/opentelemetry-log-collection/releases/tag/v0.28.0) is available in the log-collection v0.28.0 release notes. 
- `datadogexporter`: Remove `OnlyMetadata` method from `Config` struct (#8980)
- `datadogexporter`: Remove `GetCensoredKey` method from `APIConfig` struct (#8980)

### 🧰 Bug fixes 🧰

- `hostmetricsreceiver`: Use cpu times for time delta in cpu.utilization calculation (#8856)
- `dynatraceexporter`: Remove overly verbose stacktrace from certain logs (#8989)

### 🚩 Deprecations 🚩

- `datadogexporter`: Deprecate `service` setting in favor of `service.name` semantic convention (#8784)
- `datadogexporter`: Deprecate `version` setting in favor of `service.version` semantic convention (#8784)
- `datadogexporter`: Deprecate `GetHostTags` method from `TagsConfig` struct (#8975)

### 🚀 New components 🚀

## v0.48.0

### 💡 Enhancements 💡

- `k8seventsreceiver`: Add Api_version and resource_version (#8539)
- `datadogexporter`: Add `metrics::sums::cumulative_monotonic_mode` to specify export mode for cumulative monotonic sums (#8490)
- `dynatraceexporter`: add multi-instance deployment note to README.md (#8848)
- `resourcedetectionprocessor`: Add attribute allowlist (#8547)
- `cumulativetodeltaprocessor`: add new include/exclude configuration options with regex support (#8952)
- `datadogexporter`:  Metrics payload data and Sketches payload data will be logged if collector is started in debug mode (#8929)
- `cmd/mdatagen`: Add resource attributes definition to metadata.yaml and move `pdata.Metrics` creation to the
  generated code (#5270)

### 🛑 Breaking changes 🛑

- `windowsperfcountersreceiver`: Added metrics configuration (#8376)
- `lokiexporter`: Remove deprecated LogRecord.name field (#8951)
- `splunkhecexporter`: Remove deprecated LogRecord.name field (#8951)

### 🚩 Deprecations 🚩

- `datadogexporter`: Deprecate `OnlyMetadata` method from `Config` struct (#8359)
- `datadogexporter`: Deprecate `GetCensoredKey` method from `APIConfig` struct (#8830)
- `datadogexporter`: Deprecate `metrics::send_monotonic_counter` in favor of `metrics::sums::cumulative_monotonic_mode` (#8490)

### 🚀 New components 🚀

- `sigv4authextension`: Enable component (#8518)

## v0.47.0

### 💡 Enhancements 💡

- `googlecloudexporter`: Add Validate method in config (#8559)
- `attributesprocessor`: Add convert action (#7930)
- `attributesprocessor`: Add metric support (#8111)
- `prometheusremotewriteexporter`: Write-Ahead Log support enabled (#7304)
- `hostreceiver/filesystemscraper`: Add filesystem utilization (#8027)
- `hostreceiver/pagingscraper`: Add paging.utilization (#6221)
- `googlecloudexporter`: [Alpha] Translate metrics directly from OTLP to gcm using the `exporter.googlecloud.OTLPDirect` feature-gate (#7177)
- `simpleprometheusreceiver`: Add support for static labels (#7908)
- `spanmetricsprocessor`: Dropping the condition to replace _ with key_ as __ label is reserved and _ is not (#8057)
- `podmanreceiver`: Add container.runtime attribute to container metrics (#8262)
- `dockerstatsreceiver`: Add container.runtime attribute to container metrics (#8261)
- `tanzuobservabilityexporter`: instrumentation Library and Dropped Counts to Span Tags (#8120)
- `clickhouseexporter`: Implement consume log logic. (#9705)
- `influxdbexporter`: Add support for cumulative, non-monotonic metrics. (#8348)
- `oauth2clientauthextension`: Add support for EndpointParams (#7307)
- Add `NewMetricData` function to `MetricsBuilder` to consistently set instrumentation library name (#8255)
- `googlecloudpubsubreceiver` Added implementation of Google Cloud Pubsub receiver. (#8391)
- `googlecloudpubsubexporter` Added implementation of Google Cloud Pubsub exporter. (#8391)
- `coralogixexporter` Allow exporter timeout to be configured (#7957)
- `prometheusremotewriteexporter` support adding trace id and span id attached to exemplars (#8380)
- `influxdbexporter`: accept histogram metric missing infinity bucket. (#8462)
- `skywalkingreceiver`: Added implementation of Skywalking receiver. (#8549)
- `prometheusreceiver`: Fix staleness bug for histograms and summaries (#8561)

### 🛑 Breaking changes 🛑

- `mongodbatlasreceiver`: rename mislabeled attribute `memory_state` to correct `disk_status` on partition disk metrics (#7747)
- `mongodbatlasreceiver`: Correctly set initial lookback for querying mongodb atlas api (#8246)
- `nginxreceiver`: instrumentation name updated from `otelcol/nginx` to `otelcol/nginxreceiver` (#8255)
- `postgresqlreceiver`: instrumentation name updated from `otelcol/postgresql` to `otelcol/postgresqlreceiver` (#8255)
- `redisreceiver`: instrumentation name updated from `otelcol/redis` to `otelcol/redisreceiver` (#8255)
- `apachereceiver`: instrumentation name updated from `otelcol/apache` to `otelcol/apachereceiver` ()
- `couchdbreceiver`: instrumentation name updated from `otelcol/couchdb` to `otelcol/couchdbreceiver` (#8366)
- `prometheusreceiver` Change resource attributes on metrics: `instance` -> `service.instance.id`, `host.name` -> `net.host.name`,  `port` -> `net.host.port`, `scheme` -> `http.scheme`, `job` removed (#8266)
- `prometheusremotewriteexporter` Use `service.*` resource attributes instead of `job` and `instance` resource attributes when adding job and instance labels to metrics (#8266)
- `mysqlreceiver`: instrumentation name updated from `otel/mysql` to `otelcol/mysqlreceiver` (#8387)
- `zookeeperreceiver`: instrumentation name updated from `otelcol/zookeeper` to `otelcol/zookeeperreceiver` (#8389)
- `coralogixexporter`: Create dynamic subsystem name (#7957)
  - Deprecate configuration changed. Dynamic subsystem name from traces service name property.
- `rabbitmqreceiver`: instrumentation name updated from `otelcol/rabbitmq` to `otelcol/rabbitmqreceiver` (#8400)

### 🧰 Bug fixes 🧰

- `zipkinexporter`: Set "error" tag value when status is set to error (#8187)
- `prometheusremotewriteexporter`: Correctly handle metric labels which collide after sanitization (#8378)
- `prometheusremotewriteexporter`: Drop labels when exemplar attributes exceed the max number of characters (#8379)
- `k8sclusterreceiver`: Add support to enable k8s node and container cpu metrics to be reported as double values (#8245)
  - Use "--feature-gates=receiver.k8sclusterreceiver.reportCpuMetricsAsDouble" to enable reporting node and container
    cpu metrics as a double values.
- `tanzuobservabilityexporter`: Fix a typo in Instrumentation Library name and version tags (#8384)
- `logreceivers`: Fix an issue where receiver would sometimes fail to build using Go 1.18 (#8521)
- `awsxrayreceiver`: Add defaults for optional stack frame parameters (#8790)

### 🚩 Deprecations 🚩

- `datadogexporter`: Deprecate automatic environment variable detection (#8397)

### 🚀 New components 🚀
- `sigv4authextension`: New Component: Sigv4 Authenticator Extension (#8263)

## v0.46.0

### 💡 Enhancements 💡

- `internal/stanza`: Export metrics from Stanza receivers (#8025)
- `hostreceiver/pagingscraper`: Migrate the scraper to the mdatagen metrics builder (#7139)
- Do not drop zero trace/span id spans in the jaeger conversion (#7946)
- Upgrade to use semantic conventions 1.6.1 (#7926)
- `dynatraceexporter`: Validate QueueSettings and perform config validation in Validate() instead (#8020)
- `sapmexporter`: Add validation for `sending_queue` setting (#8023)
- `signalfxexporter`: Add validation for `sending_queue` setting (#8026)
- `internal/stanza`: Add support for arbitrary attribute types (#8081)
- `resourcedetectionprocessor`: Add confighttp.HTTPClientSettings To Resource Detection Config Fixes (#7397)
- `hostmetricsreceiver`: Add cpu.utilization metrics to cpu scrapper (#7130)
- `honeycombexporter`: Add validation for `sending_queue` setting (#8113)
- `routingprocessor`: Expand error handling on failure to build exporters (#8125)
- `skywalkingreceiver`: Add new skywalking receiver component folder and structure (#8107)
- `groupbyattrsprocesor`: Allow empty keys, which allows to use the processor for compaction (#7793)
- `datadogexporter`: Add rbac to example k8s manifest file (#8186)
- `splunkhecexporter`: Add validation for `sending_queue` setting (#8256)

### 🛑 Breaking changes 🛑

- Remove deprecated functions from jaeger translator (#8032)
- `internal/stanza`: Remove `write_to` setting from input operators (#8081)
- `mongodbatlasreceiver`: rename `mongodb.atlas.*` attributes to `mongodb_atlas.*` adhering to naming guidelines. Adding 3 new attributes (#7960)

### 🧰 Bug fixes 🧰

- `prometheusreceiver`: Fix segfault that can occur after receiving stale metrics (#8056)
- `filelogreceiver`: Fix issue where logs could occasionally be duplicated (#8123)
- `prometheusremotewriteexporter`: Fix empty non-string resource attributes (#8116)

### 🚀 New components 🚀

## v0.45.1

### 💡 Enhancements 💡

- `sumologicexporter`: Move validation to Config (#7936)
- `elasticsearchexporter`: Fix crash with batch processor (#7953).
- `splunkhecexporter`: Batch metrics payloads (#7760)
- `tanzuobservabilityexporter`: Add internal SDK metric tag (#7826)
- `hostreceiver/processscraper`: Migrate the scraper to the mdatagen metrics builder (#7287)

### 🧰 Bug fixes 🧰

- `awsprometheusremotewriteexporter`: fix dependencies issue (#7963)

### 🚀 New components 🚀

- `awsfirehose` receiver: Add AWS Kinesis Data Firehose Receiver (#7918)

## v0.45.0

### 💡 Enhancements 💡

- `hostreceiver/filesystemscraper`: Migrate the scraper to the mdatagen metrics builder (#7772)
- `hostreceiver/memoryscraper`: Migrate the scraper to the mdatagen metrics builder (#7312)
- `lokiexporter`: Use record attributes as log labels (#7569)
- `routingprocessor`: Do not err on failure to build exporters (#7423)
- `apachereceiver`: Update to mdatagen v2 (#7573)
- `datadogexporter`: Don't send host metadata if hostname is empty (#7426)
- `datadogexporter`: Add insecure_skip_verify flag to configuration (#7422)
- `coralogixexporter`: Update readme (#7785)
- `awscloudwatchlogsexporter`: Remove name from aws cloudwatch logs exporter (#7554)
- `tanzuobservabilityexporter`: Update OTel Collector's Exporter to match WF Proxy Handling of source (#7929)
- `hostreceiver/memoryscraper`: Add memory.utilization (#6221)
- `awskinesisexporter`: Add Queue Config Validation AWS Kinesis Exporter (#7835)
- `elasticsearchexporter`: Remove usage of deprecated LogRecord.Name field (#7829).
- `loadbalancingexporter`: Allow non-exist hostname on startup (#7935)
- `datadogexporter`: Use exact sum, count and average on Datadog distributions (#7830)
- `storage/filestorage`: add optional compaction to filestorage (#7768)
- `tanzuobservabilityexporter`: Add attributes from the Resource to the resulting WF metric tags & set `source` value in WF metric (#8101)

### 🛑 Breaking changes 🛑

- Use go mod compat, drops support for reproducibility with go 1.16 (#7915)
- `apachereceiver`: Update instrumentation library name from `otel/apache` to `otelcol/apache` (#7754)
- `pkg/translator/prometheusremotewrite`: Cleanup prw translator public functions (#7776)
- `prometheusreceiver`: The OpenCensus-based metric conversion pipeline has 
  been removed.
  - The `receiver.prometheus.OTLPDirect` feature gate has been removed as 
    the direct pipeline is the only remaining pipeline.
- `translator/jaeger`: Cleanup jaeger translator function names (#7775)
  - Deprecate old funcs with Internal word.
- `mysqlreceiver`: Update data model and names for several metrics (#7924)
  - Change all metrics to Int values
  - Remove `mysql.buffer_pool_pages`. Replace with:
    - `mysql.buffer_pool.pages`
    - `mysql.buffer_pool.data_pages`
    - `mysql.buffer_pool.page_flushes`
  - Remove `mysql.buffer_pool_size`. Replace with:
    - `mysql.buffer_pool.limit`
    - `mysql.buffer_pool.usage`
  - Rename `mysql.buffer_pool_operations` to `mysql.buffer_pool.operations`

### 🚩 Deprecations 🚩

- Deprecated log_names setting from filter processor. (#7552)

### 🧰 Bug fixes 🧰

 - `tailsamplingprocessor`: "And" policy only works as a sub policy under a composite policy (#7590) 
 - `prometheusreceiver`: Correctly map description and units when converting
  Prometheus metadata directly to pdata. (#7748)
 - `sumologicexporter`: fix exporter panics on malformed histogram (#7548)
- `awsecscontainermetrics`: CPU Reserved is now 1024/vCPU for ECS Container Insights (#6734)

### 🚀 New components 🚀

- `clickhouse` exporter: Add ClickHouse Exporter (#6907)
- `pkg/translator/signalfx`: Extract signalfx to metrics conversion in a separate package (#7778)
  - Extract FromMetrics to SignalFx translator package (#7823)

## v0.44.0

### 💡 Enhancements 💡

- `kafkaexporter`: Add compression and flush max messages options.
- `dynatraceexporter`: Write error logs using plugin logger (#7360)
- `dynatraceexporter`: Fix docs for TLS settings (#7568)
- `tanzuobservabilityexporter`: Turn on metrics exporter (#7281)
- `attributesprocessor` `resourceprocessor`: Add `from_context` value source
- `resourcedetectionprocessor`: check cluster config to verify resource is on aws for eks resources (#7186)
- `awscloudwatchlogsexporter`: enable awscloudwatchlogsexporter which accepts and exports log data (#7297)
- `translator/prometheusremotewrite`: add a new module to help translate data from OTLP to Prometheus Remote Write (#7240)
- `azuremonitorexporter`: In addition to traces, export logs to Azure Application Insights (#7403)
- `jmxreceiver`: Added `additional_jars` configuration option to launch JMX Metric Gatherer JAR with extended `CLASSPATH` (#7378)
- `awscontainerinsightreceiver`: add full pod name when configured to AWS Container Insights Receiver (#7415)
- `hostreceiver/loadscraper`: Migrate the scraper to the mdatagen metrics builder (#7288)
- `awsecscontainermetricsreceiver`: Rename attributes to follow semantic conventions (#7425)
- `datadogexporter`: Always map conventional attributes to tags (#7185)
- `mysqlreceiver`: Add golden files for integration test (#7303)
- `nginxreceiver`: Standardize integration test (#7515)
- `mysqlreceiver`: Update to use mdatagen v2 (#7507)
- `postgresqlreceiver`: Add integration tests (#7501)
- `apachereceiver`: Add integration test (#7517)
- `mysqlreceiver`: Use scrapererror to report errors (#7513)
- `postgresreceiver`: Update to mdatagen v2 (#7503)
- `nginxreceiver`: Update to mdatagen v2 (#7549)
- `datadogexporter`: Fix traces exporter's initialization log (#7564)
- `tailsamplingprocessor`: Add And sampling policy (#6910)
- `coralogixexporter`: Add Coralogix Exporter (#7383)
- `prometheusexecreceiver`: Add default value for `scrape_timeout` option (#7587)

### 🛑 Breaking changes 🛑

- `resourcedetectionprocessor`: Update `os.type` attribute values according to semantic conventions (#7544)
- `awsprometheusremotewriteexporter`: Deprecation notice; may be removed after v0.49.0
  - Switch to using the `prometheusremotewriteexporter` + `sigv4authextension` instead

### 🧰 Bug fixes 🧰

- `resourcedetectionprocessor`: fix `meta` allow list excluding keys with nil values (#7424)
- `postgresqlreceiver`: Fix issue where empty metrics could be returned after failed connection (#7502)
- `resourcetotelemetry`: Ensure resource attributes are added to summary
  and exponential histogram data points. (#7523)

### 🚩 Deprecations 🚩

- Deprecated otel_to_hec_fields.name setting from splunkhec exporter. (#7560)

## v0.43.0

### 💡 Enhancements 💡

- `coralogixexporter`: First implementation of Coralogix Exporter (#6816)
- `cloudfoundryreceiver`: Enable Cloud Foundry client (#7060)
- `elasticsearchexporter`: add elasticsearchexporter to the components exporter list (#6002)
- `elasticsearchreceiver`: Add metric metadata (#6892)
- `elasticsearchreceiver`: Use same metrics as JMX receiver for JVM metrics (#7160)
- `elasticsearchreceiver`: Implement scraping logic (#7174)
- `datadogexporter`: Add http.status_code tag to trace stats (#6889)
- `datadogexporter`: Add configuration option to use OTel span name into the Datatog resource name (#6611)
- `mongodbreceiver`: Add initial client code to the component (#7125)
- `tanzuobservabilityexporter`: Support delta histograms (#6897)
- `awscloudwatchlogsexporter`: Use cwlogs package to export logs (#7152)
- `mysqlreceiver`: Add the receiver to available components (#7078)
- `tanzuobservabilityexporter`: Documentation for the memory_limiter configuration (#7164)
- `dynatraceexporter`: Do not shut down exporter when metrics ingest module is temporarily unavailable (#7161)
- `mongodbreceiver`: Add metric metadata (#7163)
- `mongodbreceiver`: Add metric scraping (#7175)
- `postgresqlreceiver`: add the receiver to available components (#7079)
- `rabbitmqreceiver`: Add scraper logic (#7299)
- `tanzuobservability exporter`: Support summary metrics (#7121)
- `mongodbatlasreceiver`: Add retry and backoff to HTTP client (#6943)
- Use Jaeger gRPC instead of Thrift in the docker-compose example (#7243)
- `tanzuobservabilityexporter`: Support exponential histograms (#7127)
- `receiver_creator`: Log added and removed endpoint env structs (#7248)
- `prometheusreceiver`: Use the OTLP data conversion path by default. (#7282)
  - Use `--feature-gates=-receiver.prometheus.OTLPDirect` to re-enable the 
    OpenCensus conversion path.
- `extension/observers`: Correctly set image and tag on container endpoints (#7279)
- `tanzuobservabilityexporter`: Document how to enable memory_limiter (#7286)
- `hostreceiver/networkscraper`: Migrate the scraper to the mdatagen metrics builder (#7048)
- `hostmetricsreceiver`: Add MuteProcessNameError config flag to mute specific error reading process executable (#7176)
- `scrapertest`: Improve comparison logic (#7305)
- `hostmetricsreceiver`: add `cpu_average` option for load scraper to report the average cpu load (#6999)
- `scrapertest`: Add comparison option to ignore specific attributes (#6519)
- `tracegen`: Add option to pass in custom headers to export calls via command line (#7308)
- `tracegen`: Provide official container images (#7179)
- `scrapertest`: Add comparison function for pdata.Metrics (#7400)
- `prometheusremotewriteexporter` : Dropping the condition to replace _ with key_ as __ label is reserved and _ is not (#7112)

### 🛑 Breaking changes 🛑

- `tanzuobservabilityexporter`: Remove status.code
- `tanzuobservabilityexporter`: Use semantic conventions for status.message (#7126) 
- `k8sattributesprocessor`: Move `kube` and `observability` packages to `internal` folder (#7159)
- `k8sattributesprocessor`: Unexport processor `Option`s (#7311)
- `zookeeperreceiver`: Refactored metrics to have correct units, types, and combined some metrics via attributes. (#7280)
- `prometheusremotewriteexporter`: `PRWExporter` struct and `NewPRWExporter()`
  function are now unexported. (#TBD)
- `newrelicexporter` marked as deprecated (#7284)

### 🚀 New components 🚀

- `rabbitmqreceiver`: Establish codebase for RabbitMQ metrics receiver (#7239)
- Add `basicauth` extension (#7167)
- `k8seventsreceiver`: Implement core logic (#6885)

### 🧰 Bug fixes 🧰

- `k8sattributeprocessor`: Parse IP out of net.Addr to correctly tag k8s.pod.ip (#7077)
- `k8sattributeprocessor`: Process IP correctly for net.Addr instances that are not typed (#7133)
- `mdatagen`: Fix validation of `enabled` field in metadata.yaml (#7166)
- `elasticsearch`: Fix timestamp for each metric being startup time (#7255)
- `prometheusremotewriteexporter`: Fix index out of range panic caused by expiring metrics (#7149)
- `resourcedetection`: Log the error when checking for ec2metadata availability (#7296) 

## v0.42.0

### 💡 Enhancements 💡

- `couchbasereceiver`: Add couchbase client (#7122)
- `couchdbreceiver`: Add couchdb scraper (#7131)
- `couchdbreceiver`: Add couchdb client (#6880)
- `elasticsearchreceiver`: Implement scraper client (#7019)
- `couchdbreceiver`: Add metadata metrics (#6878)
- `prometheusremotewriteexporter`: Handling Staleness flag from OTLP (#6679)
- `prometheusexporter`: Handling Staleness flag from OTLP (#6805)
- `prometheusreceiver`: Set OTLP no-data-present flag for stale scraped metrics. (#7043)
- `mysqlreceiver`: Add Integration test (#6916)
- `datadogexporter`: Add compatibility with ECS Fargate semantic conventions (#6670)
- `k8s_observer`: discover k8s.node endpoints (#6820)
- `redisreceiver`: Add missing description fields to keyspace metrics (#6940)
- `redisreceiver`: Set start timestamp uniformly for gauge and sum metrics (#6941)
- `kafkaexporter`: Allow controlling Kafka acknowledgment behaviour  (#6301)
- `lokiexporter`: Log the first part of the http body on failed pushes to loki (#6946)
- `resourcedetectionprocessor`: add the [consul](https://www.consul.io/) detector (#6382)
- `awsemfexporter`: refactor cw_client logic into separate `cwlogs` package (#7072)
- `prometheusexporter`: Dropping the condition to replace _ with key_ as __ label is reserved and _ is not (#7506)

### 🛑 Breaking changes 🛑

- `memcachedreceiver`: Update metric names (#6594)
- `memcachedreceiver`: Fix some metric units and value types (#6895)
- `sapm` receiver: Use Jaeger status values instead of OpenCensus (#6682)
- `jaeger` receiver/exporter: Parse/set Jaeger status with OTel spec values (#6682)
- `awsecscontainermetricsreceiver`: remove tag from `container.image.name` (#6436)
- `k8sclusterreceiver`: remove tag from `container.image.name` (#6436)

### 🚀 New components 🚀

- `ecs_task_observer`: Discover running containers in AWS ECS tasks (#6894)
- `mongodbreceiver`: Establish codebase for MongoDB metrics receiver (#6972)
- `couchbasereceiver`: Establish codebase for Couchbase metrics receiver (#7046)
- `dbstorage`: New experimental dbstorage extension (#7061)
- `redactionprocessor`: Remove sensitive data from traces (#6495)

### 🧰 Bug fixes 🧰

- `ecstaskobserver`: Fix "Incorrect conversion between integer types" security issue (#6939)
- Fix typo in "direction" metrics attribute description (#6949)
- `zookeeperreceiver`: Fix issue where receiver could panic during shutdown (#7020)
- `prometheusreceiver`: Fix metadata fetching when metrics differ by trimmable suffixes (#6932)
- Sanitize URLs being logged (#7021)
- `prometheusreceiver`: Fix start time tracking for long scrape intervals (#7053)
- `signalfxexporter`: Don't use syscall to avoid compilation errors on some platforms (#7062)
- `tailsamplingprocessor`: Add support for new policies as composite sub-policies (#6975)

### 💡 Enhancements 💡

- `lokiexporter`: add complete log record to body (#6619)
- `k8sclusterreceiver` add `container.image.tag` attribute (#6436)
- `spanmetricproccessor`: use an LRU cache for the cached Dimensions key-value pairs (#2179)
- `skywalkingexporter`: add skywalking metrics exporter (#6528)
- `deltatorateprocessor`: add int counter support (#6982)
- `filestorageextension`: document default values (#7022)
- `redisreceiver`: Migrate the scraper to the mdatagen metrics builder (#6938)  

## v0.41.0

### 🛑 Breaking changes 🛑

- None

### 🚀 New components 🚀

- `asapauthextension` (#6627)
- `mongodbatlasreceiver` (#6367)

### 🧰 Bug fixes 🧰

- `filestorageextension`: fix panic when configured directory cannot be accessed (#6103)
- `hostmetricsreceiver`: fix set of attributes for system.cpu.time metric (#6422)
- `k8sobserver`: only record pod endpoints for running pods (#5878)
- `mongodbatlasreceiver`: fix attributes fields in metadata.yaml (#6440)
- `prometheusexecreceiver`: command line processing on Windows (#6145)
- `spanmetricsprocessor`: fix exemplars support (#6140)
-  Remap arm64 to aarch64 on rpm/deb packages (#6635)

### 💡 Enhancements 💡

- `datadogexporter`: do not use attribute localhost-like hostnames (#6477)
- `datadogexporter`: retry per network call (#6412)
- `datadogexporter`: take hostname into account for cache (#6223)
- `exporter/lokiexporter`: adding a feature for loki exporter to encode JSON for log entry (#5846)
- `googlecloudspannerreceiver`: added fallback to ADC for database connections. (#6629)
- `googlecloudspannerreceiver`: added parsing only distinct items for sample lock request label. (#6514)
- `googlecloudspannerreceiver`: added request tag label to metadata config for top query stats. (#6475)
- `googlecloudspannerreceiver`: added sample lock requests label to the top lock stats metrics. (#6466)
- `googlecloudspannerreceiver`: added transaction tag label to metadata config for top transaction stats. (#6433)
- `groupbyattrsprocessor`: added support for metrics signal (#6248)
- `hostmetricsreceiver`: ensure SchemaURL is set (#6482)
- `kubeletstatsreceiver`: add support for read-only kubelet endpoint (#6488)
- `mysqlreceiver`: enable native authentication (#6628)
- `mysqlreceiver`: remove requirement for password on MySQL (#6479)
- `receiver/prometheusreceiver`: do not add host.name to metrics from localhost/unspecified targets (#6476)
- `spanmetricsprocessor`: add setStatus operation (#5886)
- `splunkhecexporter`: remove duplication of host.name attribute (#6527)
- `tanzuobservabilityexporter`: add consumer for sum metrics. (#6385)
- Update log-collection library to v0.23.0 (#6593)

## v0.40.0

### 🛑 Breaking changes 🛑

- `tencentcloudlogserviceexporter`: change `Endpoint` to `Region` to simplify configuration (#6135)

### 🚀 New components 🚀

- Add `memcached` receiver (#5839)

### 🧰 Bug fixes 🧰

- Fix token passthrough for HEC (#5435)
- `datadogexporter`: Fix missing resource attributes default mapping when resource_attributes_as_tags: false (#6359)
- `tanzuobservabilityexporter`: Log and report missing metric values. (#5835)
- `mongodbatlasreceiver`: Fix metrics metadata (#6395)

### 💡 Enhancements 💡

- `awsprometheusremotewrite` exporter: Improve error message when failing to sign request
- `mongodbatlas`: add metrics (#5921)
- `healthcheckextension`: Add path option (#6111)
- Set unprivileged user to container image (#6380)
- `k8sclusterreceiver`: Add allocatable type of metrics (#6113)
- `observiqexporter`: Allow Dialer timeout to be configured (#5906)
- `routingprocessor`: remove broken debug log fields (#6373)
- `prometheusremotewriteexporter`: Add exemplars support (#5578) 
- `fluentforwardreceiver`: Convert attributes with nil value to AttributeValueTypeEmpty (#6630)

## v0.39.0

### 🛑 Breaking changes 🛑

- `httpdreceiver` renamed to `apachereceiver` to match industry standards (#6207)
- `tencentcloudlogserviceexporter` change `Endpoint` to `Region` to simplify configuration (#6135)

### 🚀 New components 🚀

- Add `postgresqlreceiver` config and factory (#6153)
- Add TencentCloud LogService exporter `tencentcloudlogserviceexporter` (#5722)
- Restore `jaegerthrifthttpexporter` (#5666)
- Add `skywalkingexporter` (#5690, #6114)

### 🧰 Bug fixes 🧰

- `datadogexporter`: Improve cumulative metrics reset detection using `StartTimestamp` (#6120)
- `mysqlreceiver`: Address issues in shutdown function (#6239)
- `tailsamplingprocessor`: End go routines during shutdown (#5693)
- `googlecloudexporter`: Update google cloud exporter to correctly close the metric exporter (#5990)
- `statsdreceiver`: Fix the summary point calculation (#6155)
- `datadogexporter` Correct default value for `send_count_sum_metrics` (#6130)

### 💡 Enhancements 💡

- `datadogexporter`: Increase default timeout to 15 seconds (#6131)
- `googlecloudspannerreceiver`: Added metrics cardinality handling for Google Cloud Spanner receiver (#5981, #6148, #6229)
- `mysqlreceiver`: Mysql add support for different protocols (#6138)
- `bearertokenauthextension`: Added support of Bearer Auth for HTTP Exporters (#5962)
- `awsxrayexporter`: Fallback to rpc.method for segment operation when aws.operation missing (#6231)
- `healthcheckextension`: Add new health check feature for collector pipeline (#5643)
- `datadogexporter`: Always add current hostname (#5967)
- `k8sattributesprocessor`: Add code to fetch all annotations and labels by specifying key regex (#5780)
- `datadogexporter`: Do not rely on collector to resolve envvar when possible to resolve them (#6122)
- `datadogexporter`: Add container tags to attributes package (#6086)
- `datadogexporter`: Preserve original TraceID (#6158)
- `prometheusreceiver`: Enhance prometheus receiver logger to determine errors, test real e2e usage (#5870)
- `awsxrayexporter`: Added support for AWS AppRunner origin (#6141)

## v0.38.0

### 🛑 Breaking changes 🛑

- `datadogexporter` Make distributions the default histogram export option. (#5885)
- `redisreceiver` Update Redis receiver's metric names. (#5837)
- Remove `scraperhelper` from contrib, use the core version. (#5826)

### 🚀 New components 🚀

- `googlecloudspannerreceiver` Added implementation of Google Cloud Spanner receiver. (#5727)
- `awsxrayproxy` Wire up awsxrayproxy extension. (#5747)
- `awscontainerinsightreceiver` Enable AWS Container Insight receiver. (#5960)

### 🧰 Bug fixes 🧰

- `statsdreceiver`: fix start timestamp / temporality for counters. (#5714)
- Fix security issue related to github.com/tidwall/gjson. (#5936)
- `datadogexporter` Fix cumulative histogram handling in distributions mode (#5867)
- `datadogexporter` Skip nil sketches (#5925)

### 💡 Enhancements 💡

- Extend `kafkareceiver` configuration capabilities. (#5677)
- Convert `mongodbatlas` receiver to use scraperhelper. (#5827)
- Convert `dockerstats` receiver to use scraperhelper. (#5825)
- Convert `podman` receiver to use scraperhelper. (#5822)
- Convert `redisreceiver` to use scraperhelper. (#5796)
- Convert `kubeletstats` receiver to use scraperhelper. (#5821)
- `googlecloudspannerreceiver` Migrated Google Cloud Spanner receiver to scraper approach. (#5868)
- `datadogexporter` Use a `Consumer` interface for decoupling from zorkian's package. (#5315)
- `mdatagen` - Add support for extended metric descriptions (#5688)
- `signalfxexporter` Log datapoints option. (#5689)
- `cumulativetodeltaprocessor`: Update cumulative to delta. (#5772)
- Update configuration default values in log receivers docs. (#5840)
- `fluentforwardreceiver`: support more complex fluent-bit objects. (#5676)
- `datadogexporter` Remove spammy logging. (#5856)
- `datadogexporter` Remove obsolete report_buckets config. (#5858)
- Improve performance of metric expression matcher. (#5864)
- `tanzuobservabilityexporter` Introduce metricsConsumer and gaugeMetricConsumer. (#5426)
- `awsxrayexporter` rpc.system has priority to determine aws namespace. (#5833)
- `tailsamplingprocessor` Add support for composite sampling policy to the tailsampler. (#4958)
- `kafkaexporter` Add support for AWS_MSK_IAM SASL Auth (#5763)
- Refactor the client Authenticators  for the new "ClientAuthenticator" interfaces (#5905)
- `mongodbatlasreceiver` Add client wrapper for MongoDB Atlas support (#5386)
- `redisreceiver` Update Redis config options (#5861)
- `routingprocessor`: allow routing for all signals (#5869)
- `extension/observer/docker` add ListAndWatch to observer (#5851)

## v0.37.1

### 🧰 Bug fixes 🧰

- Fixes a problem with v0.37.0 which contained dependencies on v0.36.0 components. They should have been updated to v0.37.0.

## v0.37.0

### 🚀 New components 🚀

- [`journald` receiver](https://github.com/open-telemetry/opentelemetry-collector-contrib/tree/main/receiver/journaldreceiver) to parse Journald events from systemd journal using the [opentelemetry-log-collection](https://github.com/open-telemetry/opentelemetry-log-collection) library

### 🛑 Breaking changes 🛑

- Remove squash on configtls.TLSClientSetting for splunkhecexporter (#5541)
- Remove squash on configtls.TLSClientSetting for elastic components (#5539)
- Remove squash on configtls.TLSClientSetting for observiqexporter (#5540)
- Remove squash on configtls.TLSClientSetting for AWS components (#5454)
- Move `k8sprocessor` to `k8sattributesprocessor`.
- Rename `k8s_tagger` configuration `k8sattributes`.
- filelog receiver: use empty value for `SeverityText` field instead of `"Undefined"` (#5423)
- Rename `configparser.ConfigMap` to `config.Map`
- Rename `pdata.AggregationTemporality*` to `pdata.MetricAggregationTemporality*`
- Remove deprecated `batchpertrace` package/module (#5380)

### 💡 Enhancements 💡

- `k8sattributes` processor: add container metadata enrichment (#5467, #5572)
- `resourcedetection` processor: Add an option to force using hostname instead of FQDN (#5064)
- `dockerstats` receiver: Move docker client into new shared `internal/docker` (#4702)
- `spanmetrics` processor:
  - Add exemplars to metrics (#5263)
  - Support resource attributes in metrics dimensions (#4624)
- `filter` processor:
  - Add log filtering by `regexp` type filters (#5237)
  - Add record level log filtering (#5418)
- `dynatrace` exporter: Handle non-gauge data types (#5056)
- `datadog` exporter:
  - Add support for exporting histograms as sketches (#5082)
  - Scrub sensitive information from errors (#5575)
  - Add option to send instrumentation library metadata tags with metrics (#5431)
- `podman` receiver: Add `api_version`, `ssh_key`, and `ssh_passphrase` config options (#5430)
- `signalfx` exporter:
  - Add `max_connections` config option (#5432)
  - Add dimension name to log when value > 256 chars (#5258)
  - Discourage setting of endpoint path (#4851)
- `kubeletstats` receiver: Convert to pdata instead of using OpenCensus (#5458)
- `tailsampling` processor: Add `invert_match` config option to `string_attribute` policy (#4393)
- `awsemf` exporter: Add a feature flag in UserAgent for AWS backend to monitor the adoptions (#5178)
- `splunkhec` exporter: Handle explicitly NaN and Inf values (#5581)
- `hostmetrics` receiver:
  - Collect more process states in processes scraper (#4856)
  - Add device label to paging scraper (#4854)
- `awskinesis` exporter: Extend to allow for dynamic export types (#5440)

### 🧰 Bug fixes 🧰

- `datadog` exporter:
  - Fix tags on summary and bucket metrics (#5416)
  - Fix cache key generation for cumulative metrics (#5417)
- `resourcedetection` processor: Fix failure to start collector if at least one detector returns an error (#5242)
- `prometheus` exporter: Do not record obsreport calls (#5438)
- `prometheus` receiver: Metric type fixes to match Prometheus functionality (#4865)
- `sentry` exporter: Fix sentry tracing (#4320)
- `statsd` receiver: Set quantiles for metrics (#5647)

## v0.36.0

### 🛑 Breaking changes 🛑

- `filter` processor: The configs for `logs` filter processor have been changed to be consistent with the `metrics` filter processor. (#4895)
- `splunk_hec` receiver: 
  - `source_key`, `sourcetype_key`, `host_key` and `index_key` have now moved under `hec_metadata_to_otel_attrs` (#4726)
  - `path` field on splunkhecreceiver configuration is removed: We removed the `path` attribute as any request going to the Splunk HEC receiver port should be accepted, and added the `raw_path` field to explicitly map the path accepting raw HEC data. (#4951)
- feat(dynatrace): tags is deprecated in favor of default_dimensions (#5055)

### 💡 Enhancements 💡

- `filter` processor: Add ability to `include` logs based on resource attributes in addition to excluding logs based on resource attributes for strict matching. (#4895)
- `kubelet` API: Add ability to create an empty CertPool when the system run environment is windows
- `JMX` receiver: Allow JMX receiver logging level to be configured (#4898)
- `datadog` exporter: Export histograms as in OpenMetrics Datadog check (#5065)
- `dockerstats` receiver: Set Schema URL (#5239)
- Rename memorylimiter -> memorylimiterprocessor (#5262)
- `awskinesis` exporter: Refactor AWS kinesis exporter to be synchronous  (#5248)

## v0.35.0

### 🛑 Breaking changes 🛑

- Rename configparser.Parser to configparser.ConfigMap (#5070)
- Rename TelemetryCreateSettings -> TelemetrySettings (#5169)

### 💡 Enhancements 💡

- chore: update influxdb exporter and receiver (#5058)
- chore(dynatrace): use payload limit from api constants (#5077)
- Add documentation for filelog's new force_flush_period parameter (#5066)
- Reuse the gzip reader with a sync.Pool (#5145)
- Add a trace observer when splunkhecreceiver is used for logs (#5063)
- Remove usage of deprecated pdata.AttributeValueMapToMap (#5174)
- Podman Stats Receiver: Receiver and Metrics implementation (#4577)

### 🧰 Bug fixes 🧰

- Use staleness markers generated by prometheus, rather than making our own (#5062)
- `datadogexporter` exporter: skip NaN and infinite values (#5053)

## v0.34.0

### 🚀 New components 🚀

- [`cumulativetodelta` processor](https://github.com/open-telemetry/opentelemetry-collector-contrib/tree/main/processor/cumulativetodeltaprocessor) to convert cumulative sum metrics to cumulative delta

- [`file` exporter](https://github.com/open-telemetry/opentelemetry-collector-contrib/tree/main/exporter/fileexporter) from core repository ([#3474](https://github.com/open-telemetry/opentelemetry-collector/issues/3474))
- [`jaeger` exporter](https://github.com/open-telemetry/opentelemetry-collector-contrib/tree/main/exporter/jaegerexporter) from core repository ([#3474](https://github.com/open-telemetry/opentelemetry-collector/issues/3474))
- [`kafka` exporter](https://github.com/open-telemetry/opentelemetry-collector-contrib/tree/main/exporter/kafkaexporter) from core repository ([#3474](https://github.com/open-telemetry/opentelemetry-collector/issues/3474))
- [`opencensus` exporter](https://github.com/open-telemetry/opentelemetry-collector-contrib/tree/main/exporter/opencensusexporter) from core repository ([#3474](https://github.com/open-telemetry/opentelemetry-collector/issues/3474))
- [`prometheus` exporter](https://github.com/open-telemetry/opentelemetry-collector-contrib/tree/main/exporter/prometheusexporter) from core repository ([#3474](https://github.com/open-telemetry/opentelemetry-collector/issues/3474))
- [`prometheusremotewrite` exporter](https://github.com/open-telemetry/opentelemetry-collector-contrib/tree/main/exporter/prometheusremotewriteexporter) from core repository ([#3474](https://github.com/open-telemetry/opentelemetry-collector/issues/3474))
- [`zipkin` exporter](https://github.com/open-telemetry/opentelemetry-collector-contrib/tree/main/exporter/zipkinexporter) from core repository ([#3474](https://github.com/open-telemetry/opentelemetry-collector/issues/3474))
- [`attribute` processor](https://github.com/open-telemetry/opentelemetry-collector-contrib/tree/main/processor/attributeprocessor) from core repository ([#3474](https://github.com/open-telemetry/opentelemetry-collector/issues/3474))
- [`filter` processor](https://github.com/open-telemetry/opentelemetry-collector-contrib/tree/main/processor/filterprocessor) from core repository ([#3474](https://github.com/open-telemetry/opentelemetry-collector/issues/3474))
- [`probabilisticsampler` processor](https://github.com/open-telemetry/opentelemetry-collector-contrib/tree/main/processor/probabilisticsamplerprocessor) from core repository ([#3474](https://github.com/open-telemetry/opentelemetry-collector/issues/3474))
- [`resource` processor](https://github.com/open-telemetry/opentelemetry-collector-contrib/tree/main/processor/resourceprocessor) from core repository ([#3474](https://github.com/open-telemetry/opentelemetry-collector/issues/3474))
- [`span` processor](https://github.com/open-telemetry/opentelemetry-collector-contrib/tree/main/processor/spanprocessor) from core repository ([#3474](https://github.com/open-telemetry/opentelemetry-collector/issues/3474))
- [`hostmetrics` receiver](https://github.com/open-telemetry/opentelemetry-collector-contrib/tree/main/receiver/hostmetricsreceiver) from core repository ([#3474](https://github.com/open-telemetry/opentelemetry-collector/issues/3474))
- [`jaeger` receiver](https://github.com/open-telemetry/opentelemetry-collector-contrib/tree/main/receiver/jaegerreceiver) from core repository ([#3474](https://github.com/open-telemetry/opentelemetry-collector/issues/3474))
- [`kafka` receiver](https://github.com/open-telemetry/opentelemetry-collector-contrib/tree/main/receiver/kafkareceiver) from core repository ([#3474](https://github.com/open-telemetry/opentelemetry-collector/issues/3474))
- [`opencensus` receiver](https://github.com/open-telemetry/opentelemetry-collector-contrib/tree/main/receiver/opencensusreceiver) from core repository ([#3474](https://github.com/open-telemetry/opentelemetry-collector/issues/3474))
- [`prometheus` receiver](https://github.com/open-telemetry/opentelemetry-collector-contrib/tree/main/receiver/prometheusreceiver) from core repository ([#3474](https://github.com/open-telemetry/opentelemetry-collector/issues/3474))
- [`zipkin` receiver](https://github.com/open-telemetry/opentelemetry-collector-contrib/tree/main/receiver/zipkinreceiver) from core repository ([#3474](https://github.com/open-telemetry/opentelemetry-collector/issues/3474))
- [`bearertokenauth` extension](https://github.com/open-telemetry/opentelemetry-collector-contrib/tree/main/extension/bearertokenauthextension) from core repository ([#3474](https://github.com/open-telemetry/opentelemetry-collector/issues/3474))
- [`healthcheck` extension](https://github.com/open-telemetry/opentelemetry-collector-contrib/tree/main/extension/healthcheckextension) from core repository ([#3474](https://github.com/open-telemetry/opentelemetry-collector/issues/3474))
- [`oidcauth` extension](https://github.com/open-telemetry/opentelemetry-collector-contrib/tree/main/extension/oidcauthextension) from core repository ([#3474](https://github.com/open-telemetry/opentelemetry-collector/issues/3474))
- [`pprof` extension](https://github.com/open-telemetry/opentelemetry-collector-contrib/tree/main/extension/pprofextension) from core repository ([#3474](https://github.com/open-telemetry/opentelemetry-collector/issues/3474))
- [`testbed`](https://github.com/open-telemetry/opentelemetry-collector-contrib/tree/main/testbed) from core repository ([#3474](https://github.com/open-telemetry/opentelemetry-collector/issues/3474))

### 💡 Enhancements 💡

- `tailsampling` processor: Add new policy `probabilistic` (#3876)

## v0.33.0

# 🎉 OpenTelemetry Collector Contrib v0.33.0 (Beta) 🎉

The OpenTelemetry Collector Contrib contains everything in the [opentelemetry-collector release](https://github.com/open-telemetry/opentelemetry-collector/releases/tag/v0.32.0) (be sure to check the release notes here as well!). Check out the [Getting Started Guide](https://opentelemetry.io/docs/collector/getting-started/) for deployment and configuration information.

### 🚀 New components 🚀

- [`cumulativetodelta` processor](https://github.com/open-telemetry/opentelemetry-collector-contrib/tree/main/processor/cumulativetodeltaprocessor) to convert cumulative sum metrics to cumulative delta

### 💡 Enhancements 💡

- Collector contrib has now full support for metrics proto v0.9.0.

## v0.32.0

# 🎉 OpenTelemetry Collector Contrib v0.32.0 (Beta) 🎉

This release is marked as "bad" since the metrics pipelines will produce bad data.

- See https://github.com/open-telemetry/opentelemetry-collector/issues/3824

The OpenTelemetry Collector Contrib contains everything in the [opentelemetry-collector release](https://github.com/open-telemetry/opentelemetry-collector/releases/tag/v0.32.0) (be sure to check the release notes here as well!). Check out the [Getting Started Guide](https://opentelemetry.io/docs/collector/getting-started/) for deployment and configuration information.

### 🛑 Breaking changes 🛑

- `splunk_hec` receiver/exporter: `com.splunk.source` field is mapped to `source` field in Splunk instead of `service.name` (#4596)
- `redis` receiver: Move interval runner package to `internal/interval` (#4600)
- `datadog` exporter: Export summary count and sum as monotonic counts (#4605)

### 💡 Enhancements 💡

- `logzio` exporter:
  - New implementation of an in-memory queue to store traces, data compression with gzip, and queue configuration options (#4395)
  - Make `Hclog2ZapLogger` struct and methods private for public go api review (#4431)
- `newrelic` exporter (#4392):
  - Marked unsupported metric as permanent error
  - Force the interval to be valid even if 0
- `awsxray` exporter: Add PHP stacktrace parsing support (#4454)
- `file_storage` extension: Implementation of batch storage API (#4145)
- `datadog` exporter:
  - Skip sum metrics with no aggregation temporality (#4597)
  - Export delta sums as counts (#4609)
- `elasticsearch` exporter: Add dedot support (#4579)
- `signalfx` exporter: Add process metric to translation rules (#4598)
- `splunk_hec` exporter: Add profiling logs support (#4464)
- `awsemf` exporter: Replace logGroup and logStream pattern with metric labels (#4466)

### 🧰 Bug fixes 🧰

- `awsxray` exporter: Fix the origin on ECS/EKS/EB on EC2 cases (#4391)
- `splunk_hec` exporter: Prevent re-sending logs that were successfully sent (#4467)
- `signalfx` exporter: Prefix temporary metric translations (#4394)

## v0.31.0

# 🎉 OpenTelemetry Collector Contrib v0.31.0 (Beta) 🎉

The OpenTelemetry Collector Contrib contains everything in the [opentelemetry-collector release](https://github.com/open-telemetry/opentelemetry-collector/releases/tag/v0.31.0) (be sure to check the release notes here as well!). Check out the [Getting Started Guide](https://opentelemetry.io/docs/collector/getting-started/) for deployment and configuration information.

### 🛑 Breaking changes 🛑

- `influxdb` receiver: Removed `metrics_schema` config option (#4277)

### 💡 Enhancements 💡

- Update to OTLP 0.8.0:
  - Remove use of `IntHistogram` (#4276)
  - Update exporters/receivers for `NumberDataPoint`
- Remove use of deprecated `pdata` slice `Resize()` (#4203, #4208, #4209)
- `awsemf` exporter: Added the option to have a user who is sending metrics from EKS Fargate Container Insights to reformat them to look the same as insights from ECS so that they can be ingested by CloudWatch (#4130)
- `k8scluster` receiver: Support OpenShift cluster quota metrics (#4342)
- `newrelic` exporter (#4278):
  - Requests are now retry-able via configuration option (defaults to retries enabled). Permanent errors are not retried.
  - The exporter monitoring metrics now include an untagged summary metric for ease of use.
  - Improved error logging to include URLs that fail to post messages to New Relic.
- `datadog` exporter: Upscale trace stats when global sampling rate is set (#4213)

### 🧰 Bug fixes 🧰

- `statsd` receiver: Add option to set Counter to be monotonic (#4154)
- Fix `internal/stanza` severity mappings (#4315)
- `awsxray` exporter: Fix the wrong AWS env resource setting (#4384)
- `newrelic` exporter (#4278):
  - Configuration unmarshalling did not allow timeout value to be set to 0 in the endpoint specific section.
  - Request cancellation was not propagated via context into the http request.
  - The queued retry logger is set to a zap.Nop logger as intended.

## v0.30.0

# 🎉 OpenTelemetry Collector Contrib v0.30.0 (Beta) 🎉

The OpenTelemetry Collector Contrib contains everything in the [opentelemetry-collector release](https://github.com/open-telemetry/opentelemetry-collector/releases/tag/v0.30.0) (be sure to check the release notes here as well!). Check out the [Getting Started Guide](https://opentelemetry.io/docs/collector/getting-started/) for deployment and configuration information.

### 🚀 New components 🚀
- `oauth2clientauth` extension: ported from core (#3848)
- `metrics-generation` processor: is now enabled and available (#4047) 

### 🛑 Breaking changes 🛑

- Removed `jaegerthrifthttp` exporter (#4089) 

### 💡 Enhancements 💡

- `tailsampling` processor:
  - Add new policy `status_code` (#3754)
  - Add new tail sampling processor policy: status_code (#3754)
- `awscontainerinsights` receiver:
  - Integrate components and fix bugs for EKS Container Insights (#3846) 
  - Add Cgroup to collect ECS instance metrics for container insights receiver #3875
- `spanmetrics` processor: Support sub-millisecond latency buckets (#4091) 
- `sentry` exporter: Add exception event capture in sentry (#3854)

## v0.29.0

# 🎉 OpenTelemetry Collector Contrib v0.29.0 (Beta) 🎉

The OpenTelemetry Collector Contrib contains everything in the [opentelemetry-collector release](https://github.com/open-telemetry/opentelemetry-collector/releases/tag/v0.29.0) (be sure to check the release notes here as well!). Check out the [Getting Started Guide](https://opentelemetry.io/docs/collector/getting-started/) for deployment and configuration information.

### 🛑 Breaking changes 🛑

- `redis` receiver (#3808)
  - removed configuration `service_name`. Use resource processor or `resource_attributes` setting if using `receivercreator`
  - removed `type` label and set instrumentation library name to `otelcol/redis` as other receivers do

### 💡 Enhancements 💡

- `tailsampling` processor:
  - Add new policy `latency` (#3750)
  - Add new policy `status_code` (#3754)
- `splunkhec` exporter: Include `trace_id` and `span_id` if set (#3850)
- `newrelic` exporter: Update instrumentation naming in accordance with otel spec (#3733)
- `sentry` exporter: Added support for insecure connection with Sentry (#3446)
- `k8s` processor:
  - Add namespace k8s tagger (#3384)
  - Add ignored pod names as config parameter (#3520)
- `awsemf` exporter: Add support for `TaskDefinitionFamily` placeholder on log stream name (#3755)
- `loki` exporter: Add resource attributes as Loki label (#3418)

### 🧰 Bug fixes 🧰

- `datadog` exporter:
  - Ensure top level spans are computed (#3786)
  - Update `env` clobbering behavior (#3851)
- `awsxray` exporter: Fixed filtered attribute translation (#3757)
- `splunkhec` exporter: Include trace and span id if set in log record (#3850)

## v0.28.0

# 🎉 OpenTelemetry Collector Contrib v0.28.0 (Beta) 🎉

The OpenTelemetry Collector Contrib contains everything in the [opentelemetry-collector release](https://github.com/open-telemetry/opentelemetry-collector/releases/tag/v0.28.0) (be sure to check the release notes here as well!). Check out the [Getting Started Guide](https://opentelemetry.io/docs/collector/getting-started/) for deployment and configuration information.

### 🚀 New components 🚀

- `humio` exporter to export data to Humio using JSON over the HTTP [Ingest API](https://docs.humio.com/reference/api/ingest/)
- `udplog` receiver to receives logs from udp using the [opentelemetry-log-collection](https://github.com/open-telemetry/opentelemetry-log-collection) library
- `tanzuobservability` exporter to send traces to [Tanzu Observability](https://tanzu.vmware.com/observability)

### 🛑 Breaking changes 🛑

- `f5cloud` exporter (#3509):
  - Renamed the config 'auth' field to 'f5cloud_auth'. This will prevent a config field name collision when [Support for Custom Exporter Authenticators as Extensions](https://github.com/open-telemetry/opentelemetry-collector/pull/3128) is ready to be integrated.

### 💡 Enhancements 💡

- Enabled Dependabot for Github Actions (#3543)
- Change obsreport helpers for receivers to use the new pattern created in Collector (#3439,#3443,#3449,#3504,#3521,#3548)
- `datadog` exporter:
  - Add logging for unknown or unsupported metric types (#3421)
  - Add collector version tag to internal health metrics (#3394)
  - Remove sublayer stats calc and mutex (#3531)
  - Deduplicate hosts for which we send running metrics (#3539)
  - Add support for summary datatype (#3660)
  - Add datadog span operation name remapping config option (#3444)
  - Update error formatting for error spans that are not exceptions (#3701)
- `nginx` receiver: Update the nginx metrics to more closely align with the conventions (#3420)
- `elasticsearch` exporter: Init JSON encoding support (#3101)
- `jmx` receiver:
  - Allow setting system properties (#3450)
  - Update tested JMX Metric Gatherer release (#3695)
- Refactor components for the Client Authentication Extensions (#3507)
- Remove redundant conversion calls (#3688)
- `storage` extension: Add a `Close` method to Client interface (#3506)
- `splunkhec` exporter: Add `metric_type` as key which maps to the type of the metric (#3696)
- `k8s` processor: Add semantic conventions to k8s-tagger for pod metadata (#3544)
- `kubeletstats` receiver: Refactor kubelet client to internal folder (#3698)
- `newrelic` exporter (#3690):
  - Updates the log level from error to debug when New Relic rate limiting occurs
  - Updates the sanitized api key that is reported via metrics
- `filestorage` extension: Add ability to specify name (#3703)
- `awsemf` exporter: Store the initial value for cumulative metrics (#3425)
- `awskinesis` exporter: Refactor to allow for extended types of encoding (#3655)
- `ecsobserver` extension:
  - Add task definition, ec2, and service fetcher (#3503)
  - Add exporter to convert task to target (#3333)

### 🧰 Bug fixes 🧰

- `awsemf` exporter: Remove delta adjustment from summaries by default (#3408)
- `alibabacloudlogservice` exporter: Sanitize labels for metrics (#3454)
- `statsd` receiver: Fix StatsD drop metrics tags when using summary as observer_type for timer/histogram (#3440)
- `awsxray` exporter: Restore setting of Throttle for HTTP throttle response (#3685)
- `awsxray` receiver: Fix quick start bug (#3653)
- `metricstransform` processor: Check all data points for matching metric label values (#3435)

## v0.27.0

# 🎉 OpenTelemetry Collector Contrib v0.27.0 (Beta) 🎉

The OpenTelemetry Collector Contrib contains everything in the [opentelemetry-collector release](https://github.com/open-telemetry/opentelemetry-collector/releases/tag/v0.27.0) (be sure to check the release notes here as well!). Check out the [Getting Started Guide](https://opentelemetry.io/docs/collector/getting-started/) for deployment and configuration information.

### 🚀 New components 🚀

- `tcplog` receiver to receive logs from tcp using the [opentelemetry-log-collection](https://github.com/open-telemetry/opentelemetry-log-collection) library
- `influxdb` receiver to accept metrics data as [InfluxDB Line Protocol](https://docs.influxdata.com/influxdb/v2.0/reference/syntax/line-protocol/)

### 💡 Enhancements 💡

- `splunkhec` exporter:
  - Include the response in returned 400 errors (#3338)
  - Map summary metrics to Splunk HEC metrics (#3344)
  - Add HEC telemetry (#3260)
- `newrelic` exporter: Include dropped attributes and events counts (#3187)
- `datadog` exporter:
  - Add Fargate task ARN to container tags (#3326)
  - Improve mappings for span kind dd span type (#3368)
- `signalfx` exporter: Add info log for host metadata properties update (#3343)
- `awsprometheusremotewrite` exporter: Add SDK and system information to User-Agent header (#3317)
- `metricstransform` processor: Add filtering capabilities matching metric label values for applying changes (#3201)
- `groupbytrace` processor: Added workers for queue processing (#2902)
- `resourcedetection` processor: Add docker detector (#2775)
- `tailsampling` processor: Support regex on span attribute filtering (#3335)

### 🧰 Bug fixes 🧰

- `datadog` exporter:
  - Update Datadog attributes to tags mapping (#3292)
  - Consistent `hostname` and default metrics behavior (#3286)
- `signalfx` exporter: Handle character limits on metric names and dimensions (#3328)
- `newrelic` exporter: Fix timestamp value for cumulative metrics (#3406)

## v0.26.0

# 🎉 OpenTelemetry Collector Contrib v0.26.0 (Beta) 🎉

The OpenTelemetry Collector Contrib contains everything in the [opentelemetry-collector release](https://github.com/open-telemetry/opentelemetry-collector/releases/tag/v0.26.0) (be sure to check the release notes here as well!). Check out the [Getting Started Guide](https://opentelemetry.io/docs/collector/getting-started/) for deployment and configuration information.

### 🚀 New components 🚀

- `influxdb` exporter to support sending tracing, metrics, and logging data to [InfluxDB](https://www.influxdata.com/products/)

### 🛑 Breaking changes 🛑

- `signalfx` exporter (#3207):
  - Additional metrics excluded by default by signalfx exporter
    - system.disk.io_time
    - system.disk.operation_time
    - system.disk.weighted_io_time
    - system.network.connections
    - system.processes.count
    - system.processes.created

### 💡 Enhancements 💡

- Add default config and systemd environment file support for DEB/RPM packages (#3123)
- Log errors on receiver start/stop failures (#3208)
- `newrelic` exporter: Update API key detection logic (#3212)
- `splunkhec` exporter:
  - Mark permanent errors to avoid futile retries (#3253)
  - Add TLS certs verification (#3204)
- `datadog` exporter:
  - Add env and tag name normalization to trace payloads (#3200)
  - add `ignore_resource`s configuration option (#3245)
- `jmx` receiver: Update for latest snapshot and header support (#3283)
- `awsxray` exporter: Added support for stack trace translation for .NET language (#3280)
- `statsd` receiver: Add timing/histogram for statsD receiver as OTLP summary (#3261)

### 🧰 Bug fixes 🧰

- `awsprometheusremotewrite` exporter:
  - Remove `sending_queue` (#3186)
  - Use the correct default for aws_auth.service (#3161)
  - Identify the Amazon Prometheus region from the endpoint (#3210)
  - Don't panic in case session can't be constructed (#3221)
- `datadog` exporter: Add max tag length (#3185)
- `sapm` exporter: Fix crash when passing the signalfx access token (#3294)
- `newrelic` exporter: Update error conditions (#3322)

## v0.25.0

# 🎉 OpenTelemetry Collector Contrib v0.25.0 (Beta) 🎉

The OpenTelemetry Collector Contrib contains everything in the [opentelemetry-collector release](https://github.com/open-telemetry/opentelemetry-collector/releases/tag/v0.25.0) (be sure to check the release notes here as well!). Check out the [Getting Started Guide](https://opentelemetry.io/docs/collector/getting-started/) for deployment and configuration information.

### 🚀 New components 🚀

- `kafkametricsreceiver` new receiver component for collecting metrics about a kafka cluster - primarily lag and offset. [configuration instructions](receiver/kafkametricsreceiver/README.md)
- `file_storage` extension to read and write data to the local file system (#3087)

### 🛑 Breaking changes 🛑

- `newrelic` exporter (#3091):
  - Removal of common attributes (use opentelemetry collector resource processor to add attributes)
  - Drop support for cumulative metrics being sent to New Relic via a collector

### 💡 Enhancements 💡

- Update `opentelemetry-log-collection` to v0.17.0 for log receivers (#3017)
- `datadog` exporter:
  - Add `peer.service` priority instead of `service.name` (#2817)
  - Improve support of semantic conventions for K8s, Azure and ECS (#2623)
- Improve and batch logs translation for stanza (#2892)
- `statsd` receiver: Add timing/histogram as OTLP gauge (#2973)
- `honeycomb` exporter: Add Retry and Queue settings (#2714)
- `resourcedetection` processor:
  - Add AKS resource detector (#3035)
  - Use conventions package constants for ECS detector (#3171)
- `sumologic` exporter: Add graphite format (#2695)
- Add trace attributes to the log entry for stanza (#3018)
- `splunk_hec` exporter: Send log record name as part of the HEC log event (#3119)
- `newrelic` exporter (#3091):
  - Add support for logs
  - Performance improvements
  - Optimizations to the New Relic payload to reduce payload size
  - Metrics generated for monitoring the exporter
  - Insert Key vs License keys are auto-detected in some cases
  - Collector version information is properly extracted via the application start info parameters

### 🧰 Bug fixes 🧰

- `splunk_hec` exporter: Fix sending log payload with missing the GZIP footer (#3032)
- `awsxray` exporter: Remove propagation of error on shutdown (#2999)
- `resourcedetection` processor:
  - Correctly report DRAGONFLYBSD value (#3100)
  - Fallback to `os.Hostname` when FQDN is not available (#3099)
- `httpforwarder` extension: Do not report ErrServerClosed when shutting down the service (#3173)
- `collectd` receiver: Do not report ErrServerClosed when shutting down the service (#3178)

## v0.24.0

# 🎉 OpenTelemetry Collector Contrib v0.24.0 (Beta) 🎉

The OpenTelemetry Collector Contrib contains everything in the [opentelemetry-collector release](https://github.com/open-telemetry/opentelemetry-collector/releases/tag/v0.24.0) (be sure to check the release notes here as well!). Check out the [Getting Started Guide](https://opentelemetry.io/docs/collector/getting-started/) for deployment and configuration information.

### 🚀 New components 🚀

- `fluentbit` extension and `fluentforward` receiver moved from opentelemetry-collector

### 💡 Enhancements 💡

- Check `NO_WINDOWS_SERVICE` environment variable to force interactive mode on Windows (#2819)
- `resourcedetection `processor:
  - Add task revision to ECS resource detector (#2814)
  - Add GKE detector (#2821)
  - Add Amazon EKS detector (#2820)
  - Add `VMScaleSetName` field to Azure detector (#2890)
- `awsemf` exporter:
  - Add `parse_json_encoded_attr_values` config option to decode json-encoded strings in attribute values (#2827)
  - Add `output_destination` config option to support AWS Lambda (#2720)
- `googlecloud` exporter: Handle `cloud.availability_zone` semantic convention (#2893)
- `newrelic` exporter: Add `instrumentation.provider` to default attributes (#2900)
- Set unprivileged user to container image (#2925)
- `splunkhec` exporter: Add `max_content_length_logs` config option to send log data in payloads less than max content length (#2524)
- `k8scluster` and `kubeletstats` receiver: Replace package constants in favor of constants from conventions in core (#2996)

### 🧰 Bug fixes 🧰

- `spanmetrics` processor:
  - Rename `calls` metric to `calls_total` and set `IsMonotonic` to true (#2837)
  - Validate duplicate dimensions at start (#2844)
- `awsemf` exporter: Calculate delta instead of rate for cumulative metrics (#2512)
- `signalfx` exporter:
  - Remove more unnecessary translation rules (#2889)
  - Implement summary type (#2998)
- `awsxray` exporter: Remove translation to HTTP status from OC status (#2978)
- `awsprometheusremotewrite` exporter: Close HTTP body after RoundTrip (#2955)
- `splunkhec` exporter: Add ResourceAttributes to Splunk Event (#2843)

## v0.23.0

# 🎉 OpenTelemetry Collector Contrib v0.23.0 (Beta) 🎉

The OpenTelemetry Collector Contrib contains everything in the [opentelemetry-collector release](https://github.com/open-telemetry/opentelemetry-collector/releases/tag/v0.23.0) (be sure to check the release notes here as well!). Check out the [Getting Started Guide](https://opentelemetry.io/docs/collector/getting-started/) for deployment and configuration information.

### 🚀 New components 🚀

- `groupbyattrs` processor to group the records by provided attributes
- `dotnetdiagnostics` receiver to read metrics from .NET processes

### 🛑 Breaking changes 🛑

- `stackdriver` exporter marked as deprecated and renamed to `googlecloud`
- Change the rule expression in receiver creator for matching endpoints types from `type.port`, `type.hostport` and `type.pod` to `type == "port"`, `type == "hostport"` and `type == "pod"` (#2661)

### 💡 Enhancements 💡

- `loadbalancing` exporter: Add support for logs (#2470)
- `sumologic` exporter: Add carbon formatter (#2562)
- `awsecscontainermetrics` receiver: Add new metric for stopped container (#2383)
- `awsemf` exporter:
  - Send EMF logs in batches (#2572)
  - Add prometheus type field for CloudWatch compatibility (#2689)
- `signalfx` exporter:
  - Add resource attributes to events (#2631)
  - Add translation rule to drop dimensions (#2660)
  - Remove temporary host translation workaround (#2652)
  - Remove unnecessary default translation rules (#2672)
  - Update `exclude_metrics` option so that the default exclude rules can be overridden by setting the option to `[]` (#2737)
- `awsprometheusremotewrite` exporter: Add support for given IAM roles (#2675)
- `statsd` receiver: Change to use OpenTelemetry type instead of OpenCensus type (#2733)
- `resourcedetection` processor: Add missing entries for `cloud.infrastructure_service` (#2777)

### 🧰 Bug fixes 🧰

- `dynatrace` exporter: Serialize each datapoint into separate line (#2618)
- `splunkhec` exporter: Retain all otel attributes (#2712)
- `newrelic` exporter: Fix default metric URL (#2739)
- `googlecloud` exporter: Add host.name label if hostname is present in node (#2711)

## v0.22.0

# 🎉 OpenTelemetry Collector Contrib v0.22.0 (Beta) 🎉

The OpenTelemetry Collector Contrib contains everything in the [opentelemetry-collector release](https://github.com/open-telemetry/opentelemetry-collector/releases/tag/v0.22.0) (be sure to check the release notes here as well!). Check out the [Getting Started Guide](https://opentelemetry.io/docs/collector/getting-started/) for deployment and configuration information.

### 🚀 New components 🚀

- `filelog` receiver to tail and parse logs from files using the [opentelemetry-log-collection](https://github.com/open-telemetry/opentelemetry-log-collection) library

### 💡 Enhancements 💡

- `dynatrace` exporter: Send metrics to Dynatrace in chunks of 1000 (#2468)
- `k8s` processor: Add ability to associate metadata tags using pod UID rather than just IP (#2199)
- `signalfx` exporter:
  - Add statusCode to logging field on dimension client (#2459)
  - Add translation rules for `cpu.utilization_per_core` (#2540)
  - Updates to metadata handling (#2531)
  - Calculate extra network I/O metrics (#2553)
  - Calculate extra disk I/O metrics (#2557)
- `statsd` receiver: Add metric type label and `enable_metric_type` option (#2466)
- `sumologic` exporter: Add support for carbon2 format (#2562)
- `resourcedetection` processor: Add Azure detector (#2372)
- `k8scluster` receiver: Use OTel conventions for metadata (#2530)
- `newrelic` exporter: Multi-tenant support for sending trace data and performance enhancements (#2481)
- `stackdriver` exporter: Enable `retry_on_failure` and `sending_queue` options (#2613)
- Use standard way to convert from time.Time to proto Timestamp (#2548)

### 🧰 Bug fixes 🧰

- `signalfx` exporter:
  - Fix calculation of `network.total` metric (#2551)
  - Correctly convert dimensions on metadata updates (#2552)
- `awsxray` exporter and receiver: Fix the type of content_length (#2539)
- `resourcedetection` processor: Use values in accordance to semantic conventions for AWS (#2556)
- `awsemf` exporter: Fix concurrency issue (#2571)

## v0.21.0

# 🎉 OpenTelemetry Collector Contrib v0.21.0 (Beta) 🎉

The OpenTelemetry Collector Contrib contains everything in the [opentelemetry-collector release](https://github.com/open-telemetry/opentelemetry-collector/releases/tag/v0.21.0) (be sure to check the release notes here as well!). Check out the [Getting Started Guide](https://opentelemetry.io/docs/collector/getting-started/) for deployment and configuration information.

### 🚀 New components 🚀

- `loki` exporter to export data via HTTP to Loki

### 🛑 Breaking changes 🛑

- `signalfx` exporter: Allow periods to be sent in dimension keys (#2456). Existing users who do not want to change this functionality can set `nonalphanumeric_dimension_chars` to `_-`

### 💡 Enhancements 💡

- `awsemf` exporter:
  - Support unit customization before sending logs to AWS CloudWatch (#2318)
  - Group exported metrics by labels (#2317)
- `datadog` exporter: Add basic span events support (#2338)
- `alibabacloudlogservice` exporter: Support new metrics interface (#2280)
- `sumologic` exporter:
  - Enable metrics pipeline (#2117)
  - Add support for all types of log body (#2380)
- `signalfx` exporter: Add `nonalphanumeric_dimension_chars` config option (#2442)

### 🧰 Bug fixes 🧰

- `resourcedetection` processor: Fix resource attribute environment variable (#2378)
- `k8scluster` receiver: Fix nil pointer bug (#2450)

## v0.20.0

# 🎉 OpenTelemetry Collector Contrib v0.20.0 (Beta) 🎉

The OpenTelemetry Collector Contrib contains everything in the [opentelemetry-collector release](https://github.com/open-telemetry/opentelemetry-collector/releases/tag/v0.20.0) (be sure to check the release notes here as well!). Check out the [Getting Started Guide](https://opentelemetry.io/docs/collector/getting-started/) for deployment and configuration information.

### 🚀 New components 🚀

- `spanmetrics` processor to aggregate Request, Error and Duration (R.E.D) metrics from span data
- `awsxray` receiver to accept spans in the X-Ray Segment format
- `groupbyattrs` processor to group the records by provided attributes

### 🛑 Breaking changes 🛑

- Rename `kinesis` exporter to `awskinesis` (#2234)
- `signalfx` exporter: Remove `send_compatible_metrics` option, use `translation_rules` instead (#2267)
- `datadog` exporter: Remove default prefix from user metrics (#2308)

### 💡 Enhancements 💡

- `signalfx` exporter: Add k8s metrics to default excludes (#2167)
- `stackdriver` exporter: Reduce QPS (#2191)
- `datadog` exporter:
  - Translate otel exceptions to DataDog errors (#2195)
  - Use resource attributes for metadata and generated metrics (#2023)
- `sapm` exporter: Enable queuing by default (#1224)
- `dynatrace` exporter: Allow underscores anywhere in metric or dimension names (#2219)
- `awsecscontainermetrics` receiver: Handle stopped container's metadata (#2229)
- `awsemf` exporter: Enhance metrics batching in AWS EMF logs (#2271)
- `f5cloud` exporter: Add User-Agent header with version to requests (#2292)

### 🧰 Bug fixes 🧰

- `signalfx` exporter: Reinstate network/filesystem translation rules (#2171)

## v0.19.0

# 🎉 OpenTelemetry Collector Contrib v0.19.0 (Beta) 🎉

The OpenTelemetry Collector Contrib contains everything in the [opentelemetry-collector release](https://github.com/open-telemetry/opentelemetry-collector/releases/tag/v0.19.0) (be sure to check the release notes here as well!). Check out the [Getting Started Guide](https://opentelemetry.io/docs/collector/getting-started/) for deployment and configuration information.

### 🚀 New components 🚀

- `f5cloud` exporter to export metric, trace, and log data to F5 Cloud
- `jmx` receiver to report metrics from a target MBean server in conjunction with the [JMX Metric Gatherer](https://github.com/open-telemetry/opentelemetry-java-contrib/blob/main/contrib/jmx-metrics/README.md)

### 🛑 Breaking changes 🛑

- `signalfx` exporter: The `exclude_metrics` option now takes slice of metric filters instead of just metric names (slice of strings) (#1951)

### 💡 Enhancements 💡

- `datadog` exporter: Sanitize datadog service names (#1982)
- `awsecscontainermetrics` receiver: Add more metadata (#2011)
- `azuremonitor` exporter: Favor RPC over HTTP spans (#2006)
- `awsemf` exporter: Always use float64 as calculated rate (#2019)
- `splunkhec` receiver: Make the HEC receiver path configurable, and use `/*` by default (#2137)
- `signalfx` exporter:
  - Drop non-default metrics and add `include_metrics` option to override (#2145, #2146, #2162)
  - Rename `system.network.dropped_packets` metric to `system.network.dropped` (#2160)
  - Do not filter cloud attributes from dimensions (#2020)
- `redis` receiver: Migrate to pdata metrics #1889

### 🧰 Bug fixes 🧰

- `datadog` exporter: Ensure that version tag is added to trace stats (#2010)
- `loadbalancing` exporter: Rolling update of collector can stop the periodical check of DNS updates (#1798)
- `awsecscontainermetrics` receiver: Change the type of `exit_code` from string to int and deal with the situation when there is no data (#2147)
- `groupbytrace` processor: Make onTraceReleased asynchronous to fix processor overload (#1808)
- Handle cases where the time field of Splunk HEC events is encoded as a String (#2159)

## v0.18.0

# 🎉 OpenTelemetry Collector Contrib v0.18.0 (Beta) 🎉

The OpenTelemetry Collector Contrib contains everything in the [opentelemetry-collector release](https://github.com/open-telemetry/opentelemetry-collector/releases/tag/v0.18.0) (be sure to check the release notes here as well!). Check out the [Getting Started Guide](https://opentelemetry.io/docs/collector/getting-started/) for deployment and configuration information.

### 🚀 New components 🚀

- `sumologic` exporter to send logs and metrics data to Sumo Logic
- `dynatrace` exporter to send metrics to Dynatrace

### 💡 Enhancements 💡

- `datadog` exporter:
  - Add resource attributes to tags conversion feature (#1782)
  - Add Kubernetes conventions for hostnames (#1919)
  - Add container tags to datadog export for container infra metrics in service view (#1895)
  - Update resource naming and span naming (#1861)
  - Add environment variables support for config options (#1897)
- `awsxray` exporter: Add parsing of JavaScript stack traces (#1888)
- `elastic` exporter: Translate exception span events (#1858)
- `signalfx` exporter: Add translation rules to aggregate per core CPU metrics in default translations (#1841)
- `resourcedetection` processor: Gather tags associated with the EC2 instance and add them as resource attributes (#1899)
- `simpleprometheus` receiver: Add support for passing params to the prometheus scrape config (#1949)
- `azuremonitor` exporter: Implement Span status code specification changes - gRPC (#1960)
- `metricstransform` processor: Add grouping option ($1887)
- `alibabacloudlogservice` exporter: Use producer to send data to improve performance (#1981)

### 🧰 Bug fixes 🧰

- `datadog` exporter: Handle monotonic metrics client-side (#1805)
- `awsxray` exporter: Log error when translating span (#1809)

## v0.17.0

# 🎉 OpenTelemetry Collector Contrib v0.17.0 (Beta) 🎉

The OpenTelemetry Collector Contrib contains everything in the [opentelemetry-collector release](https://github.com/open-telemetry/opentelemetry-collector/releases/tag/v0.17.0) (be sure to check the release notes here as well!). Check out the [Getting Started Guide](https://opentelemetry.io/docs/collector/getting-started/) for deployment and configuration information.

### 💡 Enhancements 💡

- `awsemf` exporter: Add collector version to EMF exporter user agent (#1778)
- `signalfx` exporter: Add configuration for trace correlation (#1795)
- `statsd` receiver: Add support for metric aggregation (#1670)
- `datadog` exporter: Improve logging of hostname detection (#1796)

### 🧰 Bug fixes 🧰

- `resourcedetection` processor: Fix ecs detector to not use the default golang logger (#1745)
- `signalfx` receiver: Return 200 when receiver succeed (#1785)
- `datadog` exporter: Use a singleton for sublayer calculation (#1759)
- `awsxray` and `awsemf` exporters: Change the User-Agent content order (#1791)

## v0.16.0

# 🎉 OpenTelemetry Collector Contrib v0.16.0 (Beta) 🎉

The OpenTelemetry Collector Contrib contains everything in the [opentelemetry-collector release](https://github.com/open-telemetry/opentelemetry-collector/releases/tag/v0.16.0) (be sure to check the release notes here as well!). Check out the [Getting Started Guide](https://opentelemetry.io/docs/collector/getting-started/) for deployment and configuration information.

### 🛑 Breaking changes 🛑

- `honeycomb` exporter: Update to use internal data format (#1689)

### 💡 Enhancements 💡

- `newrelic` exporter: Add support for span events (#1643)
- `awsemf` exporter:
  - Add placeholder support in `log_group_name` and `log_stream_name` config (#1623, #1661)
  - Add label matching filtering rule (#1619)
- `resourcedetection` processor: Add new resource detector for AWS Elastic Beanstalk environments (#1585)
- `loadbalancing` exporter:
  - Add sort of endpoints in static resolver (#1692)
  - Allow specifying port when using DNS resolver (#1650)
- Add `batchperresourceattr` helper library that splits an incoming data based on an attribute in the resource (#1694)
- `alibabacloudlogservice` exporter:
  - Add logs exporter (#1609)
  - Change trace type from opencensus to opentelemetry (#1713)
- `datadog` exporter:
  - Improve trace exporter performance (#1706, #1707)
  - Add option to only send metadata (#1723)
- `awsxray` exporter:
  - Add parsing of Python stack traces (#1676)
  - Add collector version to user agent (#1730)

### 🧰 Bug fixes 🧰

- `loadbalancing` exporter:
  - Fix retry queue for exporters (#1687)
  - Fix `periodicallyResolve` for DNS resolver checks (#1678)
- `datadog` exporter: Fix status code handling (#1691)
- `awsxray` exporter:
  - Fix empty traces in X-Ray console (#1709)
  - Stricter requirements for adding http request url (#1729)
  - Fix status code handling for errors/faults (#1740)
- `signalfx` exporter:
  - Split incoming data requests by access token before enqueuing (#1727)
  - Disable retry on 400 and 401, retry with backoff on 429 and 503 (#1672)
- `awsecscontainermetrics` receiver: Improve error handling to fix seg fault (#1738)

## v0.15.0

# 🎉 OpenTelemetry Collector Contrib v0.15.0 (Beta) 🎉

The OpenTelemetry Collector Contrib contains everything in the [opentelemetry-collector release](https://github.com/open-telemetry/opentelemetry-collector/releases/tag/v0.15.0) (be sure to check the release notes here as well!). Check out the [Getting Started Guide](https://opentelemetry.io/docs/collector/getting-started/) for deployment and configuration information.

### 🚀 New components 🚀

- `zookeeper` receiver: Collects metrics from a Zookeeper instance using the `mntr` command
- `loadbalacing` exporter: Consistently exports spans belonging to the same trace to the same backend
- `windowsperfcounters` receiver: Captures the configured system, application, or custom performance counter data from the Windows registry using the PDH interface
- `awsprometheusremotewrite` exporter:  Sends metrics data in Prometheus TimeSeries format to a Prometheus Remote Write Backend and signs each outgoing HTTP request following the AWS Signature Version 4 signing process

### 💡 Enhancements 💡

- `awsemf` exporter:
  - Add `metric_declarations` config option for metric filtering and dimensions (#1503)
  - Add SummaryDataType and remove Min/Max from Histogram (#1584)
- `signalfxcorrelation` exporter: Add ability to translate host dimension (#1561)
- `newrelic` exporter: Use pdata instead of the OpenCensus for traces (#1587)
- `metricstransform` processor:
  - Add `combine` action for matched metrics (#1506)
  - Add `submatch_case` config option to specify case of matched label values (#1640)
- `awsecscontainermetrics` receiver: Extract cluster name from ARN (#1626)
- `elastic` exporter: Improve handling of span status if the status code is unset (#1591)

### 🧰 Bug fixes 🧰

- `awsemf` exporter: Add check for unhandled metric data types (#1493)
- `groupbytrace` processor: Make buffered channel to avoid goroutines leak (#1505)
- `stackdriver` exporter: Set `options.UserAgent` so that the OpenCensus exporter does not override the UA ($1620)

## v0.14.0

# 🎉 OpenTelemetry Collector Contrib v0.14.0 (Beta) 🎉

The OpenTelemetry Collector Contrib contains everything in the [opentelemetry-collector release](https://github.com/open-telemetry/opentelemetry-collector/releases/tag/v0.14.0) (be sure to check the release notes here as well!). Check out the [Getting Started Guide](https://opentelemetry.io/docs/collector/getting-started/) for deployment and configuration information.

### 🚀 New components 🚀

- `datadog` exporter to send metric and trace data to Datadog (#1352)
- `tailsampling` processor moved from core to contrib (#1383)

### 🛑 Breaking changes 🛑

- `jmxmetricsextension` migrated to `jmxreceiver` (#1182, #1357)
- Move signalfx correlation code out of `sapm` to `signalfxcorrelation` exporter (#1376)
- Move Splunk specific utils outside of common (#1306)
- `stackdriver` exporter:
    - Config options `metric_prefix` & `skip_create_metric_descriptor` are now nested under `metric`, see [README](https://github.com/open-telemetry/opentelemetry-collector-contrib/blob/main/exporter/stackdriverexporter/README.md).
    - Trace status codes no longer reflect gRPC codes as per spec changes: open-telemetry/opentelemetry-specification#1067
- `datadog` exporter: Remove option to change the namespace prefix (#1483)

### 💡 Enhancements 💡

- `splunkhec` receiver: Add ability to ingest metrics (#1276)
- `signalfx` receiver: Improve pipeline error handling (#1329)
- `datadog` exporter:
  - Improve hostname resolution (#1285)
  - Add flushing/export of traces and trace-related statistics (#1266)
  - Enable traces on Windows (#1340)
  - Send otel.exporter running metric (#1354)
  - Add tag normalization util method (#1373)
  - Send host metadata (#1351)
  - Support resource conventions for hostnames (#1434)
  - Add version tag extract (#1449)
- Add `batchpertrace` library to split the incoming batch into several batches, one per trace (#1257)
- `statsd` receiver:
  - Add timer support (#1335)
  - Add sample rate support for counter, transfer gauge to double and transfer counter to int only (#1361)
- `awsemf` exporter: Restructure metric translator logic (#1353)
- `resourcedetection` processor:
  - Add EC2 hostname attribute (#1324)
  - Add ECS Resource detector (#1360)
- `sapm` exporter: Add queue settings (#1390)
- `metrictransform` processor: Add metric filter option (#1447)
- `awsxray` exporter: Improve ECS attribute and origin translation (#1428)
- `resourcedetection` processor: Initial system detector (#1405)

### 🧰 Bug fixes 🧰

- Remove duplicate definition of cloud providers with core conventions (#1288)
- `kubeletstats` receiver: Handle nil references from the kubelet API (#1326)
- `awsxray` receiver:
  - Add kind type to root span to fix the empty parentID problem (#1338)
  - Fix the race condition issue (#1490)
- `awsxray` exporter:
  - Setting the tlsconfig InsecureSkipVerify using NoVerifySSL (#1350)
  - Drop invalid xray trace id (#1366)
- `elastic` exporter: Ensure span name is limited (#1371)
- `splunkhec` exporter: Don't send 'zero' timestamps to Splunk HEC (#1157)
- `stackdriver` exporter: Skip processing empty metrics slice (#1494)

## v0.13.0

# 🎉 OpenTelemetry Collector Contrib v0.13.0 (Beta) 🎉

The OpenTelemetry Collector Contrib contains everything in the [opentelemetry-collector release](https://github.com/open-telemetry/opentelemetry-collector/releases/tag/v0.13.0) (be sure to check the release notes here as well!). Check out the [Getting Started Guide](https://opentelemetry.io/docs/collector/getting-started/) for deployment and configuration information.

### 💡 Enhancements 💡

- `sapm` exporter:
  - Enable queuing by default (#1224)
  - Add SignalFx APM correlation (#1205)
  - Make span source attribute and destination dimension names configurable (#1286)
- `signalfx` exporter:
  - Pass context to the http client requests (#1225)
  - Update `disk.summary_utilization` translation rule to accommodate new labels (#1258)
- `newrelic` exporter: Add `span.kind` attribute (#1263)
- `datadog` exporter:
  - Add Datadog trace translation helpers (#1208)
  - Add API key validation (#1216)
- `splunkhec` receiver: Add the ability to ingest logs (#1268)
- `awscontainermetrics` receiver: Report `CpuUtilized` metric in percentage (#1283)
- `awsemf` exporter: Only calculate metric rate for cumulative counter and avoid SingleDimensionRollup for metrics with only one dimension (#1280)

### 🧰 Bug fixes 🧰

- Make `signalfx` exporter a metadata exporter (#1252)
- `awsecscontainermetrics` receiver: Check for empty network rate stats and set zero (#1260)
- `awsemf` exporter: Remove InstrumentationLibrary dimension in CloudWatch EMF Logs if it is undefined (#1256)
- `awsxray` receiver: Fix trace/span id transfer (#1264)
- `datadog` exporter: Remove trace support for Windows for now (#1274)
- `sapm` exporter: Correlation enabled check inversed (#1278)

## v0.12.0

# 🎉 OpenTelemetry Collector Contrib v0.12.0 (Beta) 🎉

The OpenTelemetry Collector Contrib contains everything in the [opentelemetry-collector release](https://github.com/open-telemetry/opentelemetry-collector/releases/tag/v0.12.0) (be sure to check the release notes here as well!). Check out the [Getting Started Guide](https://opentelemetry.io/docs/collector/getting-started/) for deployment and configuration information.

### 🚀 New components 🚀

- `awsemf` exporter to support exporting metrics to AWS CloudWatch (#498, #1169)
- `http_forwarder` extension that forwards HTTP requests to a specified target (#979, #1014, #1150)
- `datadog` exporter that sends metric and trace data to Datadog (#1142, #1178, #1181, #1212)
- `awsecscontainermetrics` receiver to collect metrics from Amazon ECS Task Metadata Endpoint (#1089, #1148, #1160)

### 💡 Enhancements 💡

- `signalfx` exporter:
  - Add host metadata synchronization (#1039, #1118)
  - Add `copy_dimensions` translator option (#1126)
  - Update `k8s_cluster` metric translations (#1121)
  - Add option to exclude metrics (#1156)
  - Add `avg` aggregation method (#1151)
  - Fallback to host if cloud resource id not found (#1170)
  - Add backwards compatible translation rules for the `dockerstatsreceiver` (#1201)
  - Enable queuing and retries (#1223)
- `splunkhec` exporter:
  - Add log support (#875)
  - Enable queuing and retries (#1222)
- `k8scluster` receiver: Standardize metric names (#1119)
- `awsxray` exporter:
  - Support AWS EKS attributes (#1090)
  - Store resource attributes in X-Ray segments (#1174)
- `honeycomb` exporter:
  - Add span kind to the event sent to Honeycomb (#474)
  - Add option to adjust the sample rate using an attribute on the span (#1162)
- `jmxmetrics` extension: Add subprocess manager to manage child java processes (#1028)
- `elastic` exporter: Initial metrics support (#1173)
- `k8s` processor: Rename default attr names for label/annotation extraction (#1214)
- Add common SignalFx host id extraction (#1100)
- Allow MSI upgrades (#1165)

### 🧰 Bug fixes 🧰

- `awsxray` exporter: Don't set origin to EC2 when not on AWS (#1115)

## v0.11.0

# 🎉 OpenTelemetry Collector Contrib v0.11.0 (Beta) 🎉

The OpenTelemetry Collector Contrib contains everything in the [opentelemetry-collector release](https://github.com/open-telemetry/opentelemetry-collector/releases/tag/v0.11.0) (be sure to check the release notes here as well!). Check out the [Getting Started Guide](https://opentelemetry.io/docs/collector/getting-started/) for deployment and configuration information.

### 🚀 New components 🚀
- add `dockerstats` receiver as top level component (#1081)
- add `tracegen` utility (#956)

### 💡 Enhancements 💡
- `stackdriver` exporter: Allow overriding client options via config (#1010)
- `k8scluster` receiver: Ensure informer caches are synced before initial data sync (#842)
- `elastic` exporter: Translate `deployment.environment` resource attribute to Elastic APM's semantically equivalent `service.environment` (#1022)
- `k8s` processor: Add logs support (#1051)
- `awsxray` exporter: Log response error with zap (#1050)
- `signalfx` exporter
  - Add dimensions to renamed metrics (#1041)
  - Add translation rules for `disk_ops.total` and `disk_ops.pending` metrics (#1082)
  - Add event support (#1036)
- `kubeletstats` receiver: Cache detailed PVC labels to reduce API calls (#1052)
- `signalfx` receiver: Add event support (#1035)

## v0.10.0

# 🎉 OpenTelemetry Collector Contrib v0.10.0 (Beta) 🎉

The OpenTelemetry Collector Contrib contains everything in the [opentelemetry-collector release](https://github.com/open-telemetry/opentelemetry-collector/releases/tag/v0.10.0) (be sure to check the release notes here as well!). Check out the [Getting Started Guide](https://opentelemetry.io/docs/collector/getting-started/) for deployment and configuration information.

### 🚀 New components 🚀
- add initial docker stats receiver, without sourcing in top level components (#495)
- add initial jmx metrics extension structure, without sourcing in top level components (#740)
- `routing` processor for routing spans based on HTTP headers (#907)
- `splunkhec` receiver to receive Splunk HEC metrics, traces and logs (#840)
- Add skeleton for `http_forwarder` extension that forwards HTTP requests to a specified target (#979)

### 💡 Enhancements 💡
- `stackdriver` exporter
  - Add timeout parameter (#835)
  - Add option to configurably set UserAgent string (#758)
- `signalfx` exporter
  - Reduce memory allocations for big batches processing (#871)
  - Add AWSUniqueId and gcp_id generation (#829)
  - Calculate cpu.utilization compatibility metric (#839, #974, #954)
- `metricstransform` processor: Replace `{{version}}` in label values (#876)
- `resourcedetection` processor: Logs Support (#970)
- `statsd` receiver: Add parsing for labels and gauges (#903)

### 🧰 Bug fixes 🧰
- `k8s` processor
  - Wrap metrics before sending further down the pipeline (#837)
  - Fix setting attributes on metrics passed from agent (#836)
- `awsxray` exporter: Fix "pointer to empty string" is not omitted bug (#830)
- `azuremonitor` exporter: Treat UNSPECIFIED span kind as INTERNAL (#844)
- `signalfx` exporter: Remove misleading warnings (#869)
- `newrelic` exporter: Fix panic if service name is empty (#969)
- `honeycomb` exporter: Don't emit default proc id + starttime (#972)

## v0.9.0

# 🎉 OpenTelemetry Collector Contrib v0.9.0 (Beta) 🎉

The OpenTelemetry Collector Contrib contains everything in the [opentelemetry-collector release](https://github.com/open-telemetry/opentelemetry-collector/releases/tag/v0.9.0) (be sure to check the release notes here as well!). Check out the [Getting Started Guide](https://opentelemetry.io/docs/collector/getting-started/) for deployment and configuration information.

### 🛑 Breaking changes 🛑
- Remove deprecated `lightstep` exporter (#828)

### 🚀 New components 🚀
- `statsd` receiver for ingesting StatsD messages (#566)

### 💡 Enhancements 💡
- `signalfx` exporter
   - Add disk usage translations (#760)
   - Add disk utilization translations (#782)
   - Add translation rule to drop redundant metrics (#809)
- `kubeletstats` receiver
  - Sync available volume metadata from /pods endpoint (#690)
  - Add ability to collect detailed data from PVC (#743)
- `awsxray` exporter: Translate SDK name/version into xray model (#755)
- `elastic` exporter: Translate semantic conventions to Elastic destination fields (#671)
- `stackdriver` exporter: Add point count metric (#757)
- `awsxray` receiver
  - Ported the TCP proxy from the X-Ray daemon (#774)
  - Convert to OTEL trace format (#691)

### 🧰 Bug fixes 🧰
- `kubeletstats` receiver: Do not break down metrics batch (#754)
- `host` observer: Fix issue on darwin where ports listening on all interfaces are not correctly accounted for (#582)
- `newrelic` exporter: Fix panic on missing span status (#775)

## v0.8.0

# 🎉 OpenTelemetry Collector Contrib v0.8.0 (Beta) 🎉

The OpenTelemetry Collector Contrib contains everything in the [opentelemetry-collector release](https://github.com/open-telemetry/opentelemetry-collector/releases/tag/v0.8.0) (be sure to check the release notes here as well!). Check out the [Getting Started Guide](https://opentelemetry.io/docs/collector/getting-started/) for deployment and configuration information.

### 🚀 New components 🚀

- Receivers
  - `prometheusexec` subprocess manager (##499)

### 💡 Enhancements 💡

- `signalfx` exporter
  - Add/Update metric translations (#579, #584, #639, #640, #652, #662)
  - Add support for calculate new metric translator (#644)
  - Add renaming rules for load metrics (#664)
  - Update `container.name` to `k8s.container.name` in default translation rule (#683)
  - Rename working-set and page-fault metrics (#679)
- `awsxray` exporter
  - Translate exception event into xray exception (#577)
  - Add ingestion of X-Ray segments via UDP (#502)
  - Parse Java stacktrace and populate in xray cause (#687)
- `kubeletstats` receiver
  - Add metric_groups option (#648)
  - Set datapoint timestamp in receiver (#661)
  - Change `container.name` label to `k8s.container.name` (#680)
  - Add working-set and page-fault metrics (#666)
  - Add basic support for volume metrics (#667)
- `stackdriver` trace exporter: Move to new interface and pdata (#486)
- `metricstranform` processor: Keep timeseries and points in order after aggregation (#663)
- `k8scluster` receiver: Change `container.spec.name` label to `k8s.container.name` (#681)
- Migrate receiver creator to internal data model (#701)
- Add ec2 support to `resourcedetection` processor (#587)
- Enable timeout, sending queue and retry for SAPM exporter (#707)

### 🧰 Bug fixes 🧰

- `azuremonitor` exporter: Correct HTTP status code success mapping (#588)
- `k8scluster` receiver: Fix owner reference in metadata updates (#649)
- `awsxray` exporter: Fix handling of db system (#697)

### 🚀 New components 🚀

- Skeleton for AWS ECS container metrics receiver (#463)
- `prometheus_exec` receiver (#655)

## v0.7.0

# 🎉 OpenTelemetry Collector Contrib v0.7.0 (Beta) 🎉

The OpenTelemetry Collector Contrib contains everything in the [opentelemetry-collector release](https://github.com/open-telemetry/opentelemetry-collector/releases/tag/v0.7.0) (be sure to check the release notes here as well!). Check out the [Getting Started Guide](https://opentelemetry.io/docs/collector/getting-started/) for deployment and configuration information.

### 🛑 Breaking changes 🛑

- `awsxray` receiver updated to support udp: `tcp_endpoint` config option renamed to `endpoint` (#497)
- TLS config changed for `sapmreceiver` (#488) and `signalfxreceiver` receivers (#488)

### 🚀 New components 🚀

- Exporters
  - `sentry` adds tracing exporter for [Sentry](https://sentry.io/) (#565)
- Extensions
  - `endpoints` observer: adds generic endpoint watcher (#427)
  - `host` observer: looks for listening network endpoints on host (#432)

### 💡 Enhancements 💡

- Update `honeycomb` exporter for v0.8.0 compatibility
- Extend `metricstransform` processor to be able to add a label to an existing metric (#441)
- Update `kubeletstats` metrics according to semantic conventions (#475)
- Updated `awsxray` receiver config to use udp (#497)
- Add `/pods` endpoint support in `kubeletstats` receiver to add extra labels (#569)
- Add metric translation options to `signalfx` exporter (#477, #501, #571, #573)

### 🧰 Bug fixes 🧰

- `azuremonitor` exporter: Mark spanToEnvelope errors as permanent (#500)

## v0.6.0

# 🎉 OpenTelemetry Collector Contrib v0.6.0 (Beta) 🎉

The OpenTelemetry Collector Contrib contains everything in the [opentelemetry-collector release](https://github.com/open-telemetry/opentelemetry-collector/releases/tag/v0.6.0) (be sure to check the release notes here as well!). Check out the [Getting Started Guide](https://opentelemetry.io/docs/collector/getting-started/) for deployment and configuration information.

### 🛑 Breaking changes 🛑

- Removed `jaegarlegacy` (#397) and `zipkinscribe` receivers (#410)
- `kubeletstats` receiver: Renamed `k8s.pod.namespace` pod label to `k8s.namespace.name` and `k8s.container.name` container label to `container.name`

### 🚀 New components 🚀

- Processors
  - `metricstransform` renames/aggregates within individual metrics (#376) and allow changing the data type between int and float (#402)

### 💡 Enhancements 💡

- `awsxray` exporter: Use `peer.service` as segment name when set. (#385)
- `splunk` exporter: Add trace exports support (#359, #399)
- Build and publish Windows MSI (#408) and DEB/RPM Linux packages (#405)

### 🧰 Bug fixes 🧰

- `kubeletstats` receiver:
  - Fixed NPE for newly created pods (#404)
  - Updated to latest change in the ReceiverFactoryOld interface (#401)
  - Fixed logging and self reported metrics (#357)
- `awsxray` exporter: Only convert SQL information for SQL databases. (#379)
- `resourcedetection` processor: Correctly obtain machine-type info from gce metadata (#395)
- `k8scluster` receiver: Fix container resource metrics (#416)

## v0.5.0

Released 01-07-2020

# 🎉 OpenTelemetry Collector Contrib v0.5.0 (Beta) 🎉

The OpenTelemetry Collector Contrib contains everything in the [opentelemetry-collector release](https://github.com/open-telemetry/opentelemetry-collector/releases/tag/v0.5.0) (be sure to check the release notes here as well!). Check out the [Getting Started Guide](https://opentelemetry.io/docs/collector/getting-started/) for deployment and configuration information.

### 🚀 New components 🚀

- Processors
  - `resourcedetection` to automatically detect the resource based on the configured set of detectors (#309)

### 💡 Enhancements 💡

- `kubeletstats` receiver: Support for ServiceAccount authentication (#324)
- `signalfx` exporter and receiver
  - Add SignalFx metric token passthrough and config option (#325)
  - Set default endpoint of `signalfx` receiver to `:9943` (#351)
- `awsxray` exporter: Support aws plugins EC2/ECS/Beanstalk (#343)
- `sapm` exporter and receiver: Add SAPM access token passthrough and config option (#349)
- `k8s` processor: Add metrics support (#358)
- `k8s` observer: Separate annotations from labels in discovered pods (#363)

### 🧰 Bug fixes 🧰

- `honeycomb` exporter: Remove shared use of libhoney from goroutines (#305)

## v0.4.0

Released 17-06-2020

# 🎉 OpenTelemetry Collector Contrib v0.4.0 (Beta) 🎉

The OpenTelemetry Collector Contrib contains everything in the [opentelemetry-collector release](https://github.com/open-telemetry/opentelemetry-collector/releases/tag/v0.4.0) (be sure to check the release notes here as well!). Check out the [Getting Started Guide](https://opentelemetry.io/docs/collector/getting-started/) for deployment and configuration information.

### 🛑 Breaking changes 🛑

  - `signalfx` exporter `url` parameter changed to `ingest_url` (no impact if only using `realm` setting)

### 🚀 New components 🚀

- Receivers
  - `receiver_creator` to create receivers at runtime (#145), add observer support to receiver_creator (#173), add rules support (#207), add dynamic configuration values (#235) 
  - `kubeletstats` receiver (#237) 
  - `prometheus_simple` receiver (#184) 
  - `kubernetes-cluster` receiver (#175) 
  - `redis` receiver (#138)
- Exporters
  - `alibabacloudlogservice` exporter (#259) 
  - `SplunkHEC` metrics exporter (#246)
  - `elastic` APM exporter (#240)
  - `newrelic` exporter (#229) 
- Extensions
  - `k8s` observer (#185) 

### 💡 Enhancements 💡

- `awsxray` exporter
  - Use X-Ray convention of segment name == service name (#282)
  - Tweak xray export to improve rendering of traces and improve parity (#241)
  - Add handling for spans received with nil attributes (#212)
- `honeycomb` exporter
  - Use SendPresampled (#291)
  - Add span attributes as honeycomb event fields (#271)
  - Support resource labels in Honeycomb exporter (#20)
- `k8s` processor
  - Add support of Pod UID extraction to k8sprocessor (#219)
  - Use `k8s.pod.ip` to record resource IP instead of just `ip` (#183)
  - Support same authentication mechanism as other kubernetes components do (#307)
- `sapm` exporter: Add TLS for SAPM and SignalFx receiver (#215)
- `signalfx` exporter
  - Add metric metadata syncer to SignalFx exporter (#231)
  - Add TLS for SAPM and SignalFx receiver (#215)
- `stackdriver` exporter: Add support for resource mapping in config (#163)

### 🧰 Bug fixes 🧰

- `awsxray` exporter: Wrap bad request errors for proper handling by retry queue (#205)
- `lightstep` exporter: Ensure Lightstep exporter doesnt crash on nil node (#250)
- `sapm` exporter: Do not break Jaeger traces before sending downstream (#193)
- `k8s` processor: Ensure Jaeger spans work in passthrough mode (262)

## 🧩 Components 🧩

### Receivers

| Traces | Metrics |
|:-------:|:-------:|
| Jaeger Legacy | Carbon |
| SAPM (SignalFx APM) | Collectd | 
| Zipkin Scribe | K8s Cluster |
| | Redis |
| |  SignalFx | 
| | Simple Prometheus |
| | Wavefront |

### Processors

- K8s

### Exporters

| Commercial | Community |
|:------------:|:-----------:|
| Alibaba Cloud Log Service | Carbon |
| AWS X-ray | Elastic |
| Azure Monitor | Jaeger Thrift |
| Honeycomb | Kinesis |
| Lightstep |
| New Relic |
| SAPM (SignalFx APM) | 
| SignalFx (Metrics) |
| Splunk HEC |
| Stackdriver (Google) |

### Extensions

- Observer
  - K8s

## v0.3.0 Beta

Released 2020-03-30

### Breaking changes

-  Make prometheus receiver config loading strict. #697 
Prometheus receiver will now fail fast if the config contains unused keys in it.

### Changes and fixes

- Enable best effort serve by default of Prometheus Exporter (https://github.com/orijtech/prometheus-go-metrics-exporter/pull/6)
- Fix null pointer exception in the logging exporter #743 
- Remove unnecessary condition to have at least one processor #744 
- Updated Honeycomb exported to `honeycombio/opentelemetry-exporter-go v0.3.1`

### Features

Receivers / Exporters:

* AWS X-Ray
* Carbon
* CollectD
* Honeycomb
* Jaeger
* Kinesis
* LightStep
* OpenCensus
* OpenTelemetry
* SAPM
* SignalFx
* Stackdriver
* Wavefront
* Zipkin
* Zipkin Scribe


Processors:

* Attributes
* Batch
* Memory Limiter
* Queued Retry
* Resource
* Sampling
* Span
* Kubernetes

Extensions:

* Health Check
* Performance Profiler
* zPages


## v0.2.8

Released 2020-03-25

Alpha v0.2.8 of OpenTelemetry Collector Contrib.

- Implemented OTLP receiver and exporter.
- Added ability to pass config to the service programmatically (useful for custom builds).
- Improved own metrics / observability.


## v0.2.7

Released 2020-03-17

### Self-Observability
- New command-line switch to control legacy and new metrics. Users are encouraged
to experiment and migrate to the new metrics.
- Improved error handling on shutdown.


### Processors
- Fixed passthrough mode k8sprocessor.
- Added `HASH` action to attribute processor.

### Receivers and Exporters
- Added Honeycomb exporter.
- Added LightStep exporter.
- Added regular expression for Carbon receiver, allowing the metric name to be broken into proper label keys and values.
- Updated Stackdriver exporter to use a new batch API.


## v0.2.6 Alpha

Released 2020-02-18

### Self-Observability
- Updated metrics prefix to `otelcol` and expose command line argument to modify the prefix value.
- Batch dropped span now emits zero when no spans are dropped.

### Processors
- Extended Span processor to have include/exclude span logic.
- Ability to choose strict or regexp matching for include/exclude filters.

### Receivers and Exporters
- Added Carbon receiver and exporter.
- Added Wavefront receiver.


## v0.0.5 Alpha

Released 2020-01-30

- Regexp-based filtering of span names.
- Ability to extract attributes from span names and rename span.
- File exporter for debugging.
- Span processor is now enabled by default.

## v0.0.1 Alpha

Released 2020-01-11

First release of OpenTelemetry Collector Contrib.


[v0.3.0]: https://github.com/open-telemetry/opentelemetry-collector-contrib/compare/v0.2.8...v0.3.0
[v0.2.8]: https://github.com/open-telemetry/opentelemetry-collector-contrib/compare/v0.2.7...v0.2.8
[v0.2.7]: https://github.com/open-telemetry/opentelemetry-collector-contrib/compare/v0.2.6...v0.2.7
[v0.2.6]: https://github.com/open-telemetry/opentelemetry-collector-contrib/compare/v0.0.5...v0.2.6
[v0.0.5]: https://github.com/open-telemetry/opentelemetry-collector-contrib/compare/v0.0.1...v0.0.5
[v0.0.1]: https://github.com/open-telemetry/opentelemetry-collector-contrib/tree/v0.0.1<|MERGE_RESOLUTION|>--- conflicted
+++ resolved
@@ -4,14 +4,9 @@
 
 ### 💡 Enhancements 💡
 
-- `cmd/mdatagen`: Add resource attributes definition to metadata.yaml and move `pdata.Metrics` creation to the
-<<<<<<< HEAD
-  generated code (#5270)
+- `cmd/mdatagen`: Add resource attributes definition to metadata.yaml and move `pdata.Metrics` creation to the generated code (#5270)
+- Add `make crosslink` target to ensure replace statements are included in `go.mod` for all transitive dependencies within repository (#8822)
 - `cumulativetodeltaprocessor`: add new include/exclude configuration options with regex support (#8952)
-=======
-  generated code (#5270) 
-- Add `make crosslink` target to ensure replace statements are included in `go.mod` for all transitive dependencies within repository (#8822)
->>>>>>> 26585b2e
 
 ### 🛑 Breaking changes 🛑
 
