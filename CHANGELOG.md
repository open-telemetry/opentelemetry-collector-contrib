# Changelog

## Unreleased

## 🛑 Breaking changes 🛑
- `transformprocessor`: `metric.is_monotonic` is now accessed via a bool literal instead of a string. (#10473)

- `vcenterreceiver`: Changed the attribute `effective` on `vcenter.cluster.host.count` as it will now be reported as a bool rather than a string (#10914)

### 🚩 Deprecations 🚩

- `datadogexporter`: Deprecate `Sanitize` method of `Config` struct (#8829)
- `observiqexporter`: Deprecate the observiq exporter (#10977)

### 🚀 New components 🚀

- `expvarreceiver`: Include `expvarreceiver` in components (#10847)
- `googlemanagedprometheusexporter` Add the Google Managed Service for Prometheus exporter. (#10840)

### 💡 Enhancements 💡

- `cmd/mdatagen`: Allow attribute values of any types (#9245)
- `transformprocessor`: Add byte slice literal to the grammar.  Add new SpanID and TraceID functions that take a byte slice and return a Span/Trace ID. (#10487)
- `elasticsearchreceiver`: Add integration test for elasticsearch receiver (#10165)
- `datadogexporter`: Some config validation and unmarshaling steps are now done on `Validate` and `Unmarshal` instead of `Sanitize` (#8829)
- `examples`: Add an example for scraping Couchbase metrics (#10894)
<<<<<<< HEAD
- `mongodbreceiver`: Add integration test for mongodb receiver (#10864)
=======
- `filestorageextension`: Add background compaction capability (#9327)
- `googlecloudpubsubreceiver`: Added new `Endpoint` and `Insecure` connection configuration options. (#10845)
>>>>>>> 1a508bb5

### 🧰 Bug fixes 🧰

- `kubletetstatsreceiver`: Bring back `k8s.container.name` attribute (#10848)
- `pkg/stanza`: Skip building fingerprint in case of configuration change (#10485)
- `transformprocessor`: Fix issue where some metric fields were not working correctly in conditions. (#10473)
- `windowseventlogreceiver`: Fixed example config in readme (#10971)
- `pkg/stanza`: Fix access to atomic variable without using atomic package (#11023)

## v0.53.0

### 🛑 Breaking changes 🛑

- `jmxreceiver`: Remove properties & groovyscript parameters from JMX Receiver. Add ResourceAttributes & LogLevel parameter to supply some of the removed functionality with reduced attack surface (#9685)
- `resourcedetectionprocessor`: 'gke' and 'gce' resource detectors are replaced with a single 'gcp' detector (#10347)
- `pkg/stanza`: Removed reference to deprecated `ClusterName` (#10426)
- `couchbasereceiver`: Fully removed unimplemented Couchbase receiver (#10482)
- `hostmetricsreciever`: Fix Load Scraper to normalize 1m, 5m, and 15m averages independently (#8267)

### 🚀 New components 🚀

- `flinkmetricsreceiver`: Add implementation of Flink Metric Receiver (#10121)
- `windowseventlogreceiver` Added implementation of Windows Event Log Receiver (#9228)
- `vcenterreceiver`: Add metrics receiver for new vcenterreceiver component (#9224)
- `googlecloudpubsubreceiver` Activate the Google Cloud Pubsub receiver. (#10580)
- `googlecloudpubsubexporter` Activate the Google Cloud Pubsub exporter. (#10580)

### 💡 Enhancements 💡

- `awsemfexporter`: Add min and max support for histograms (#10577)
- `tailsamplingprocessor`: Add support for string invert matching to `and` policy (#9553)
- `mezemoexporter`: Add user agent string to outgoing HTTP requests (#10470)
- `prometheusreceiver`: Improve performance of metrics builder (#10546)
- `transformprocessor`: Add functions for conversion of scalar metric types (`gauge_to_sum` and `sum_to_gauge`) (#10255)
- `dynatraceexporter`: Use min and max when provided in a data point for histograms (#10815)
- `dynatraceexporter`: Truncate unmarshalable responses to avoid long log lines (#10568)
- `scrapertest`: Add `IgnoreResourceAttributeValue` option to metric comparison (#10828)

### 🧰 Bug fixes 🧰

- `transformprocessor`: Fix issue where incorrect error was returned if a bad path was passed to a function (#10141)
- `tanzuobservabilityexporter`: Improve how negative values in exponential histograms are handled. (#10135)
- `dynatraceexporter`: Ensure min is always less than or equal to mean and max is always greater or equal to mean for histogram estimation. (#10257)
- `resourcedetectionprocessor`: GCP resource detector now properly detects zone/region on GKE (#10347)
- `resourcedetectionprocessor`: GCP resource detector no longer fails to detect resource when using workload identity (#10486)
- `tailsamplingprocessor`: Fix composite sampler with inverse policy
- `awsprometheusremotewriteexporter`: Fix signing of empty request bodies. (#10578)
- `sigv4authextension`: Fix signing of empty request bodies. (#10578)
- `prometheusexporter`: Converting monotonic Delta to Cumulative sums (#9919)
- `statsdreceiver`: Update the lastIntervalTime for Counter metrics (#9919)
- `resourcedetectionprocessor`: GCP resource detector now correctly detects region on Google App Engine standard (#10814)
- `apachereceiver`: Update units to follow semconv (#10587)

## v0.52.0

### 🛑 Breaking changes 🛑

- `jmxreceiver`: Hash the jars provided to JMX Receiver and only allow if they match an approved list (#9687)
- `jmxreceiver`: Remove properties & groovyscript parameters from JMX Receiver. Add ResourceAttributes & LogLevel parameter to supply some of the removed functionality with reduced attack surface (#9685)

### 🚀 New components 🚀

- `bigipreceiver`: Add implementation of F5 Big-IP Metric Receiver (#9680)
- `expvarreceiver`: Initial work for a receiver designed to scrape `memstats` from Golang applications. (#9747)
- `mezmoexporter`: Add implementation of Mezmo Log exporter (#9743)
- `nsxtreceiver`: Added implementation of NSX-T Metric Receiver (#9568)
- `expvarreceiver`: Add implementation of new receiver. (#10183)
- `telemetrygen`: Started implementing an upgraded version of `tracegen` generating traces and metrics (#9597)

### 💡 Enhancements 💡

- `transformprocessor`: Add transformation of metrics (#10100)
- `transformprocessor`: Include transform processor in components (#10134)
- `kubeletstatsreceiver`: Update receiver to use new Metrics Builder. All emitted metrics remain the same. (#9744)
- `transformprocessor`: Add new `replace_match` and `replace_all_matches` functions (#10132)
- `resourcedetectionprocessor`: Add "cname" and "lookup" hostname sources
- `jmxreceiver`: Communicate with JMX metrics gatherer subprocess via properties file (#9685)
- `pkg/stanza`: make multiline tests more like integration tests #10353 

### 🧰 Bug fixes 🧰

- `datadogexporter`: add error checks for datadog exporter (#9964)
- `datadogexporter`: Fix host aliases not being properly sent to the Datadog backend (#9748)
- `groupbyattrsprocessor`: copied aggregationtemporality when grouping metrics. (#9088)
- `jaeger`: Update OTLP-Jaeger translation of span events according to the OTel Spec: use `event` log field instead
  of `message` to represent OTel Span Event Name (#10273)
- `mongodbreceiver`: Fix issue where receiver startup could hang (#10111)
- `transformprocessor`: Fix issue where metric.aggregation_temporality and metric.is_monotic were not actually gettable or settable (#10197)
- `signalfxexporter`: Emit prometheus compatible histogram/summary to signalfx #10299
  - This behavior can be reverted using the `exporter.signalfxexporter.PrometheusCompatible` featuregate.
- `podmanreceiver`: Container Stats Error structure (#9397)
- `pkg/stanza`: pipeline.Operators() will return a consistently ordered list of operators whenever possible (#9761)
- `tanzuobservabilityexporter`: add  error checks for tanzuobservability exporter (#10188)

## v0.51.0

### 🛑 Breaking changes 🛑

- `datadogexporter`: Replace HistogramMode defined as string with enum. (#9589)
- `pkg/translator/signalfx`: Change signalfx translator to expose To/From translator structs. (#9740)
- `transformprocessor`: Add parameter validation to `truncate_all` and `limit` functions.  The `limit` parameter can no longer be negative. (#9783)
- `newrelicexporter` deleted. Use New Relic [native OTLP ingest](https://docs.newrelic.com/docs/more-integrations/open-source-telemetry-integrations/opentelemetry/opentelemetry-setup/) instead. (#9894)
- `k8sclusterreceiver`: Removing `ClusterName` as per https://github.com/kubernetes/apimachinery/commit/430b920312ca0fa10eca95967764ff08f34083a3. (#9885)

### 🚩 Deprecations 🚩

- `exporter/azuremonitor`: Deprecate use of LogRecord.Name as the log envelope category name. There is no replacement. (#9258)
- `processor/k8sattributes`: Deprecate use of k8s.cluster.name metadata parameter (obsolete) (#9968)

### 🚀 New components 🚀

- `schemaprocessor`: Starting the initial work to allow from translating from semantic convention to another (#8371)
- `saphanareceiver`: Added implementation of SAP HANA Metric Receiver (#8827)
- `logstransformprocessor`: Add implementation of Logs Transform Processor (#9335)

### 💡 Enhancements 💡

- `cmd/mdatagen`: Replace enum attributes values with typed constants (#9683)
- `elasticsearchreceiver`: Update metrics scope name from `otelcol/elasticsearch`
  to `otelcol/elasticsearchreceiver` (#9757)
- `k8sclusterreceiver`: Validate that k8s API supports a resource before setting up a watcher for it (#9523)
- `internal/stanza`: Add support for `remove` operator (#9524)
- `k8sattributesprocessor`: Support regex capture groups in tag_name (#9525)
- `mongoreceiver`: Update metrics scope name from `otelcol/mongodb` to `otelcol/mongodbreceiver` (#9759)
- `transformprocessor`: Add new `truncation` function to allow truncating string values in maps such as `attributes` or `resource.attributes` (#9546)
- `datadogexporter`: Add `api.fail_on_invalid_key` to fail fast if api key is invalid (#9426)
- `transformprocessor`: Add support for functions to validate parameters (#9563)
- `googlecloudexporter`: Add GCP cloud logging exporter (#9679)
- `transformprocessor`: Add new `limit` function to allow limiting the number of items in a map, such as the number of attributes in `attributes` or `resource.attributes` (#9552)
- `processor/attributes`: Support attributes set by server authenticator (#9420)
- `datadogexporter`: Experimental support for Exponential Histograms with delta aggregation temporality (#8350)
- `prometheusreceiver`: Support OpenMetrics Info and Stateset metrics (#9378)

### 🧰 Bug fixes 🧰

- `k8sclusterreceiver`: Fix the receiver to work with 1.19 and 1.20 k8s API versions (#9523)
- `azuremonitorexporter`: Fix log exporter bug related to incorrectly mapping SpanId (#9579)
- `mysqlreceiver`: Fix attribute values mismatch with its definition (#9688)
- `opencensusreceiver`: Do not report fatal error if err is server closed (#9559).
- `sqlserverreceiver`: Fix the receiver to have integer types on metrics where applicable (#9601)
- `prometheusreceiver`: Fix the memory issue introduced in the 0.49.0 release (#9718)
- `couchdbreceiver`: Fix issue where the receiver would not respect custom metric settings (#9598)
- `nginxreceiver`: Include nginxreceiver in components (#9572)
- `pkg/translator/prometheusremotewrite`: Fix data race when used with other exporters (#9736)
- `examples/demo`: fix baggage not work in trace demo app. (#9418)
- `prometheusreceiver`: Handle the condition where `up` metric value is NaN (#9253)
- `tanzuobservabilityexporter`: Make metrics stanza in config be optional (#9098)
- `filelogreceiver`: Update Kubernetes examples to fix native OTel logs collection issue where 0 length logs cause errors (#9754)
- `logstransformprocessor`: Resolve node ordering to fix intermittent failures (#9761)
- `awsinsightreceiver`: Migrate from `ConfigMapsResourceLock` to `ConfigMapsLeasesResourceLock` as per https://github.com/kubernetes/client-go/commit/276ea3ed979947d7cdd4b3d708862245ddcd8883 (#9885)
- `filelog`, `journald`, `syslog`, `tcplog`, `udplog`: Add support for []string type for converting log record entries (#9887)

## v0.50.0

### 🛑 Breaking changes 🛑

- `stackdriverexporter`: Remove the stackdriver exporter in favor of the identical googlecloud exporter (#9274)
- `filelog`, `journald`, `syslog`, `tcplog`, `udplog`: Remove `preserve_to` field from sub-parsers (#9331)
- `kafkametricsreceiver`: instrumentation name updated from `otelcol/kafkametrics` to `otelcol/kafkametricsreceiver` (#9406)
- `kubeletstatsreceiver`: instrumentation name updated from `kubeletstats` to `otelcol/kubeletstatsreceiver` (#9400)
- `datadogexporter`: Remove `GetHostTags` method from `TagsConfig` struct (#9423)
- `googlecloudexporter`: Graduate the `exporter.googlecloud.OTLPDirect` feature-gate to Beta.  This includes changes to the configuration structure, and many changes to default behavior. (#9471)

### 🚩 Deprecations 🚩

- `cumulativetodeltaprocessor`: Deprecated `metrics` configuration option in favor of `include` and `exclude` (#8952)
- `datadogexporter`: Deprecate `metrics::report_quantiles` in favor of `metrics::summaries::mode` (#8846)
- `datadogexporter`: Deprecate `traces.sample_rate` setting. It was never used anywhere. (#9771)

### 🚀 New components 🚀

- `iisreceiver`: Add implementation of IIS Metric Receiver (#8832)
- `sqlserverreceiver`: Add implementation of SQL Server Metric Receiver (#8398)
- `activedirectorydsreceiver`: Add implementation of Active Directory Domain Services metric receiver (#9359)
- `sqlreceiver`: Add readme, factory, and config to initial implementation of SQL receiver (#9408)

### 💡 Enhancements 💡

- `pkg/translator/prometheusremotewrite`: Allow to disable sanitize metric labels (#8270)
- `basicauthextension`: Implement `configauth.ClientAuthenticator` so that the extension can also be used as HTTP client basic authenticator.(#8847)
- `azuremonitorexporter`, `lokiexporter`, `observiqexporter`: Update timestamp processing logic (#9130)
- `cumulativetodeltaprocessor`: add new include/exclude configuration options with regex support (#8952)
- `datadogexporter`: Update deprecation messages to reflect new deprecation plan (#9422)
- `cmd/mdatagen`: Update generated functions to have simple parse function to handle string parsing consistently and limit code duplication across receivers (#7574)
- `attributesprocessor`: Support filter by severity (#9132)
- `transformprocessor`: Add transformation of logs (#9368)
- `datadogexporter`: Add `metrics::summaries::mode` to specify export mode for summaries (#8846)
- `prometheusreceiver`: Add resource attributes for kubernetes resource discovery labels (#9416)

### 🧰 Bug fixes 🧰

- `fluentforwardreceiver`: Release port on shutdown (#9111)
- `prometheusexporter`: Prometheus fails to generate logs when prometheus exporter produced a check exception occurs. (#8949)
- `resourcedetectionprocessor`: Wire docker detector (#9372)
- `kafkametricsreceiver`: The kafkametricsreceiver was changed to connect to kafka during scrape, rather than startup. If kafka is unavailable the receiver will attempt to connect during subsequent scrapes until succcessful (#8817).
- `datadogexporter`: Update Kubernetes example manifest to new executable name. (#9425).
- `riakreceiver`: Fix issue where user configured metric settings were ignored. (#9561)
- `sqlserverreceiver`: Update `sqlserver.transaction_log.growth.count` and `sqlserver.transaction_log.shrink.count` to be monotonic sums. (#9522)

## v0.49.0

### ⚠️ Warning  ⚠️

This release contains an issue in
[Prometheus receiver](https://github.com/open-telemetry/opentelemetry-collector-contrib/tree/main/receiver/prometheusreceiver)
causing 30% memory consumption increase when there is a lot of target churn. The issue is currently being
investigated and will be fixed in one of the new releases. More details:
https://github.com/open-telemetry/opentelemetry-collector-contrib/issues/9278.

### 🛑 Breaking changes 🛑

- `filelogreceiver`, `journaldreceiver`, `syslogreceiver`, `tcplogreceiver`, `udplogreceiver`:
  - Updated data model to align with stable logs data model, which includes various breaking changes. (#9139, #8835)
    - A detailed [Upgrade Guide](https://github.com/open-telemetry/opentelemetry-log-collection/releases/tag/v0.28.0) is available in the log-collection v0.29.0 release notes.
- `datadogexporter`: Remove `OnlyMetadata` method from `Config` struct (#8980)
- `datadogexporter`: Remove `GetCensoredKey` method from `APIConfig` struct (#8980)
- `mongodbatlasreceiver`: Updated to uses newer metric builder which changed some metric and resource attributes (#9093)
- `dynatraceexporter`: Make `serialization` package `/internal` (#9097)
- `attributesprocessor`: Remove log names from filters (#9131)
- `k8sclusterreceiver`: The `receiver.k8sclusterreceiver.reportCpuMetricsAsDouble` feature gate is now enabled by default (#9367)
  - Users may have to update monitoring for a few Kubernetes cpu metrics, for
    more details see [feature-gate-configurations](https://github.com/open-telemetry/opentelemetry-collector-contrib/tree/main/receiver/k8sclusterreceiver#feature-gate-configurations).

### 🚩 Deprecations 🚩

- `datadogexporter`: Deprecate `service` setting in favor of `service.name` semantic convention (#8784)
- `datadogexporter`: Deprecate `version` setting in favor of `service.version` semantic convention (#8784)
- `datadogexporter`: Deprecate `env` setting in favor of `deployment.environment` semantic convention (#9017)
- `datadogexporter`: Deprecate `GetHostTags` method from `TagsConfig` struct (#8975)
- `datadogexporter`: Deprecate `tags` setting in favor of `host_metadata::tags` (#9100)
- `datadogexporter`: Deprecate `send_metadata` setting in favor of `host_metadata::enabled` (#9100)
- `datadogexporter`: Deprecate `use_resource_metadata` setting in favor of `host_metadata::hostname_source` (#9100)
- `prometheusexecreceiver`: Deprecate prom_exec receiver (#9058)
- `fluentbitextension`: Deprecate Fluentbit extension (#9062)

### 🚀 New components 🚀

- `riakreceiver`: Riak Metric Receiver (#8548)

### 💡 Enhancements 💡
- `splunkhecexporter`: Add support for batching traces (#8995)
- `hostmetricsreceiver`: Migrate Processes scraper to the Metrics builder (#8855)
- `tanzuobservabilityexporter`: Use resourcetotelemetry helper (#8338)
- Add `make crosslink` target to ensure replace statements are included in `go.mod` for all transitive dependencies within repository (#8822)
- `filestorageextension`: Change bbolt DB settings for better performance (#9004)
- `jaegerremotesamplingextension`: Add local and remote sampling stores (#8818)
- `attributesprocessor`: Add support to filter on log body (#8996)
- `prometheusremotewriteexporter`: Translate resource attributes to the target info metric (#8493)
- `prometheusexporter`: Add `job` and `instance` labels to metrics so they can be scraped with `honor_labels: true` (#9115)
- `podmanreceiver`: Add API timeout configuration option (#9014)
- `cmd/mdatagen`: Add `sem_conv_version` field to metadata.yaml that is used to set metrics SchemaURL (#9010)
- `splunkheceporter`: Add an option to disable log or profiling data (#9065)
- `windowsperfcountersreceiver`: Move code into separate package for use in other windowsperfcounter receivers (#9108)
- `datadogexporter`: Add `host_metadata` configuration section to configure host metadata export (#9100)
- `cmd/mdatagen`: Update documentation generated for attributes to list enumerated values and show the "value" that will be visible on metrics when it is different from the attribute key in metadata.yaml (#8983)
- `routingprocessor`: add option to drop resource attribute used for routing (#8990)

### 🧰 Bug fixes 🧰

- `filestorageextension`: use correct bbolt options for compaction (#9134)
- `hostmetricsreceiver`: Use cpu times for time delta in cpu.utilization calculation (#8857)
- `dynatraceexporter`: Remove overly verbose stacktrace from certain logs (#8989)
- `googlecloudexporter`: fix the `exporter.googlecloud.OTLPDirect` fature-gate, which was not applied when the flag was provided (#9116)
- `signalfxexporter`: Fix bug to enable timeouts for correlating traces and metrics (#9101)
- `windowsperfcountersreceiver`: fix exported values being integers instead of doubles (#9138)
- `prometheusreceiver`: Fix issues with relabelling the `job` and `instance` labels. (#8780)
- `dynatraceexporter`: Continue processing data points after a serialization error. (#9330)

## v0.48.0

### 💡 Enhancements 💡

- `k8seventsreceiver`: Add Api_version and resource_version (#8539)
- `datadogexporter`: Add `metrics::sums::cumulative_monotonic_mode` to specify export mode for cumulative monotonic sums (#8490)
- `dynatraceexporter`: add multi-instance deployment note to README.md (#8848)
- `resourcedetectionprocessor`: Add attribute allowlist (#8547)
- `datadogexporter`:  Metrics payload data and Sketches payload data will be logged if collector is started in debug mode (#8929)
- `cmd/mdatagen`: Add resource attributes definition to metadata.yaml and move `pdata.Metrics` creation to the
  generated code (#8555)

### 🛑 Breaking changes 🛑

- `windowsperfcountersreceiver`: Added metrics configuration (#8376)
- `lokiexporter`: Remove deprecated LogRecord.name field (#8951)
- `splunkhecexporter`: Remove deprecated LogRecord.name field (#8951)

### 🚩 Deprecations 🚩

- `datadogexporter`: Deprecate `OnlyMetadata` method from `Config` struct (#8359)
- `datadogexporter`: Deprecate `GetCensoredKey` method from `APIConfig` struct (#8830)
- `datadogexporter`: Deprecate `metrics::send_monotonic_counter` in favor of `metrics::sums::cumulative_monotonic_mode` (#8490)

### 🚀 New components 🚀

- `sigv4authextension`: Enable component (#8518)

## v0.47.0

### 💡 Enhancements 💡

- `googlecloudexporter`: Add Validate method in config (#8559)
- `attributesprocessor`: Add convert action (#7930)
- `attributesprocessor`: Add metric support (#8111)
- `prometheusremotewriteexporter`: Write-Ahead Log support enabled (#7304)
- `hostreceiver/filesystemscraper`: Add filesystem utilization (#8027)
- `hostreceiver/pagingscraper`: Add paging.utilization (#6221)
- `googlecloudexporter`: [Alpha] Translate metrics directly from OTLP to gcm using the `exporter.googlecloud.OTLPDirect` feature-gate (#7177)
- `simpleprometheusreceiver`: Add support for static labels (#7908)
- `spanmetricsprocessor`: Dropping the condition to replace _ with key_ as __ label is reserved and _ is not (#8057)
- `podmanreceiver`: Add container.runtime attribute to container metrics (#8262)
- `dockerstatsreceiver`: Add container.runtime attribute to container metrics (#8261)
- `tanzuobservabilityexporter`: instrumentation Library and Dropped Counts to Span Tags (#8120)
- `clickhouseexporter`: Implement consume log logic. (#9705)
- `influxdbexporter`: Add support for cumulative, non-monotonic metrics. (#8348)
- `oauth2clientauthextension`: Add support for EndpointParams (#7307)
- Add `NewMetricData` function to `MetricsBuilder` to consistently set instrumentation library name (#8255)
- `googlecloudpubsubreceiver` Added implementation of Google Cloud Pubsub receiver. (#8391)
- `googlecloudpubsubexporter` Added implementation of Google Cloud Pubsub exporter. (#8391)
- `coralogixexporter` Allow exporter timeout to be configured (#7957)
- `prometheusremotewriteexporter` support adding trace id and span id attached to exemplars (#8380)
- `influxdbexporter`: accept histogram metric missing infinity bucket. (#8462)
- `skywalkingreceiver`: Added implementation of Skywalking receiver. (#8549)
- `prometheusreceiver`: Fix staleness bug for histograms and summaries (#8561)

### 🛑 Breaking changes 🛑

- `mongodbatlasreceiver`: rename mislabeled attribute `memory_state` to correct `disk_status` on partition disk metrics (#7747)
- `mongodbatlasreceiver`: Correctly set initial lookback for querying mongodb atlas api (#8246)
- `nginxreceiver`: instrumentation name updated from `otelcol/nginx` to `otelcol/nginxreceiver` (#8255)
- `postgresqlreceiver`: instrumentation name updated from `otelcol/postgresql` to `otelcol/postgresqlreceiver` (#8255)
- `redisreceiver`: instrumentation name updated from `otelcol/redis` to `otelcol/redisreceiver` (#8255)
- `apachereceiver`: instrumentation name updated from `otelcol/apache` to `otelcol/apachereceiver` ()
- `couchdbreceiver`: instrumentation name updated from `otelcol/couchdb` to `otelcol/couchdbreceiver` (#8366)
- `prometheusreceiver` Change resource attributes on metrics: `instance` -> `service.instance.id`, `host.name` -> `net.host.name`,  `port` -> `net.host.port`, `scheme` -> `http.scheme`, `job` removed (#8266)
- `prometheusremotewriteexporter` Use `service.*` resource attributes instead of `job` and `instance` resource attributes when adding job and instance labels to metrics (#8266)
- `mysqlreceiver`: instrumentation name updated from `otel/mysql` to `otelcol/mysqlreceiver` (#8387)
- `zookeeperreceiver`: instrumentation name updated from `otelcol/zookeeper` to `otelcol/zookeeperreceiver` (#8389)
- `coralogixexporter`: Create dynamic subsystem name (#7957)
  - Deprecate configuration changed. Dynamic subsystem name from traces service name property.
- `rabbitmqreceiver`: instrumentation name updated from `otelcol/rabbitmq` to `otelcol/rabbitmqreceiver` (#8400)

### 🧰 Bug fixes 🧰

- `zipkinexporter`: Set "error" tag value when status is set to error (#8187)
- `prometheusremotewriteexporter`: Correctly handle metric labels which collide after sanitization (#8378)
- `prometheusremotewriteexporter`: Drop labels when exemplar attributes exceed the max number of characters (#8379)
- `k8sclusterreceiver`: Add support to enable k8s node and container cpu metrics to be reported as double values (#8245)
  - Use "--feature-gates=receiver.k8sclusterreceiver.reportCpuMetricsAsDouble" to enable reporting node and container
    cpu metrics as a double values.
- `tanzuobservabilityexporter`: Fix a typo in Instrumentation Library name and version tags (#8384)
- `logreceivers`: Fix an issue where receiver would sometimes fail to build using Go 1.18 (#8521)
- `awsxrayreceiver`: Add defaults for optional stack frame parameters (#8790)

### 🚩 Deprecations 🚩

- `datadogexporter`: Deprecate automatic environment variable detection (#8397)

### 🚀 New components 🚀
- `sigv4authextension`: New Component: Sigv4 Authenticator Extension (#8263)

## v0.46.0

### 💡 Enhancements 💡

- `internal/stanza`: Export metrics from Stanza receivers (#8025)
- `hostreceiver/pagingscraper`: Migrate the scraper to the mdatagen metrics builder (#7139)
- Do not drop zero trace/span id spans in the jaeger conversion (#7946)
- Upgrade to use semantic conventions 1.6.1 (#7926)
- `dynatraceexporter`: Validate QueueSettings and perform config validation in Validate() instead (#8020)
- `sapmexporter`: Add validation for `sending_queue` setting (#8023)
- `signalfxexporter`: Add validation for `sending_queue` setting (#8026)
- `internal/stanza`: Add support for arbitrary attribute types (#8081)
- `resourcedetectionprocessor`: Add confighttp.HTTPClientSettings To Resource Detection Config Fixes (#7397)
- `hostmetricsreceiver`: Add cpu.utilization metrics to cpu scrapper (#7130)
- `honeycombexporter`: Add validation for `sending_queue` setting (#8113)
- `routingprocessor`: Expand error handling on failure to build exporters (#8125)
- `skywalkingreceiver`: Add new skywalking receiver component folder and structure (#8107)
- `groupbyattrsprocesor`: Allow empty keys, which allows to use the processor for compaction (#7793)
- `datadogexporter`: Add rbac to example k8s manifest file (#8186)
- `splunkhecexporter`: Add validation for `sending_queue` setting (#8256)

### 🛑 Breaking changes 🛑

- Remove deprecated functions from jaeger translator (#8032)
- `internal/stanza`: Remove `write_to` setting from input operators (#8081)
- `mongodbatlasreceiver`: rename `mongodb.atlas.*` attributes to `mongodb_atlas.*` adhering to naming guidelines. Adding 3 new attributes (#7960)

### 🧰 Bug fixes 🧰

- `prometheusreceiver`: Fix segfault that can occur after receiving stale metrics (#8056)
- `filelogreceiver`: Fix issue where logs could occasionally be duplicated (#8123)
- `prometheusremotewriteexporter`: Fix empty non-string resource attributes (#8116)

### 🚀 New components 🚀

## v0.45.1

### 💡 Enhancements 💡

- `sumologicexporter`: Move validation to Config (#7936)
- `elasticsearchexporter`: Fix crash with batch processor (#7953).
- `splunkhecexporter`: Batch metrics payloads (#7760)
- `tanzuobservabilityexporter`: Add internal SDK metric tag (#7826)
- `hostreceiver/processscraper`: Migrate the scraper to the mdatagen metrics builder (#7287)

### 🧰 Bug fixes 🧰

- `awsprometheusremotewriteexporter`: fix dependencies issue (#7963)

### 🚀 New components 🚀

- `awsfirehose` receiver: Add AWS Kinesis Data Firehose Receiver (#7918)

## v0.45.0

### 💡 Enhancements 💡

- `hostreceiver/filesystemscraper`: Migrate the scraper to the mdatagen metrics builder (#7772)
- `hostreceiver/memoryscraper`: Migrate the scraper to the mdatagen metrics builder (#7312)
- `lokiexporter`: Use record attributes as log labels (#7569)
- `routingprocessor`: Do not err on failure to build exporters (#7423)
- `apachereceiver`: Update to mdatagen v2 (#7573)
- `datadogexporter`: Don't send host metadata if hostname is empty (#7426)
- `datadogexporter`: Add insecure_skip_verify flag to configuration (#7422)
- `coralogixexporter`: Update readme (#7785)
- `awscloudwatchlogsexporter`: Remove name from aws cloudwatch logs exporter (#7554)
- `tanzuobservabilityexporter`: Update OTel Collector's Exporter to match WF Proxy Handling of source (#7929)
- `hostreceiver/memoryscraper`: Add memory.utilization (#6221)
- `awskinesisexporter`: Add Queue Config Validation AWS Kinesis Exporter (#7835)
- `elasticsearchexporter`: Remove usage of deprecated LogRecord.Name field (#7829).
- `loadbalancingexporter`: Allow non-exist hostname on startup (#7935)
- `datadogexporter`: Use exact sum, count and average on Datadog distributions (#7830)
- `storage/filestorage`: add optional compaction to filestorage (#7768)
- `tanzuobservabilityexporter`: Add attributes from the Resource to the resulting WF metric tags & set `source` value in WF metric (#8101)

### 🛑 Breaking changes 🛑

- Use go mod compat, drops support for reproducibility with go 1.16 (#7915)
- `apachereceiver`: Update instrumentation library name from `otel/apache` to `otelcol/apache` (#7754)
- `pkg/translator/prometheusremotewrite`: Cleanup prw translator public functions (#7776)
- `prometheusreceiver`: The OpenCensus-based metric conversion pipeline has
  been removed.
  - The `receiver.prometheus.OTLPDirect` feature gate has been removed as
    the direct pipeline is the only remaining pipeline.
- `translator/jaeger`: Cleanup jaeger translator function names (#7775)
  - Deprecate old funcs with Internal word.
- `mysqlreceiver`: Update data model and names for several metrics (#7924)
  - Change all metrics to Int values
  - Remove `mysql.buffer_pool_pages`. Replace with:
    - `mysql.buffer_pool.pages`
    - `mysql.buffer_pool.data_pages`
    - `mysql.buffer_pool.page_flushes`
  - Remove `mysql.buffer_pool_size`. Replace with:
    - `mysql.buffer_pool.limit`
    - `mysql.buffer_pool.usage`
  - Rename `mysql.buffer_pool_operations` to `mysql.buffer_pool.operations`

### 🚩 Deprecations 🚩

- Deprecated log_names setting from filter processor. (#7552)

### 🧰 Bug fixes 🧰

 - `tailsamplingprocessor`: "And" policy only works as a sub policy under a composite policy (#7590)
 - `prometheusreceiver`: Correctly map description and units when converting
  Prometheus metadata directly to pdata. (#7748)
 - `sumologicexporter`: fix exporter panics on malformed histogram (#7548)
- `awsecscontainermetrics`: CPU Reserved is now 1024/vCPU for ECS Container Insights (#6734)

### 🚀 New components 🚀

- `clickhouse` exporter: Add ClickHouse Exporter (#6907)
- `pkg/translator/signalfx`: Extract signalfx to metrics conversion in a separate package (#7778)
  - Extract FromMetrics to SignalFx translator package (#7823)

## v0.44.0

### 💡 Enhancements 💡

- `kafkaexporter`: Add compression and flush max messages options.
- `dynatraceexporter`: Write error logs using plugin logger (#7360)
- `dynatraceexporter`: Fix docs for TLS settings (#7568)
- `tanzuobservabilityexporter`: Turn on metrics exporter (#7281)
- `attributesprocessor` `resourceprocessor`: Add `from_context` value source
- `resourcedetectionprocessor`: check cluster config to verify resource is on aws for eks resources (#7186)
- `awscloudwatchlogsexporter`: enable awscloudwatchlogsexporter which accepts and exports log data (#7297)
- `translator/prometheusremotewrite`: add a new module to help translate data from OTLP to Prometheus Remote Write (#7240)
- `azuremonitorexporter`: In addition to traces, export logs to Azure Application Insights (#7403)
- `jmxreceiver`: Added `additional_jars` configuration option to launch JMX Metric Gatherer JAR with extended `CLASSPATH` (#7378)
- `awscontainerinsightreceiver`: add full pod name when configured to AWS Container Insights Receiver (#7415)
- `hostreceiver/loadscraper`: Migrate the scraper to the mdatagen metrics builder (#7288)
- `awsecscontainermetricsreceiver`: Rename attributes to follow semantic conventions (#7425)
- `datadogexporter`: Always map conventional attributes to tags (#7185)
- `mysqlreceiver`: Add golden files for integration test (#7303)
- `nginxreceiver`: Standardize integration test (#7515)
- `mysqlreceiver`: Update to use mdatagen v2 (#7507)
- `postgresqlreceiver`: Add integration tests (#7501)
- `apachereceiver`: Add integration test (#7517)
- `mysqlreceiver`: Use scrapererror to report errors (#7513)
- `postgresreceiver`: Update to mdatagen v2 (#7503)
- `nginxreceiver`: Update to mdatagen v2 (#7549)
- `datadogexporter`: Fix traces exporter's initialization log (#7564)
- `tailsamplingprocessor`: Add And sampling policy (#6910)
- `coralogixexporter`: Add Coralogix Exporter (#7383)
- `prometheusexecreceiver`: Add default value for `scrape_timeout` option (#7587)

### 🛑 Breaking changes 🛑

- `resourcedetectionprocessor`: Update `os.type` attribute values according to semantic conventions (#7544)
- `awsprometheusremotewriteexporter`: Deprecation notice; may be removed after v0.49.0
  - Switch to using the `prometheusremotewriteexporter` + `sigv4authextension` instead

### 🧰 Bug fixes 🧰

- `resourcedetectionprocessor`: fix `meta` allow list excluding keys with nil values (#7424)
- `postgresqlreceiver`: Fix issue where empty metrics could be returned after failed connection (#7502)
- `resourcetotelemetry`: Ensure resource attributes are added to summary
  and exponential histogram data points. (#7523)

### 🚩 Deprecations 🚩

- Deprecated otel_to_hec_fields.name setting from splunkhec exporter. (#7560)

## v0.43.0

### 💡 Enhancements 💡

- `coralogixexporter`: First implementation of Coralogix Exporter (#6816)
- `cloudfoundryreceiver`: Enable Cloud Foundry client (#7060)
- `elasticsearchexporter`: add elasticsearchexporter to the components exporter list (#6002)
- `elasticsearchreceiver`: Add metric metadata (#6892)
- `elasticsearchreceiver`: Use same metrics as JMX receiver for JVM metrics (#7160)
- `elasticsearchreceiver`: Implement scraping logic (#7174)
- `datadogexporter`: Add http.status_code tag to trace stats (#6889)
- `datadogexporter`: Add configuration option to use OTel span name into the Datatog resource name (#6611)
- `mongodbreceiver`: Add initial client code to the component (#7125)
- `tanzuobservabilityexporter`: Support delta histograms (#6897)
- `awscloudwatchlogsexporter`: Use cwlogs package to export logs (#7152)
- `mysqlreceiver`: Add the receiver to available components (#7078)
- `tanzuobservabilityexporter`: Documentation for the memory_limiter configuration (#7164)
- `dynatraceexporter`: Do not shut down exporter when metrics ingest module is temporarily unavailable (#7161)
- `mongodbreceiver`: Add metric metadata (#7163)
- `mongodbreceiver`: Add metric scraping (#7175)
- `postgresqlreceiver`: add the receiver to available components (#7079)
- `rabbitmqreceiver`: Add scraper logic (#7299)
- `tanzuobservability exporter`: Support summary metrics (#7121)
- `mongodbatlasreceiver`: Add retry and backoff to HTTP client (#6943)
- Use Jaeger gRPC instead of Thrift in the docker-compose example (#7243)
- `tanzuobservabilityexporter`: Support exponential histograms (#7127)
- `receiver_creator`: Log added and removed endpoint env structs (#7248)
- `prometheusreceiver`: Use the OTLP data conversion path by default. (#7282)
  - Use `--feature-gates=-receiver.prometheus.OTLPDirect` to re-enable the
    OpenCensus conversion path.
- `extension/observers`: Correctly set image and tag on container endpoints (#7279)
- `tanzuobservabilityexporter`: Document how to enable memory_limiter (#7286)
- `hostreceiver/networkscraper`: Migrate the scraper to the mdatagen metrics builder (#7048)
- `hostmetricsreceiver`: Add MuteProcessNameError config flag to mute specific error reading process executable (#7176)
- `scrapertest`: Improve comparison logic (#7305)
- `hostmetricsreceiver`: add `cpu_average` option for load scraper to report the average cpu load (#6999)
- `scrapertest`: Add comparison option to ignore specific attributes (#6519)
- `tracegen`: Add option to pass in custom headers to export calls via command line (#7308)
- `tracegen`: Provide official container images (#7179)
- `scrapertest`: Add comparison function for pdata.Metrics (#7400)
- `prometheusremotewriteexporter` : Dropping the condition to replace _ with key_ as __ label is reserved and _ is not (#7112)

### 🛑 Breaking changes 🛑

- `tanzuobservabilityexporter`: Remove status.code
- `tanzuobservabilityexporter`: Use semantic conventions for status.message (#7126)
- `k8sattributesprocessor`: Move `kube` and `observability` packages to `internal` folder (#7159)
- `k8sattributesprocessor`: Unexport processor `Option`s (#7311)
- `zookeeperreceiver`: Refactored metrics to have correct units, types, and combined some metrics via attributes. (#7280)
- `prometheusremotewriteexporter`: `PRWExporter` struct and `NewPRWExporter()`
  function are now unexported. (#TBD)
- `newrelicexporter` marked as deprecated (#7284)

### 🚀 New components 🚀

- `rabbitmqreceiver`: Establish codebase for RabbitMQ metrics receiver (#7239)
- Add `basicauth` extension (#7167)
- `k8seventsreceiver`: Implement core logic (#6885)

### 🧰 Bug fixes 🧰

- `k8sattributeprocessor`: Parse IP out of net.Addr to correctly tag k8s.pod.ip (#7077)
- `k8sattributeprocessor`: Process IP correctly for net.Addr instances that are not typed (#7133)
- `mdatagen`: Fix validation of `enabled` field in metadata.yaml (#7166)
- `elasticsearch`: Fix timestamp for each metric being startup time (#7255)
- `prometheusremotewriteexporter`: Fix index out of range panic caused by expiring metrics (#7149)
- `resourcedetection`: Log the error when checking for ec2metadata availability (#7296)

## v0.42.0

### 💡 Enhancements 💡

- `couchbasereceiver`: Add couchbase client (#7122)
- `couchdbreceiver`: Add couchdb scraper (#7131)
- `couchdbreceiver`: Add couchdb client (#6880)
- `elasticsearchreceiver`: Implement scraper client (#7019)
- `couchdbreceiver`: Add metadata metrics (#6878)
- `prometheusremotewriteexporter`: Handling Staleness flag from OTLP (#6679)
- `prometheusexporter`: Handling Staleness flag from OTLP (#6805)
- `prometheusreceiver`: Set OTLP no-data-present flag for stale scraped metrics. (#7043)
- `mysqlreceiver`: Add Integration test (#6916)
- `datadogexporter`: Add compatibility with ECS Fargate semantic conventions (#6670)
- `k8s_observer`: discover k8s.node endpoints (#6820)
- `redisreceiver`: Add missing description fields to keyspace metrics (#6940)
- `redisreceiver`: Set start timestamp uniformly for gauge and sum metrics (#6941)
- `kafkaexporter`: Allow controlling Kafka acknowledgment behaviour  (#6301)
- `lokiexporter`: Log the first part of the http body on failed pushes to loki (#6946)
- `resourcedetectionprocessor`: add the [consul](https://www.consul.io/) detector (#6382)
- `awsemfexporter`: refactor cw_client logic into separate `cwlogs` package (#7072)
- `prometheusexporter`: Dropping the condition to replace _ with key_ as __ label is reserved and _ is not (#7506)

### 🛑 Breaking changes 🛑

- `memcachedreceiver`: Update metric names (#6594)
- `memcachedreceiver`: Fix some metric units and value types (#6895)
- `sapm` receiver: Use Jaeger status values instead of OpenCensus (#6682)
- `jaeger` receiver/exporter: Parse/set Jaeger status with OTel spec values (#6682)
- `awsecscontainermetricsreceiver`: remove tag from `container.image.name` (#6436)
- `k8sclusterreceiver`: remove tag from `container.image.name` (#6436)

### 🚀 New components 🚀

- `ecs_task_observer`: Discover running containers in AWS ECS tasks (#6894)
- `mongodbreceiver`: Establish codebase for MongoDB metrics receiver (#6972)
- `couchbasereceiver`: Establish codebase for Couchbase metrics receiver (#7046)
- `dbstorage`: New experimental dbstorage extension (#7061)
- `redactionprocessor`: Remove sensitive data from traces (#6495)

### 🧰 Bug fixes 🧰

- `ecstaskobserver`: Fix "Incorrect conversion between integer types" security issue (#6939)
- Fix typo in "direction" metrics attribute description (#6949)
- `zookeeperreceiver`: Fix issue where receiver could panic during shutdown (#7020)
- `prometheusreceiver`: Fix metadata fetching when metrics differ by trimmable suffixes (#6932)
- Sanitize URLs being logged (#7021)
- `prometheusreceiver`: Fix start time tracking for long scrape intervals (#7053)
- `signalfxexporter`: Don't use syscall to avoid compilation errors on some platforms (#7062)
- `tailsamplingprocessor`: Add support for new policies as composite sub-policies (#6975)

### 💡 Enhancements 💡

- `lokiexporter`: add complete log record to body (#6619)
- `k8sclusterreceiver` add `container.image.tag` attribute (#6436)
- `spanmetricproccessor`: use an LRU cache for the cached Dimensions key-value pairs (#2179)
- `skywalkingexporter`: add skywalking metrics exporter (#6528)
- `deltatorateprocessor`: add int counter support (#6982)
- `filestorageextension`: document default values (#7022)
- `redisreceiver`: Migrate the scraper to the mdatagen metrics builder (#6938)

## v0.41.0

### 🛑 Breaking changes 🛑

- None

### 🚀 New components 🚀

- `asapauthextension` (#6627)
- `mongodbatlasreceiver` (#6367)

### 🧰 Bug fixes 🧰

- `filestorageextension`: fix panic when configured directory cannot be accessed (#6103)
- `hostmetricsreceiver`: fix set of attributes for system.cpu.time metric (#6422)
- `k8sobserver`: only record pod endpoints for running pods (#5878)
- `mongodbatlasreceiver`: fix attributes fields in metadata.yaml (#6440)
- `prometheusexecreceiver`: command line processing on Windows (#6145)
- `spanmetricsprocessor`: fix exemplars support (#6140)
-  Remap arm64 to aarch64 on rpm/deb packages (#6635)

### 💡 Enhancements 💡

- `datadogexporter`: do not use attribute localhost-like hostnames (#6477)
- `datadogexporter`: retry per network call (#6412)
- `datadogexporter`: take hostname into account for cache (#6223)
- `exporter/lokiexporter`: adding a feature for loki exporter to encode JSON for log entry (#5846)
- `googlecloudspannerreceiver`: added fallback to ADC for database connections. (#6629)
- `googlecloudspannerreceiver`: added parsing only distinct items for sample lock request label. (#6514)
- `googlecloudspannerreceiver`: added request tag label to metadata config for top query stats. (#6475)
- `googlecloudspannerreceiver`: added sample lock requests label to the top lock stats metrics. (#6466)
- `googlecloudspannerreceiver`: added transaction tag label to metadata config for top transaction stats. (#6433)
- `groupbyattrsprocessor`: added support for metrics signal (#6248)
- `hostmetricsreceiver`: ensure SchemaURL is set (#6482)
- `kubeletstatsreceiver`: add support for read-only kubelet endpoint (#6488)
- `mysqlreceiver`: enable native authentication (#6628)
- `mysqlreceiver`: remove requirement for password on MySQL (#6479)
- `receiver/prometheusreceiver`: do not add host.name to metrics from localhost/unspecified targets (#6476)
- `spanmetricsprocessor`: add setStatus operation (#5886)
- `splunkhecexporter`: remove duplication of host.name attribute (#6527)
- `tanzuobservabilityexporter`: add consumer for sum metrics. (#6385)
- Update log-collection library to v0.23.0 (#6593)

## v0.40.0

### 🛑 Breaking changes 🛑

- `tencentcloudlogserviceexporter`: change `Endpoint` to `Region` to simplify configuration (#6135)

### 🚀 New components 🚀

- Add `memcached` receiver (#5839)

### 🧰 Bug fixes 🧰

- Fix token passthrough for HEC (#5435)
- `datadogexporter`: Fix missing resource attributes default mapping when resource_attributes_as_tags: false (#6359)
- `tanzuobservabilityexporter`: Log and report missing metric values. (#5835)
- `mongodbatlasreceiver`: Fix metrics metadata (#6395)

### 💡 Enhancements 💡

- `awsprometheusremotewrite` exporter: Improve error message when failing to sign request
- `mongodbatlas`: add metrics (#5921)
- `healthcheckextension`: Add path option (#6111)
- Set unprivileged user to container image (#6380)
- `k8sclusterreceiver`: Add allocatable type of metrics (#6113)
- `observiqexporter`: Allow Dialer timeout to be configured (#5906)
- `routingprocessor`: remove broken debug log fields (#6373)
- `prometheusremotewriteexporter`: Add exemplars support (#5578)
- `fluentforwardreceiver`: Convert attributes with nil value to AttributeValueTypeEmpty (#6630)

## v0.39.0

### 🛑 Breaking changes 🛑

- `httpdreceiver` renamed to `apachereceiver` to match industry standards (#6207)
- `tencentcloudlogserviceexporter` change `Endpoint` to `Region` to simplify configuration (#6135)

### 🚀 New components 🚀

- Add `postgresqlreceiver` config and factory (#6153)
- Add TencentCloud LogService exporter `tencentcloudlogserviceexporter` (#5722)
- Restore `jaegerthrifthttpexporter` (#5666)
- Add `skywalkingexporter` (#5690, #6114)

### 🧰 Bug fixes 🧰

- `datadogexporter`: Improve cumulative metrics reset detection using `StartTimestamp` (#6120)
- `mysqlreceiver`: Address issues in shutdown function (#6239)
- `tailsamplingprocessor`: End go routines during shutdown (#5693)
- `googlecloudexporter`: Update google cloud exporter to correctly close the metric exporter (#5990)
- `statsdreceiver`: Fix the summary point calculation (#6155)
- `datadogexporter` Correct default value for `send_count_sum_metrics` (#6130)

### 💡 Enhancements 💡

- `datadogexporter`: Increase default timeout to 15 seconds (#6131)
- `googlecloudspannerreceiver`: Added metrics cardinality handling for Google Cloud Spanner receiver (#5981, #6148, #6229)
- `mysqlreceiver`: Mysql add support for different protocols (#6138)
- `bearertokenauthextension`: Added support of Bearer Auth for HTTP Exporters (#5962)
- `awsxrayexporter`: Fallback to rpc.method for segment operation when aws.operation missing (#6231)
- `healthcheckextension`: Add new health check feature for collector pipeline (#5643)
- `datadogexporter`: Always add current hostname (#5967)
- `k8sattributesprocessor`: Add code to fetch all annotations and labels by specifying key regex (#5780)
- `datadogexporter`: Do not rely on collector to resolve envvar when possible to resolve them (#6122)
- `datadogexporter`: Add container tags to attributes package (#6086)
- `datadogexporter`: Preserve original TraceID (#6158)
- `prometheusreceiver`: Enhance prometheus receiver logger to determine errors, test real e2e usage (#5870)
- `awsxrayexporter`: Added support for AWS AppRunner origin (#6141)

## v0.38.0

### 🛑 Breaking changes 🛑

- `datadogexporter` Make distributions the default histogram export option. (#5885)
- `redisreceiver` Update Redis receiver's metric names. (#5837)
- Remove `scraperhelper` from contrib, use the core version. (#5826)

### 🚀 New components 🚀

- `googlecloudspannerreceiver` Added implementation of Google Cloud Spanner receiver. (#5727)
- `awsxrayproxy` Wire up awsxrayproxy extension. (#5747)
- `awscontainerinsightreceiver` Enable AWS Container Insight receiver. (#5960)

### 🧰 Bug fixes 🧰

- `statsdreceiver`: fix start timestamp / temporality for counters. (#5714)
- Fix security issue related to github.com/tidwall/gjson. (#5936)
- `datadogexporter` Fix cumulative histogram handling in distributions mode (#5867)
- `datadogexporter` Skip nil sketches (#5925)

### 💡 Enhancements 💡

- Extend `kafkareceiver` configuration capabilities. (#5677)
- Convert `mongodbatlas` receiver to use scraperhelper. (#5827)
- Convert `dockerstats` receiver to use scraperhelper. (#5825)
- Convert `podman` receiver to use scraperhelper. (#5822)
- Convert `redisreceiver` to use scraperhelper. (#5796)
- Convert `kubeletstats` receiver to use scraperhelper. (#5821)
- `googlecloudspannerreceiver` Migrated Google Cloud Spanner receiver to scraper approach. (#5868)
- `datadogexporter` Use a `Consumer` interface for decoupling from zorkian's package. (#5315)
- `mdatagen` - Add support for extended metric descriptions (#5688)
- `signalfxexporter` Log datapoints option. (#5689)
- `cumulativetodeltaprocessor`: Update cumulative to delta. (#5772)
- Update configuration default values in log receivers docs. (#5840)
- `fluentforwardreceiver`: support more complex fluent-bit objects. (#5676)
- `datadogexporter` Remove spammy logging. (#5856)
- `datadogexporter` Remove obsolete report_buckets config. (#5858)
- Improve performance of metric expression matcher. (#5864)
- `tanzuobservabilityexporter` Introduce metricsConsumer and gaugeMetricConsumer. (#5426)
- `awsxrayexporter` rpc.system has priority to determine aws namespace. (#5833)
- `tailsamplingprocessor` Add support for composite sampling policy to the tailsampler. (#4958)
- `kafkaexporter` Add support for AWS_MSK_IAM SASL Auth (#5763)
- Refactor the client Authenticators  for the new "ClientAuthenticator" interfaces (#5905)
- `mongodbatlasreceiver` Add client wrapper for MongoDB Atlas support (#5386)
- `redisreceiver` Update Redis config options (#5861)
- `routingprocessor`: allow routing for all signals (#5869)
- `extension/observer/docker` add ListAndWatch to observer (#5851)

## v0.37.1

### 🧰 Bug fixes 🧰

- Fixes a problem with v0.37.0 which contained dependencies on v0.36.0 components. They should have been updated to v0.37.0.

## v0.37.0

### 🚀 New components 🚀

- [`journald` receiver](https://github.com/open-telemetry/opentelemetry-collector-contrib/tree/main/receiver/journaldreceiver) to parse Journald events from systemd journal using the [opentelemetry-log-collection](https://github.com/open-telemetry/opentelemetry-log-collection) library

### 🛑 Breaking changes 🛑

- Remove squash on configtls.TLSClientSetting for splunkhecexporter (#5541)
- Remove squash on configtls.TLSClientSetting for elastic components (#5539)
- Remove squash on configtls.TLSClientSetting for observiqexporter (#5540)
- Remove squash on configtls.TLSClientSetting for AWS components (#5454)
- Move `k8sprocessor` to `k8sattributesprocessor`.
- Rename `k8s_tagger` configuration `k8sattributes`.
- filelog receiver: use empty value for `SeverityText` field instead of `"Undefined"` (#5423)
- Rename `configparser.ConfigMap` to `config.Map`
- Rename `pdata.AggregationTemporality*` to `pdata.MetricAggregationTemporality*`
- Remove deprecated `batchpertrace` package/module (#5380)

### 💡 Enhancements 💡

- `k8sattributes` processor: add container metadata enrichment (#5467, #5572)
- `resourcedetection` processor: Add an option to force using hostname instead of FQDN (#5064)
- `dockerstats` receiver: Move docker client into new shared `internal/docker` (#4702)
- `spanmetrics` processor:
  - Add exemplars to metrics (#5263)
  - Support resource attributes in metrics dimensions (#4624)
- `filter` processor:
  - Add log filtering by `regexp` type filters (#5237)
  - Add record level log filtering (#5418)
- `dynatrace` exporter: Handle non-gauge data types (#5056)
- `datadog` exporter:
  - Add support for exporting histograms as sketches (#5082)
  - Scrub sensitive information from errors (#5575)
  - Add option to send instrumentation library metadata tags with metrics (#5431)
- `podman` receiver: Add `api_version`, `ssh_key`, and `ssh_passphrase` config options (#5430)
- `signalfx` exporter:
  - Add `max_connections` config option (#5432)
  - Add dimension name to log when value > 256 chars (#5258)
  - Discourage setting of endpoint path (#4851)
- `kubeletstats` receiver: Convert to pdata instead of using OpenCensus (#5458)
- `tailsampling` processor: Add `invert_match` config option to `string_attribute` policy (#4393)
- `awsemf` exporter: Add a feature flag in UserAgent for AWS backend to monitor the adoptions (#5178)
- `splunkhec` exporter: Handle explicitly NaN and Inf values (#5581)
- `hostmetrics` receiver:
  - Collect more process states in processes scraper (#4856)
  - Add device label to paging scraper (#4854)
- `awskinesis` exporter: Extend to allow for dynamic export types (#5440)

### 🧰 Bug fixes 🧰

- `datadog` exporter:
  - Fix tags on summary and bucket metrics (#5416)
  - Fix cache key generation for cumulative metrics (#5417)
- `resourcedetection` processor: Fix failure to start collector if at least one detector returns an error (#5242)
- `prometheus` exporter: Do not record obsreport calls (#5438)
- `prometheus` receiver: Metric type fixes to match Prometheus functionality (#4865)
- `sentry` exporter: Fix sentry tracing (#4320)
- `statsd` receiver: Set quantiles for metrics (#5647)

## v0.36.0

### 🛑 Breaking changes 🛑

- `filter` processor: The configs for `logs` filter processor have been changed to be consistent with the `metrics` filter processor. (#4895)
- `splunk_hec` receiver:
  - `source_key`, `sourcetype_key`, `host_key` and `index_key` have now moved under `hec_metadata_to_otel_attrs` (#4726)
  - `path` field on splunkhecreceiver configuration is removed: We removed the `path` attribute as any request going to the Splunk HEC receiver port should be accepted, and added the `raw_path` field to explicitly map the path accepting raw HEC data. (#4951)
- feat(dynatrace): tags is deprecated in favor of default_dimensions (#5055)

### 💡 Enhancements 💡

- `filter` processor: Add ability to `include` logs based on resource attributes in addition to excluding logs based on resource attributes for strict matching. (#4895)
- `kubelet` API: Add ability to create an empty CertPool when the system run environment is windows
- `JMX` receiver: Allow JMX receiver logging level to be configured (#4898)
- `datadog` exporter: Export histograms as in OpenMetrics Datadog check (#5065)
- `dockerstats` receiver: Set Schema URL (#5239)
- Rename memorylimiter -> memorylimiterprocessor (#5262)
- `awskinesis` exporter: Refactor AWS kinesis exporter to be synchronous  (#5248)

## v0.35.0

### 🛑 Breaking changes 🛑

- Rename configparser.Parser to configparser.ConfigMap (#5070)
- Rename TelemetryCreateSettings -> TelemetrySettings (#5169)

### 💡 Enhancements 💡

- chore: update influxdb exporter and receiver (#5058)
- chore(dynatrace): use payload limit from api constants (#5077)
- Add documentation for filelog's new force_flush_period parameter (#5066)
- Reuse the gzip reader with a sync.Pool (#5145)
- Add a trace observer when splunkhecreceiver is used for logs (#5063)
- Remove usage of deprecated pdata.AttributeValueMapToMap (#5174)
- Podman Stats Receiver: Receiver and Metrics implementation (#4577)

### 🧰 Bug fixes 🧰

- Use staleness markers generated by prometheus, rather than making our own (#5062)
- `datadogexporter` exporter: skip NaN and infinite values (#5053)

## v0.34.0

### 🚀 New components 🚀

- [`cumulativetodelta` processor](https://github.com/open-telemetry/opentelemetry-collector-contrib/tree/main/processor/cumulativetodeltaprocessor) to convert cumulative sum metrics to cumulative delta

- [`file` exporter](https://github.com/open-telemetry/opentelemetry-collector-contrib/tree/main/exporter/fileexporter) from core repository ([#3474](https://github.com/open-telemetry/opentelemetry-collector/issues/3474))
- [`jaeger` exporter](https://github.com/open-telemetry/opentelemetry-collector-contrib/tree/main/exporter/jaegerexporter) from core repository ([#3474](https://github.com/open-telemetry/opentelemetry-collector/issues/3474))
- [`kafka` exporter](https://github.com/open-telemetry/opentelemetry-collector-contrib/tree/main/exporter/kafkaexporter) from core repository ([#3474](https://github.com/open-telemetry/opentelemetry-collector/issues/3474))
- [`opencensus` exporter](https://github.com/open-telemetry/opentelemetry-collector-contrib/tree/main/exporter/opencensusexporter) from core repository ([#3474](https://github.com/open-telemetry/opentelemetry-collector/issues/3474))
- [`prometheus` exporter](https://github.com/open-telemetry/opentelemetry-collector-contrib/tree/main/exporter/prometheusexporter) from core repository ([#3474](https://github.com/open-telemetry/opentelemetry-collector/issues/3474))
- [`prometheusremotewrite` exporter](https://github.com/open-telemetry/opentelemetry-collector-contrib/tree/main/exporter/prometheusremotewriteexporter) from core repository ([#3474](https://github.com/open-telemetry/opentelemetry-collector/issues/3474))
- [`zipkin` exporter](https://github.com/open-telemetry/opentelemetry-collector-contrib/tree/main/exporter/zipkinexporter) from core repository ([#3474](https://github.com/open-telemetry/opentelemetry-collector/issues/3474))
- [`attribute` processor](https://github.com/open-telemetry/opentelemetry-collector-contrib/tree/main/processor/attributesprocessor) from core repository ([#3474](https://github.com/open-telemetry/opentelemetry-collector/issues/3474))
- [`filter` processor](https://github.com/open-telemetry/opentelemetry-collector-contrib/tree/main/processor/filterprocessor) from core repository ([#3474](https://github.com/open-telemetry/opentelemetry-collector/issues/3474))
- [`probabilisticsampler` processor](https://github.com/open-telemetry/opentelemetry-collector-contrib/tree/main/processor/probabilisticsamplerprocessor) from core repository ([#3474](https://github.com/open-telemetry/opentelemetry-collector/issues/3474))
- [`resource` processor](https://github.com/open-telemetry/opentelemetry-collector-contrib/tree/main/processor/resourceprocessor) from core repository ([#3474](https://github.com/open-telemetry/opentelemetry-collector/issues/3474))
- [`span` processor](https://github.com/open-telemetry/opentelemetry-collector-contrib/tree/main/processor/spanprocessor) from core repository ([#3474](https://github.com/open-telemetry/opentelemetry-collector/issues/3474))
- [`hostmetrics` receiver](https://github.com/open-telemetry/opentelemetry-collector-contrib/tree/main/receiver/hostmetricsreceiver) from core repository ([#3474](https://github.com/open-telemetry/opentelemetry-collector/issues/3474))
- [`jaeger` receiver](https://github.com/open-telemetry/opentelemetry-collector-contrib/tree/main/receiver/jaegerreceiver) from core repository ([#3474](https://github.com/open-telemetry/opentelemetry-collector/issues/3474))
- [`kafka` receiver](https://github.com/open-telemetry/opentelemetry-collector-contrib/tree/main/receiver/kafkareceiver) from core repository ([#3474](https://github.com/open-telemetry/opentelemetry-collector/issues/3474))
- [`opencensus` receiver](https://github.com/open-telemetry/opentelemetry-collector-contrib/tree/main/receiver/opencensusreceiver) from core repository ([#3474](https://github.com/open-telemetry/opentelemetry-collector/issues/3474))
- [`prometheus` receiver](https://github.com/open-telemetry/opentelemetry-collector-contrib/tree/main/receiver/prometheusreceiver) from core repository ([#3474](https://github.com/open-telemetry/opentelemetry-collector/issues/3474))
- [`zipkin` receiver](https://github.com/open-telemetry/opentelemetry-collector-contrib/tree/main/receiver/zipkinreceiver) from core repository ([#3474](https://github.com/open-telemetry/opentelemetry-collector/issues/3474))
- [`bearertokenauth` extension](https://github.com/open-telemetry/opentelemetry-collector-contrib/tree/main/extension/bearertokenauthextension) from core repository ([#3474](https://github.com/open-telemetry/opentelemetry-collector/issues/3474))
- [`healthcheck` extension](https://github.com/open-telemetry/opentelemetry-collector-contrib/tree/main/extension/healthcheckextension) from core repository ([#3474](https://github.com/open-telemetry/opentelemetry-collector/issues/3474))
- [`oidcauth` extension](https://github.com/open-telemetry/opentelemetry-collector-contrib/tree/main/extension/oidcauthextension) from core repository ([#3474](https://github.com/open-telemetry/opentelemetry-collector/issues/3474))
- [`pprof` extension](https://github.com/open-telemetry/opentelemetry-collector-contrib/tree/main/extension/pprofextension) from core repository ([#3474](https://github.com/open-telemetry/opentelemetry-collector/issues/3474))
- [`testbed`](https://github.com/open-telemetry/opentelemetry-collector-contrib/tree/main/testbed) from core repository ([#3474](https://github.com/open-telemetry/opentelemetry-collector/issues/3474))

### 💡 Enhancements 💡

- `tailsampling` processor: Add new policy `probabilistic` (#3876)

## v0.33.0

# 🎉 OpenTelemetry Collector Contrib v0.33.0 (Beta) 🎉

The OpenTelemetry Collector Contrib contains everything in the [opentelemetry-collector release](https://github.com/open-telemetry/opentelemetry-collector/releases/tag/v0.32.0) (be sure to check the release notes here as well!). Check out the [Getting Started Guide](https://opentelemetry.io/docs/collector/getting-started/) for deployment and configuration information.

### 🚀 New components 🚀

- [`cumulativetodelta` processor](https://github.com/open-telemetry/opentelemetry-collector-contrib/tree/main/processor/cumulativetodeltaprocessor) to convert cumulative sum metrics to cumulative delta

### 💡 Enhancements 💡

- Collector contrib has now full support for metrics proto v0.9.0.

## v0.32.0

# 🎉 OpenTelemetry Collector Contrib v0.32.0 (Beta) 🎉

This release is marked as "bad" since the metrics pipelines will produce bad data.

- See https://github.com/open-telemetry/opentelemetry-collector/issues/3824

The OpenTelemetry Collector Contrib contains everything in the [opentelemetry-collector release](https://github.com/open-telemetry/opentelemetry-collector/releases/tag/v0.32.0) (be sure to check the release notes here as well!). Check out the [Getting Started Guide](https://opentelemetry.io/docs/collector/getting-started/) for deployment and configuration information.

### 🛑 Breaking changes 🛑

- `splunk_hec` receiver/exporter: `com.splunk.source` field is mapped to `source` field in Splunk instead of `service.name` (#4596)
- `redis` receiver: Move interval runner package to `internal/interval` (#4600)
- `datadog` exporter: Export summary count and sum as monotonic counts (#4605)

### 💡 Enhancements 💡

- `logzio` exporter:
  - New implementation of an in-memory queue to store traces, data compression with gzip, and queue configuration options (#4395)
  - Make `Hclog2ZapLogger` struct and methods private for public go api review (#4431)
- `newrelic` exporter (#4392):
  - Marked unsupported metric as permanent error
  - Force the interval to be valid even if 0
- `awsxray` exporter: Add PHP stacktrace parsing support (#4454)
- `file_storage` extension: Implementation of batch storage API (#4145)
- `datadog` exporter:
  - Skip sum metrics with no aggregation temporality (#4597)
  - Export delta sums as counts (#4609)
- `elasticsearch` exporter: Add dedot support (#4579)
- `signalfx` exporter: Add process metric to translation rules (#4598)
- `splunk_hec` exporter: Add profiling logs support (#4464)
- `awsemf` exporter: Replace logGroup and logStream pattern with metric labels (#4466)

### 🧰 Bug fixes 🧰

- `awsxray` exporter: Fix the origin on ECS/EKS/EB on EC2 cases (#4391)
- `splunk_hec` exporter: Prevent re-sending logs that were successfully sent (#4467)
- `signalfx` exporter: Prefix temporary metric translations (#4394)

## v0.31.0

# 🎉 OpenTelemetry Collector Contrib v0.31.0 (Beta) 🎉

The OpenTelemetry Collector Contrib contains everything in the [opentelemetry-collector release](https://github.com/open-telemetry/opentelemetry-collector/releases/tag/v0.31.0) (be sure to check the release notes here as well!). Check out the [Getting Started Guide](https://opentelemetry.io/docs/collector/getting-started/) for deployment and configuration information.

### 🛑 Breaking changes 🛑

- `influxdb` receiver: Removed `metrics_schema` config option (#4277)

### 💡 Enhancements 💡

- Update to OTLP 0.8.0:
  - Remove use of `IntHistogram` (#4276)
  - Update exporters/receivers for `NumberDataPoint`
- Remove use of deprecated `pdata` slice `Resize()` (#4203, #4208, #4209)
- `awsemf` exporter: Added the option to have a user who is sending metrics from EKS Fargate Container Insights to reformat them to look the same as insights from ECS so that they can be ingested by CloudWatch (#4130)
- `k8scluster` receiver: Support OpenShift cluster quota metrics (#4342)
- `newrelic` exporter (#4278):
  - Requests are now retry-able via configuration option (defaults to retries enabled). Permanent errors are not retried.
  - The exporter monitoring metrics now include an untagged summary metric for ease of use.
  - Improved error logging to include URLs that fail to post messages to New Relic.
- `datadog` exporter: Upscale trace stats when global sampling rate is set (#4213)

### 🧰 Bug fixes 🧰

- `statsd` receiver: Add option to set Counter to be monotonic (#4154)
- Fix `internal/stanza` severity mappings (#4315)
- `awsxray` exporter: Fix the wrong AWS env resource setting (#4384)
- `newrelic` exporter (#4278):
  - Configuration unmarshalling did not allow timeout value to be set to 0 in the endpoint specific section.
  - Request cancellation was not propagated via context into the http request.
  - The queued retry logger is set to a zap.Nop logger as intended.

## v0.30.0

# 🎉 OpenTelemetry Collector Contrib v0.30.0 (Beta) 🎉

The OpenTelemetry Collector Contrib contains everything in the [opentelemetry-collector release](https://github.com/open-telemetry/opentelemetry-collector/releases/tag/v0.30.0) (be sure to check the release notes here as well!). Check out the [Getting Started Guide](https://opentelemetry.io/docs/collector/getting-started/) for deployment and configuration information.

### 🚀 New components 🚀
- `oauth2clientauth` extension: ported from core (#3848)
- `metrics-generation` processor: is now enabled and available (#4047)

### 🛑 Breaking changes 🛑

- Removed `jaegerthrifthttp` exporter (#4089)

### 💡 Enhancements 💡

- `tailsampling` processor:
  - Add new policy `status_code` (#3754)
  - Add new tail sampling processor policy: status_code (#3754)
- `awscontainerinsights` receiver:
  - Integrate components and fix bugs for EKS Container Insights (#3846)
  - Add Cgroup to collect ECS instance metrics for container insights receiver #3875
- `spanmetrics` processor: Support sub-millisecond latency buckets (#4091)
- `sentry` exporter: Add exception event capture in sentry (#3854)

## v0.29.0

# 🎉 OpenTelemetry Collector Contrib v0.29.0 (Beta) 🎉

The OpenTelemetry Collector Contrib contains everything in the [opentelemetry-collector release](https://github.com/open-telemetry/opentelemetry-collector/releases/tag/v0.29.0) (be sure to check the release notes here as well!). Check out the [Getting Started Guide](https://opentelemetry.io/docs/collector/getting-started/) for deployment and configuration information.

### 🛑 Breaking changes 🛑

- `redis` receiver (#3808)
  - removed configuration `service_name`. Use resource processor or `resource_attributes` setting if using `receivercreator`
  - removed `type` label and set instrumentation library name to `otelcol/redis` as other receivers do

### 💡 Enhancements 💡

- `tailsampling` processor:
  - Add new policy `latency` (#3750)
  - Add new policy `status_code` (#3754)
- `splunkhec` exporter: Include `trace_id` and `span_id` if set (#3850)
- `newrelic` exporter: Update instrumentation naming in accordance with otel spec (#3733)
- `sentry` exporter: Added support for insecure connection with Sentry (#3446)
- `k8s` processor:
  - Add namespace k8s tagger (#3384)
  - Add ignored pod names as config parameter (#3520)
- `awsemf` exporter: Add support for `TaskDefinitionFamily` placeholder on log stream name (#3755)
- `loki` exporter: Add resource attributes as Loki label (#3418)

### 🧰 Bug fixes 🧰

- `datadog` exporter:
  - Ensure top level spans are computed (#3786)
  - Update `env` clobbering behavior (#3851)
- `awsxray` exporter: Fixed filtered attribute translation (#3757)
- `splunkhec` exporter: Include trace and span id if set in log record (#3850)

## v0.28.0

# 🎉 OpenTelemetry Collector Contrib v0.28.0 (Beta) 🎉

The OpenTelemetry Collector Contrib contains everything in the [opentelemetry-collector release](https://github.com/open-telemetry/opentelemetry-collector/releases/tag/v0.28.0) (be sure to check the release notes here as well!). Check out the [Getting Started Guide](https://opentelemetry.io/docs/collector/getting-started/) for deployment and configuration information.

### 🚀 New components 🚀

- `humio` exporter to export data to Humio using JSON over the HTTP [Ingest API](https://docs.humio.com/reference/api/ingest/)
- `udplog` receiver to receives logs from udp using the [opentelemetry-log-collection](https://github.com/open-telemetry/opentelemetry-log-collection) library
- `tanzuobservability` exporter to send traces to [Tanzu Observability](https://tanzu.vmware.com/observability)

### 🛑 Breaking changes 🛑

- `f5cloud` exporter (#3509):
  - Renamed the config 'auth' field to 'f5cloud_auth'. This will prevent a config field name collision when [Support for Custom Exporter Authenticators as Extensions](https://github.com/open-telemetry/opentelemetry-collector/pull/3128) is ready to be integrated.

### 💡 Enhancements 💡

- Enabled Dependabot for Github Actions (#3543)
- Change obsreport helpers for receivers to use the new pattern created in Collector (#3439,#3443,#3449,#3504,#3521,#3548)
- `datadog` exporter:
  - Add logging for unknown or unsupported metric types (#3421)
  - Add collector version tag to internal health metrics (#3394)
  - Remove sublayer stats calc and mutex (#3531)
  - Deduplicate hosts for which we send running metrics (#3539)
  - Add support for summary datatype (#3660)
  - Add datadog span operation name remapping config option (#3444)
  - Update error formatting for error spans that are not exceptions (#3701)
- `nginx` receiver: Update the nginx metrics to more closely align with the conventions (#3420)
- `elasticsearch` exporter: Init JSON encoding support (#3101)
- `jmx` receiver:
  - Allow setting system properties (#3450)
  - Update tested JMX Metric Gatherer release (#3695)
- Refactor components for the Client Authentication Extensions (#3507)
- Remove redundant conversion calls (#3688)
- `storage` extension: Add a `Close` method to Client interface (#3506)
- `splunkhec` exporter: Add `metric_type` as key which maps to the type of the metric (#3696)
- `k8s` processor: Add semantic conventions to k8s-tagger for pod metadata (#3544)
- `kubeletstats` receiver: Refactor kubelet client to internal folder (#3698)
- `newrelic` exporter (#3690):
  - Updates the log level from error to debug when New Relic rate limiting occurs
  - Updates the sanitized api key that is reported via metrics
- `filestorage` extension: Add ability to specify name (#3703)
- `awsemf` exporter: Store the initial value for cumulative metrics (#3425)
- `awskinesis` exporter: Refactor to allow for extended types of encoding (#3655)
- `ecsobserver` extension:
  - Add task definition, ec2, and service fetcher (#3503)
  - Add exporter to convert task to target (#3333)

### 🧰 Bug fixes 🧰

- `awsemf` exporter: Remove delta adjustment from summaries by default (#3408)
- `alibabacloudlogservice` exporter: Sanitize labels for metrics (#3454)
- `statsd` receiver: Fix StatsD drop metrics tags when using summary as observer_type for timer/histogram (#3440)
- `awsxray` exporter: Restore setting of Throttle for HTTP throttle response (#3685)
- `awsxray` receiver: Fix quick start bug (#3653)
- `metricstransform` processor: Check all data points for matching metric label values (#3435)

## v0.27.0

# 🎉 OpenTelemetry Collector Contrib v0.27.0 (Beta) 🎉

The OpenTelemetry Collector Contrib contains everything in the [opentelemetry-collector release](https://github.com/open-telemetry/opentelemetry-collector/releases/tag/v0.27.0) (be sure to check the release notes here as well!). Check out the [Getting Started Guide](https://opentelemetry.io/docs/collector/getting-started/) for deployment and configuration information.

### 🚀 New components 🚀

- `tcplog` receiver to receive logs from tcp using the [opentelemetry-log-collection](https://github.com/open-telemetry/opentelemetry-log-collection) library
- `influxdb` receiver to accept metrics data as [InfluxDB Line Protocol](https://docs.influxdata.com/influxdb/v2.0/reference/syntax/line-protocol/)

### 💡 Enhancements 💡

- `splunkhec` exporter:
  - Include the response in returned 400 errors (#3338)
  - Map summary metrics to Splunk HEC metrics (#3344)
  - Add HEC telemetry (#3260)
- `newrelic` exporter: Include dropped attributes and events counts (#3187)
- `datadog` exporter:
  - Add Fargate task ARN to container tags (#3326)
  - Improve mappings for span kind dd span type (#3368)
- `signalfx` exporter: Add info log for host metadata properties update (#3343)
- `awsprometheusremotewrite` exporter: Add SDK and system information to User-Agent header (#3317)
- `metricstransform` processor: Add filtering capabilities matching metric label values for applying changes (#3201)
- `groupbytrace` processor: Added workers for queue processing (#2902)
- `resourcedetection` processor: Add docker detector (#2775)
- `tailsampling` processor: Support regex on span attribute filtering (#3335)

### 🧰 Bug fixes 🧰

- `datadog` exporter:
  - Update Datadog attributes to tags mapping (#3292)
  - Consistent `hostname` and default metrics behavior (#3286)
- `signalfx` exporter: Handle character limits on metric names and dimensions (#3328)
- `newrelic` exporter: Fix timestamp value for cumulative metrics (#3406)

## v0.26.0

# 🎉 OpenTelemetry Collector Contrib v0.26.0 (Beta) 🎉

The OpenTelemetry Collector Contrib contains everything in the [opentelemetry-collector release](https://github.com/open-telemetry/opentelemetry-collector/releases/tag/v0.26.0) (be sure to check the release notes here as well!). Check out the [Getting Started Guide](https://opentelemetry.io/docs/collector/getting-started/) for deployment and configuration information.

### 🚀 New components 🚀

- `influxdb` exporter to support sending tracing, metrics, and logging data to [InfluxDB](https://www.influxdata.com/products/)

### 🛑 Breaking changes 🛑

- `signalfx` exporter (#3207):
  - Additional metrics excluded by default by signalfx exporter
    - system.disk.io_time
    - system.disk.operation_time
    - system.disk.weighted_io_time
    - system.network.connections
    - system.processes.count
    - system.processes.created

### 💡 Enhancements 💡

- Add default config and systemd environment file support for DEB/RPM packages (#3123)
- Log errors on receiver start/stop failures (#3208)
- `newrelic` exporter: Update API key detection logic (#3212)
- `splunkhec` exporter:
  - Mark permanent errors to avoid futile retries (#3253)
  - Add TLS certs verification (#3204)
- `datadog` exporter:
  - Add env and tag name normalization to trace payloads (#3200)
  - add `ignore_resource`s configuration option (#3245)
- `jmx` receiver: Update for latest snapshot and header support (#3283)
- `awsxray` exporter: Added support for stack trace translation for .NET language (#3280)
- `statsd` receiver: Add timing/histogram for statsD receiver as OTLP summary (#3261)

### 🧰 Bug fixes 🧰

- `awsprometheusremotewrite` exporter:
  - Remove `sending_queue` (#3186)
  - Use the correct default for aws_auth.service (#3161)
  - Identify the Amazon Prometheus region from the endpoint (#3210)
  - Don't panic in case session can't be constructed (#3221)
- `datadog` exporter: Add max tag length (#3185)
- `sapm` exporter: Fix crash when passing the signalfx access token (#3294)
- `newrelic` exporter: Update error conditions (#3322)

## v0.25.0

# 🎉 OpenTelemetry Collector Contrib v0.25.0 (Beta) 🎉

The OpenTelemetry Collector Contrib contains everything in the [opentelemetry-collector release](https://github.com/open-telemetry/opentelemetry-collector/releases/tag/v0.25.0) (be sure to check the release notes here as well!). Check out the [Getting Started Guide](https://opentelemetry.io/docs/collector/getting-started/) for deployment and configuration information.

### 🚀 New components 🚀

- `kafkametricsreceiver` new receiver component for collecting metrics about a kafka cluster - primarily lag and offset. [configuration instructions](receiver/kafkametricsreceiver/README.md)
- `file_storage` extension to read and write data to the local file system (#3087)

### 🛑 Breaking changes 🛑

- `newrelic` exporter (#3091):
  - Removal of common attributes (use opentelemetry collector resource processor to add attributes)
  - Drop support for cumulative metrics being sent to New Relic via a collector

### 💡 Enhancements 💡

- Update `opentelemetry-log-collection` to v0.17.0 for log receivers (#3017)
- `datadog` exporter:
  - Add `peer.service` priority instead of `service.name` (#2817)
  - Improve support of semantic conventions for K8s, Azure and ECS (#2623)
- Improve and batch logs translation for stanza (#2892)
- `statsd` receiver: Add timing/histogram as OTLP gauge (#2973)
- `honeycomb` exporter: Add Retry and Queue settings (#2714)
- `resourcedetection` processor:
  - Add AKS resource detector (#3035)
  - Use conventions package constants for ECS detector (#3171)
- `sumologic` exporter: Add graphite format (#2695)
- Add trace attributes to the log entry for stanza (#3018)
- `splunk_hec` exporter: Send log record name as part of the HEC log event (#3119)
- `newrelic` exporter (#3091):
  - Add support for logs
  - Performance improvements
  - Optimizations to the New Relic payload to reduce payload size
  - Metrics generated for monitoring the exporter
  - Insert Key vs License keys are auto-detected in some cases
  - Collector version information is properly extracted via the application start info parameters

### 🧰 Bug fixes 🧰

- `splunk_hec` exporter: Fix sending log payload with missing the GZIP footer (#3032)
- `awsxray` exporter: Remove propagation of error on shutdown (#2999)
- `resourcedetection` processor:
  - Correctly report DRAGONFLYBSD value (#3100)
  - Fallback to `os.Hostname` when FQDN is not available (#3099)
- `httpforwarder` extension: Do not report ErrServerClosed when shutting down the service (#3173)
- `collectd` receiver: Do not report ErrServerClosed when shutting down the service (#3178)

## v0.24.0

# 🎉 OpenTelemetry Collector Contrib v0.24.0 (Beta) 🎉

The OpenTelemetry Collector Contrib contains everything in the [opentelemetry-collector release](https://github.com/open-telemetry/opentelemetry-collector/releases/tag/v0.24.0) (be sure to check the release notes here as well!). Check out the [Getting Started Guide](https://opentelemetry.io/docs/collector/getting-started/) for deployment and configuration information.

### 🚀 New components 🚀

- `fluentbit` extension and `fluentforward` receiver moved from opentelemetry-collector

### 💡 Enhancements 💡

- Check `NO_WINDOWS_SERVICE` environment variable to force interactive mode on Windows (#2819)
- `resourcedetection `processor:
  - Add task revision to ECS resource detector (#2814)
  - Add GKE detector (#2821)
  - Add Amazon EKS detector (#2820)
  - Add `VMScaleSetName` field to Azure detector (#2890)
- `awsemf` exporter:
  - Add `parse_json_encoded_attr_values` config option to decode json-encoded strings in attribute values (#2827)
  - Add `output_destination` config option to support AWS Lambda (#2720)
- `googlecloud` exporter: Handle `cloud.availability_zone` semantic convention (#2893)
- `newrelic` exporter: Add `instrumentation.provider` to default attributes (#2900)
- Set unprivileged user to container image (#2925)
- `splunkhec` exporter: Add `max_content_length_logs` config option to send log data in payloads less than max content length (#2524)
- `k8scluster` and `kubeletstats` receiver: Replace package constants in favor of constants from conventions in core (#2996)

### 🧰 Bug fixes 🧰

- `spanmetrics` processor:
  - Rename `calls` metric to `calls_total` and set `IsMonotonic` to true (#2837)
  - Validate duplicate dimensions at start (#2844)
- `awsemf` exporter: Calculate delta instead of rate for cumulative metrics (#2512)
- `signalfx` exporter:
  - Remove more unnecessary translation rules (#2889)
  - Implement summary type (#2998)
- `awsxray` exporter: Remove translation to HTTP status from OC status (#2978)
- `awsprometheusremotewrite` exporter: Close HTTP body after RoundTrip (#2955)
- `splunkhec` exporter: Add ResourceAttributes to Splunk Event (#2843)

## v0.23.0

# 🎉 OpenTelemetry Collector Contrib v0.23.0 (Beta) 🎉

The OpenTelemetry Collector Contrib contains everything in the [opentelemetry-collector release](https://github.com/open-telemetry/opentelemetry-collector/releases/tag/v0.23.0) (be sure to check the release notes here as well!). Check out the [Getting Started Guide](https://opentelemetry.io/docs/collector/getting-started/) for deployment and configuration information.

### 🚀 New components 🚀

- `groupbyattrs` processor to group the records by provided attributes
- `dotnetdiagnostics` receiver to read metrics from .NET processes

### 🛑 Breaking changes 🛑

- `stackdriver` exporter marked as deprecated and renamed to `googlecloud`
- Change the rule expression in receiver creator for matching endpoints types from `type.port`, `type.hostport` and `type.pod` to `type == "port"`, `type == "hostport"` and `type == "pod"` (#2661)

### 💡 Enhancements 💡

- `loadbalancing` exporter: Add support for logs (#2470)
- `sumologic` exporter: Add carbon formatter (#2562)
- `awsecscontainermetrics` receiver: Add new metric for stopped container (#2383)
- `awsemf` exporter:
  - Send EMF logs in batches (#2572)
  - Add prometheus type field for CloudWatch compatibility (#2689)
- `signalfx` exporter:
  - Add resource attributes to events (#2631)
  - Add translation rule to drop dimensions (#2660)
  - Remove temporary host translation workaround (#2652)
  - Remove unnecessary default translation rules (#2672)
  - Update `exclude_metrics` option so that the default exclude rules can be overridden by setting the option to `[]` (#2737)
- `awsprometheusremotewrite` exporter: Add support for given IAM roles (#2675)
- `statsd` receiver: Change to use OpenTelemetry type instead of OpenCensus type (#2733)
- `resourcedetection` processor: Add missing entries for `cloud.infrastructure_service` (#2777)

### 🧰 Bug fixes 🧰

- `dynatrace` exporter: Serialize each datapoint into separate line (#2618)
- `splunkhec` exporter: Retain all otel attributes (#2712)
- `newrelic` exporter: Fix default metric URL (#2739)
- `googlecloud` exporter: Add host.name label if hostname is present in node (#2711)

## v0.22.0

# 🎉 OpenTelemetry Collector Contrib v0.22.0 (Beta) 🎉

The OpenTelemetry Collector Contrib contains everything in the [opentelemetry-collector release](https://github.com/open-telemetry/opentelemetry-collector/releases/tag/v0.22.0) (be sure to check the release notes here as well!). Check out the [Getting Started Guide](https://opentelemetry.io/docs/collector/getting-started/) for deployment and configuration information.

### 🚀 New components 🚀

- `filelog` receiver to tail and parse logs from files using the [opentelemetry-log-collection](https://github.com/open-telemetry/opentelemetry-log-collection) library

### 💡 Enhancements 💡

- `dynatrace` exporter: Send metrics to Dynatrace in chunks of 1000 (#2468)
- `k8s` processor: Add ability to associate metadata tags using pod UID rather than just IP (#2199)
- `signalfx` exporter:
  - Add statusCode to logging field on dimension client (#2459)
  - Add translation rules for `cpu.utilization_per_core` (#2540)
  - Updates to metadata handling (#2531)
  - Calculate extra network I/O metrics (#2553)
  - Calculate extra disk I/O metrics (#2557)
- `statsd` receiver: Add metric type label and `enable_metric_type` option (#2466)
- `sumologic` exporter: Add support for carbon2 format (#2562)
- `resourcedetection` processor: Add Azure detector (#2372)
- `k8scluster` receiver: Use OTel conventions for metadata (#2530)
- `newrelic` exporter: Multi-tenant support for sending trace data and performance enhancements (#2481)
- `stackdriver` exporter: Enable `retry_on_failure` and `sending_queue` options (#2613)
- Use standard way to convert from time.Time to proto Timestamp (#2548)

### 🧰 Bug fixes 🧰

- `signalfx` exporter:
  - Fix calculation of `network.total` metric (#2551)
  - Correctly convert dimensions on metadata updates (#2552)
- `awsxray` exporter and receiver: Fix the type of content_length (#2539)
- `resourcedetection` processor: Use values in accordance to semantic conventions for AWS (#2556)
- `awsemf` exporter: Fix concurrency issue (#2571)

## v0.21.0

# 🎉 OpenTelemetry Collector Contrib v0.21.0 (Beta) 🎉

The OpenTelemetry Collector Contrib contains everything in the [opentelemetry-collector release](https://github.com/open-telemetry/opentelemetry-collector/releases/tag/v0.21.0) (be sure to check the release notes here as well!). Check out the [Getting Started Guide](https://opentelemetry.io/docs/collector/getting-started/) for deployment and configuration information.

### 🚀 New components 🚀

- `loki` exporter to export data via HTTP to Loki

### 🛑 Breaking changes 🛑

- `signalfx` exporter: Allow periods to be sent in dimension keys (#2456). Existing users who do not want to change this functionality can set `nonalphanumeric_dimension_chars` to `_-`

### 💡 Enhancements 💡

- `awsemf` exporter:
  - Support unit customization before sending logs to AWS CloudWatch (#2318)
  - Group exported metrics by labels (#2317)
- `datadog` exporter: Add basic span events support (#2338)
- `alibabacloudlogservice` exporter: Support new metrics interface (#2280)
- `sumologic` exporter:
  - Enable metrics pipeline (#2117)
  - Add support for all types of log body (#2380)
- `signalfx` exporter: Add `nonalphanumeric_dimension_chars` config option (#2442)

### 🧰 Bug fixes 🧰

- `resourcedetection` processor: Fix resource attribute environment variable (#2378)
- `k8scluster` receiver: Fix nil pointer bug (#2450)

## v0.20.0

# 🎉 OpenTelemetry Collector Contrib v0.20.0 (Beta) 🎉

The OpenTelemetry Collector Contrib contains everything in the [opentelemetry-collector release](https://github.com/open-telemetry/opentelemetry-collector/releases/tag/v0.20.0) (be sure to check the release notes here as well!). Check out the [Getting Started Guide](https://opentelemetry.io/docs/collector/getting-started/) for deployment and configuration information.

### 🚀 New components 🚀

- `spanmetrics` processor to aggregate Request, Error and Duration (R.E.D) metrics from span data
- `awsxray` receiver to accept spans in the X-Ray Segment format
- `groupbyattrs` processor to group the records by provided attributes

### 🛑 Breaking changes 🛑

- Rename `kinesis` exporter to `awskinesis` (#2234)
- `signalfx` exporter: Remove `send_compatible_metrics` option, use `translation_rules` instead (#2267)
- `datadog` exporter: Remove default prefix from user metrics (#2308)

### 💡 Enhancements 💡

- `signalfx` exporter: Add k8s metrics to default excludes (#2167)
- `stackdriver` exporter: Reduce QPS (#2191)
- `datadog` exporter:
  - Translate otel exceptions to DataDog errors (#2195)
  - Use resource attributes for metadata and generated metrics (#2023)
- `sapm` exporter: Enable queuing by default (#1224)
- `dynatrace` exporter: Allow underscores anywhere in metric or dimension names (#2219)
- `awsecscontainermetrics` receiver: Handle stopped container's metadata (#2229)
- `awsemf` exporter: Enhance metrics batching in AWS EMF logs (#2271)
- `f5cloud` exporter: Add User-Agent header with version to requests (#2292)

### 🧰 Bug fixes 🧰

- `signalfx` exporter: Reinstate network/filesystem translation rules (#2171)

## v0.19.0

# 🎉 OpenTelemetry Collector Contrib v0.19.0 (Beta) 🎉

The OpenTelemetry Collector Contrib contains everything in the [opentelemetry-collector release](https://github.com/open-telemetry/opentelemetry-collector/releases/tag/v0.19.0) (be sure to check the release notes here as well!). Check out the [Getting Started Guide](https://opentelemetry.io/docs/collector/getting-started/) for deployment and configuration information.

### 🚀 New components 🚀

- `f5cloud` exporter to export metric, trace, and log data to F5 Cloud
- `jmx` receiver to report metrics from a target MBean server in conjunction with the [JMX Metric Gatherer](https://github.com/open-telemetry/opentelemetry-java-contrib/blob/v1.0.0-alpha/contrib/jmx-metrics/README.md)

### 🛑 Breaking changes 🛑

- `signalfx` exporter: The `exclude_metrics` option now takes slice of metric filters instead of just metric names (slice of strings) (#1951)

### 💡 Enhancements 💡

- `datadog` exporter: Sanitize datadog service names (#1982)
- `awsecscontainermetrics` receiver: Add more metadata (#2011)
- `azuremonitor` exporter: Favor RPC over HTTP spans (#2006)
- `awsemf` exporter: Always use float64 as calculated rate (#2019)
- `splunkhec` receiver: Make the HEC receiver path configurable, and use `/*` by default (#2137)
- `signalfx` exporter:
  - Drop non-default metrics and add `include_metrics` option to override (#2145, #2146, #2162)
  - Rename `system.network.dropped_packets` metric to `system.network.dropped` (#2160)
  - Do not filter cloud attributes from dimensions (#2020)
- `redis` receiver: Migrate to pdata metrics #1889

### 🧰 Bug fixes 🧰

- `datadog` exporter: Ensure that version tag is added to trace stats (#2010)
- `loadbalancing` exporter: Rolling update of collector can stop the periodical check of DNS updates (#1798)
- `awsecscontainermetrics` receiver: Change the type of `exit_code` from string to int and deal with the situation when there is no data (#2147)
- `groupbytrace` processor: Make onTraceReleased asynchronous to fix processor overload (#1808)
- Handle cases where the time field of Splunk HEC events is encoded as a String (#2159)

## v0.18.0

# 🎉 OpenTelemetry Collector Contrib v0.18.0 (Beta) 🎉

The OpenTelemetry Collector Contrib contains everything in the [opentelemetry-collector release](https://github.com/open-telemetry/opentelemetry-collector/releases/tag/v0.18.0) (be sure to check the release notes here as well!). Check out the [Getting Started Guide](https://opentelemetry.io/docs/collector/getting-started/) for deployment and configuration information.

### 🚀 New components 🚀

- `sumologic` exporter to send logs and metrics data to Sumo Logic
- `dynatrace` exporter to send metrics to Dynatrace

### 💡 Enhancements 💡

- `datadog` exporter:
  - Add resource attributes to tags conversion feature (#1782)
  - Add Kubernetes conventions for hostnames (#1919)
  - Add container tags to datadog export for container infra metrics in service view (#1895)
  - Update resource naming and span naming (#1861)
  - Add environment variables support for config options (#1897)
- `awsxray` exporter: Add parsing of JavaScript stack traces (#1888)
- `elastic` exporter: Translate exception span events (#1858)
- `signalfx` exporter: Add translation rules to aggregate per core CPU metrics in default translations (#1841)
- `resourcedetection` processor: Gather tags associated with the EC2 instance and add them as resource attributes (#1899)
- `simpleprometheus` receiver: Add support for passing params to the prometheus scrape config (#1949)
- `azuremonitor` exporter: Implement Span status code specification changes - gRPC (#1960)
- `metricstransform` processor: Add grouping option ($1887)
- `alibabacloudlogservice` exporter: Use producer to send data to improve performance (#1981)

### 🧰 Bug fixes 🧰

- `datadog` exporter: Handle monotonic metrics client-side (#1805)
- `awsxray` exporter: Log error when translating span (#1809)

## v0.17.0

# 🎉 OpenTelemetry Collector Contrib v0.17.0 (Beta) 🎉

The OpenTelemetry Collector Contrib contains everything in the [opentelemetry-collector release](https://github.com/open-telemetry/opentelemetry-collector/releases/tag/v0.17.0) (be sure to check the release notes here as well!). Check out the [Getting Started Guide](https://opentelemetry.io/docs/collector/getting-started/) for deployment and configuration information.

### 💡 Enhancements 💡

- `awsemf` exporter: Add collector version to EMF exporter user agent (#1778)
- `signalfx` exporter: Add configuration for trace correlation (#1795)
- `statsd` receiver: Add support for metric aggregation (#1670)
- `datadog` exporter: Improve logging of hostname detection (#1796)

### 🧰 Bug fixes 🧰

- `resourcedetection` processor: Fix ecs detector to not use the default golang logger (#1745)
- `signalfx` receiver: Return 200 when receiver succeed (#1785)
- `datadog` exporter: Use a singleton for sublayer calculation (#1759)
- `awsxray` and `awsemf` exporters: Change the User-Agent content order (#1791)

## v0.16.0

# 🎉 OpenTelemetry Collector Contrib v0.16.0 (Beta) 🎉

The OpenTelemetry Collector Contrib contains everything in the [opentelemetry-collector release](https://github.com/open-telemetry/opentelemetry-collector/releases/tag/v0.16.0) (be sure to check the release notes here as well!). Check out the [Getting Started Guide](https://opentelemetry.io/docs/collector/getting-started/) for deployment and configuration information.

### 🛑 Breaking changes 🛑

- `honeycomb` exporter: Update to use internal data format (#1689)

### 💡 Enhancements 💡

- `newrelic` exporter: Add support for span events (#1643)
- `awsemf` exporter:
  - Add placeholder support in `log_group_name` and `log_stream_name` config (#1623, #1661)
  - Add label matching filtering rule (#1619)
- `resourcedetection` processor: Add new resource detector for AWS Elastic Beanstalk environments (#1585)
- `loadbalancing` exporter:
  - Add sort of endpoints in static resolver (#1692)
  - Allow specifying port when using DNS resolver (#1650)
- Add `batchperresourceattr` helper library that splits an incoming data based on an attribute in the resource (#1694)
- `alibabacloudlogservice` exporter:
  - Add logs exporter (#1609)
  - Change trace type from opencensus to opentelemetry (#1713)
- `datadog` exporter:
  - Improve trace exporter performance (#1706, #1707)
  - Add option to only send metadata (#1723)
- `awsxray` exporter:
  - Add parsing of Python stack traces (#1676)
  - Add collector version to user agent (#1730)

### 🧰 Bug fixes 🧰

- `loadbalancing` exporter:
  - Fix retry queue for exporters (#1687)
  - Fix `periodicallyResolve` for DNS resolver checks (#1678)
- `datadog` exporter: Fix status code handling (#1691)
- `awsxray` exporter:
  - Fix empty traces in X-Ray console (#1709)
  - Stricter requirements for adding http request url (#1729)
  - Fix status code handling for errors/faults (#1740)
- `signalfx` exporter:
  - Split incoming data requests by access token before enqueuing (#1727)
  - Disable retry on 400 and 401, retry with backoff on 429 and 503 (#1672)
- `awsecscontainermetrics` receiver: Improve error handling to fix seg fault (#1738)

## v0.15.0

# 🎉 OpenTelemetry Collector Contrib v0.15.0 (Beta) 🎉

The OpenTelemetry Collector Contrib contains everything in the [opentelemetry-collector release](https://github.com/open-telemetry/opentelemetry-collector/releases/tag/v0.15.0) (be sure to check the release notes here as well!). Check out the [Getting Started Guide](https://opentelemetry.io/docs/collector/getting-started/) for deployment and configuration information.

### 🚀 New components 🚀

- `zookeeper` receiver: Collects metrics from a Zookeeper instance using the `mntr` command
- `loadbalacing` exporter: Consistently exports spans belonging to the same trace to the same backend
- `windowsperfcounters` receiver: Captures the configured system, application, or custom performance counter data from the Windows registry using the PDH interface
- `awsprometheusremotewrite` exporter:  Sends metrics data in Prometheus TimeSeries format to a Prometheus Remote Write Backend and signs each outgoing HTTP request following the AWS Signature Version 4 signing process

### 💡 Enhancements 💡

- `awsemf` exporter:
  - Add `metric_declarations` config option for metric filtering and dimensions (#1503)
  - Add SummaryDataType and remove Min/Max from Histogram (#1584)
- `signalfxcorrelation` exporter: Add ability to translate host dimension (#1561)
- `newrelic` exporter: Use pdata instead of the OpenCensus for traces (#1587)
- `metricstransform` processor:
  - Add `combine` action for matched metrics (#1506)
  - Add `submatch_case` config option to specify case of matched label values (#1640)
- `awsecscontainermetrics` receiver: Extract cluster name from ARN (#1626)
- `elastic` exporter: Improve handling of span status if the status code is unset (#1591)

### 🧰 Bug fixes 🧰

- `awsemf` exporter: Add check for unhandled metric data types (#1493)
- `groupbytrace` processor: Make buffered channel to avoid goroutines leak (#1505)
- `stackdriver` exporter: Set `options.UserAgent` so that the OpenCensus exporter does not override the UA ($1620)

## v0.14.0

# 🎉 OpenTelemetry Collector Contrib v0.14.0 (Beta) 🎉

The OpenTelemetry Collector Contrib contains everything in the [opentelemetry-collector release](https://github.com/open-telemetry/opentelemetry-collector/releases/tag/v0.14.0) (be sure to check the release notes here as well!). Check out the [Getting Started Guide](https://opentelemetry.io/docs/collector/getting-started/) for deployment and configuration information.

### 🚀 New components 🚀

- `datadog` exporter to send metric and trace data to Datadog (#1352)
- `tailsampling` processor moved from core to contrib (#1383)

### 🛑 Breaking changes 🛑

- `jmxmetricsextension` migrated to `jmxreceiver` (#1182, #1357)
- Move signalfx correlation code out of `sapm` to `signalfxcorrelation` exporter (#1376)
- Move Splunk specific utils outside of common (#1306)
- `stackdriver` exporter:
    - Config options `metric_prefix` & `skip_create_metric_descriptor` are now nested under `metric`, see [README](https://github.com/open-telemetry/opentelemetry-collector-contrib/blob/v0.14.0/exporter/stackdriverexporter/README.md).
    - Trace status codes no longer reflect gRPC codes as per spec changes: open-telemetry/opentelemetry-specification#1067
- `datadog` exporter: Remove option to change the namespace prefix (#1483)

### 💡 Enhancements 💡

- `splunkhec` receiver: Add ability to ingest metrics (#1276)
- `signalfx` receiver: Improve pipeline error handling (#1329)
- `datadog` exporter:
  - Improve hostname resolution (#1285)
  - Add flushing/export of traces and trace-related statistics (#1266)
  - Enable traces on Windows (#1340)
  - Send otel.exporter running metric (#1354)
  - Add tag normalization util method (#1373)
  - Send host metadata (#1351)
  - Support resource conventions for hostnames (#1434)
  - Add version tag extract (#1449)
- Add `batchpertrace` library to split the incoming batch into several batches, one per trace (#1257)
- `statsd` receiver:
  - Add timer support (#1335)
  - Add sample rate support for counter, transfer gauge to double and transfer counter to int only (#1361)
- `awsemf` exporter: Restructure metric translator logic (#1353)
- `resourcedetection` processor:
  - Add EC2 hostname attribute (#1324)
  - Add ECS Resource detector (#1360)
- `sapm` exporter: Add queue settings (#1390)
- `metrictransform` processor: Add metric filter option (#1447)
- `awsxray` exporter: Improve ECS attribute and origin translation (#1428)
- `resourcedetection` processor: Initial system detector (#1405)

### 🧰 Bug fixes 🧰

- Remove duplicate definition of cloud providers with core conventions (#1288)
- `kubeletstats` receiver: Handle nil references from the kubelet API (#1326)
- `awsxray` receiver:
  - Add kind type to root span to fix the empty parentID problem (#1338)
  - Fix the race condition issue (#1490)
- `awsxray` exporter:
  - Setting the tlsconfig InsecureSkipVerify using NoVerifySSL (#1350)
  - Drop invalid xray trace id (#1366)
- `elastic` exporter: Ensure span name is limited (#1371)
- `splunkhec` exporter: Don't send 'zero' timestamps to Splunk HEC (#1157)
- `stackdriver` exporter: Skip processing empty metrics slice (#1494)

## v0.13.0

# 🎉 OpenTelemetry Collector Contrib v0.13.0 (Beta) 🎉

The OpenTelemetry Collector Contrib contains everything in the [opentelemetry-collector release](https://github.com/open-telemetry/opentelemetry-collector/releases/tag/v0.13.0) (be sure to check the release notes here as well!). Check out the [Getting Started Guide](https://opentelemetry.io/docs/collector/getting-started/) for deployment and configuration information.

### 💡 Enhancements 💡

- `sapm` exporter:
  - Enable queuing by default (#1224)
  - Add SignalFx APM correlation (#1205)
  - Make span source attribute and destination dimension names configurable (#1286)
- `signalfx` exporter:
  - Pass context to the http client requests (#1225)
  - Update `disk.summary_utilization` translation rule to accommodate new labels (#1258)
- `newrelic` exporter: Add `span.kind` attribute (#1263)
- `datadog` exporter:
  - Add Datadog trace translation helpers (#1208)
  - Add API key validation (#1216)
- `splunkhec` receiver: Add the ability to ingest logs (#1268)
- `awscontainermetrics` receiver: Report `CpuUtilized` metric in percentage (#1283)
- `awsemf` exporter: Only calculate metric rate for cumulative counter and avoid SingleDimensionRollup for metrics with only one dimension (#1280)

### 🧰 Bug fixes 🧰

- Make `signalfx` exporter a metadata exporter (#1252)
- `awsecscontainermetrics` receiver: Check for empty network rate stats and set zero (#1260)
- `awsemf` exporter: Remove InstrumentationLibrary dimension in CloudWatch EMF Logs if it is undefined (#1256)
- `awsxray` receiver: Fix trace/span id transfer (#1264)
- `datadog` exporter: Remove trace support for Windows for now (#1274)
- `sapm` exporter: Correlation enabled check inversed (#1278)

## v0.12.0

# 🎉 OpenTelemetry Collector Contrib v0.12.0 (Beta) 🎉

The OpenTelemetry Collector Contrib contains everything in the [opentelemetry-collector release](https://github.com/open-telemetry/opentelemetry-collector/releases/tag/v0.12.0) (be sure to check the release notes here as well!). Check out the [Getting Started Guide](https://opentelemetry.io/docs/collector/getting-started/) for deployment and configuration information.

### 🚀 New components 🚀

- `awsemf` exporter to support exporting metrics to AWS CloudWatch (#498, #1169)
- `http_forwarder` extension that forwards HTTP requests to a specified target (#979, #1014, #1150)
- `datadog` exporter that sends metric and trace data to Datadog (#1142, #1178, #1181, #1212)
- `awsecscontainermetrics` receiver to collect metrics from Amazon ECS Task Metadata Endpoint (#1089, #1148, #1160)

### 💡 Enhancements 💡

- `signalfx` exporter:
  - Add host metadata synchronization (#1039, #1118)
  - Add `copy_dimensions` translator option (#1126)
  - Update `k8s_cluster` metric translations (#1121)
  - Add option to exclude metrics (#1156)
  - Add `avg` aggregation method (#1151)
  - Fallback to host if cloud resource id not found (#1170)
  - Add backwards compatible translation rules for the `dockerstatsreceiver` (#1201)
  - Enable queuing and retries (#1223)
- `splunkhec` exporter:
  - Add log support (#875)
  - Enable queuing and retries (#1222)
- `k8scluster` receiver: Standardize metric names (#1119)
- `awsxray` exporter:
  - Support AWS EKS attributes (#1090)
  - Store resource attributes in X-Ray segments (#1174)
- `honeycomb` exporter:
  - Add span kind to the event sent to Honeycomb (#474)
  - Add option to adjust the sample rate using an attribute on the span (#1162)
- `jmxmetrics` extension: Add subprocess manager to manage child java processes (#1028)
- `elastic` exporter: Initial metrics support (#1173)
- `k8s` processor: Rename default attr names for label/annotation extraction (#1214)
- Add common SignalFx host id extraction (#1100)
- Allow MSI upgrades (#1165)

### 🧰 Bug fixes 🧰

- `awsxray` exporter: Don't set origin to EC2 when not on AWS (#1115)

## v0.11.0

# 🎉 OpenTelemetry Collector Contrib v0.11.0 (Beta) 🎉

The OpenTelemetry Collector Contrib contains everything in the [opentelemetry-collector release](https://github.com/open-telemetry/opentelemetry-collector/releases/tag/v0.11.0) (be sure to check the release notes here as well!). Check out the [Getting Started Guide](https://opentelemetry.io/docs/collector/getting-started/) for deployment and configuration information.

### 🚀 New components 🚀
- add `dockerstats` receiver as top level component (#1081)
- add `tracegen` utility (#956)

### 💡 Enhancements 💡
- `stackdriver` exporter: Allow overriding client options via config (#1010)
- `k8scluster` receiver: Ensure informer caches are synced before initial data sync (#842)
- `elastic` exporter: Translate `deployment.environment` resource attribute to Elastic APM's semantically equivalent `service.environment` (#1022)
- `k8s` processor: Add logs support (#1051)
- `awsxray` exporter: Log response error with zap (#1050)
- `signalfx` exporter
  - Add dimensions to renamed metrics (#1041)
  - Add translation rules for `disk_ops.total` and `disk_ops.pending` metrics (#1082)
  - Add event support (#1036)
- `kubeletstats` receiver: Cache detailed PVC labels to reduce API calls (#1052)
- `signalfx` receiver: Add event support (#1035)

## v0.10.0

# 🎉 OpenTelemetry Collector Contrib v0.10.0 (Beta) 🎉

The OpenTelemetry Collector Contrib contains everything in the [opentelemetry-collector release](https://github.com/open-telemetry/opentelemetry-collector/releases/tag/v0.10.0) (be sure to check the release notes here as well!). Check out the [Getting Started Guide](https://opentelemetry.io/docs/collector/getting-started/) for deployment and configuration information.

### 🚀 New components 🚀
- add initial docker stats receiver, without sourcing in top level components (#495)
- add initial jmx metrics extension structure, without sourcing in top level components (#740)
- `routing` processor for routing spans based on HTTP headers (#907)
- `splunkhec` receiver to receive Splunk HEC metrics, traces and logs (#840)
- Add skeleton for `http_forwarder` extension that forwards HTTP requests to a specified target (#979)

### 💡 Enhancements 💡
- `stackdriver` exporter
  - Add timeout parameter (#835)
  - Add option to configurably set UserAgent string (#758)
- `signalfx` exporter
  - Reduce memory allocations for big batches processing (#871)
  - Add AWSUniqueId and gcp_id generation (#829)
  - Calculate cpu.utilization compatibility metric (#839, #974, #954)
- `metricstransform` processor: Replace `{{version}}` in label values (#876)
- `resourcedetection` processor: Logs Support (#970)
- `statsd` receiver: Add parsing for labels and gauges (#903)

### 🧰 Bug fixes 🧰
- `k8s` processor
  - Wrap metrics before sending further down the pipeline (#837)
  - Fix setting attributes on metrics passed from agent (#836)
- `awsxray` exporter: Fix "pointer to empty string" is not omitted bug (#830)
- `azuremonitor` exporter: Treat UNSPECIFIED span kind as INTERNAL (#844)
- `signalfx` exporter: Remove misleading warnings (#869)
- `newrelic` exporter: Fix panic if service name is empty (#969)
- `honeycomb` exporter: Don't emit default proc id + starttime (#972)

## v0.9.0

# 🎉 OpenTelemetry Collector Contrib v0.9.0 (Beta) 🎉

The OpenTelemetry Collector Contrib contains everything in the [opentelemetry-collector release](https://github.com/open-telemetry/opentelemetry-collector/releases/tag/v0.9.0) (be sure to check the release notes here as well!). Check out the [Getting Started Guide](https://opentelemetry.io/docs/collector/getting-started/) for deployment and configuration information.

### 🛑 Breaking changes 🛑
- Remove deprecated `lightstep` exporter (#828)

### 🚀 New components 🚀
- `statsd` receiver for ingesting StatsD messages (#566)

### 💡 Enhancements 💡
- `signalfx` exporter
   - Add disk usage translations (#760)
   - Add disk utilization translations (#782)
   - Add translation rule to drop redundant metrics (#809)
- `kubeletstats` receiver
  - Sync available volume metadata from /pods endpoint (#690)
  - Add ability to collect detailed data from PVC (#743)
- `awsxray` exporter: Translate SDK name/version into xray model (#755)
- `elastic` exporter: Translate semantic conventions to Elastic destination fields (#671)
- `stackdriver` exporter: Add point count metric (#757)
- `awsxray` receiver
  - Ported the TCP proxy from the X-Ray daemon (#774)
  - Convert to OTEL trace format (#691)

### 🧰 Bug fixes 🧰
- `kubeletstats` receiver: Do not break down metrics batch (#754)
- `host` observer: Fix issue on darwin where ports listening on all interfaces are not correctly accounted for (#582)
- `newrelic` exporter: Fix panic on missing span status (#775)

## v0.8.0

# 🎉 OpenTelemetry Collector Contrib v0.8.0 (Beta) 🎉

The OpenTelemetry Collector Contrib contains everything in the [opentelemetry-collector release](https://github.com/open-telemetry/opentelemetry-collector/releases/tag/v0.8.0) (be sure to check the release notes here as well!). Check out the [Getting Started Guide](https://opentelemetry.io/docs/collector/getting-started/) for deployment and configuration information.

### 🚀 New components 🚀

- Receivers
  - `prometheusexec` subprocess manager (##499)

### 💡 Enhancements 💡

- `signalfx` exporter
  - Add/Update metric translations (#579, #584, #639, #640, #652, #662)
  - Add support for calculate new metric translator (#644)
  - Add renaming rules for load metrics (#664)
  - Update `container.name` to `k8s.container.name` in default translation rule (#683)
  - Rename working-set and page-fault metrics (#679)
- `awsxray` exporter
  - Translate exception event into xray exception (#577)
  - Add ingestion of X-Ray segments via UDP (#502)
  - Parse Java stacktrace and populate in xray cause (#687)
- `kubeletstats` receiver
  - Add metric_groups option (#648)
  - Set datapoint timestamp in receiver (#661)
  - Change `container.name` label to `k8s.container.name` (#680)
  - Add working-set and page-fault metrics (#666)
  - Add basic support for volume metrics (#667)
- `stackdriver` trace exporter: Move to new interface and pdata (#486)
- `metricstranform` processor: Keep timeseries and points in order after aggregation (#663)
- `k8scluster` receiver: Change `container.spec.name` label to `k8s.container.name` (#681)
- Migrate receiver creator to internal data model (#701)
- Add ec2 support to `resourcedetection` processor (#587)
- Enable timeout, sending queue and retry for SAPM exporter (#707)

### 🧰 Bug fixes 🧰

- `azuremonitor` exporter: Correct HTTP status code success mapping (#588)
- `k8scluster` receiver: Fix owner reference in metadata updates (#649)
- `awsxray` exporter: Fix handling of db system (#697)

### 🚀 New components 🚀

- Skeleton for AWS ECS container metrics receiver (#463)
- `prometheus_exec` receiver (#655)

## v0.7.0

# 🎉 OpenTelemetry Collector Contrib v0.7.0 (Beta) 🎉

The OpenTelemetry Collector Contrib contains everything in the [opentelemetry-collector release](https://github.com/open-telemetry/opentelemetry-collector/releases/tag/v0.7.0) (be sure to check the release notes here as well!). Check out the [Getting Started Guide](https://opentelemetry.io/docs/collector/getting-started/) for deployment and configuration information.

### 🛑 Breaking changes 🛑

- `awsxray` receiver updated to support udp: `tcp_endpoint` config option renamed to `endpoint` (#497)
- TLS config changed for `sapmreceiver` (#488) and `signalfxreceiver` receivers (#488)

### 🚀 New components 🚀

- Exporters
  - `sentry` adds tracing exporter for [Sentry](https://sentry.io/) (#565)
- Extensions
  - `endpoints` observer: adds generic endpoint watcher (#427)
  - `host` observer: looks for listening network endpoints on host (#432)

### 💡 Enhancements 💡

- Update `honeycomb` exporter for v0.8.0 compatibility
- Extend `metricstransform` processor to be able to add a label to an existing metric (#441)
- Update `kubeletstats` metrics according to semantic conventions (#475)
- Updated `awsxray` receiver config to use udp (#497)
- Add `/pods` endpoint support in `kubeletstats` receiver to add extra labels (#569)
- Add metric translation options to `signalfx` exporter (#477, #501, #571, #573)

### 🧰 Bug fixes 🧰

- `azuremonitor` exporter: Mark spanToEnvelope errors as permanent (#500)

## v0.6.0

# 🎉 OpenTelemetry Collector Contrib v0.6.0 (Beta) 🎉

The OpenTelemetry Collector Contrib contains everything in the [opentelemetry-collector release](https://github.com/open-telemetry/opentelemetry-collector/releases/tag/v0.6.0) (be sure to check the release notes here as well!). Check out the [Getting Started Guide](https://opentelemetry.io/docs/collector/getting-started/) for deployment and configuration information.

### 🛑 Breaking changes 🛑

- Removed `jaegarlegacy` (#397) and `zipkinscribe` receivers (#410)
- `kubeletstats` receiver: Renamed `k8s.pod.namespace` pod label to `k8s.namespace.name` and `k8s.container.name` container label to `container.name`

### 🚀 New components 🚀

- Processors
  - `metricstransform` renames/aggregates within individual metrics (#376) and allow changing the data type between int and float (#402)

### 💡 Enhancements 💡

- `awsxray` exporter: Use `peer.service` as segment name when set. (#385)
- `splunk` exporter: Add trace exports support (#359, #399)
- Build and publish Windows MSI (#408) and DEB/RPM Linux packages (#405)

### 🧰 Bug fixes 🧰

- `kubeletstats` receiver:
  - Fixed NPE for newly created pods (#404)
  - Updated to latest change in the ReceiverFactoryOld interface (#401)
  - Fixed logging and self reported metrics (#357)
- `awsxray` exporter: Only convert SQL information for SQL databases. (#379)
- `resourcedetection` processor: Correctly obtain machine-type info from gce metadata (#395)
- `k8scluster` receiver: Fix container resource metrics (#416)

## v0.5.0

Released 01-07-2020

# 🎉 OpenTelemetry Collector Contrib v0.5.0 (Beta) 🎉

The OpenTelemetry Collector Contrib contains everything in the [opentelemetry-collector release](https://github.com/open-telemetry/opentelemetry-collector/releases/tag/v0.5.0) (be sure to check the release notes here as well!). Check out the [Getting Started Guide](https://opentelemetry.io/docs/collector/getting-started/) for deployment and configuration information.

### 🚀 New components 🚀

- Processors
  - `resourcedetection` to automatically detect the resource based on the configured set of detectors (#309)

### 💡 Enhancements 💡

- `kubeletstats` receiver: Support for ServiceAccount authentication (#324)
- `signalfx` exporter and receiver
  - Add SignalFx metric token passthrough and config option (#325)
  - Set default endpoint of `signalfx` receiver to `:9943` (#351)
- `awsxray` exporter: Support aws plugins EC2/ECS/Beanstalk (#343)
- `sapm` exporter and receiver: Add SAPM access token passthrough and config option (#349)
- `k8s` processor: Add metrics support (#358)
- `k8s` observer: Separate annotations from labels in discovered pods (#363)

### 🧰 Bug fixes 🧰

- `honeycomb` exporter: Remove shared use of libhoney from goroutines (#305)

## v0.4.0

Released 17-06-2020

# 🎉 OpenTelemetry Collector Contrib v0.4.0 (Beta) 🎉

The OpenTelemetry Collector Contrib contains everything in the [opentelemetry-collector release](https://github.com/open-telemetry/opentelemetry-collector/releases/tag/v0.4.0) (be sure to check the release notes here as well!). Check out the [Getting Started Guide](https://opentelemetry.io/docs/collector/getting-started/) for deployment and configuration information.

### 🛑 Breaking changes 🛑

  - `signalfx` exporter `url` parameter changed to `ingest_url` (no impact if only using `realm` setting)

### 🚀 New components 🚀

- Receivers
  - `receiver_creator` to create receivers at runtime (#145), add observer support to receiver_creator (#173), add rules support (#207), add dynamic configuration values (#235)
  - `kubeletstats` receiver (#237)
  - `prometheus_simple` receiver (#184)
  - `kubernetes-cluster` receiver (#175)
  - `redis` receiver (#138)
- Exporters
  - `alibabacloudlogservice` exporter (#259)
  - `SplunkHEC` metrics exporter (#246)
  - `elastic` APM exporter (#240)
  - `newrelic` exporter (#229)
- Extensions
  - `k8s` observer (#185)

### 💡 Enhancements 💡

- `awsxray` exporter
  - Use X-Ray convention of segment name == service name (#282)
  - Tweak xray export to improve rendering of traces and improve parity (#241)
  - Add handling for spans received with nil attributes (#212)
- `honeycomb` exporter
  - Use SendPresampled (#291)
  - Add span attributes as honeycomb event fields (#271)
  - Support resource labels in Honeycomb exporter (#20)
- `k8s` processor
  - Add support of Pod UID extraction to k8sprocessor (#219)
  - Use `k8s.pod.ip` to record resource IP instead of just `ip` (#183)
  - Support same authentication mechanism as other kubernetes components do (#307)
- `sapm` exporter: Add TLS for SAPM and SignalFx receiver (#215)
- `signalfx` exporter
  - Add metric metadata syncer to SignalFx exporter (#231)
  - Add TLS for SAPM and SignalFx receiver (#215)
- `stackdriver` exporter: Add support for resource mapping in config (#163)

### 🧰 Bug fixes 🧰

- `awsxray` exporter: Wrap bad request errors for proper handling by retry queue (#205)
- `lightstep` exporter: Ensure Lightstep exporter doesnt crash on nil node (#250)
- `sapm` exporter: Do not break Jaeger traces before sending downstream (#193)
- `k8s` processor: Ensure Jaeger spans work in passthrough mode (262)

## 🧩 Components 🧩

### Receivers

| Traces | Metrics |
|:-------:|:-------:|
| Jaeger Legacy | Carbon |
| SAPM (SignalFx APM) | Collectd |
| Zipkin Scribe | K8s Cluster |
| | Redis |
| |  SignalFx |
| | Simple Prometheus |
| | Wavefront |

### Processors

- K8s

### Exporters

| Commercial | Community |
|:------------:|:-----------:|
| Alibaba Cloud Log Service | Carbon |
| AWS X-ray | Elastic |
| Azure Monitor | Jaeger Thrift |
| Honeycomb | Kinesis |
| Lightstep |
| New Relic |
| SAPM (SignalFx APM) |
| SignalFx (Metrics) |
| Splunk HEC |
| Stackdriver (Google) |

### Extensions

- Observer
  - K8s

## v0.3.0 Beta

Released 2020-03-30

### Breaking changes

-  Make prometheus receiver config loading strict. #697
Prometheus receiver will now fail fast if the config contains unused keys in it.

### Changes and fixes

- Enable best effort serve by default of Prometheus Exporter (https://github.com/orijtech/prometheus-go-metrics-exporter/pull/6)
- Fix null pointer exception in the logging exporter #743
- Remove unnecessary condition to have at least one processor #744
- Updated Honeycomb exported to `honeycombio/opentelemetry-exporter-go v0.3.1`

### Features

Receivers / Exporters:

* AWS X-Ray
* Carbon
* CollectD
* Honeycomb
* Jaeger
* Kinesis
* LightStep
* OpenCensus
* OpenTelemetry
* SAPM
* SignalFx
* Stackdriver
* Wavefront
* Zipkin
* Zipkin Scribe


Processors:

* Attributes
* Batch
* Memory Limiter
* Queued Retry
* Resource
* Sampling
* Span
* Kubernetes

Extensions:

* Health Check
* Performance Profiler
* zPages


## v0.2.8

Released 2020-03-25

Alpha v0.2.8 of OpenTelemetry Collector Contrib.

- Implemented OTLP receiver and exporter.
- Added ability to pass config to the service programmatically (useful for custom builds).
- Improved own metrics / observability.


## v0.2.7

Released 2020-03-17

### Self-Observability
- New command-line switch to control legacy and new metrics. Users are encouraged
to experiment and migrate to the new metrics.
- Improved error handling on shutdown.


### Processors
- Fixed passthrough mode k8sprocessor.
- Added `HASH` action to attribute processor.

### Receivers and Exporters
- Added Honeycomb exporter.
- Added LightStep exporter.
- Added regular expression for Carbon receiver, allowing the metric name to be broken into proper label keys and values.
- Updated Stackdriver exporter to use a new batch API.


## v0.2.6 Alpha

Released 2020-02-18

### Self-Observability
- Updated metrics prefix to `otelcol` and expose command line argument to modify the prefix value.
- Batch dropped span now emits zero when no spans are dropped.

### Processors
- Extended Span processor to have include/exclude span logic.
- Ability to choose strict or regexp matching for include/exclude filters.

### Receivers and Exporters
- Added Carbon receiver and exporter.
- Added Wavefront receiver.


## v0.0.5 Alpha

Released 2020-01-30

- Regexp-based filtering of span names.
- Ability to extract attributes from span names and rename span.
- File exporter for debugging.
- Span processor is now enabled by default.

## v0.0.1 Alpha

Released 2020-01-11

First release of OpenTelemetry Collector Contrib.


[v0.3.0]: https://github.com/open-telemetry/opentelemetry-collector-contrib/compare/v0.2.8...v0.3.0
[v0.2.8]: https://github.com/open-telemetry/opentelemetry-collector-contrib/compare/v0.2.7...v0.2.8
[v0.2.7]: https://github.com/open-telemetry/opentelemetry-collector-contrib/compare/v0.2.6...v0.2.7
[v0.2.6]: https://github.com/open-telemetry/opentelemetry-collector-contrib/compare/v0.0.5...v0.2.6
[v0.0.5]: https://github.com/open-telemetry/opentelemetry-collector-contrib/compare/v0.0.1...v0.0.5
[v0.0.1]: https://github.com/open-telemetry/opentelemetry-collector-contrib/tree/v0.0.1<|MERGE_RESOLUTION|>--- conflicted
+++ resolved
@@ -24,12 +24,9 @@
 - `elasticsearchreceiver`: Add integration test for elasticsearch receiver (#10165)
 - `datadogexporter`: Some config validation and unmarshaling steps are now done on `Validate` and `Unmarshal` instead of `Sanitize` (#8829)
 - `examples`: Add an example for scraping Couchbase metrics (#10894)
-<<<<<<< HEAD
-- `mongodbreceiver`: Add integration test for mongodb receiver (#10864)
-=======
 - `filestorageextension`: Add background compaction capability (#9327)
 - `googlecloudpubsubreceiver`: Added new `Endpoint` and `Insecure` connection configuration options. (#10845)
->>>>>>> 1a508bb5
+- `mongodbreceiver`: Add integration test for mongodb receiver (#10864)
 
 ### 🧰 Bug fixes 🧰
 
