--- conflicted
+++ resolved
@@ -30,6 +30,7 @@
 - `tanzuobservabilityexporter`: Improve how negative values in exponential histograms are handled. (#10135)
 - `dynatraceexporter`: Ensure min is always less than or equal to mean and max is always greater or equal to mean for histogram estimation. (#10257)
 - `resourcedetectionprocessor`: GCP resource detector now properly detects zone/region on GKE (#10347)
+- `tailsamplingprocessor`: Fix composite sampler with inverse policy
 
 ## v0.52.0
 
@@ -68,11 +69,7 @@
   - This behavior can be reverted using the `exporter.signalfxexporter.PrometheusCompatible` featuregate.
 - `podmanreceiver`: Container Stats Error structure (#9397)
 - `pkg/stanza`: pipeline.Operators() will return a consistently ordered list of operators whenever possible (#9761)
-<<<<<<< HEAD
-- `tailsamplingprocessor`: Fix composite sampler with inverse policy
-=======
 - `tanzuobservabilityexporter`: add  error checks for tanzuobservability exporter (#10188)
->>>>>>> 29e618f7
 
 ## v0.51.0
 
