--- conflicted
+++ resolved
@@ -4,12 +4,9 @@
 
 ### 💡 Enhancements 💡
 
-<<<<<<< HEAD
-- `attributesprocessor`: Add support to filter on log body (#8996)
-=======
 - `cmd/mdatagen`: Add resource attributes definition to metadata.yaml and move `pdata.Metrics` creation to the
   generated code (#5270) 
->>>>>>> 7692d057
+- `attributesprocessor`: Add support to filter on log body (#8996)
 
 ### 🛑 Breaking changes 🛑
 
