--- conflicted
+++ resolved
@@ -1,6 +1,10 @@
 # Changelog
 
 ## Unreleased
+
+### 💡 Enhancements 💡
+
+- `simpleprometheusreceiver`: Add support for static labels (#7908)
 
 ## v0.46.0
 
@@ -17,12 +21,8 @@
 - `resourcedetectionprocessor`: Add confighttp.HTTPClientSettings To Resource Detection Config Fixes (#7397)
 - `honeycombexporter`: Add validation for `sending_queue` setting (#8113)
 - `routingprocessor`: Expand error handling on failure to build exporters (#8125)
-<<<<<<< HEAD
-- `simpleprometheusreceiver`: Add support for static labels (#7908)
-=======
 - `skywalkingreceiver`: Add new skywalking receiver component folder and structure (#8107)
 - `groupbyattrsprocesor`: Allow empty keys, which allows to use the processor for compaction (#7793)
->>>>>>> e5fd5283
 
 ### 🛑 Breaking changes 🛑
 
