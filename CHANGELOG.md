--- conflicted
+++ resolved
@@ -42,11 +42,8 @@
 - `coralogixexporter` Allow exporter timeout to be configured (#7957)
 - `prometheusremotewriteexporter` support adding trace id and span id attached to exemplars (#8380)
 - `influxdbexporter`: accept histogram metric missing infinity bucket. (#8462)
-<<<<<<< HEAD
+- `skywalkingreceiver`: Added implementation of Skywalking receiver. (#8549)
 - `prometheusreceiver`: Fix staleness bug for histograms and summaries (#8561)
-=======
-- `skywalkingreceiver`: Added implementation of Skywalking receiver. (#8549)
->>>>>>> 45a82c3b
 
 ### 🛑 Breaking changes 🛑
 
