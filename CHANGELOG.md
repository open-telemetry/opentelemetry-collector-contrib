# Changelog

## Unreleased
- `filterprocessor`: Ability to filter `Spans` (#6341)
- 
## 🛑 Breaking changes 🛑

- `prometheusexporter`: Automatically rename metrics with units to follow Prometheus naming convention (#8950)

### 🚩 Deprecations 🚩

### 🚀 New components 🚀

### 💡 Enhancements 💡

- `prometheusreceiver`: Add `target_info` labels to resource attributes. (#11034)
- `saphanareceiver`: Fix component memory query, add better error handling (#11507)
- `sapmexporter`: Add config option to log responses from Splunk APM. (#11425)

### 🧰 Bug fixes 🧰

### Unmaintained components

- `simpleprometheusreceiver`(#11133)
- `tanzuobservabilityexporter`: remove calls to deprecated `NewProxySender` methods. (#11510)
- `aerospikereceiver`: Fix issue where namespaces would not be collected (#11465)
<<<<<<< HEAD
- `splunkhecreceiver`: Fix issue where component instance use in multiple pipelines leads to start failures (#11517)
=======
- `signalfxreceiver`: Fix issue where component instance use in multiple pipelines leads to start failures (#11513)
>>>>>>> 5a003321

## v0.54.0

## 🛑 Breaking changes 🛑

- `transformprocessor`: `metric.is_monotonic` is now accessed via a bool literal instead of a string. (#10473)
- `vcenterreceiver`: Changed the attribute `effective` on `vcenter.cluster.host.count` as it will now be reported as a bool rather than a string (#10914)

### 🚩 Deprecations 🚩

- `datadogexporter`: Deprecate `instrumentation_library_metadata_as_tags` (#11135)
- `datadogexporter`: Deprecate `Sanitize` method of `Config` struct (#8829)
- `observiqexporter`: Deprecate the observiq exporter (#10977)
- `honeycombexporter`: Deprecate honeycomb exporter (#10318)

### 🚀 New components 🚀

- `expvarreceiver`: Include `expvarreceiver` in components (#10847)
- `googlemanagedprometheusexporter` Add the Google Managed Service for Prometheus exporter. (#10840)
- `googlemanagedprometheusexporter` The Google Managed Service for Prometheus exporter is alpha. (#10925)

### 💡 Enhancements 💡

- `tailsamplingprocessor`: Add trace_state policy (#10852)
- `mongodbatlasreceiver` Add support for receiving alerts (#10854)
- `cmd/mdatagen`: Allow attribute values of any types (#9245)
- `metricstransformprocessor`: Migrate the processor from OC to pdata (#10817)
  - This behavior can be reverted by disabling the `processor.metricstransformprocessor.UseOTLPDataModel` feature gate.
- `transformprocessor`: Add byte slice literal to the grammar.  Add new SpanID and TraceID functions that take a byte slice and return a Span/Trace ID. (#10487)
- `transformprocessor`: Add Summary transform functions. (#11041)
- `transformprocessor`: Add nil literal to the grammar. (#11150)
- `elasticsearchreceiver`: Add integration test for elasticsearch receiver (#10165)
- `tailsamplingprocessor`: New sampler added that allows to sample based on minimum number of spans
- `datadogexporter`: Some config validation and unmarshaling steps are now done on `Validate` and `Unmarshal` instead of `Sanitize` (#8829)
- `datadogexporter`: Add `exporter.datadog.hostname.preview` feature flag and related warnings (#10926)
- `datadogexporter`: Add `instrumentation_scope_metadata_as_tags` instead of `instrumentation_library_metadata_as_tags` in favor of https://github.com/open-telemetry/opentelemetry-proto/releases/tag/v0.15.0 (#11135)
- `examples`: Add an example for scraping Couchbase metrics (#10894)
- `filestorageextension`: Add background compaction capability (#9327)
- `googlecloudpubsubreceiver`: Added new `Endpoint` and `Insecure` connection configuration options. (#10845)
- `dynatraceexporter`: Provide better estimated summaries for partial histograms. (#11044)
- `mongodbreceiver`: Add integration test for mongodb receiver (#10864)
- `mezmoexporter`: add logging for HTTP errors (#10875)
- `googlecloudexporter`: Support writing to multiple GCP projects by setting the `gcp.project.id` resource attribute, and support service account impersonation (#11051)
- `k8sattributeprocessor`: Add debug logs to help identify missing attributes (#11060)
- `jmxreceiver`: Add latest releases of jmx metrics gatherer & wildfly jar to supported jars hash list (#11134)
- `rabbitmqreceiver`: Add integration test for rabbitmq receiver (#10865)
- `transformprocessor`: Allow using trace_state with key-value struct (#11029)

### 🧰 Bug fixes 🧰

- `kubletetstatsreceiver`: Bring back `k8s.container.name` attribute (#10848)
- `transformprocessor`: Fix issue where some metric fields were not working correctly in conditions. (#10473)
- `transformprocessor`: Fix issue where some trace fields were not working correctly in conditions. (#10471)
- `transformprocessor`: Fix issue where some log fields were not working correctly in conditions. (#10903)
- `pkg/stanza`: Skip building fingerprint in case of configuration change (#10485)
- `windowseventlogreceiver`: Fixed example config in readme (#10971)
- `pkg/stanza`: Fix access to atomic variable without using atomic package (#11023)
- `exporter/awsemfexporter:`: Fix dead links in README.md. (#11027)
- `googlecloudexporter`: Fix (self-obs) point_count metric calculation, concurrent map write panic, and dropped log attributes (#11051)
- `signalfxexporter`: Event Type is a required field, if not set, set it to `unknown` to prevent signalfx ingest from dropping it (#11121)
- `prometheusreceiver`: validate that combined metric points (e.g. histograms) have the same timestamp (#9385)
- `splunkhecexporter`: Fix flaky test when exporting traces (#11418)
- `mongodbatlasexporter`: Fix mongodbatlas.system.memory.usage.max not being reported (#11126)
- `receiver/awsxrayreceiver`: Fix null span exception fields causing null pointer exception (#11431)
- `pkg/stanza`: use ObservedTimestamp to decide if flush log for recombine operator (#11433)

## v0.53.0

### 🛑 Breaking changes 🛑

- `jmxreceiver`: Remove properties & groovyscript parameters from JMX Receiver. Add ResourceAttributes & LogLevel parameter to supply some of the removed functionality with reduced attack surface (#9685)
- `resourcedetectionprocessor`: 'gke' and 'gce' resource detectors are replaced with a single 'gcp' detector (#10347)
- `pkg/stanza`: Removed reference to deprecated `ClusterName` (#10426)
- `couchbasereceiver`: Fully removed unimplemented Couchbase receiver (#10482)
- `hostmetricsreciever`: Fix Load Scraper to normalize 1m, 5m, and 15m averages independently (#8267)

### 🚀 New components 🚀

- `flinkmetricsreceiver`: Add implementation of Flink Metric Receiver (#10121)
- `windowseventlogreceiver` Added implementation of Windows Event Log Receiver (#9228)
- `vcenterreceiver`: Add metrics receiver for new vcenterreceiver component (#9224)
- `googlecloudpubsubreceiver` Activate the Google Cloud Pubsub receiver. (#10580)
- `googlecloudpubsubexporter` Activate the Google Cloud Pubsub exporter. (#10580)
- `aerospikereceiver`: Add implementation of Aerospike Metric Receiver. (#9961)

### 💡 Enhancements 💡

- `awsemfexporter`: Add min and max support for histograms (#10577)
- `tailsamplingprocessor`: Add support for string invert matching to `and` policy (#9553)
- `mezemoexporter`: Add user agent string to outgoing HTTP requests (#10470)
- `prometheusreceiver`: Improve performance of metrics builder (#10546)
- `transformprocessor`: Add functions for conversion of scalar metric types (`gauge_to_sum` and `sum_to_gauge`) (#10255)
- `dynatraceexporter`: Use min and max when provided in a data point for histograms (#10815)
- `dynatraceexporter`: Truncate unmarshalable responses to avoid long log lines (#10568)
- `scrapertest`: Add `IgnoreResourceAttributeValue` option to metric comparison (#10828)

### 🧰 Bug fixes 🧰

- `transformprocessor`: Fix issue where incorrect error was returned if a bad path was passed to a function (#10141)
- `tanzuobservabilityexporter`: Improve how negative values in exponential histograms are handled. (#10135)
- `dynatraceexporter`: Ensure min is always less than or equal to mean and max is always greater or equal to mean for histogram estimation. (#10257)
- `resourcedetectionprocessor`: GCP resource detector now properly detects zone/region on GKE (#10347)
- `resourcedetectionprocessor`: GCP resource detector no longer fails to detect resource when using workload identity (#10486)
- `tailsamplingprocessor`: Fix composite sampler with inverse policy
- `awsprometheusremotewriteexporter`: Fix signing of empty request bodies. (#10578)
- `sigv4authextension`: Fix signing of empty request bodies. (#10578)
- `prometheusexporter`: Converting monotonic Delta to Cumulative sums (#9919)
- `statsdreceiver`: Update the lastIntervalTime for Counter metrics (#9919)
- `resourcedetectionprocessor`: GCP resource detector now correctly detects region on Google App Engine standard (#10814)
- `apachereceiver`: Update units to follow semconv (#10587)

## v0.52.0

### 🛑 Breaking changes 🛑

- `jmxreceiver`: Hash the jars provided to JMX Receiver and only allow if they match an approved list (#9687)
- `jmxreceiver`: Remove properties & groovyscript parameters from JMX Receiver. Add ResourceAttributes & LogLevel parameter to supply some of the removed functionality with reduced attack surface (#9685)

### 🚀 New components 🚀

- `aerospikereceiver`: Add implementation of Aerospike Metrics Receiver (#9961)
- `bigipreceiver`: Add implementation of F5 Big-IP Metric Receiver (#9680)
- `expvarreceiver`: Initial work for a receiver designed to scrape `memstats` from Golang applications. (#9747)
- `mezmoexporter`: Add implementation of Mezmo Log exporter (#9743)
- `nsxtreceiver`: Added implementation of NSX-T Metric Receiver (#9568)
- `expvarreceiver`: Add implementation of new receiver. (#10183)
- `telemetrygen`: Started implementing an upgraded version of `tracegen` generating traces and metrics (#9597)

### 💡 Enhancements 💡

- `transformprocessor`: Add transformation of metrics (#10100)
- `transformprocessor`: Include transform processor in components (#10134)
- `kubeletstatsreceiver`: Update receiver to use new Metrics Builder. All emitted metrics remain the same. (#9744)
- `transformprocessor`: Add new `replace_match` and `replace_all_matches` functions (#10132)
- `resourcedetectionprocessor`: Add "cname" and "lookup" hostname sources
- `jmxreceiver`: Communicate with JMX metrics gatherer subprocess via properties file (#9685)
- `pkg/stanza`: make multiline tests more like integration tests #10353 

### 🧰 Bug fixes 🧰

- `datadogexporter`: add error checks for datadog exporter (#9964)
- `datadogexporter`: Fix host aliases not being properly sent to the Datadog backend (#9748)
- `groupbyattrsprocessor`: copied aggregationtemporality when grouping metrics. (#9088)
- `jaeger`: Update OTLP-Jaeger translation of span events according to the OTel Spec: use `event` log field instead
  of `message` to represent OTel Span Event Name (#10273)
- `mongodbreceiver`: Fix issue where receiver startup could hang (#10111)
- `transformprocessor`: Fix issue where metric.aggregation_temporality and metric.is_monotic were not actually gettable or settable (#10197)
- `signalfxexporter`: Emit prometheus compatible histogram/summary to signalfx #10299
  - This behavior can be reverted using the `exporter.signalfxexporter.PrometheusCompatible` featuregate.
- `podmanreceiver`: Container Stats Error structure (#9397)
- `pkg/stanza`: pipeline.Operators() will return a consistently ordered list of operators whenever possible (#9761)
- `tanzuobservabilityexporter`: add  error checks for tanzuobservability exporter (#10188)

## v0.51.0

### 🛑 Breaking changes 🛑

- `datadogexporter`: Replace HistogramMode defined as string with enum. (#9589)
- `pkg/translator/signalfx`: Change signalfx translator to expose To/From translator structs. (#9740)
- `transformprocessor`: Add parameter validation to `truncate_all` and `limit` functions.  The `limit` parameter can no longer be negative. (#9783)
- `newrelicexporter` deleted. Use New Relic [native OTLP ingest](https://docs.newrelic.com/docs/more-integrations/open-source-telemetry-integrations/opentelemetry/opentelemetry-setup/) instead. (#9894)
- `k8sclusterreceiver`: Removing `ClusterName` as per https://github.com/kubernetes/apimachinery/commit/430b920312ca0fa10eca95967764ff08f34083a3. (#9885)

### 🚩 Deprecations 🚩

- `exporter/azuremonitor`: Deprecate use of LogRecord.Name as the log envelope category name. There is no replacement. (#9258)
- `processor/k8sattributes`: Deprecate use of k8s.cluster.name metadata parameter (obsolete) (#9968)

### 🚀 New components 🚀

- `schemaprocessor`: Starting the initial work to allow from translating from semantic convention to another (#8371)
- `saphanareceiver`: Added implementation of SAP HANA Metric Receiver (#8827)
- `logstransformprocessor`: Add implementation of Logs Transform Processor (#9335)

### 💡 Enhancements 💡

- `cmd/mdatagen`: Replace enum attributes values with typed constants (#9683)
- `elasticsearchreceiver`: Update metrics scope name from `otelcol/elasticsearch`
  to `otelcol/elasticsearchreceiver` (#9757)
- `k8sclusterreceiver`: Validate that k8s API supports a resource before setting up a watcher for it (#9523)
- `internal/stanza`: Add support for `remove` operator (#9524)
- `k8sattributesprocessor`: Support regex capture groups in tag_name (#9525)
- `mongoreceiver`: Update metrics scope name from `otelcol/mongodb` to `otelcol/mongodbreceiver` (#9759)
- `transformprocessor`: Add new `truncation` function to allow truncating string values in maps such as `attributes` or `resource.attributes` (#9546)
- `datadogexporter`: Add `api.fail_on_invalid_key` to fail fast if api key is invalid (#9426)
- `transformprocessor`: Add support for functions to validate parameters (#9563)
- `googlecloudexporter`: Add GCP cloud logging exporter (#9679)
- `transformprocessor`: Add new `limit` function to allow limiting the number of items in a map, such as the number of attributes in `attributes` or `resource.attributes` (#9552)
- `processor/attributes`: Support attributes set by server authenticator (#9420)
- `datadogexporter`: Experimental support for Exponential Histograms with delta aggregation temporality (#8350)
- `prometheusreceiver`: Support OpenMetrics Info and Stateset metrics (#9378)

### 🧰 Bug fixes 🧰

- `k8sclusterreceiver`: Fix the receiver to work with 1.19 and 1.20 k8s API versions (#9523)
- `azuremonitorexporter`: Fix log exporter bug related to incorrectly mapping SpanId (#9579)
- `mysqlreceiver`: Fix attribute values mismatch with its definition (#9688)
- `opencensusreceiver`: Do not report fatal error if err is server closed (#9559).
- `sqlserverreceiver`: Fix the receiver to have integer types on metrics where applicable (#9601)
- `prometheusreceiver`: Fix the memory issue introduced in the 0.49.0 release (#9718)
- `couchdbreceiver`: Fix issue where the receiver would not respect custom metric settings (#9598)
- `nginxreceiver`: Include nginxreceiver in components (#9572)
- `pkg/translator/prometheusremotewrite`: Fix data race when used with other exporters (#9736)
- `examples/demo`: fix baggage not work in trace demo app. (#9418)
- `prometheusreceiver`: Handle the condition where `up` metric value is NaN (#9253)
- `tanzuobservabilityexporter`: Make metrics stanza in config be optional (#9098)
- `filelogreceiver`: Update Kubernetes examples to fix native OTel logs collection issue where 0 length logs cause errors (#9754)
- `logstransformprocessor`: Resolve node ordering to fix intermittent failures (#9761)
- `awsinsightreceiver`: Migrate from `ConfigMapsResourceLock` to `ConfigMapsLeasesResourceLock` as per https://github.com/kubernetes/client-go/commit/276ea3ed979947d7cdd4b3d708862245ddcd8883 (#9885)
- `filelog`, `journald`, `syslog`, `tcplog`, `udplog`: Add support for []string type for converting log record entries (#9887)

## v0.50.0

### 🛑 Breaking changes 🛑

- `stackdriverexporter`: Remove the stackdriver exporter in favor of the identical googlecloud exporter (#9274)
- `filelog`, `journald`, `syslog`, `tcplog`, `udplog`: Remove `preserve_to` field from sub-parsers (#9331)
- `kafkametricsreceiver`: instrumentation name updated from `otelcol/kafkametrics` to `otelcol/kafkametricsreceiver` (#9406)
- `kubeletstatsreceiver`: instrumentation name updated from `kubeletstats` to `otelcol/kubeletstatsreceiver` (#9400)
- `datadogexporter`: Remove `GetHostTags` method from `TagsConfig` struct (#9423)
- `googlecloudexporter`: Graduate the `exporter.googlecloud.OTLPDirect` feature-gate to Beta.  This includes changes to the configuration structure, and many changes to default behavior. (#9471)

### 🚩 Deprecations 🚩

- `cumulativetodeltaprocessor`: Deprecated `metrics` configuration option in favor of `include` and `exclude` (#8952)
- `datadogexporter`: Deprecate `metrics::report_quantiles` in favor of `metrics::summaries::mode` (#8846)
- `datadogexporter`: Deprecate `traces.sample_rate` setting. It was never used anywhere. (#9771)

### 🚀 New components 🚀

- `iisreceiver`: Add implementation of IIS Metric Receiver (#8832)
- `sqlserverreceiver`: Add implementation of SQL Server Metric Receiver (#8398)
- `activedirectorydsreceiver`: Add implementation of Active Directory Domain Services metric receiver (#9359)
- `sqlreceiver`: Add readme, factory, and config to initial implementation of SQL receiver (#9408)

### 💡 Enhancements 💡

- `pkg/translator/prometheusremotewrite`: Allow to disable sanitize metric labels (#8270)
- `basicauthextension`: Implement `configauth.ClientAuthenticator` so that the extension can also be used as HTTP client basic authenticator.(#8847)
- `azuremonitorexporter`, `lokiexporter`, `observiqexporter`: Update timestamp processing logic (#9130)
- `cumulativetodeltaprocessor`: add new include/exclude configuration options with regex support (#8952)
- `datadogexporter`: Update deprecation messages to reflect new deprecation plan (#9422)
- `cmd/mdatagen`: Update generated functions to have simple parse function to handle string parsing consistently and limit code duplication across receivers (#7574)
- `attributesprocessor`: Support filter by severity (#9132)
- `transformprocessor`: Add transformation of logs (#9368)
- `datadogexporter`: Add `metrics::summaries::mode` to specify export mode for summaries (#8846)
- `prometheusreceiver`: Add resource attributes for kubernetes resource discovery labels (#9416)

### 🧰 Bug fixes 🧰

- `fluentforwardreceiver`: Release port on shutdown (#9111)
- `prometheusexporter`: Prometheus fails to generate logs when prometheus exporter produced a check exception occurs. (#8949)
- `resourcedetectionprocessor`: Wire docker detector (#9372)
- `kafkametricsreceiver`: The kafkametricsreceiver was changed to connect to kafka during scrape, rather than startup. If kafka is unavailable the receiver will attempt to connect during subsequent scrapes until succcessful (#8817).
- `datadogexporter`: Update Kubernetes example manifest to new executable name. (#9425).
- `riakreceiver`: Fix issue where user configured metric settings were ignored. (#9561)
- `sqlserverreceiver`: Update `sqlserver.transaction_log.growth.count` and `sqlserver.transaction_log.shrink.count` to be monotonic sums. (#9522)

## v0.49.0

### ⚠️ Warning  ⚠️

This release contains an issue in
[Prometheus receiver](https://github.com/open-telemetry/opentelemetry-collector-contrib/tree/main/receiver/prometheusreceiver)
causing 30% memory consumption increase when there is a lot of target churn. The issue is currently being
investigated and will be fixed in one of the new releases. More details:
https://github.com/open-telemetry/opentelemetry-collector-contrib/issues/9278.

### 🛑 Breaking changes 🛑

- `filelogreceiver`, `journaldreceiver`, `syslogreceiver`, `tcplogreceiver`, `udplogreceiver`:
  - Updated data model to align with stable logs data model, which includes various breaking changes. (#9139, #8835)
    - A detailed [Upgrade Guide](https://github.com/open-telemetry/opentelemetry-log-collection/releases/tag/v0.28.0) is available in the log-collection v0.29.0 release notes.
- `datadogexporter`: Remove `OnlyMetadata` method from `Config` struct (#8980)
- `datadogexporter`: Remove `GetCensoredKey` method from `APIConfig` struct (#8980)
- `mongodbatlasreceiver`: Updated to uses newer metric builder which changed some metric and resource attributes (#9093)
- `dynatraceexporter`: Make `serialization` package `/internal` (#9097)
- `attributesprocessor`: Remove log names from filters (#9131)
- `k8sclusterreceiver`: The `receiver.k8sclusterreceiver.reportCpuMetricsAsDouble` feature gate is now enabled by default (#9367)
  - Users may have to update monitoring for a few Kubernetes cpu metrics, for
    more details see [feature-gate-configurations](https://github.com/open-telemetry/opentelemetry-collector-contrib/tree/main/receiver/k8sclusterreceiver#feature-gate-configurations).

### 🚩 Deprecations 🚩

- `datadogexporter`: Deprecate `service` setting in favor of `service.name` semantic convention (#8784)
- `datadogexporter`: Deprecate `version` setting in favor of `service.version` semantic convention (#8784)
- `datadogexporter`: Deprecate `env` setting in favor of `deployment.environment` semantic convention (#9017)
- `datadogexporter`: Deprecate `GetHostTags` method from `TagsConfig` struct (#8975)
- `datadogexporter`: Deprecate `tags` setting in favor of `host_metadata::tags` (#9100)
- `datadogexporter`: Deprecate `send_metadata` setting in favor of `host_metadata::enabled` (#9100)
- `datadogexporter`: Deprecate `use_resource_metadata` setting in favor of `host_metadata::hostname_source` (#9100)
- `prometheusexecreceiver`: Deprecate prom_exec receiver (#9058)
- `fluentbitextension`: Deprecate Fluentbit extension (#9062)

### 🚀 New components 🚀

- `riakreceiver`: Riak Metric Receiver (#8548)

### 💡 Enhancements 💡
- `splunkhecexporter`: Add support for batching traces (#8995)
- `hostmetricsreceiver`: Migrate Processes scraper to the Metrics builder (#8855)
- `tanzuobservabilityexporter`: Use resourcetotelemetry helper (#8338)
- Add `make crosslink` target to ensure replace statements are included in `go.mod` for all transitive dependencies within repository (#8822)
- `filestorageextension`: Change bbolt DB settings for better performance (#9004)
- `jaegerremotesamplingextension`: Add local and remote sampling stores (#8818)
- `attributesprocessor`: Add support to filter on log body (#8996)
- `prometheusremotewriteexporter`: Translate resource attributes to the target info metric (#8493)
- `prometheusexporter`: Add `job` and `instance` labels to metrics so they can be scraped with `honor_labels: true` (#9115)
- `podmanreceiver`: Add API timeout configuration option (#9014)
- `cmd/mdatagen`: Add `sem_conv_version` field to metadata.yaml that is used to set metrics SchemaURL (#9010)
- `splunkheceporter`: Add an option to disable log or profiling data (#9065)
- `windowsperfcountersreceiver`: Move code into separate package for use in other windowsperfcounter receivers (#9108)
- `datadogexporter`: Add `host_metadata` configuration section to configure host metadata export (#9100)
- `cmd/mdatagen`: Update documentation generated for attributes to list enumerated values and show the "value" that will be visible on metrics when it is different from the attribute key in metadata.yaml (#8983)
- `routingprocessor`: add option to drop resource attribute used for routing (#8990)

### 🧰 Bug fixes 🧰

- `filestorageextension`: use correct bbolt options for compaction (#9134)
- `hostmetricsreceiver`: Use cpu times for time delta in cpu.utilization calculation (#8857)
- `dynatraceexporter`: Remove overly verbose stacktrace from certain logs (#8989)
- `googlecloudexporter`: fix the `exporter.googlecloud.OTLPDirect` fature-gate, which was not applied when the flag was provided (#9116)
- `signalfxexporter`: Fix bug to enable timeouts for correlating traces and metrics (#9101)
- `windowsperfcountersreceiver`: fix exported values being integers instead of doubles (#9138)
- `prometheusreceiver`: Fix issues with relabelling the `job` and `instance` labels. (#8780)
- `dynatraceexporter`: Continue processing data points after a serialization error. (#9330)

## v0.48.0

### 💡 Enhancements 💡

- `k8seventsreceiver`: Add Api_version and resource_version (#8539)
- `datadogexporter`: Add `metrics::sums::cumulative_monotonic_mode` to specify export mode for cumulative monotonic sums (#8490)
- `dynatraceexporter`: add multi-instance deployment note to README.md (#8848)
- `resourcedetectionprocessor`: Add attribute allowlist (#8547)
- `datadogexporter`:  Metrics payload data and Sketches payload data will be logged if collector is started in debug mode (#8929)
- `cmd/mdatagen`: Add resource attributes definition to metadata.yaml and move `pdata.Metrics` creation to the
  generated code (#8555)

### 🛑 Breaking changes 🛑

- `windowsperfcountersreceiver`: Added metrics configuration (#8376)
- `lokiexporter`: Remove deprecated LogRecord.name field (#8951)
- `splunkhecexporter`: Remove deprecated LogRecord.name field (#8951)

### 🚩 Deprecations 🚩

- `datadogexporter`: Deprecate `OnlyMetadata` method from `Config` struct (#8359)
- `datadogexporter`: Deprecate `GetCensoredKey` method from `APIConfig` struct (#8830)
- `datadogexporter`: Deprecate `metrics::send_monotonic_counter` in favor of `metrics::sums::cumulative_monotonic_mode` (#8490)

### 🚀 New components 🚀

- `sigv4authextension`: Enable component (#8518)

## v0.47.0

### 💡 Enhancements 💡

- `googlecloudexporter`: Add Validate method in config (#8559)
- `attributesprocessor`: Add convert action (#7930)
- `attributesprocessor`: Add metric support (#8111)
- `prometheusremotewriteexporter`: Write-Ahead Log support enabled (#7304)
- `hostreceiver/filesystemscraper`: Add filesystem utilization (#8027)
- `hostreceiver/pagingscraper`: Add paging.utilization (#6221)
- `googlecloudexporter`: [Alpha] Translate metrics directly from OTLP to gcm using the `exporter.googlecloud.OTLPDirect` feature-gate (#7177)
- `simpleprometheusreceiver`: Add support for static labels (#7908)
- `spanmetricsprocessor`: Dropping the condition to replace _ with key_ as __ label is reserved and _ is not (#8057)
- `podmanreceiver`: Add container.runtime attribute to container metrics (#8262)
- `dockerstatsreceiver`: Add container.runtime attribute to container metrics (#8261)
- `tanzuobservabilityexporter`: instrumentation Library and Dropped Counts to Span Tags (#8120)
- `clickhouseexporter`: Implement consume log logic. (#9705)
- `influxdbexporter`: Add support for cumulative, non-monotonic metrics. (#8348)
- `oauth2clientauthextension`: Add support for EndpointParams (#7307)
- Add `NewMetricData` function to `MetricsBuilder` to consistently set instrumentation library name (#8255)
- `googlecloudpubsubreceiver` Added implementation of Google Cloud Pubsub receiver. (#8391)
- `googlecloudpubsubexporter` Added implementation of Google Cloud Pubsub exporter. (#8391)
- `coralogixexporter` Allow exporter timeout to be configured (#7957)
- `prometheusremotewriteexporter` support adding trace id and span id attached to exemplars (#8380)
- `influxdbexporter`: accept histogram metric missing infinity bucket. (#8462)
- `skywalkingreceiver`: Added implementation of Skywalking receiver. (#8549)
- `prometheusreceiver`: Fix staleness bug for histograms and summaries (#8561)

### 🛑 Breaking changes 🛑

- `mongodbatlasreceiver`: rename mislabeled attribute `memory_state` to correct `disk_status` on partition disk metrics (#7747)
- `mongodbatlasreceiver`: Correctly set initial lookback for querying mongodb atlas api (#8246)
- `nginxreceiver`: instrumentation name updated from `otelcol/nginx` to `otelcol/nginxreceiver` (#8255)
- `postgresqlreceiver`: instrumentation name updated from `otelcol/postgresql` to `otelcol/postgresqlreceiver` (#8255)
- `redisreceiver`: instrumentation name updated from `otelcol/redis` to `otelcol/redisreceiver` (#8255)
- `apachereceiver`: instrumentation name updated from `otelcol/apache` to `otelcol/apachereceiver` ()
- `couchdbreceiver`: instrumentation name updated from `otelcol/couchdb` to `otelcol/couchdbreceiver` (#8366)
- `prometheusreceiver` Change resource attributes on metrics: `instance` -> `service.instance.id`, `host.name` -> `net.host.name`,  `port` -> `net.host.port`, `scheme` -> `http.scheme`, `job` removed (#8266)
- `prometheusremotewriteexporter` Use `service.*` resource attributes instead of `job` and `instance` resource attributes when adding job and instance labels to metrics (#8266)
- `mysqlreceiver`: instrumentation name updated from `otel/mysql` to `otelcol/mysqlreceiver` (#8387)
- `zookeeperreceiver`: instrumentation name updated from `otelcol/zookeeper` to `otelcol/zookeeperreceiver` (#8389)
- `coralogixexporter`: Create dynamic subsystem name (#7957)
  - Deprecate configuration changed. Dynamic subsystem name from traces service name property.
- `rabbitmqreceiver`: instrumentation name updated from `otelcol/rabbitmq` to `otelcol/rabbitmqreceiver` (#8400)

### 🧰 Bug fixes 🧰

- `zipkinexporter`: Set "error" tag value when status is set to error (#8187)
- `prometheusremotewriteexporter`: Correctly handle metric labels which collide after sanitization (#8378)
- `prometheusremotewriteexporter`: Drop labels when exemplar attributes exceed the max number of characters (#8379)
- `k8sclusterreceiver`: Add support to enable k8s node and container cpu metrics to be reported as double values (#8245)
  - Use "--feature-gates=receiver.k8sclusterreceiver.reportCpuMetricsAsDouble" to enable reporting node and container
    cpu metrics as a double values.
- `tanzuobservabilityexporter`: Fix a typo in Instrumentation Library name and version tags (#8384)
- `logreceivers`: Fix an issue where receiver would sometimes fail to build using Go 1.18 (#8521)
- `awsxrayreceiver`: Add defaults for optional stack frame parameters (#8790)

### 🚩 Deprecations 🚩

- `datadogexporter`: Deprecate automatic environment variable detection (#8397)

### 🚀 New components 🚀
- `sigv4authextension`: New Component: Sigv4 Authenticator Extension (#8263)

## v0.46.0

### 💡 Enhancements 💡

- `internal/stanza`: Export metrics from Stanza receivers (#8025)
- `hostreceiver/pagingscraper`: Migrate the scraper to the mdatagen metrics builder (#7139)
- Do not drop zero trace/span id spans in the jaeger conversion (#7946)
- Upgrade to use semantic conventions 1.6.1 (#7926)
- `dynatraceexporter`: Validate QueueSettings and perform config validation in Validate() instead (#8020)
- `sapmexporter`: Add validation for `sending_queue` setting (#8023)
- `signalfxexporter`: Add validation for `sending_queue` setting (#8026)
- `internal/stanza`: Add support for arbitrary attribute types (#8081)
- `resourcedetectionprocessor`: Add confighttp.HTTPClientSettings To Resource Detection Config Fixes (#7397)
- `hostmetricsreceiver`: Add cpu.utilization metrics to cpu scrapper (#7130)
- `honeycombexporter`: Add validation for `sending_queue` setting (#8113)
- `routingprocessor`: Expand error handling on failure to build exporters (#8125)
- `skywalkingreceiver`: Add new skywalking receiver component folder and structure (#8107)
- `groupbyattrsprocesor`: Allow empty keys, which allows to use the processor for compaction (#7793)
- `datadogexporter`: Add rbac to example k8s manifest file (#8186)
- `splunkhecexporter`: Add validation for `sending_queue` setting (#8256)

### 🛑 Breaking changes 🛑

- Remove deprecated functions from jaeger translator (#8032)
- `internal/stanza`: Remove `write_to` setting from input operators (#8081)
- `mongodbatlasreceiver`: rename `mongodb.atlas.*` attributes to `mongodb_atlas.*` adhering to naming guidelines. Adding 3 new attributes (#7960)

### 🧰 Bug fixes 🧰

- `prometheusreceiver`: Fix segfault that can occur after receiving stale metrics (#8056)
- `filelogreceiver`: Fix issue where logs could occasionally be duplicated (#8123)
- `prometheusremotewriteexporter`: Fix empty non-string resource attributes (#8116)

### 🚀 New components 🚀

## v0.45.1

### 💡 Enhancements 💡

- `sumologicexporter`: Move validation to Config (#7936)
- `elasticsearchexporter`: Fix crash with batch processor (#7953).
- `splunkhecexporter`: Batch metrics payloads (#7760)
- `tanzuobservabilityexporter`: Add internal SDK metric tag (#7826)
- `hostreceiver/processscraper`: Migrate the scraper to the mdatagen metrics builder (#7287)

### 🧰 Bug fixes 🧰

- `awsprometheusremotewriteexporter`: fix dependencies issue (#7963)

### 🚀 New components 🚀

- `awsfirehose` receiver: Add AWS Kinesis Data Firehose Receiver (#7918)

## v0.45.0

### 💡 Enhancements 💡

- `hostreceiver/filesystemscraper`: Migrate the scraper to the mdatagen metrics builder (#7772)
- `hostreceiver/memoryscraper`: Migrate the scraper to the mdatagen metrics builder (#7312)
- `lokiexporter`: Use record attributes as log labels (#7569)
- `routingprocessor`: Do not err on failure to build exporters (#7423)
- `apachereceiver`: Update to mdatagen v2 (#7573)
- `datadogexporter`: Don't send host metadata if hostname is empty (#7426)
- `datadogexporter`: Add insecure_skip_verify flag to configuration (#7422)
- `coralogixexporter`: Update readme (#7785)
- `awscloudwatchlogsexporter`: Remove name from aws cloudwatch logs exporter (#7554)
- `tanzuobservabilityexporter`: Update OTel Collector's Exporter to match WF Proxy Handling of source (#7929)
- `hostreceiver/memoryscraper`: Add memory.utilization (#6221)
- `awskinesisexporter`: Add Queue Config Validation AWS Kinesis Exporter (#7835)
- `elasticsearchexporter`: Remove usage of deprecated LogRecord.Name field (#7829).
- `loadbalancingexporter`: Allow non-exist hostname on startup (#7935)
- `datadogexporter`: Use exact sum, count and average on Datadog distributions (#7830)
- `storage/filestorage`: add optional compaction to filestorage (#7768)
- `tanzuobservabilityexporter`: Add attributes from the Resource to the resulting WF metric tags & set `source` value in WF metric (#8101)

### 🛑 Breaking changes 🛑

- Use go mod compat, drops support for reproducibility with go 1.16 (#7915)
- `apachereceiver`: Update instrumentation library name from `otel/apache` to `otelcol/apache` (#7754)
- `pkg/translator/prometheusremotewrite`: Cleanup prw translator public functions (#7776)
- `prometheusreceiver`: The OpenCensus-based metric conversion pipeline has
  been removed.
  - The `receiver.prometheus.OTLPDirect` feature gate has been removed as
    the direct pipeline is the only remaining pipeline.
- `translator/jaeger`: Cleanup jaeger translator function names (#7775)
  - Deprecate old funcs with Internal word.
- `mysqlreceiver`: Update data model and names for several metrics (#7924)
  - Change all metrics to Int values
  - Remove `mysql.buffer_pool_pages`. Replace with:
    - `mysql.buffer_pool.pages`
    - `mysql.buffer_pool.data_pages`
    - `mysql.buffer_pool.page_flushes`
  - Remove `mysql.buffer_pool_size`. Replace with:
    - `mysql.buffer_pool.limit`
    - `mysql.buffer_pool.usage`
  - Rename `mysql.buffer_pool_operations` to `mysql.buffer_pool.operations`

### 🚩 Deprecations 🚩

- Deprecated log_names setting from filter processor. (#7552)

### 🧰 Bug fixes 🧰

 - `tailsamplingprocessor`: "And" policy only works as a sub policy under a composite policy (#7590)
 - `prometheusreceiver`: Correctly map description and units when converting
  Prometheus metadata directly to pdata. (#7748)
 - `sumologicexporter`: fix exporter panics on malformed histogram (#7548)
- `awsecscontainermetrics`: CPU Reserved is now 1024/vCPU for ECS Container Insights (#6734)

### 🚀 New components 🚀

- `clickhouse` exporter: Add ClickHouse Exporter (#6907)
- `pkg/translator/signalfx`: Extract signalfx to metrics conversion in a separate package (#7778)
  - Extract FromMetrics to SignalFx translator package (#7823)

## v0.44.0

### 💡 Enhancements 💡

- `kafkaexporter`: Add compression and flush max messages options.
- `dynatraceexporter`: Write error logs using plugin logger (#7360)
- `dynatraceexporter`: Fix docs for TLS settings (#7568)
- `tanzuobservabilityexporter`: Turn on metrics exporter (#7281)
- `attributesprocessor` `resourceprocessor`: Add `from_context` value source
- `resourcedetectionprocessor`: check cluster config to verify resource is on aws for eks resources (#7186)
- `awscloudwatchlogsexporter`: enable awscloudwatchlogsexporter which accepts and exports log data (#7297)
- `translator/prometheusremotewrite`: add a new module to help translate data from OTLP to Prometheus Remote Write (#7240)
- `azuremonitorexporter`: In addition to traces, export logs to Azure Application Insights (#7403)
- `jmxreceiver`: Added `additional_jars` configuration option to launch JMX Metric Gatherer JAR with extended `CLASSPATH` (#7378)
- `awscontainerinsightreceiver`: add full pod name when configured to AWS Container Insights Receiver (#7415)
- `hostreceiver/loadscraper`: Migrate the scraper to the mdatagen metrics builder (#7288)
- `awsecscontainermetricsreceiver`: Rename attributes to follow semantic conventions (#7425)
- `datadogexporter`: Always map conventional attributes to tags (#7185)
- `mysqlreceiver`: Add golden files for integration test (#7303)
- `nginxreceiver`: Standardize integration test (#7515)
- `mysqlreceiver`: Update to use mdatagen v2 (#7507)
- `postgresqlreceiver`: Add integration tests (#7501)
- `apachereceiver`: Add integration test (#7517)
- `mysqlreceiver`: Use scrapererror to report errors (#7513)
- `postgresreceiver`: Update to mdatagen v2 (#7503)
- `nginxreceiver`: Update to mdatagen v2 (#7549)
- `datadogexporter`: Fix traces exporter's initialization log (#7564)
- `tailsamplingprocessor`: Add And sampling policy (#6910)
- `coralogixexporter`: Add Coralogix Exporter (#7383)
- `prometheusexecreceiver`: Add default value for `scrape_timeout` option (#7587)

### 🛑 Breaking changes 🛑

- `resourcedetectionprocessor`: Update `os.type` attribute values according to semantic conventions (#7544)
- `awsprometheusremotewriteexporter`: Deprecation notice; may be removed after v0.49.0
  - Switch to using the `prometheusremotewriteexporter` + `sigv4authextension` instead

### 🧰 Bug fixes 🧰

- `resourcedetectionprocessor`: fix `meta` allow list excluding keys with nil values (#7424)
- `postgresqlreceiver`: Fix issue where empty metrics could be returned after failed connection (#7502)
- `resourcetotelemetry`: Ensure resource attributes are added to summary
  and exponential histogram data points. (#7523)

### 🚩 Deprecations 🚩

- Deprecated otel_to_hec_fields.name setting from splunkhec exporter. (#7560)

## v0.43.0

### 💡 Enhancements 💡

- `coralogixexporter`: First implementation of Coralogix Exporter (#6816)
- `cloudfoundryreceiver`: Enable Cloud Foundry client (#7060)
- `elasticsearchexporter`: add elasticsearchexporter to the components exporter list (#6002)
- `elasticsearchreceiver`: Add metric metadata (#6892)
- `elasticsearchreceiver`: Use same metrics as JMX receiver for JVM metrics (#7160)
- `elasticsearchreceiver`: Implement scraping logic (#7174)
- `datadogexporter`: Add http.status_code tag to trace stats (#6889)
- `datadogexporter`: Add configuration option to use OTel span name into the Datatog resource name (#6611)
- `mongodbreceiver`: Add initial client code to the component (#7125)
- `tanzuobservabilityexporter`: Support delta histograms (#6897)
- `awscloudwatchlogsexporter`: Use cwlogs package to export logs (#7152)
- `mysqlreceiver`: Add the receiver to available components (#7078)
- `tanzuobservabilityexporter`: Documentation for the memory_limiter configuration (#7164)
- `dynatraceexporter`: Do not shut down exporter when metrics ingest module is temporarily unavailable (#7161)
- `mongodbreceiver`: Add metric metadata (#7163)
- `mongodbreceiver`: Add metric scraping (#7175)
- `postgresqlreceiver`: add the receiver to available components (#7079)
- `rabbitmqreceiver`: Add scraper logic (#7299)
- `tanzuobservability exporter`: Support summary metrics (#7121)
- `mongodbatlasreceiver`: Add retry and backoff to HTTP client (#6943)
- Use Jaeger gRPC instead of Thrift in the docker-compose example (#7243)
- `tanzuobservabilityexporter`: Support exponential histograms (#7127)
- `receiver_creator`: Log added and removed endpoint env structs (#7248)
- `prometheusreceiver`: Use the OTLP data conversion path by default. (#7282)
  - Use `--feature-gates=-receiver.prometheus.OTLPDirect` to re-enable the
    OpenCensus conversion path.
- `extension/observers`: Correctly set image and tag on container endpoints (#7279)
- `tanzuobservabilityexporter`: Document how to enable memory_limiter (#7286)
- `hostreceiver/networkscraper`: Migrate the scraper to the mdatagen metrics builder (#7048)
- `hostmetricsreceiver`: Add MuteProcessNameError config flag to mute specific error reading process executable (#7176)
- `scrapertest`: Improve comparison logic (#7305)
- `hostmetricsreceiver`: add `cpu_average` option for load scraper to report the average cpu load (#6999)
- `scrapertest`: Add comparison option to ignore specific attributes (#6519)
- `tracegen`: Add option to pass in custom headers to export calls via command line (#7308)
- `tracegen`: Provide official container images (#7179)
- `scrapertest`: Add comparison function for pdata.Metrics (#7400)
- `prometheusremotewriteexporter` : Dropping the condition to replace _ with key_ as __ label is reserved and _ is not (#7112)

### 🛑 Breaking changes 🛑

- `tanzuobservabilityexporter`: Remove status.code
- `tanzuobservabilityexporter`: Use semantic conventions for status.message (#7126)
- `k8sattributesprocessor`: Move `kube` and `observability` packages to `internal` folder (#7159)
- `k8sattributesprocessor`: Unexport processor `Option`s (#7311)
- `zookeeperreceiver`: Refactored metrics to have correct units, types, and combined some metrics via attributes. (#7280)
- `prometheusremotewriteexporter`: `PRWExporter` struct and `NewPRWExporter()`
  function are now unexported. (#TBD)
- `newrelicexporter` marked as deprecated (#7284)

### 🚀 New components 🚀

- `rabbitmqreceiver`: Establish codebase for RabbitMQ metrics receiver (#7239)
- Add `basicauth` extension (#7167)
- `k8seventsreceiver`: Implement core logic (#6885)

### 🧰 Bug fixes 🧰

- `k8sattributeprocessor`: Parse IP out of net.Addr to correctly tag k8s.pod.ip (#7077)
- `k8sattributeprocessor`: Process IP correctly for net.Addr instances that are not typed (#7133)
- `mdatagen`: Fix validation of `enabled` field in metadata.yaml (#7166)
- `elasticsearch`: Fix timestamp for each metric being startup time (#7255)
- `prometheusremotewriteexporter`: Fix index out of range panic caused by expiring metrics (#7149)
- `resourcedetection`: Log the error when checking for ec2metadata availability (#7296)

## v0.42.0

### 💡 Enhancements 💡

- `couchbasereceiver`: Add couchbase client (#7122)
- `couchdbreceiver`: Add couchdb scraper (#7131)
- `couchdbreceiver`: Add couchdb client (#6880)
- `elasticsearchreceiver`: Implement scraper client (#7019)
- `couchdbreceiver`: Add metadata metrics (#6878)
- `prometheusremotewriteexporter`: Handling Staleness flag from OTLP (#6679)
- `prometheusexporter`: Handling Staleness flag from OTLP (#6805)
- `prometheusreceiver`: Set OTLP no-data-present flag for stale scraped metrics. (#7043)
- `mysqlreceiver`: Add Integration test (#6916)
- `datadogexporter`: Add compatibility with ECS Fargate semantic conventions (#6670)
- `k8s_observer`: discover k8s.node endpoints (#6820)
- `redisreceiver`: Add missing description fields to keyspace metrics (#6940)
- `redisreceiver`: Set start timestamp uniformly for gauge and sum metrics (#6941)
- `kafkaexporter`: Allow controlling Kafka acknowledgment behaviour  (#6301)
- `lokiexporter`: Log the first part of the http body on failed pushes to loki (#6946)
- `resourcedetectionprocessor`: add the [consul](https://www.consul.io/) detector (#6382)
- `awsemfexporter`: refactor cw_client logic into separate `cwlogs` package (#7072)
- `prometheusexporter`: Dropping the condition to replace _ with key_ as __ label is reserved and _ is not (#7506)

### 🛑 Breaking changes 🛑

- `memcachedreceiver`: Update metric names (#6594)
- `memcachedreceiver`: Fix some metric units and value types (#6895)
- `sapm` receiver: Use Jaeger status values instead of OpenCensus (#6682)
- `jaeger` receiver/exporter: Parse/set Jaeger status with OTel spec values (#6682)
- `awsecscontainermetricsreceiver`: remove tag from `container.image.name` (#6436)
- `k8sclusterreceiver`: remove tag from `container.image.name` (#6436)

### 🚀 New components 🚀

- `ecs_task_observer`: Discover running containers in AWS ECS tasks (#6894)
- `mongodbreceiver`: Establish codebase for MongoDB metrics receiver (#6972)
- `couchbasereceiver`: Establish codebase for Couchbase metrics receiver (#7046)
- `dbstorage`: New experimental dbstorage extension (#7061)
- `redactionprocessor`: Remove sensitive data from traces (#6495)

### 🧰 Bug fixes 🧰

- `ecstaskobserver`: Fix "Incorrect conversion between integer types" security issue (#6939)
- Fix typo in "direction" metrics attribute description (#6949)
- `zookeeperreceiver`: Fix issue where receiver could panic during shutdown (#7020)
- `prometheusreceiver`: Fix metadata fetching when metrics differ by trimmable suffixes (#6932)
- Sanitize URLs being logged (#7021)
- `prometheusreceiver`: Fix start time tracking for long scrape intervals (#7053)
- `signalfxexporter`: Don't use syscall to avoid compilation errors on some platforms (#7062)
- `tailsamplingprocessor`: Add support for new policies as composite sub-policies (#6975)

### 💡 Enhancements 💡

- `lokiexporter`: add complete log record to body (#6619)
- `k8sclusterreceiver` add `container.image.tag` attribute (#6436)
- `spanmetricproccessor`: use an LRU cache for the cached Dimensions key-value pairs (#2179)
- `skywalkingexporter`: add skywalking metrics exporter (#6528)
- `deltatorateprocessor`: add int counter support (#6982)
- `filestorageextension`: document default values (#7022)
- `redisreceiver`: Migrate the scraper to the mdatagen metrics builder (#6938)

## v0.41.0

### 🛑 Breaking changes 🛑

- None

### 🚀 New components 🚀

- `asapauthextension` (#6627)
- `mongodbatlasreceiver` (#6367)

### 🧰 Bug fixes 🧰

- `filestorageextension`: fix panic when configured directory cannot be accessed (#6103)
- `hostmetricsreceiver`: fix set of attributes for system.cpu.time metric (#6422)
- `k8sobserver`: only record pod endpoints for running pods (#5878)
- `mongodbatlasreceiver`: fix attributes fields in metadata.yaml (#6440)
- `prometheusexecreceiver`: command line processing on Windows (#6145)
- `spanmetricsprocessor`: fix exemplars support (#6140)
-  Remap arm64 to aarch64 on rpm/deb packages (#6635)

### 💡 Enhancements 💡

- `datadogexporter`: do not use attribute localhost-like hostnames (#6477)
- `datadogexporter`: retry per network call (#6412)
- `datadogexporter`: take hostname into account for cache (#6223)
- `exporter/lokiexporter`: adding a feature for loki exporter to encode JSON for log entry (#5846)
- `googlecloudspannerreceiver`: added fallback to ADC for database connections. (#6629)
- `googlecloudspannerreceiver`: added parsing only distinct items for sample lock request label. (#6514)
- `googlecloudspannerreceiver`: added request tag label to metadata config for top query stats. (#6475)
- `googlecloudspannerreceiver`: added sample lock requests label to the top lock stats metrics. (#6466)
- `googlecloudspannerreceiver`: added transaction tag label to metadata config for top transaction stats. (#6433)
- `groupbyattrsprocessor`: added support for metrics signal (#6248)
- `hostmetricsreceiver`: ensure SchemaURL is set (#6482)
- `kubeletstatsreceiver`: add support for read-only kubelet endpoint (#6488)
- `mysqlreceiver`: enable native authentication (#6628)
- `mysqlreceiver`: remove requirement for password on MySQL (#6479)
- `receiver/prometheusreceiver`: do not add host.name to metrics from localhost/unspecified targets (#6476)
- `spanmetricsprocessor`: add setStatus operation (#5886)
- `splunkhecexporter`: remove duplication of host.name attribute (#6527)
- `tanzuobservabilityexporter`: add consumer for sum metrics. (#6385)
- Update log-collection library to v0.23.0 (#6593)

## v0.40.0

### 🛑 Breaking changes 🛑

- `tencentcloudlogserviceexporter`: change `Endpoint` to `Region` to simplify configuration (#6135)

### 🚀 New components 🚀

- Add `memcached` receiver (#5839)

### 🧰 Bug fixes 🧰

- Fix token passthrough for HEC (#5435)
- `datadogexporter`: Fix missing resource attributes default mapping when resource_attributes_as_tags: false (#6359)
- `tanzuobservabilityexporter`: Log and report missing metric values. (#5835)
- `mongodbatlasreceiver`: Fix metrics metadata (#6395)

### 💡 Enhancements 💡

- `awsprometheusremotewrite` exporter: Improve error message when failing to sign request
- `mongodbatlas`: add metrics (#5921)
- `healthcheckextension`: Add path option (#6111)
- Set unprivileged user to container image (#6380)
- `k8sclusterreceiver`: Add allocatable type of metrics (#6113)
- `observiqexporter`: Allow Dialer timeout to be configured (#5906)
- `routingprocessor`: remove broken debug log fields (#6373)
- `prometheusremotewriteexporter`: Add exemplars support (#5578)
- `fluentforwardreceiver`: Convert attributes with nil value to AttributeValueTypeEmpty (#6630)

## v0.39.0

### 🛑 Breaking changes 🛑

- `httpdreceiver` renamed to `apachereceiver` to match industry standards (#6207)
- `tencentcloudlogserviceexporter` change `Endpoint` to `Region` to simplify configuration (#6135)

### 🚀 New components 🚀

- Add `postgresqlreceiver` config and factory (#6153)
- Add TencentCloud LogService exporter `tencentcloudlogserviceexporter` (#5722)
- Restore `jaegerthrifthttpexporter` (#5666)
- Add `skywalkingexporter` (#5690, #6114)

### 🧰 Bug fixes 🧰

- `datadogexporter`: Improve cumulative metrics reset detection using `StartTimestamp` (#6120)
- `mysqlreceiver`: Address issues in shutdown function (#6239)
- `tailsamplingprocessor`: End go routines during shutdown (#5693)
- `googlecloudexporter`: Update google cloud exporter to correctly close the metric exporter (#5990)
- `statsdreceiver`: Fix the summary point calculation (#6155)
- `datadogexporter` Correct default value for `send_count_sum_metrics` (#6130)

### 💡 Enhancements 💡

- `datadogexporter`: Increase default timeout to 15 seconds (#6131)
- `googlecloudspannerreceiver`: Added metrics cardinality handling for Google Cloud Spanner receiver (#5981, #6148, #6229)
- `mysqlreceiver`: Mysql add support for different protocols (#6138)
- `bearertokenauthextension`: Added support of Bearer Auth for HTTP Exporters (#5962)
- `awsxrayexporter`: Fallback to rpc.method for segment operation when aws.operation missing (#6231)
- `healthcheckextension`: Add new health check feature for collector pipeline (#5643)
- `datadogexporter`: Always add current hostname (#5967)
- `k8sattributesprocessor`: Add code to fetch all annotations and labels by specifying key regex (#5780)
- `datadogexporter`: Do not rely on collector to resolve envvar when possible to resolve them (#6122)
- `datadogexporter`: Add container tags to attributes package (#6086)
- `datadogexporter`: Preserve original TraceID (#6158)
- `prometheusreceiver`: Enhance prometheus receiver logger to determine errors, test real e2e usage (#5870)
- `awsxrayexporter`: Added support for AWS AppRunner origin (#6141)

## v0.38.0

### 🛑 Breaking changes 🛑

- `datadogexporter` Make distributions the default histogram export option. (#5885)
- `redisreceiver` Update Redis receiver's metric names. (#5837)
- Remove `scraperhelper` from contrib, use the core version. (#5826)

### 🚀 New components 🚀

- `googlecloudspannerreceiver` Added implementation of Google Cloud Spanner receiver. (#5727)
- `awsxrayproxy` Wire up awsxrayproxy extension. (#5747)
- `awscontainerinsightreceiver` Enable AWS Container Insight receiver. (#5960)

### 🧰 Bug fixes 🧰

- `statsdreceiver`: fix start timestamp / temporality for counters. (#5714)
- Fix security issue related to github.com/tidwall/gjson. (#5936)
- `datadogexporter` Fix cumulative histogram handling in distributions mode (#5867)
- `datadogexporter` Skip nil sketches (#5925)

### 💡 Enhancements 💡

- Extend `kafkareceiver` configuration capabilities. (#5677)
- Convert `mongodbatlas` receiver to use scraperhelper. (#5827)
- Convert `dockerstats` receiver to use scraperhelper. (#5825)
- Convert `podman` receiver to use scraperhelper. (#5822)
- Convert `redisreceiver` to use scraperhelper. (#5796)
- Convert `kubeletstats` receiver to use scraperhelper. (#5821)
- `googlecloudspannerreceiver` Migrated Google Cloud Spanner receiver to scraper approach. (#5868)
- `datadogexporter` Use a `Consumer` interface for decoupling from zorkian's package. (#5315)
- `mdatagen` - Add support for extended metric descriptions (#5688)
- `signalfxexporter` Log datapoints option. (#5689)
- `cumulativetodeltaprocessor`: Update cumulative to delta. (#5772)
- Update configuration default values in log receivers docs. (#5840)
- `fluentforwardreceiver`: support more complex fluent-bit objects. (#5676)
- `datadogexporter` Remove spammy logging. (#5856)
- `datadogexporter` Remove obsolete report_buckets config. (#5858)
- Improve performance of metric expression matcher. (#5864)
- `tanzuobservabilityexporter` Introduce metricsConsumer and gaugeMetricConsumer. (#5426)
- `awsxrayexporter` rpc.system has priority to determine aws namespace. (#5833)
- `tailsamplingprocessor` Add support for composite sampling policy to the tailsampler. (#4958)
- `kafkaexporter` Add support for AWS_MSK_IAM SASL Auth (#5763)
- Refactor the client Authenticators  for the new "ClientAuthenticator" interfaces (#5905)
- `mongodbatlasreceiver` Add client wrapper for MongoDB Atlas support (#5386)
- `redisreceiver` Update Redis config options (#5861)
- `routingprocessor`: allow routing for all signals (#5869)
- `extension/observer/docker` add ListAndWatch to observer (#5851)

## v0.37.1

### 🧰 Bug fixes 🧰

- Fixes a problem with v0.37.0 which contained dependencies on v0.36.0 components. They should have been updated to v0.37.0.

## v0.37.0

### 🚀 New components 🚀

- [`journald` receiver](https://github.com/open-telemetry/opentelemetry-collector-contrib/tree/main/receiver/journaldreceiver) to parse Journald events from systemd journal using the [opentelemetry-log-collection](https://github.com/open-telemetry/opentelemetry-log-collection) library

### 🛑 Breaking changes 🛑

- Remove squash on configtls.TLSClientSetting for splunkhecexporter (#5541)
- Remove squash on configtls.TLSClientSetting for elastic components (#5539)
- Remove squash on configtls.TLSClientSetting for observiqexporter (#5540)
- Remove squash on configtls.TLSClientSetting for AWS components (#5454)
- Move `k8sprocessor` to `k8sattributesprocessor`.
- Rename `k8s_tagger` configuration `k8sattributes`.
- filelog receiver: use empty value for `SeverityText` field instead of `"Undefined"` (#5423)
- Rename `configparser.ConfigMap` to `config.Map`
- Rename `pdata.AggregationTemporality*` to `pdata.MetricAggregationTemporality*`
- Remove deprecated `batchpertrace` package/module (#5380)

### 💡 Enhancements 💡

- `k8sattributes` processor: add container metadata enrichment (#5467, #5572)
- `resourcedetection` processor: Add an option to force using hostname instead of FQDN (#5064)
- `dockerstats` receiver: Move docker client into new shared `internal/docker` (#4702)
- `spanmetrics` processor:
  - Add exemplars to metrics (#5263)
  - Support resource attributes in metrics dimensions (#4624)
- `filter` processor:
  - Add log filtering by `regexp` type filters (#5237)
  - Add record level log filtering (#5418)
- `dynatrace` exporter: Handle non-gauge data types (#5056)
- `datadog` exporter:
  - Add support for exporting histograms as sketches (#5082)
  - Scrub sensitive information from errors (#5575)
  - Add option to send instrumentation library metadata tags with metrics (#5431)
- `podman` receiver: Add `api_version`, `ssh_key`, and `ssh_passphrase` config options (#5430)
- `signalfx` exporter:
  - Add `max_connections` config option (#5432)
  - Add dimension name to log when value > 256 chars (#5258)
  - Discourage setting of endpoint path (#4851)
- `kubeletstats` receiver: Convert to pdata instead of using OpenCensus (#5458)
- `tailsampling` processor: Add `invert_match` config option to `string_attribute` policy (#4393)
- `awsemf` exporter: Add a feature flag in UserAgent for AWS backend to monitor the adoptions (#5178)
- `splunkhec` exporter: Handle explicitly NaN and Inf values (#5581)
- `hostmetrics` receiver:
  - Collect more process states in processes scraper (#4856)
  - Add device label to paging scraper (#4854)
- `awskinesis` exporter: Extend to allow for dynamic export types (#5440)

### 🧰 Bug fixes 🧰

- `datadog` exporter:
  - Fix tags on summary and bucket metrics (#5416)
  - Fix cache key generation for cumulative metrics (#5417)
- `resourcedetection` processor: Fix failure to start collector if at least one detector returns an error (#5242)
- `prometheus` exporter: Do not record obsreport calls (#5438)
- `prometheus` receiver: Metric type fixes to match Prometheus functionality (#4865)
- `sentry` exporter: Fix sentry tracing (#4320)
- `statsd` receiver: Set quantiles for metrics (#5647)

## v0.36.0

### 🛑 Breaking changes 🛑

- `filter` processor: The configs for `logs` filter processor have been changed to be consistent with the `metrics` filter processor. (#4895)
- `splunk_hec` receiver:
  - `source_key`, `sourcetype_key`, `host_key` and `index_key` have now moved under `hec_metadata_to_otel_attrs` (#4726)
  - `path` field on splunkhecreceiver configuration is removed: We removed the `path` attribute as any request going to the Splunk HEC receiver port should be accepted, and added the `raw_path` field to explicitly map the path accepting raw HEC data. (#4951)
- feat(dynatrace): tags is deprecated in favor of default_dimensions (#5055)

### 💡 Enhancements 💡

- `filter` processor: Add ability to `include` logs based on resource attributes in addition to excluding logs based on resource attributes for strict matching. (#4895)
- `kubelet` API: Add ability to create an empty CertPool when the system run environment is windows
- `JMX` receiver: Allow JMX receiver logging level to be configured (#4898)
- `datadog` exporter: Export histograms as in OpenMetrics Datadog check (#5065)
- `dockerstats` receiver: Set Schema URL (#5239)
- Rename memorylimiter -> memorylimiterprocessor (#5262)
- `awskinesis` exporter: Refactor AWS kinesis exporter to be synchronous  (#5248)

## v0.35.0

### 🛑 Breaking changes 🛑

- Rename configparser.Parser to configparser.ConfigMap (#5070)
- Rename TelemetryCreateSettings -> TelemetrySettings (#5169)

### 💡 Enhancements 💡

- chore: update influxdb exporter and receiver (#5058)
- chore(dynatrace): use payload limit from api constants (#5077)
- Add documentation for filelog's new force_flush_period parameter (#5066)
- Reuse the gzip reader with a sync.Pool (#5145)
- Add a trace observer when splunkhecreceiver is used for logs (#5063)
- Remove usage of deprecated pdata.AttributeValueMapToMap (#5174)
- Podman Stats Receiver: Receiver and Metrics implementation (#4577)

### 🧰 Bug fixes 🧰

- Use staleness markers generated by prometheus, rather than making our own (#5062)
- `datadogexporter` exporter: skip NaN and infinite values (#5053)

## v0.34.0

### 🚀 New components 🚀

- [`cumulativetodelta` processor](https://github.com/open-telemetry/opentelemetry-collector-contrib/tree/main/processor/cumulativetodeltaprocessor) to convert cumulative sum metrics to cumulative delta

- [`file` exporter](https://github.com/open-telemetry/opentelemetry-collector-contrib/tree/main/exporter/fileexporter) from core repository ([#3474](https://github.com/open-telemetry/opentelemetry-collector/issues/3474))
- [`jaeger` exporter](https://github.com/open-telemetry/opentelemetry-collector-contrib/tree/main/exporter/jaegerexporter) from core repository ([#3474](https://github.com/open-telemetry/opentelemetry-collector/issues/3474))
- [`kafka` exporter](https://github.com/open-telemetry/opentelemetry-collector-contrib/tree/main/exporter/kafkaexporter) from core repository ([#3474](https://github.com/open-telemetry/opentelemetry-collector/issues/3474))
- [`opencensus` exporter](https://github.com/open-telemetry/opentelemetry-collector-contrib/tree/main/exporter/opencensusexporter) from core repository ([#3474](https://github.com/open-telemetry/opentelemetry-collector/issues/3474))
- [`prometheus` exporter](https://github.com/open-telemetry/opentelemetry-collector-contrib/tree/main/exporter/prometheusexporter) from core repository ([#3474](https://github.com/open-telemetry/opentelemetry-collector/issues/3474))
- [`prometheusremotewrite` exporter](https://github.com/open-telemetry/opentelemetry-collector-contrib/tree/main/exporter/prometheusremotewriteexporter) from core repository ([#3474](https://github.com/open-telemetry/opentelemetry-collector/issues/3474))
- [`zipkin` exporter](https://github.com/open-telemetry/opentelemetry-collector-contrib/tree/main/exporter/zipkinexporter) from core repository ([#3474](https://github.com/open-telemetry/opentelemetry-collector/issues/3474))
- [`attribute` processor](https://github.com/open-telemetry/opentelemetry-collector-contrib/tree/main/processor/attributesprocessor) from core repository ([#3474](https://github.com/open-telemetry/opentelemetry-collector/issues/3474))
- [`filter` processor](https://github.com/open-telemetry/opentelemetry-collector-contrib/tree/main/processor/filterprocessor) from core repository ([#3474](https://github.com/open-telemetry/opentelemetry-collector/issues/3474))
- [`probabilisticsampler` processor](https://github.com/open-telemetry/opentelemetry-collector-contrib/tree/main/processor/probabilisticsamplerprocessor) from core repository ([#3474](https://github.com/open-telemetry/opentelemetry-collector/issues/3474))
- [`resource` processor](https://github.com/open-telemetry/opentelemetry-collector-contrib/tree/main/processor/resourceprocessor) from core repository ([#3474](https://github.com/open-telemetry/opentelemetry-collector/issues/3474))
- [`span` processor](https://github.com/open-telemetry/opentelemetry-collector-contrib/tree/main/processor/spanprocessor) from core repository ([#3474](https://github.com/open-telemetry/opentelemetry-collector/issues/3474))
- [`hostmetrics` receiver](https://github.com/open-telemetry/opentelemetry-collector-contrib/tree/main/receiver/hostmetricsreceiver) from core repository ([#3474](https://github.com/open-telemetry/opentelemetry-collector/issues/3474))
- [`jaeger` receiver](https://github.com/open-telemetry/opentelemetry-collector-contrib/tree/main/receiver/jaegerreceiver) from core repository ([#3474](https://github.com/open-telemetry/opentelemetry-collector/issues/3474))
- [`kafka` receiver](https://github.com/open-telemetry/opentelemetry-collector-contrib/tree/main/receiver/kafkareceiver) from core repository ([#3474](https://github.com/open-telemetry/opentelemetry-collector/issues/3474))
- [`opencensus` receiver](https://github.com/open-telemetry/opentelemetry-collector-contrib/tree/main/receiver/opencensusreceiver) from core repository ([#3474](https://github.com/open-telemetry/opentelemetry-collector/issues/3474))
- [`prometheus` receiver](https://github.com/open-telemetry/opentelemetry-collector-contrib/tree/main/receiver/prometheusreceiver) from core repository ([#3474](https://github.com/open-telemetry/opentelemetry-collector/issues/3474))
- [`zipkin` receiver](https://github.com/open-telemetry/opentelemetry-collector-contrib/tree/main/receiver/zipkinreceiver) from core repository ([#3474](https://github.com/open-telemetry/opentelemetry-collector/issues/3474))
- [`bearertokenauth` extension](https://github.com/open-telemetry/opentelemetry-collector-contrib/tree/main/extension/bearertokenauthextension) from core repository ([#3474](https://github.com/open-telemetry/opentelemetry-collector/issues/3474))
- [`healthcheck` extension](https://github.com/open-telemetry/opentelemetry-collector-contrib/tree/main/extension/healthcheckextension) from core repository ([#3474](https://github.com/open-telemetry/opentelemetry-collector/issues/3474))
- [`oidcauth` extension](https://github.com/open-telemetry/opentelemetry-collector-contrib/tree/main/extension/oidcauthextension) from core repository ([#3474](https://github.com/open-telemetry/opentelemetry-collector/issues/3474))
- [`pprof` extension](https://github.com/open-telemetry/opentelemetry-collector-contrib/tree/main/extension/pprofextension) from core repository ([#3474](https://github.com/open-telemetry/opentelemetry-collector/issues/3474))
- [`testbed`](https://github.com/open-telemetry/opentelemetry-collector-contrib/tree/main/testbed) from core repository ([#3474](https://github.com/open-telemetry/opentelemetry-collector/issues/3474))

### 💡 Enhancements 💡

- `tailsampling` processor: Add new policy `probabilistic` (#3876)

## v0.33.0

# 🎉 OpenTelemetry Collector Contrib v0.33.0 (Beta) 🎉

The OpenTelemetry Collector Contrib contains everything in the [opentelemetry-collector release](https://github.com/open-telemetry/opentelemetry-collector/releases/tag/v0.32.0) (be sure to check the release notes here as well!). Check out the [Getting Started Guide](https://opentelemetry.io/docs/collector/getting-started/) for deployment and configuration information.

### 🚀 New components 🚀

- [`cumulativetodelta` processor](https://github.com/open-telemetry/opentelemetry-collector-contrib/tree/main/processor/cumulativetodeltaprocessor) to convert cumulative sum metrics to cumulative delta

### 💡 Enhancements 💡

- Collector contrib has now full support for metrics proto v0.9.0.

## v0.32.0

# 🎉 OpenTelemetry Collector Contrib v0.32.0 (Beta) 🎉

This release is marked as "bad" since the metrics pipelines will produce bad data.

- See https://github.com/open-telemetry/opentelemetry-collector/issues/3824

The OpenTelemetry Collector Contrib contains everything in the [opentelemetry-collector release](https://github.com/open-telemetry/opentelemetry-collector/releases/tag/v0.32.0) (be sure to check the release notes here as well!). Check out the [Getting Started Guide](https://opentelemetry.io/docs/collector/getting-started/) for deployment and configuration information.

### 🛑 Breaking changes 🛑

- `splunk_hec` receiver/exporter: `com.splunk.source` field is mapped to `source` field in Splunk instead of `service.name` (#4596)
- `redis` receiver: Move interval runner package to `internal/interval` (#4600)
- `datadog` exporter: Export summary count and sum as monotonic counts (#4605)

### 💡 Enhancements 💡

- `logzio` exporter:
  - New implementation of an in-memory queue to store traces, data compression with gzip, and queue configuration options (#4395)
  - Make `Hclog2ZapLogger` struct and methods private for public go api review (#4431)
- `newrelic` exporter (#4392):
  - Marked unsupported metric as permanent error
  - Force the interval to be valid even if 0
- `awsxray` exporter: Add PHP stacktrace parsing support (#4454)
- `file_storage` extension: Implementation of batch storage API (#4145)
- `datadog` exporter:
  - Skip sum metrics with no aggregation temporality (#4597)
  - Export delta sums as counts (#4609)
- `elasticsearch` exporter: Add dedot support (#4579)
- `signalfx` exporter: Add process metric to translation rules (#4598)
- `splunk_hec` exporter: Add profiling logs support (#4464)
- `awsemf` exporter: Replace logGroup and logStream pattern with metric labels (#4466)

### 🧰 Bug fixes 🧰

- `awsxray` exporter: Fix the origin on ECS/EKS/EB on EC2 cases (#4391)
- `splunk_hec` exporter: Prevent re-sending logs that were successfully sent (#4467)
- `signalfx` exporter: Prefix temporary metric translations (#4394)

## v0.31.0

# 🎉 OpenTelemetry Collector Contrib v0.31.0 (Beta) 🎉

The OpenTelemetry Collector Contrib contains everything in the [opentelemetry-collector release](https://github.com/open-telemetry/opentelemetry-collector/releases/tag/v0.31.0) (be sure to check the release notes here as well!). Check out the [Getting Started Guide](https://opentelemetry.io/docs/collector/getting-started/) for deployment and configuration information.

### 🛑 Breaking changes 🛑

- `influxdb` receiver: Removed `metrics_schema` config option (#4277)

### 💡 Enhancements 💡

- Update to OTLP 0.8.0:
  - Remove use of `IntHistogram` (#4276)
  - Update exporters/receivers for `NumberDataPoint`
- Remove use of deprecated `pdata` slice `Resize()` (#4203, #4208, #4209)
- `awsemf` exporter: Added the option to have a user who is sending metrics from EKS Fargate Container Insights to reformat them to look the same as insights from ECS so that they can be ingested by CloudWatch (#4130)
- `k8scluster` receiver: Support OpenShift cluster quota metrics (#4342)
- `newrelic` exporter (#4278):
  - Requests are now retry-able via configuration option (defaults to retries enabled). Permanent errors are not retried.
  - The exporter monitoring metrics now include an untagged summary metric for ease of use.
  - Improved error logging to include URLs that fail to post messages to New Relic.
- `datadog` exporter: Upscale trace stats when global sampling rate is set (#4213)

### 🧰 Bug fixes 🧰

- `statsd` receiver: Add option to set Counter to be monotonic (#4154)
- Fix `internal/stanza` severity mappings (#4315)
- `awsxray` exporter: Fix the wrong AWS env resource setting (#4384)
- `newrelic` exporter (#4278):
  - Configuration unmarshalling did not allow timeout value to be set to 0 in the endpoint specific section.
  - Request cancellation was not propagated via context into the http request.
  - The queued retry logger is set to a zap.Nop logger as intended.

## v0.30.0

# 🎉 OpenTelemetry Collector Contrib v0.30.0 (Beta) 🎉

The OpenTelemetry Collector Contrib contains everything in the [opentelemetry-collector release](https://github.com/open-telemetry/opentelemetry-collector/releases/tag/v0.30.0) (be sure to check the release notes here as well!). Check out the [Getting Started Guide](https://opentelemetry.io/docs/collector/getting-started/) for deployment and configuration information.

### 🚀 New components 🚀
- `oauth2clientauth` extension: ported from core (#3848)
- `metrics-generation` processor: is now enabled and available (#4047)

### 🛑 Breaking changes 🛑

- Removed `jaegerthrifthttp` exporter (#4089)

### 💡 Enhancements 💡

- `tailsampling` processor:
  - Add new policy `status_code` (#3754)
  - Add new tail sampling processor policy: status_code (#3754)
- `awscontainerinsights` receiver:
  - Integrate components and fix bugs for EKS Container Insights (#3846)
  - Add Cgroup to collect ECS instance metrics for container insights receiver #3875
- `spanmetrics` processor: Support sub-millisecond latency buckets (#4091)
- `sentry` exporter: Add exception event capture in sentry (#3854)

## v0.29.0

# 🎉 OpenTelemetry Collector Contrib v0.29.0 (Beta) 🎉

The OpenTelemetry Collector Contrib contains everything in the [opentelemetry-collector release](https://github.com/open-telemetry/opentelemetry-collector/releases/tag/v0.29.0) (be sure to check the release notes here as well!). Check out the [Getting Started Guide](https://opentelemetry.io/docs/collector/getting-started/) for deployment and configuration information.

### 🛑 Breaking changes 🛑

- `redis` receiver (#3808)
  - removed configuration `service_name`. Use resource processor or `resource_attributes` setting if using `receivercreator`
  - removed `type` label and set instrumentation library name to `otelcol/redis` as other receivers do

### 💡 Enhancements 💡

- `tailsampling` processor:
  - Add new policy `latency` (#3750)
  - Add new policy `status_code` (#3754)
- `splunkhec` exporter: Include `trace_id` and `span_id` if set (#3850)
- `newrelic` exporter: Update instrumentation naming in accordance with otel spec (#3733)
- `sentry` exporter: Added support for insecure connection with Sentry (#3446)
- `k8s` processor:
  - Add namespace k8s tagger (#3384)
  - Add ignored pod names as config parameter (#3520)
- `awsemf` exporter: Add support for `TaskDefinitionFamily` placeholder on log stream name (#3755)
- `loki` exporter: Add resource attributes as Loki label (#3418)

### 🧰 Bug fixes 🧰

- `datadog` exporter:
  - Ensure top level spans are computed (#3786)
  - Update `env` clobbering behavior (#3851)
- `awsxray` exporter: Fixed filtered attribute translation (#3757)
- `splunkhec` exporter: Include trace and span id if set in log record (#3850)

## v0.28.0

# 🎉 OpenTelemetry Collector Contrib v0.28.0 (Beta) 🎉

The OpenTelemetry Collector Contrib contains everything in the [opentelemetry-collector release](https://github.com/open-telemetry/opentelemetry-collector/releases/tag/v0.28.0) (be sure to check the release notes here as well!). Check out the [Getting Started Guide](https://opentelemetry.io/docs/collector/getting-started/) for deployment and configuration information.

### 🚀 New components 🚀

- `humio` exporter to export data to Humio using JSON over the HTTP [Ingest API](https://docs.humio.com/reference/api/ingest/)
- `udplog` receiver to receives logs from udp using the [opentelemetry-log-collection](https://github.com/open-telemetry/opentelemetry-log-collection) library
- `tanzuobservability` exporter to send traces to [Tanzu Observability](https://tanzu.vmware.com/observability)

### 🛑 Breaking changes 🛑

- `f5cloud` exporter (#3509):
  - Renamed the config 'auth' field to 'f5cloud_auth'. This will prevent a config field name collision when [Support for Custom Exporter Authenticators as Extensions](https://github.com/open-telemetry/opentelemetry-collector/pull/3128) is ready to be integrated.

### 💡 Enhancements 💡

- Enabled Dependabot for Github Actions (#3543)
- Change obsreport helpers for receivers to use the new pattern created in Collector (#3439,#3443,#3449,#3504,#3521,#3548)
- `datadog` exporter:
  - Add logging for unknown or unsupported metric types (#3421)
  - Add collector version tag to internal health metrics (#3394)
  - Remove sublayer stats calc and mutex (#3531)
  - Deduplicate hosts for which we send running metrics (#3539)
  - Add support for summary datatype (#3660)
  - Add datadog span operation name remapping config option (#3444)
  - Update error formatting for error spans that are not exceptions (#3701)
- `nginx` receiver: Update the nginx metrics to more closely align with the conventions (#3420)
- `elasticsearch` exporter: Init JSON encoding support (#3101)
- `jmx` receiver:
  - Allow setting system properties (#3450)
  - Update tested JMX Metric Gatherer release (#3695)
- Refactor components for the Client Authentication Extensions (#3507)
- Remove redundant conversion calls (#3688)
- `storage` extension: Add a `Close` method to Client interface (#3506)
- `splunkhec` exporter: Add `metric_type` as key which maps to the type of the metric (#3696)
- `k8s` processor: Add semantic conventions to k8s-tagger for pod metadata (#3544)
- `kubeletstats` receiver: Refactor kubelet client to internal folder (#3698)
- `newrelic` exporter (#3690):
  - Updates the log level from error to debug when New Relic rate limiting occurs
  - Updates the sanitized api key that is reported via metrics
- `filestorage` extension: Add ability to specify name (#3703)
- `awsemf` exporter: Store the initial value for cumulative metrics (#3425)
- `awskinesis` exporter: Refactor to allow for extended types of encoding (#3655)
- `ecsobserver` extension:
  - Add task definition, ec2, and service fetcher (#3503)
  - Add exporter to convert task to target (#3333)

### 🧰 Bug fixes 🧰

- `awsemf` exporter: Remove delta adjustment from summaries by default (#3408)
- `alibabacloudlogservice` exporter: Sanitize labels for metrics (#3454)
- `statsd` receiver: Fix StatsD drop metrics tags when using summary as observer_type for timer/histogram (#3440)
- `awsxray` exporter: Restore setting of Throttle for HTTP throttle response (#3685)
- `awsxray` receiver: Fix quick start bug (#3653)
- `metricstransform` processor: Check all data points for matching metric label values (#3435)

## v0.27.0

# 🎉 OpenTelemetry Collector Contrib v0.27.0 (Beta) 🎉

The OpenTelemetry Collector Contrib contains everything in the [opentelemetry-collector release](https://github.com/open-telemetry/opentelemetry-collector/releases/tag/v0.27.0) (be sure to check the release notes here as well!). Check out the [Getting Started Guide](https://opentelemetry.io/docs/collector/getting-started/) for deployment and configuration information.

### 🚀 New components 🚀

- `tcplog` receiver to receive logs from tcp using the [opentelemetry-log-collection](https://github.com/open-telemetry/opentelemetry-log-collection) library
- `influxdb` receiver to accept metrics data as [InfluxDB Line Protocol](https://docs.influxdata.com/influxdb/v2.0/reference/syntax/line-protocol/)

### 💡 Enhancements 💡

- `splunkhec` exporter:
  - Include the response in returned 400 errors (#3338)
  - Map summary metrics to Splunk HEC metrics (#3344)
  - Add HEC telemetry (#3260)
- `newrelic` exporter: Include dropped attributes and events counts (#3187)
- `datadog` exporter:
  - Add Fargate task ARN to container tags (#3326)
  - Improve mappings for span kind dd span type (#3368)
- `signalfx` exporter: Add info log for host metadata properties update (#3343)
- `awsprometheusremotewrite` exporter: Add SDK and system information to User-Agent header (#3317)
- `metricstransform` processor: Add filtering capabilities matching metric label values for applying changes (#3201)
- `groupbytrace` processor: Added workers for queue processing (#2902)
- `resourcedetection` processor: Add docker detector (#2775)
- `tailsampling` processor: Support regex on span attribute filtering (#3335)

### 🧰 Bug fixes 🧰

- `datadog` exporter:
  - Update Datadog attributes to tags mapping (#3292)
  - Consistent `hostname` and default metrics behavior (#3286)
- `signalfx` exporter: Handle character limits on metric names and dimensions (#3328)
- `newrelic` exporter: Fix timestamp value for cumulative metrics (#3406)

## v0.26.0

# 🎉 OpenTelemetry Collector Contrib v0.26.0 (Beta) 🎉

The OpenTelemetry Collector Contrib contains everything in the [opentelemetry-collector release](https://github.com/open-telemetry/opentelemetry-collector/releases/tag/v0.26.0) (be sure to check the release notes here as well!). Check out the [Getting Started Guide](https://opentelemetry.io/docs/collector/getting-started/) for deployment and configuration information.

### 🚀 New components 🚀

- `influxdb` exporter to support sending tracing, metrics, and logging data to [InfluxDB](https://www.influxdata.com/products/)

### 🛑 Breaking changes 🛑

- `signalfx` exporter (#3207):
  - Additional metrics excluded by default by signalfx exporter
    - system.disk.io_time
    - system.disk.operation_time
    - system.disk.weighted_io_time
    - system.network.connections
    - system.processes.count
    - system.processes.created

### 💡 Enhancements 💡

- Add default config and systemd environment file support for DEB/RPM packages (#3123)
- Log errors on receiver start/stop failures (#3208)
- `newrelic` exporter: Update API key detection logic (#3212)
- `splunkhec` exporter:
  - Mark permanent errors to avoid futile retries (#3253)
  - Add TLS certs verification (#3204)
- `datadog` exporter:
  - Add env and tag name normalization to trace payloads (#3200)
  - add `ignore_resource`s configuration option (#3245)
- `jmx` receiver: Update for latest snapshot and header support (#3283)
- `awsxray` exporter: Added support for stack trace translation for .NET language (#3280)
- `statsd` receiver: Add timing/histogram for statsD receiver as OTLP summary (#3261)

### 🧰 Bug fixes 🧰

- `awsprometheusremotewrite` exporter:
  - Remove `sending_queue` (#3186)
  - Use the correct default for aws_auth.service (#3161)
  - Identify the Amazon Prometheus region from the endpoint (#3210)
  - Don't panic in case session can't be constructed (#3221)
- `datadog` exporter: Add max tag length (#3185)
- `sapm` exporter: Fix crash when passing the signalfx access token (#3294)
- `newrelic` exporter: Update error conditions (#3322)

## v0.25.0

# 🎉 OpenTelemetry Collector Contrib v0.25.0 (Beta) 🎉

The OpenTelemetry Collector Contrib contains everything in the [opentelemetry-collector release](https://github.com/open-telemetry/opentelemetry-collector/releases/tag/v0.25.0) (be sure to check the release notes here as well!). Check out the [Getting Started Guide](https://opentelemetry.io/docs/collector/getting-started/) for deployment and configuration information.

### 🚀 New components 🚀

- `kafkametricsreceiver` new receiver component for collecting metrics about a kafka cluster - primarily lag and offset. [configuration instructions](receiver/kafkametricsreceiver/README.md)
- `file_storage` extension to read and write data to the local file system (#3087)

### 🛑 Breaking changes 🛑

- `newrelic` exporter (#3091):
  - Removal of common attributes (use opentelemetry collector resource processor to add attributes)
  - Drop support for cumulative metrics being sent to New Relic via a collector

### 💡 Enhancements 💡

- Update `opentelemetry-log-collection` to v0.17.0 for log receivers (#3017)
- `datadog` exporter:
  - Add `peer.service` priority instead of `service.name` (#2817)
  - Improve support of semantic conventions for K8s, Azure and ECS (#2623)
- Improve and batch logs translation for stanza (#2892)
- `statsd` receiver: Add timing/histogram as OTLP gauge (#2973)
- `honeycomb` exporter: Add Retry and Queue settings (#2714)
- `resourcedetection` processor:
  - Add AKS resource detector (#3035)
  - Use conventions package constants for ECS detector (#3171)
- `sumologic` exporter: Add graphite format (#2695)
- Add trace attributes to the log entry for stanza (#3018)
- `splunk_hec` exporter: Send log record name as part of the HEC log event (#3119)
- `newrelic` exporter (#3091):
  - Add support for logs
  - Performance improvements
  - Optimizations to the New Relic payload to reduce payload size
  - Metrics generated for monitoring the exporter
  - Insert Key vs License keys are auto-detected in some cases
  - Collector version information is properly extracted via the application start info parameters

### 🧰 Bug fixes 🧰

- `splunk_hec` exporter: Fix sending log payload with missing the GZIP footer (#3032)
- `awsxray` exporter: Remove propagation of error on shutdown (#2999)
- `resourcedetection` processor:
  - Correctly report DRAGONFLYBSD value (#3100)
  - Fallback to `os.Hostname` when FQDN is not available (#3099)
- `httpforwarder` extension: Do not report ErrServerClosed when shutting down the service (#3173)
- `collectd` receiver: Do not report ErrServerClosed when shutting down the service (#3178)

## v0.24.0

# 🎉 OpenTelemetry Collector Contrib v0.24.0 (Beta) 🎉

The OpenTelemetry Collector Contrib contains everything in the [opentelemetry-collector release](https://github.com/open-telemetry/opentelemetry-collector/releases/tag/v0.24.0) (be sure to check the release notes here as well!). Check out the [Getting Started Guide](https://opentelemetry.io/docs/collector/getting-started/) for deployment and configuration information.

### 🚀 New components 🚀

- `fluentbit` extension and `fluentforward` receiver moved from opentelemetry-collector

### 💡 Enhancements 💡

- Check `NO_WINDOWS_SERVICE` environment variable to force interactive mode on Windows (#2819)
- `resourcedetection `processor:
  - Add task revision to ECS resource detector (#2814)
  - Add GKE detector (#2821)
  - Add Amazon EKS detector (#2820)
  - Add `VMScaleSetName` field to Azure detector (#2890)
- `awsemf` exporter:
  - Add `parse_json_encoded_attr_values` config option to decode json-encoded strings in attribute values (#2827)
  - Add `output_destination` config option to support AWS Lambda (#2720)
- `googlecloud` exporter: Handle `cloud.availability_zone` semantic convention (#2893)
- `newrelic` exporter: Add `instrumentation.provider` to default attributes (#2900)
- Set unprivileged user to container image (#2925)
- `splunkhec` exporter: Add `max_content_length_logs` config option to send log data in payloads less than max content length (#2524)
- `k8scluster` and `kubeletstats` receiver: Replace package constants in favor of constants from conventions in core (#2996)

### 🧰 Bug fixes 🧰

- `spanmetrics` processor:
  - Rename `calls` metric to `calls_total` and set `IsMonotonic` to true (#2837)
  - Validate duplicate dimensions at start (#2844)
- `awsemf` exporter: Calculate delta instead of rate for cumulative metrics (#2512)
- `signalfx` exporter:
  - Remove more unnecessary translation rules (#2889)
  - Implement summary type (#2998)
- `awsxray` exporter: Remove translation to HTTP status from OC status (#2978)
- `awsprometheusremotewrite` exporter: Close HTTP body after RoundTrip (#2955)
- `splunkhec` exporter: Add ResourceAttributes to Splunk Event (#2843)

## v0.23.0

# 🎉 OpenTelemetry Collector Contrib v0.23.0 (Beta) 🎉

The OpenTelemetry Collector Contrib contains everything in the [opentelemetry-collector release](https://github.com/open-telemetry/opentelemetry-collector/releases/tag/v0.23.0) (be sure to check the release notes here as well!). Check out the [Getting Started Guide](https://opentelemetry.io/docs/collector/getting-started/) for deployment and configuration information.

### 🚀 New components 🚀

- `groupbyattrs` processor to group the records by provided attributes
- `dotnetdiagnostics` receiver to read metrics from .NET processes

### 🛑 Breaking changes 🛑

- `stackdriver` exporter marked as deprecated and renamed to `googlecloud`
- Change the rule expression in receiver creator for matching endpoints types from `type.port`, `type.hostport` and `type.pod` to `type == "port"`, `type == "hostport"` and `type == "pod"` (#2661)

### 💡 Enhancements 💡

- `loadbalancing` exporter: Add support for logs (#2470)
- `sumologic` exporter: Add carbon formatter (#2562)
- `awsecscontainermetrics` receiver: Add new metric for stopped container (#2383)
- `awsemf` exporter:
  - Send EMF logs in batches (#2572)
  - Add prometheus type field for CloudWatch compatibility (#2689)
- `signalfx` exporter:
  - Add resource attributes to events (#2631)
  - Add translation rule to drop dimensions (#2660)
  - Remove temporary host translation workaround (#2652)
  - Remove unnecessary default translation rules (#2672)
  - Update `exclude_metrics` option so that the default exclude rules can be overridden by setting the option to `[]` (#2737)
- `awsprometheusremotewrite` exporter: Add support for given IAM roles (#2675)
- `statsd` receiver: Change to use OpenTelemetry type instead of OpenCensus type (#2733)
- `resourcedetection` processor: Add missing entries for `cloud.infrastructure_service` (#2777)

### 🧰 Bug fixes 🧰

- `dynatrace` exporter: Serialize each datapoint into separate line (#2618)
- `splunkhec` exporter: Retain all otel attributes (#2712)
- `newrelic` exporter: Fix default metric URL (#2739)
- `googlecloud` exporter: Add host.name label if hostname is present in node (#2711)

## v0.22.0

# 🎉 OpenTelemetry Collector Contrib v0.22.0 (Beta) 🎉

The OpenTelemetry Collector Contrib contains everything in the [opentelemetry-collector release](https://github.com/open-telemetry/opentelemetry-collector/releases/tag/v0.22.0) (be sure to check the release notes here as well!). Check out the [Getting Started Guide](https://opentelemetry.io/docs/collector/getting-started/) for deployment and configuration information.

### 🚀 New components 🚀

- `filelog` receiver to tail and parse logs from files using the [opentelemetry-log-collection](https://github.com/open-telemetry/opentelemetry-log-collection) library

### 💡 Enhancements 💡

- `dynatrace` exporter: Send metrics to Dynatrace in chunks of 1000 (#2468)
- `k8s` processor: Add ability to associate metadata tags using pod UID rather than just IP (#2199)
- `signalfx` exporter:
  - Add statusCode to logging field on dimension client (#2459)
  - Add translation rules for `cpu.utilization_per_core` (#2540)
  - Updates to metadata handling (#2531)
  - Calculate extra network I/O metrics (#2553)
  - Calculate extra disk I/O metrics (#2557)
- `statsd` receiver: Add metric type label and `enable_metric_type` option (#2466)
- `sumologic` exporter: Add support for carbon2 format (#2562)
- `resourcedetection` processor: Add Azure detector (#2372)
- `k8scluster` receiver: Use OTel conventions for metadata (#2530)
- `newrelic` exporter: Multi-tenant support for sending trace data and performance enhancements (#2481)
- `stackdriver` exporter: Enable `retry_on_failure` and `sending_queue` options (#2613)
- Use standard way to convert from time.Time to proto Timestamp (#2548)

### 🧰 Bug fixes 🧰

- `signalfx` exporter:
  - Fix calculation of `network.total` metric (#2551)
  - Correctly convert dimensions on metadata updates (#2552)
- `awsxray` exporter and receiver: Fix the type of content_length (#2539)
- `resourcedetection` processor: Use values in accordance to semantic conventions for AWS (#2556)
- `awsemf` exporter: Fix concurrency issue (#2571)

## v0.21.0

# 🎉 OpenTelemetry Collector Contrib v0.21.0 (Beta) 🎉

The OpenTelemetry Collector Contrib contains everything in the [opentelemetry-collector release](https://github.com/open-telemetry/opentelemetry-collector/releases/tag/v0.21.0) (be sure to check the release notes here as well!). Check out the [Getting Started Guide](https://opentelemetry.io/docs/collector/getting-started/) for deployment and configuration information.

### 🚀 New components 🚀

- `loki` exporter to export data via HTTP to Loki

### 🛑 Breaking changes 🛑

- `signalfx` exporter: Allow periods to be sent in dimension keys (#2456). Existing users who do not want to change this functionality can set `nonalphanumeric_dimension_chars` to `_-`

### 💡 Enhancements 💡

- `awsemf` exporter:
  - Support unit customization before sending logs to AWS CloudWatch (#2318)
  - Group exported metrics by labels (#2317)
- `datadog` exporter: Add basic span events support (#2338)
- `alibabacloudlogservice` exporter: Support new metrics interface (#2280)
- `sumologic` exporter:
  - Enable metrics pipeline (#2117)
  - Add support for all types of log body (#2380)
- `signalfx` exporter: Add `nonalphanumeric_dimension_chars` config option (#2442)

### 🧰 Bug fixes 🧰

- `resourcedetection` processor: Fix resource attribute environment variable (#2378)
- `k8scluster` receiver: Fix nil pointer bug (#2450)

## v0.20.0

# 🎉 OpenTelemetry Collector Contrib v0.20.0 (Beta) 🎉

The OpenTelemetry Collector Contrib contains everything in the [opentelemetry-collector release](https://github.com/open-telemetry/opentelemetry-collector/releases/tag/v0.20.0) (be sure to check the release notes here as well!). Check out the [Getting Started Guide](https://opentelemetry.io/docs/collector/getting-started/) for deployment and configuration information.

### 🚀 New components 🚀

- `spanmetrics` processor to aggregate Request, Error and Duration (R.E.D) metrics from span data
- `awsxray` receiver to accept spans in the X-Ray Segment format
- `groupbyattrs` processor to group the records by provided attributes

### 🛑 Breaking changes 🛑

- Rename `kinesis` exporter to `awskinesis` (#2234)
- `signalfx` exporter: Remove `send_compatible_metrics` option, use `translation_rules` instead (#2267)
- `datadog` exporter: Remove default prefix from user metrics (#2308)

### 💡 Enhancements 💡

- `signalfx` exporter: Add k8s metrics to default excludes (#2167)
- `stackdriver` exporter: Reduce QPS (#2191)
- `datadog` exporter:
  - Translate otel exceptions to DataDog errors (#2195)
  - Use resource attributes for metadata and generated metrics (#2023)
- `sapm` exporter: Enable queuing by default (#1224)
- `dynatrace` exporter: Allow underscores anywhere in metric or dimension names (#2219)
- `awsecscontainermetrics` receiver: Handle stopped container's metadata (#2229)
- `awsemf` exporter: Enhance metrics batching in AWS EMF logs (#2271)
- `f5cloud` exporter: Add User-Agent header with version to requests (#2292)

### 🧰 Bug fixes 🧰

- `signalfx` exporter: Reinstate network/filesystem translation rules (#2171)

## v0.19.0

# 🎉 OpenTelemetry Collector Contrib v0.19.0 (Beta) 🎉

The OpenTelemetry Collector Contrib contains everything in the [opentelemetry-collector release](https://github.com/open-telemetry/opentelemetry-collector/releases/tag/v0.19.0) (be sure to check the release notes here as well!). Check out the [Getting Started Guide](https://opentelemetry.io/docs/collector/getting-started/) for deployment and configuration information.

### 🚀 New components 🚀

- `f5cloud` exporter to export metric, trace, and log data to F5 Cloud
- `jmx` receiver to report metrics from a target MBean server in conjunction with the [JMX Metric Gatherer](https://github.com/open-telemetry/opentelemetry-java-contrib/blob/v1.0.0-alpha/contrib/jmx-metrics/README.md)

### 🛑 Breaking changes 🛑

- `signalfx` exporter: The `exclude_metrics` option now takes slice of metric filters instead of just metric names (slice of strings) (#1951)

### 💡 Enhancements 💡

- `datadog` exporter: Sanitize datadog service names (#1982)
- `awsecscontainermetrics` receiver: Add more metadata (#2011)
- `azuremonitor` exporter: Favor RPC over HTTP spans (#2006)
- `awsemf` exporter: Always use float64 as calculated rate (#2019)
- `splunkhec` receiver: Make the HEC receiver path configurable, and use `/*` by default (#2137)
- `signalfx` exporter:
  - Drop non-default metrics and add `include_metrics` option to override (#2145, #2146, #2162)
  - Rename `system.network.dropped_packets` metric to `system.network.dropped` (#2160)
  - Do not filter cloud attributes from dimensions (#2020)
- `redis` receiver: Migrate to pdata metrics #1889

### 🧰 Bug fixes 🧰

- `datadog` exporter: Ensure that version tag is added to trace stats (#2010)
- `loadbalancing` exporter: Rolling update of collector can stop the periodical check of DNS updates (#1798)
- `awsecscontainermetrics` receiver: Change the type of `exit_code` from string to int and deal with the situation when there is no data (#2147)
- `groupbytrace` processor: Make onTraceReleased asynchronous to fix processor overload (#1808)
- Handle cases where the time field of Splunk HEC events is encoded as a String (#2159)

## v0.18.0

# 🎉 OpenTelemetry Collector Contrib v0.18.0 (Beta) 🎉

The OpenTelemetry Collector Contrib contains everything in the [opentelemetry-collector release](https://github.com/open-telemetry/opentelemetry-collector/releases/tag/v0.18.0) (be sure to check the release notes here as well!). Check out the [Getting Started Guide](https://opentelemetry.io/docs/collector/getting-started/) for deployment and configuration information.

### 🚀 New components 🚀

- `sumologic` exporter to send logs and metrics data to Sumo Logic
- `dynatrace` exporter to send metrics to Dynatrace

### 💡 Enhancements 💡

- `datadog` exporter:
  - Add resource attributes to tags conversion feature (#1782)
  - Add Kubernetes conventions for hostnames (#1919)
  - Add container tags to datadog export for container infra metrics in service view (#1895)
  - Update resource naming and span naming (#1861)
  - Add environment variables support for config options (#1897)
- `awsxray` exporter: Add parsing of JavaScript stack traces (#1888)
- `elastic` exporter: Translate exception span events (#1858)
- `signalfx` exporter: Add translation rules to aggregate per core CPU metrics in default translations (#1841)
- `resourcedetection` processor: Gather tags associated with the EC2 instance and add them as resource attributes (#1899)
- `simpleprometheus` receiver: Add support for passing params to the prometheus scrape config (#1949)
- `azuremonitor` exporter: Implement Span status code specification changes - gRPC (#1960)
- `metricstransform` processor: Add grouping option ($1887)
- `alibabacloudlogservice` exporter: Use producer to send data to improve performance (#1981)

### 🧰 Bug fixes 🧰

- `datadog` exporter: Handle monotonic metrics client-side (#1805)
- `awsxray` exporter: Log error when translating span (#1809)

## v0.17.0

# 🎉 OpenTelemetry Collector Contrib v0.17.0 (Beta) 🎉

The OpenTelemetry Collector Contrib contains everything in the [opentelemetry-collector release](https://github.com/open-telemetry/opentelemetry-collector/releases/tag/v0.17.0) (be sure to check the release notes here as well!). Check out the [Getting Started Guide](https://opentelemetry.io/docs/collector/getting-started/) for deployment and configuration information.

### 💡 Enhancements 💡

- `awsemf` exporter: Add collector version to EMF exporter user agent (#1778)
- `signalfx` exporter: Add configuration for trace correlation (#1795)
- `statsd` receiver: Add support for metric aggregation (#1670)
- `datadog` exporter: Improve logging of hostname detection (#1796)

### 🧰 Bug fixes 🧰

- `resourcedetection` processor: Fix ecs detector to not use the default golang logger (#1745)
- `signalfx` receiver: Return 200 when receiver succeed (#1785)
- `datadog` exporter: Use a singleton for sublayer calculation (#1759)
- `awsxray` and `awsemf` exporters: Change the User-Agent content order (#1791)

## v0.16.0

# 🎉 OpenTelemetry Collector Contrib v0.16.0 (Beta) 🎉

The OpenTelemetry Collector Contrib contains everything in the [opentelemetry-collector release](https://github.com/open-telemetry/opentelemetry-collector/releases/tag/v0.16.0) (be sure to check the release notes here as well!). Check out the [Getting Started Guide](https://opentelemetry.io/docs/collector/getting-started/) for deployment and configuration information.

### 🛑 Breaking changes 🛑

- `honeycomb` exporter: Update to use internal data format (#1689)

### 💡 Enhancements 💡

- `newrelic` exporter: Add support for span events (#1643)
- `awsemf` exporter:
  - Add placeholder support in `log_group_name` and `log_stream_name` config (#1623, #1661)
  - Add label matching filtering rule (#1619)
- `resourcedetection` processor: Add new resource detector for AWS Elastic Beanstalk environments (#1585)
- `loadbalancing` exporter:
  - Add sort of endpoints in static resolver (#1692)
  - Allow specifying port when using DNS resolver (#1650)
- Add `batchperresourceattr` helper library that splits an incoming data based on an attribute in the resource (#1694)
- `alibabacloudlogservice` exporter:
  - Add logs exporter (#1609)
  - Change trace type from opencensus to opentelemetry (#1713)
- `datadog` exporter:
  - Improve trace exporter performance (#1706, #1707)
  - Add option to only send metadata (#1723)
- `awsxray` exporter:
  - Add parsing of Python stack traces (#1676)
  - Add collector version to user agent (#1730)

### 🧰 Bug fixes 🧰

- `loadbalancing` exporter:
  - Fix retry queue for exporters (#1687)
  - Fix `periodicallyResolve` for DNS resolver checks (#1678)
- `datadog` exporter: Fix status code handling (#1691)
- `awsxray` exporter:
  - Fix empty traces in X-Ray console (#1709)
  - Stricter requirements for adding http request url (#1729)
  - Fix status code handling for errors/faults (#1740)
- `signalfx` exporter:
  - Split incoming data requests by access token before enqueuing (#1727)
  - Disable retry on 400 and 401, retry with backoff on 429 and 503 (#1672)
- `awsecscontainermetrics` receiver: Improve error handling to fix seg fault (#1738)

## v0.15.0

# 🎉 OpenTelemetry Collector Contrib v0.15.0 (Beta) 🎉

The OpenTelemetry Collector Contrib contains everything in the [opentelemetry-collector release](https://github.com/open-telemetry/opentelemetry-collector/releases/tag/v0.15.0) (be sure to check the release notes here as well!). Check out the [Getting Started Guide](https://opentelemetry.io/docs/collector/getting-started/) for deployment and configuration information.

### 🚀 New components 🚀

- `zookeeper` receiver: Collects metrics from a Zookeeper instance using the `mntr` command
- `loadbalacing` exporter: Consistently exports spans belonging to the same trace to the same backend
- `windowsperfcounters` receiver: Captures the configured system, application, or custom performance counter data from the Windows registry using the PDH interface
- `awsprometheusremotewrite` exporter:  Sends metrics data in Prometheus TimeSeries format to a Prometheus Remote Write Backend and signs each outgoing HTTP request following the AWS Signature Version 4 signing process

### 💡 Enhancements 💡

- `awsemf` exporter:
  - Add `metric_declarations` config option for metric filtering and dimensions (#1503)
  - Add SummaryDataType and remove Min/Max from Histogram (#1584)
- `signalfxcorrelation` exporter: Add ability to translate host dimension (#1561)
- `newrelic` exporter: Use pdata instead of the OpenCensus for traces (#1587)
- `metricstransform` processor:
  - Add `combine` action for matched metrics (#1506)
  - Add `submatch_case` config option to specify case of matched label values (#1640)
- `awsecscontainermetrics` receiver: Extract cluster name from ARN (#1626)
- `elastic` exporter: Improve handling of span status if the status code is unset (#1591)

### 🧰 Bug fixes 🧰

- `awsemf` exporter: Add check for unhandled metric data types (#1493)
- `groupbytrace` processor: Make buffered channel to avoid goroutines leak (#1505)
- `stackdriver` exporter: Set `options.UserAgent` so that the OpenCensus exporter does not override the UA ($1620)

## v0.14.0

# 🎉 OpenTelemetry Collector Contrib v0.14.0 (Beta) 🎉

The OpenTelemetry Collector Contrib contains everything in the [opentelemetry-collector release](https://github.com/open-telemetry/opentelemetry-collector/releases/tag/v0.14.0) (be sure to check the release notes here as well!). Check out the [Getting Started Guide](https://opentelemetry.io/docs/collector/getting-started/) for deployment and configuration information.

### 🚀 New components 🚀

- `datadog` exporter to send metric and trace data to Datadog (#1352)
- `tailsampling` processor moved from core to contrib (#1383)

### 🛑 Breaking changes 🛑

- `jmxmetricsextension` migrated to `jmxreceiver` (#1182, #1357)
- Move signalfx correlation code out of `sapm` to `signalfxcorrelation` exporter (#1376)
- Move Splunk specific utils outside of common (#1306)
- `stackdriver` exporter:
    - Config options `metric_prefix` & `skip_create_metric_descriptor` are now nested under `metric`, see [README](https://github.com/open-telemetry/opentelemetry-collector-contrib/blob/v0.14.0/exporter/stackdriverexporter/README.md).
    - Trace status codes no longer reflect gRPC codes as per spec changes: open-telemetry/opentelemetry-specification#1067
- `datadog` exporter: Remove option to change the namespace prefix (#1483)

### 💡 Enhancements 💡

- `splunkhec` receiver: Add ability to ingest metrics (#1276)
- `signalfx` receiver: Improve pipeline error handling (#1329)
- `datadog` exporter:
  - Improve hostname resolution (#1285)
  - Add flushing/export of traces and trace-related statistics (#1266)
  - Enable traces on Windows (#1340)
  - Send otel.exporter running metric (#1354)
  - Add tag normalization util method (#1373)
  - Send host metadata (#1351)
  - Support resource conventions for hostnames (#1434)
  - Add version tag extract (#1449)
- Add `batchpertrace` library to split the incoming batch into several batches, one per trace (#1257)
- `statsd` receiver:
  - Add timer support (#1335)
  - Add sample rate support for counter, transfer gauge to double and transfer counter to int only (#1361)
- `awsemf` exporter: Restructure metric translator logic (#1353)
- `resourcedetection` processor:
  - Add EC2 hostname attribute (#1324)
  - Add ECS Resource detector (#1360)
- `sapm` exporter: Add queue settings (#1390)
- `metrictransform` processor: Add metric filter option (#1447)
- `awsxray` exporter: Improve ECS attribute and origin translation (#1428)
- `resourcedetection` processor: Initial system detector (#1405)

### 🧰 Bug fixes 🧰

- Remove duplicate definition of cloud providers with core conventions (#1288)
- `kubeletstats` receiver: Handle nil references from the kubelet API (#1326)
- `awsxray` receiver:
  - Add kind type to root span to fix the empty parentID problem (#1338)
  - Fix the race condition issue (#1490)
- `awsxray` exporter:
  - Setting the tlsconfig InsecureSkipVerify using NoVerifySSL (#1350)
  - Drop invalid xray trace id (#1366)
- `elastic` exporter: Ensure span name is limited (#1371)
- `splunkhec` exporter: Don't send 'zero' timestamps to Splunk HEC (#1157)
- `stackdriver` exporter: Skip processing empty metrics slice (#1494)

## v0.13.0

# 🎉 OpenTelemetry Collector Contrib v0.13.0 (Beta) 🎉

The OpenTelemetry Collector Contrib contains everything in the [opentelemetry-collector release](https://github.com/open-telemetry/opentelemetry-collector/releases/tag/v0.13.0) (be sure to check the release notes here as well!). Check out the [Getting Started Guide](https://opentelemetry.io/docs/collector/getting-started/) for deployment and configuration information.

### 💡 Enhancements 💡

- `sapm` exporter:
  - Enable queuing by default (#1224)
  - Add SignalFx APM correlation (#1205)
  - Make span source attribute and destination dimension names configurable (#1286)
- `signalfx` exporter:
  - Pass context to the http client requests (#1225)
  - Update `disk.summary_utilization` translation rule to accommodate new labels (#1258)
- `newrelic` exporter: Add `span.kind` attribute (#1263)
- `datadog` exporter:
  - Add Datadog trace translation helpers (#1208)
  - Add API key validation (#1216)
- `splunkhec` receiver: Add the ability to ingest logs (#1268)
- `awscontainermetrics` receiver: Report `CpuUtilized` metric in percentage (#1283)
- `awsemf` exporter: Only calculate metric rate for cumulative counter and avoid SingleDimensionRollup for metrics with only one dimension (#1280)

### 🧰 Bug fixes 🧰

- Make `signalfx` exporter a metadata exporter (#1252)
- `awsecscontainermetrics` receiver: Check for empty network rate stats and set zero (#1260)
- `awsemf` exporter: Remove InstrumentationLibrary dimension in CloudWatch EMF Logs if it is undefined (#1256)
- `awsxray` receiver: Fix trace/span id transfer (#1264)
- `datadog` exporter: Remove trace support for Windows for now (#1274)
- `sapm` exporter: Correlation enabled check inversed (#1278)

## v0.12.0

# 🎉 OpenTelemetry Collector Contrib v0.12.0 (Beta) 🎉

The OpenTelemetry Collector Contrib contains everything in the [opentelemetry-collector release](https://github.com/open-telemetry/opentelemetry-collector/releases/tag/v0.12.0) (be sure to check the release notes here as well!). Check out the [Getting Started Guide](https://opentelemetry.io/docs/collector/getting-started/) for deployment and configuration information.

### 🚀 New components 🚀

- `awsemf` exporter to support exporting metrics to AWS CloudWatch (#498, #1169)
- `http_forwarder` extension that forwards HTTP requests to a specified target (#979, #1014, #1150)
- `datadog` exporter that sends metric and trace data to Datadog (#1142, #1178, #1181, #1212)
- `awsecscontainermetrics` receiver to collect metrics from Amazon ECS Task Metadata Endpoint (#1089, #1148, #1160)

### 💡 Enhancements 💡

- `signalfx` exporter:
  - Add host metadata synchronization (#1039, #1118)
  - Add `copy_dimensions` translator option (#1126)
  - Update `k8s_cluster` metric translations (#1121)
  - Add option to exclude metrics (#1156)
  - Add `avg` aggregation method (#1151)
  - Fallback to host if cloud resource id not found (#1170)
  - Add backwards compatible translation rules for the `dockerstatsreceiver` (#1201)
  - Enable queuing and retries (#1223)
- `splunkhec` exporter:
  - Add log support (#875)
  - Enable queuing and retries (#1222)
- `k8scluster` receiver: Standardize metric names (#1119)
- `awsxray` exporter:
  - Support AWS EKS attributes (#1090)
  - Store resource attributes in X-Ray segments (#1174)
- `honeycomb` exporter:
  - Add span kind to the event sent to Honeycomb (#474)
  - Add option to adjust the sample rate using an attribute on the span (#1162)
- `jmxmetrics` extension: Add subprocess manager to manage child java processes (#1028)
- `elastic` exporter: Initial metrics support (#1173)
- `k8s` processor: Rename default attr names for label/annotation extraction (#1214)
- Add common SignalFx host id extraction (#1100)
- Allow MSI upgrades (#1165)

### 🧰 Bug fixes 🧰

- `awsxray` exporter: Don't set origin to EC2 when not on AWS (#1115)

## v0.11.0

# 🎉 OpenTelemetry Collector Contrib v0.11.0 (Beta) 🎉

The OpenTelemetry Collector Contrib contains everything in the [opentelemetry-collector release](https://github.com/open-telemetry/opentelemetry-collector/releases/tag/v0.11.0) (be sure to check the release notes here as well!). Check out the [Getting Started Guide](https://opentelemetry.io/docs/collector/getting-started/) for deployment and configuration information.

### 🚀 New components 🚀
- add `dockerstats` receiver as top level component (#1081)
- add `tracegen` utility (#956)

### 💡 Enhancements 💡
- `stackdriver` exporter: Allow overriding client options via config (#1010)
- `k8scluster` receiver: Ensure informer caches are synced before initial data sync (#842)
- `elastic` exporter: Translate `deployment.environment` resource attribute to Elastic APM's semantically equivalent `service.environment` (#1022)
- `k8s` processor: Add logs support (#1051)
- `awsxray` exporter: Log response error with zap (#1050)
- `signalfx` exporter
  - Add dimensions to renamed metrics (#1041)
  - Add translation rules for `disk_ops.total` and `disk_ops.pending` metrics (#1082)
  - Add event support (#1036)
- `kubeletstats` receiver: Cache detailed PVC labels to reduce API calls (#1052)
- `signalfx` receiver: Add event support (#1035)

## v0.10.0

# 🎉 OpenTelemetry Collector Contrib v0.10.0 (Beta) 🎉

The OpenTelemetry Collector Contrib contains everything in the [opentelemetry-collector release](https://github.com/open-telemetry/opentelemetry-collector/releases/tag/v0.10.0) (be sure to check the release notes here as well!). Check out the [Getting Started Guide](https://opentelemetry.io/docs/collector/getting-started/) for deployment and configuration information.

### 🚀 New components 🚀
- add initial docker stats receiver, without sourcing in top level components (#495)
- add initial jmx metrics extension structure, without sourcing in top level components (#740)
- `routing` processor for routing spans based on HTTP headers (#907)
- `splunkhec` receiver to receive Splunk HEC metrics, traces and logs (#840)
- Add skeleton for `http_forwarder` extension that forwards HTTP requests to a specified target (#979)

### 💡 Enhancements 💡
- `stackdriver` exporter
  - Add timeout parameter (#835)
  - Add option to configurably set UserAgent string (#758)
- `signalfx` exporter
  - Reduce memory allocations for big batches processing (#871)
  - Add AWSUniqueId and gcp_id generation (#829)
  - Calculate cpu.utilization compatibility metric (#839, #974, #954)
- `metricstransform` processor: Replace `{{version}}` in label values (#876)
- `resourcedetection` processor: Logs Support (#970)
- `statsd` receiver: Add parsing for labels and gauges (#903)

### 🧰 Bug fixes 🧰
- `k8s` processor
  - Wrap metrics before sending further down the pipeline (#837)
  - Fix setting attributes on metrics passed from agent (#836)
- `awsxray` exporter: Fix "pointer to empty string" is not omitted bug (#830)
- `azuremonitor` exporter: Treat UNSPECIFIED span kind as INTERNAL (#844)
- `signalfx` exporter: Remove misleading warnings (#869)
- `newrelic` exporter: Fix panic if service name is empty (#969)
- `honeycomb` exporter: Don't emit default proc id + starttime (#972)

## v0.9.0

# 🎉 OpenTelemetry Collector Contrib v0.9.0 (Beta) 🎉

The OpenTelemetry Collector Contrib contains everything in the [opentelemetry-collector release](https://github.com/open-telemetry/opentelemetry-collector/releases/tag/v0.9.0) (be sure to check the release notes here as well!). Check out the [Getting Started Guide](https://opentelemetry.io/docs/collector/getting-started/) for deployment and configuration information.

### 🛑 Breaking changes 🛑
- Remove deprecated `lightstep` exporter (#828)

### 🚀 New components 🚀
- `statsd` receiver for ingesting StatsD messages (#566)

### 💡 Enhancements 💡
- `signalfx` exporter
   - Add disk usage translations (#760)
   - Add disk utilization translations (#782)
   - Add translation rule to drop redundant metrics (#809)
- `kubeletstats` receiver
  - Sync available volume metadata from /pods endpoint (#690)
  - Add ability to collect detailed data from PVC (#743)
- `awsxray` exporter: Translate SDK name/version into xray model (#755)
- `elastic` exporter: Translate semantic conventions to Elastic destination fields (#671)
- `stackdriver` exporter: Add point count metric (#757)
- `awsxray` receiver
  - Ported the TCP proxy from the X-Ray daemon (#774)
  - Convert to OTEL trace format (#691)

### 🧰 Bug fixes 🧰
- `kubeletstats` receiver: Do not break down metrics batch (#754)
- `host` observer: Fix issue on darwin where ports listening on all interfaces are not correctly accounted for (#582)
- `newrelic` exporter: Fix panic on missing span status (#775)

## v0.8.0

# 🎉 OpenTelemetry Collector Contrib v0.8.0 (Beta) 🎉

The OpenTelemetry Collector Contrib contains everything in the [opentelemetry-collector release](https://github.com/open-telemetry/opentelemetry-collector/releases/tag/v0.8.0) (be sure to check the release notes here as well!). Check out the [Getting Started Guide](https://opentelemetry.io/docs/collector/getting-started/) for deployment and configuration information.

### 🚀 New components 🚀

- Receivers
  - `prometheusexec` subprocess manager (##499)

### 💡 Enhancements 💡

- `signalfx` exporter
  - Add/Update metric translations (#579, #584, #639, #640, #652, #662)
  - Add support for calculate new metric translator (#644)
  - Add renaming rules for load metrics (#664)
  - Update `container.name` to `k8s.container.name` in default translation rule (#683)
  - Rename working-set and page-fault metrics (#679)
- `awsxray` exporter
  - Translate exception event into xray exception (#577)
  - Add ingestion of X-Ray segments via UDP (#502)
  - Parse Java stacktrace and populate in xray cause (#687)
- `kubeletstats` receiver
  - Add metric_groups option (#648)
  - Set datapoint timestamp in receiver (#661)
  - Change `container.name` label to `k8s.container.name` (#680)
  - Add working-set and page-fault metrics (#666)
  - Add basic support for volume metrics (#667)
- `stackdriver` trace exporter: Move to new interface and pdata (#486)
- `metricstranform` processor: Keep timeseries and points in order after aggregation (#663)
- `k8scluster` receiver: Change `container.spec.name` label to `k8s.container.name` (#681)
- Migrate receiver creator to internal data model (#701)
- Add ec2 support to `resourcedetection` processor (#587)
- Enable timeout, sending queue and retry for SAPM exporter (#707)

### 🧰 Bug fixes 🧰

- `azuremonitor` exporter: Correct HTTP status code success mapping (#588)
- `k8scluster` receiver: Fix owner reference in metadata updates (#649)
- `awsxray` exporter: Fix handling of db system (#697)

### 🚀 New components 🚀

- Skeleton for AWS ECS container metrics receiver (#463)
- `prometheus_exec` receiver (#655)

## v0.7.0

# 🎉 OpenTelemetry Collector Contrib v0.7.0 (Beta) 🎉

The OpenTelemetry Collector Contrib contains everything in the [opentelemetry-collector release](https://github.com/open-telemetry/opentelemetry-collector/releases/tag/v0.7.0) (be sure to check the release notes here as well!). Check out the [Getting Started Guide](https://opentelemetry.io/docs/collector/getting-started/) for deployment and configuration information.

### 🛑 Breaking changes 🛑

- `awsxray` receiver updated to support udp: `tcp_endpoint` config option renamed to `endpoint` (#497)
- TLS config changed for `sapmreceiver` (#488) and `signalfxreceiver` receivers (#488)

### 🚀 New components 🚀

- Exporters
  - `sentry` adds tracing exporter for [Sentry](https://sentry.io/) (#565)
- Extensions
  - `endpoints` observer: adds generic endpoint watcher (#427)
  - `host` observer: looks for listening network endpoints on host (#432)

### 💡 Enhancements 💡

- Update `honeycomb` exporter for v0.8.0 compatibility
- Extend `metricstransform` processor to be able to add a label to an existing metric (#441)
- Update `kubeletstats` metrics according to semantic conventions (#475)
- Updated `awsxray` receiver config to use udp (#497)
- Add `/pods` endpoint support in `kubeletstats` receiver to add extra labels (#569)
- Add metric translation options to `signalfx` exporter (#477, #501, #571, #573)

### 🧰 Bug fixes 🧰

- `azuremonitor` exporter: Mark spanToEnvelope errors as permanent (#500)

## v0.6.0

# 🎉 OpenTelemetry Collector Contrib v0.6.0 (Beta) 🎉

The OpenTelemetry Collector Contrib contains everything in the [opentelemetry-collector release](https://github.com/open-telemetry/opentelemetry-collector/releases/tag/v0.6.0) (be sure to check the release notes here as well!). Check out the [Getting Started Guide](https://opentelemetry.io/docs/collector/getting-started/) for deployment and configuration information.

### 🛑 Breaking changes 🛑

- Removed `jaegarlegacy` (#397) and `zipkinscribe` receivers (#410)
- `kubeletstats` receiver: Renamed `k8s.pod.namespace` pod label to `k8s.namespace.name` and `k8s.container.name` container label to `container.name`

### 🚀 New components 🚀

- Processors
  - `metricstransform` renames/aggregates within individual metrics (#376) and allow changing the data type between int and float (#402)

### 💡 Enhancements 💡

- `awsxray` exporter: Use `peer.service` as segment name when set. (#385)
- `splunk` exporter: Add trace exports support (#359, #399)
- Build and publish Windows MSI (#408) and DEB/RPM Linux packages (#405)

### 🧰 Bug fixes 🧰

- `kubeletstats` receiver:
  - Fixed NPE for newly created pods (#404)
  - Updated to latest change in the ReceiverFactoryOld interface (#401)
  - Fixed logging and self reported metrics (#357)
- `awsxray` exporter: Only convert SQL information for SQL databases. (#379)
- `resourcedetection` processor: Correctly obtain machine-type info from gce metadata (#395)
- `k8scluster` receiver: Fix container resource metrics (#416)

## v0.5.0

Released 01-07-2020

# 🎉 OpenTelemetry Collector Contrib v0.5.0 (Beta) 🎉

The OpenTelemetry Collector Contrib contains everything in the [opentelemetry-collector release](https://github.com/open-telemetry/opentelemetry-collector/releases/tag/v0.5.0) (be sure to check the release notes here as well!). Check out the [Getting Started Guide](https://opentelemetry.io/docs/collector/getting-started/) for deployment and configuration information.

### 🚀 New components 🚀

- Processors
  - `resourcedetection` to automatically detect the resource based on the configured set of detectors (#309)

### 💡 Enhancements 💡

- `kubeletstats` receiver: Support for ServiceAccount authentication (#324)
- `signalfx` exporter and receiver
  - Add SignalFx metric token passthrough and config option (#325)
  - Set default endpoint of `signalfx` receiver to `:9943` (#351)
- `awsxray` exporter: Support aws plugins EC2/ECS/Beanstalk (#343)
- `sapm` exporter and receiver: Add SAPM access token passthrough and config option (#349)
- `k8s` processor: Add metrics support (#358)
- `k8s` observer: Separate annotations from labels in discovered pods (#363)

### 🧰 Bug fixes 🧰

- `honeycomb` exporter: Remove shared use of libhoney from goroutines (#305)

## v0.4.0

Released 17-06-2020

# 🎉 OpenTelemetry Collector Contrib v0.4.0 (Beta) 🎉

The OpenTelemetry Collector Contrib contains everything in the [opentelemetry-collector release](https://github.com/open-telemetry/opentelemetry-collector/releases/tag/v0.4.0) (be sure to check the release notes here as well!). Check out the [Getting Started Guide](https://opentelemetry.io/docs/collector/getting-started/) for deployment and configuration information.

### 🛑 Breaking changes 🛑

  - `signalfx` exporter `url` parameter changed to `ingest_url` (no impact if only using `realm` setting)

### 🚀 New components 🚀

- Receivers
  - `receiver_creator` to create receivers at runtime (#145), add observer support to receiver_creator (#173), add rules support (#207), add dynamic configuration values (#235)
  - `kubeletstats` receiver (#237)
  - `prometheus_simple` receiver (#184)
  - `kubernetes-cluster` receiver (#175)
  - `redis` receiver (#138)
- Exporters
  - `alibabacloudlogservice` exporter (#259)
  - `SplunkHEC` metrics exporter (#246)
  - `elastic` APM exporter (#240)
  - `newrelic` exporter (#229)
- Extensions
  - `k8s` observer (#185)

### 💡 Enhancements 💡

- `awsxray` exporter
  - Use X-Ray convention of segment name == service name (#282)
  - Tweak xray export to improve rendering of traces and improve parity (#241)
  - Add handling for spans received with nil attributes (#212)
- `honeycomb` exporter
  - Use SendPresampled (#291)
  - Add span attributes as honeycomb event fields (#271)
  - Support resource labels in Honeycomb exporter (#20)
- `k8s` processor
  - Add support of Pod UID extraction to k8sprocessor (#219)
  - Use `k8s.pod.ip` to record resource IP instead of just `ip` (#183)
  - Support same authentication mechanism as other kubernetes components do (#307)
- `sapm` exporter: Add TLS for SAPM and SignalFx receiver (#215)
- `signalfx` exporter
  - Add metric metadata syncer to SignalFx exporter (#231)
  - Add TLS for SAPM and SignalFx receiver (#215)
- `stackdriver` exporter: Add support for resource mapping in config (#163)

### 🧰 Bug fixes 🧰

- `awsxray` exporter: Wrap bad request errors for proper handling by retry queue (#205)
- `lightstep` exporter: Ensure Lightstep exporter doesnt crash on nil node (#250)
- `sapm` exporter: Do not break Jaeger traces before sending downstream (#193)
- `k8s` processor: Ensure Jaeger spans work in passthrough mode (262)

## 🧩 Components 🧩

### Receivers

|       Traces        |      Metrics      |
| :-----------------: | :---------------: |
|    Jaeger Legacy    |      Carbon       |
| SAPM (SignalFx APM) |     Collectd      |
|    Zipkin Scribe    |    K8s Cluster    |
|                     |       Redis       |
|                     |     SignalFx      |
|                     | Simple Prometheus |
|                     |     Wavefront     |

### Processors

- K8s

### Exporters

|        Commercial         |   Community   |
| :-----------------------: | :-----------: |
| Alibaba Cloud Log Service |    Carbon     |
|         AWS X-ray         |    Elastic    |
|       Azure Monitor       | Jaeger Thrift |
|         Honeycomb         |    Kinesis    |
|         Lightstep         |
|         New Relic         |
|    SAPM (SignalFx APM)    |
|    SignalFx (Metrics)     |
|        Splunk HEC         |
|   Stackdriver (Google)    |

### Extensions

- Observer
  - K8s

## v0.3.0 Beta

Released 2020-03-30

### Breaking changes

-  Make prometheus receiver config loading strict. #697
Prometheus receiver will now fail fast if the config contains unused keys in it.

### Changes and fixes

- Enable best effort serve by default of Prometheus Exporter (https://github.com/orijtech/prometheus-go-metrics-exporter/pull/6)
- Fix null pointer exception in the logging exporter #743
- Remove unnecessary condition to have at least one processor #744
- Updated Honeycomb exported to `honeycombio/opentelemetry-exporter-go v0.3.1`

### Features

Receivers / Exporters:

* AWS X-Ray
* Carbon
* CollectD
* Honeycomb
* Jaeger
* Kinesis
* LightStep
* OpenCensus
* OpenTelemetry
* SAPM
* SignalFx
* Stackdriver
* Wavefront
* Zipkin
* Zipkin Scribe


Processors:

* Attributes
* Batch
* Memory Limiter
* Queued Retry
* Resource
* Sampling
* Span
* Kubernetes

Extensions:

* Health Check
* Performance Profiler
* zPages


## v0.2.8

Released 2020-03-25

Alpha v0.2.8 of OpenTelemetry Collector Contrib.

- Implemented OTLP receiver and exporter.
- Added ability to pass config to the service programmatically (useful for custom builds).
- Improved own metrics / observability.


## v0.2.7

Released 2020-03-17

### Self-Observability
- New command-line switch to control legacy and new metrics. Users are encouraged
to experiment and migrate to the new metrics.
- Improved error handling on shutdown.


### Processors
- Fixed passthrough mode k8sprocessor.
- Added `HASH` action to attribute processor.

### Receivers and Exporters
- Added Honeycomb exporter.
- Added LightStep exporter.
- Added regular expression for Carbon receiver, allowing the metric name to be broken into proper label keys and values.
- Updated Stackdriver exporter to use a new batch API.


## v0.2.6 Alpha

Released 2020-02-18

### Self-Observability
- Updated metrics prefix to `otelcol` and expose command line argument to modify the prefix value.
- Batch dropped span now emits zero when no spans are dropped.

### Processors
- Extended Span processor to have include/exclude span logic.
- Ability to choose strict or regexp matching for include/exclude filters.

### Receivers and Exporters
- Added Carbon receiver and exporter.
- Added Wavefront receiver.


## v0.0.5 Alpha

Released 2020-01-30

- Regexp-based filtering of span names.
- Ability to extract attributes from span names and rename span.
- File exporter for debugging.
- Span processor is now enabled by default.

## v0.0.1 Alpha

Released 2020-01-11

First release of OpenTelemetry Collector Contrib.


[v0.3.0]: https://github.com/open-telemetry/opentelemetry-collector-contrib/compare/v0.2.8...v0.3.0
[v0.2.8]: https://github.com/open-telemetry/opentelemetry-collector-contrib/compare/v0.2.7...v0.2.8
[v0.2.7]: https://github.com/open-telemetry/opentelemetry-collector-contrib/compare/v0.2.6...v0.2.7
[v0.2.6]: https://github.com/open-telemetry/opentelemetry-collector-contrib/compare/v0.0.5...v0.2.6
[v0.0.5]: https://github.com/open-telemetry/opentelemetry-collector-contrib/compare/v0.0.1...v0.0.5
[v0.0.1]: https://github.com/open-telemetry/opentelemetry-collector-contrib/tree/v0.0.1<|MERGE_RESOLUTION|>--- conflicted
+++ resolved
@@ -24,11 +24,8 @@
 - `simpleprometheusreceiver`(#11133)
 - `tanzuobservabilityexporter`: remove calls to deprecated `NewProxySender` methods. (#11510)
 - `aerospikereceiver`: Fix issue where namespaces would not be collected (#11465)
-<<<<<<< HEAD
+- `signalfxreceiver`: Fix issue where component instance use in multiple pipelines leads to start failures (#11513)
 - `splunkhecreceiver`: Fix issue where component instance use in multiple pipelines leads to start failures (#11517)
-=======
-- `signalfxreceiver`: Fix issue where component instance use in multiple pipelines leads to start failures (#11513)
->>>>>>> 5a003321
 
 ## v0.54.0
 
