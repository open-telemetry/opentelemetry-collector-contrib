# Changelog

## Unreleased

### 🛑 Breaking changes 🛑

- `jmxreceiver`: Remove properties & groovyscript parameters from JMX Receiver. Add ResourceAttributes & LogLevel parameter to supply some of the removed functionality with reduced attack surface (#9685)
- `resourcedetectionprocessor`: 'gke' and 'gce' resource detectors are replaced with a single 'gcp' detector (#10347)
- `pkg/stanza`: Removed reference to deprecated `ClusterName` (#10426)
- `couchbasereceiver`: Fully removed unimplemented Couchbase receiver (#10482)

### 🚩 Deprecations 🚩


### 🚀 New components 🚀

- `flinkmetricsreceiver`: Add implementation of Flink Metric Receiver (#10121)
- `windowseventlogreceiver` Added implementation of Windows Event Log Receiver (#9228)
- `vcenterreceiver`: Add metrics receiver for new vcenterreceiver component (#9224)

### 💡 Enhancements 💡

- `tailsamplingprocessor`: Add support for string invert matching to `and` policy (#9553)
- `mezemoexporter`: Add user agent string to outgoing HTTP requests (#10470)
- `transformprocessor`: Add functions for conversion of scalar metric types (`gauge_to_sum` and `sum_to_gauge`) (#10255)

### 🧰 Bug fixes 🧰

- `transformprocessor`: Fix issue where incorrect error was returned if a bad path was passed to a function (#10141)
- `tanzuobservabilityexporter`: Improve how negative values in exponential histograms are handled. (#10135)
<<<<<<< HEAD
- `prometheusexporter`: Converting monotonic Delta to Cumulative sums (#9919)
- `statsdreceiver`: Update the lastIntervalTime for Counter metrics (#9919)
=======
- `dynatraceexporter`: Ensure min is always less than or equal to mean and max is always greater or equal to mean for histogram estimation. (#10257)
- `resourcedetectionprocessor`: GCP resource detector now properly detects zone/region on GKE (#10347)
>>>>>>> 90efffd0

## v0.52.0

### 🛑 Breaking changes 🛑

- `jmxreceiver`: Hash the jars provided to JMX Receiver and only allow if they match an approved list (#9687)
- `jmxreceiver`: Remove properties & groovyscript parameters from JMX Receiver. Add ResourceAttributes & LogLevel parameter to supply some of the removed functionality with reduced attack surface (#9685)

### 🚀 New components 🚀

- `bigipreceiver`: Add implementation of F5 Big-IP Metric Receiver (#9680)
- `expvarreceiver`: Initial work for a receiver designed to scrape `memstats` from Golang applications. (#9747)
- `mezmoexporter`: Add implementation of Mezmo Log exporter (#9743)
- `nsxtreceiver`: Added implementation of NSX-T Metric Receiver (#9568)
- `expvarreceiver`: Add implementation of new receiver. (#10183)

### 💡 Enhancements 💡

- `transformprocessor`: Add transformation of metrics (#10100)
- `transformprocessor`: Include transform processor in components (#10134)
- `kubeletstatsreceiver`: Update receiver to use new Metrics Builder. All emitted metrics remain the same. (#9744)
- `transformprocessor`: Add new `replace_match` and `replace_all_matches` functions (#10132)
- `resourcedetectionprocessor`: Add "cname" and "lookup" hostname sources
- `jmxreceiver`: Communicate with JMX metrics gatherer subprocess via properties file (#9685)

### 🧰 Bug fixes 🧰

- `datadogexporter`: add error checks for datadog exporter (#9964)
- `datadogexporter`: Fix host aliases not being properly sent to the Datadog backend (#9748)
- `groupbyattrsprocessor`: copied aggregationtemporality when grouping metrics. (#9088)
- `jaeger`: Update OTLP-Jaeger translation of span events according to the OTel Spec: use `event` log field instead
  of `message` to represent OTel Span Event Name (#10273)
- `mongodbreceiver`: Fix issue where receiver startup could hang (#10111)
- `transformprocessor`: Fix issue where metric.aggregation_temporality and metric.is_monotic were not actually gettable or settable (#10197)
- `signalfxexporter`: Emit prometheus compatible histogram/summary to signalfx #10299
  - This behavior can be reverted using the `exporter.signalfxexporter.PrometheusCompatible` featuregate.
- `podmanreceiver`: Container Stats Error structure (#9397)
- `pkg/stanza`: pipeline.Operators() will return a consistently ordered list of operators whenever possible (#9761)
- `tanzuobservabilityexporter`: add  error checks for tanzuobservability exporter (#10188)

## v0.51.0

### 🛑 Breaking changes 🛑

- `datadogexporter`: Replace HistogramMode defined as string with enum. (#9589)
- `pkg/translator/signalfx`: Change signalfx translator to expose To/From translator structs. (#9740)
- `transformprocessor`: Add parameter validation to `truncate_all` and `limit` functions.  The `limit` parameter can no longer be negative. (#9783)
- `newrelicexporter` deleted. Use New Relic [native OTLP ingest](https://docs.newrelic.com/docs/more-integrations/open-source-telemetry-integrations/opentelemetry/opentelemetry-setup/) instead. (#9894)
- `k8sclusterreceiver`: Removing `ClusterName` as per https://github.com/kubernetes/apimachinery/commit/430b920312ca0fa10eca95967764ff08f34083a3. (#9885)

### 🚩 Deprecations 🚩

- `exporter/azuremonitor`: Deprecate use of LogRecord.Name as the log envelope category name. There is no replacement. (#9258)
- `processor/k8sattributes`: Deprecate use of k8s.cluster.name metadata parameter (obsolete) (#9968)

### 🚀 New components 🚀

- `schemaprocessor`: Starting the initial work to allow from translating from semantic convention to another (#8371)
- `saphanareceiver`: Added implementation of SAP HANA Metric Receiver (#8827)
- `logstransformprocessor`: Add implementation of Logs Transform Processor (#9335)

### 💡 Enhancements 💡

- `cmd/mdatagen`: Replace enum attributes values with typed constants (#9683)
- `elasticsearchreceiver`: Update metrics scope name from `otelcol/elasticsearch`
  to `otelcol/elasticsearchreceiver` (#9757)
- `k8sclusterreceiver`: Validate that k8s API supports a resource before setting up a watcher for it (#9523)
- `internal/stanza`: Add support for `remove` operator (#9524)
- `k8sattributesprocessor`: Support regex capture groups in tag_name (#9525)
- `mongoreceiver`: Update metrics scope name from `otelcol/mongodb` to `otelcol/mongodbreceiver` (#9759)
- `transformprocessor`: Add new `truncation` function to allow truncating string values in maps such as `attributes` or `resource.attributes` (#9546)
- `datadogexporter`: Add `api.fail_on_invalid_key` to fail fast if api key is invalid (#9426)
- `transformprocessor`: Add support for functions to validate parameters (#9563)
- `googlecloudexporter`: Add GCP cloud logging exporter (#9679)
- `transformprocessor`: Add new `limit` function to allow limiting the number of items in a map, such as the number of attributes in `attributes` or `resource.attributes` (#9552)
- `processor/attributes`: Support attributes set by server authenticator (#9420)
- `datadogexporter`: Experimental support for Exponential Histograms with delta aggregation temporality (#8350)

### 🧰 Bug fixes 🧰

- `k8sclusterreceiver`: Fix the receiver to work with 1.19 and 1.20 k8s API versions (#9523)
- `azuremonitorexporter`: Fix log exporter bug related to incorrectly mapping SpanId (#9579)
- `mysqlreceiver`: Fix attribute values mismatch with its definition (#9688)
- `opencensusreceiver`: Do not report fatal error if err is server closed (#9559).
- `sqlserverreceiver`: Fix the receiver to have integer types on metrics where applicable (#9601)
- `prometheusreceiver`: Fix the memory issue introduced in the 0.49.0 release (#9718)
- `couchdbreceiver`: Fix issue where the receiver would not respect custom metric settings (#9598)
- `nginxreceiver`: Include nginxreceiver in components (#9572)
- `pkg/translator/prometheusremotewrite`: Fix data race when used with other exporters (#9736)
- `examples/demo`: fix baggage not work in trace demo app. (#9418)
- `prometheusreceiver`: Handle the condition where `up` metric value is NaN (#9253)
- `tanzuobservabilityexporter`: Make metrics stanza in config be optional (#9098)
- `filelogreceiver`: Update Kubernetes examples to fix native OTel logs collection issue where 0 length logs cause errors (#9754)
- `logstransformprocessor`: Resolve node ordering to fix intermittent failures (#9761)
- `awsinsightreceiver`: Migrate from `ConfigMapsResourceLock` to `ConfigMapsLeasesResourceLock` as per https://github.com/kubernetes/client-go/commit/276ea3ed979947d7cdd4b3d708862245ddcd8883 (#9885)
- `filelog`, `journald`, `syslog`, `tcplog`, `udplog`: Add support for []string type for converting log record entries (#9887)

## v0.50.0

### 🛑 Breaking changes 🛑

- `stackdriverexporter`: Remove the stackdriver exporter in favor of the identical googlecloud exporter (#9274)
- `filelog`, `journald`, `syslog`, `tcplog`, `udplog`: Remove `preserve_to` field from sub-parsers (#9331)
- `kafkametricsreceiver`: instrumentation name updated from `otelcol/kafkametrics` to `otelcol/kafkametricsreceiver` (#9406)
- `kubeletstatsreceiver`: instrumentation name updated from `kubeletstats` to `otelcol/kubeletstatsreceiver` (#9400)
- `datadogexporter`: Remove `GetHostTags` method from `TagsConfig` struct (#9423)
- `googlecloudexporter`: Graduate the `exporter.googlecloud.OTLPDirect` feature-gate to Beta.  This includes changes to the configuration structure, and many changes to default behavior. (#9471)

### 🚩 Deprecations 🚩

- `cumulativetodeltaprocessor`: Deprecated `metrics` configuration option in favor of `include` and `exclude` (#8952)
- `datadogexporter`: Deprecate `metrics::report_quantiles` in favor of `metrics::summaries::mode` (#8846)
- `datadogexporter`: Deprecate `traces.sample_rate` setting. It was never used anywhere. (#9771)

### 🚀 New components 🚀

- `iisreceiver`: Add implementation of IIS Metric Receiver (#8832)
- `sqlserverreceiver`: Add implementation of SQL Server Metric Receiver (#8398)
- `activedirectorydsreceiver`: Add implementation of Active Directory Domain Services metric receiver (#9359)

### 💡 Enhancements 💡

- `pkg/translator/prometheusremotewrite`: Allow to disable sanitize metric labels (#8270)
- `basicauthextension`: Implement `configauth.ClientAuthenticator` so that the extension can also be used as HTTP client basic authenticator.(#8847)
- `azuremonitorexporter`, `lokiexporter`, `observiqexporter`: Update timestamp processing logic (#9130)
- `cumulativetodeltaprocessor`: add new include/exclude configuration options with regex support (#8952)
- `datadogexporter`: Update deprecation messages to reflect new deprecation plan (#9422)
- `cmd/mdatagen`: Update generated functions to have simple parse function to handle string parsing consistently and limit code duplication across receivers (#7574)
- `attributesprocessor`: Support filter by severity (#9132)
- `transformprocessor`: Add transformation of logs (#9368)
- `datadogexporter`: Add `metrics::summaries::mode` to specify export mode for summaries (#8846)
- `prometheusreceiver`: Add resource attributes for kubernetes resource discovery labels (#9416)

### 🧰 Bug fixes 🧰

- `fluentforwardreceiver`: Release port on shutdown (#9111)
- `prometheusexporter`: Prometheus fails to generate logs when prometheus exporter produced a check exception occurs. (#8949)
- `resourcedetectionprocessor`: Wire docker detector (#9372)
- `kafkametricsreceiver`: The kafkametricsreceiver was changed to connect to kafka during scrape, rather than startup. If kafka is unavailable the receiver will attempt to connect during subsequent scrapes until succcessful (#8817).
- `datadogexporter`: Update Kubernetes example manifest to new executable name. (#9425).
- `riakreceiver`: Fix issue where user configured metric settings were ignored. (#9561)
- `sqlserverreceiver`: Update `sqlserver.transaction_log.growth.count` and `sqlserver.transaction_log.shrink.count` to be monotonic sums. (#9522)

## v0.49.0

### ⚠️ Warning  ⚠️

This release contains an issue in
[Prometheus receiver](https://github.com/open-telemetry/opentelemetry-collector-contrib/tree/main/receiver/prometheusreceiver)
causing 30% memory consumption increase when there is a lot of target churn. The issue is currently being
investigated and will be fixed in one of the new releases. More details:
https://github.com/open-telemetry/opentelemetry-collector-contrib/issues/9278.

### 🛑 Breaking changes 🛑

- `filelogreceiver`, `journaldreceiver`, `syslogreceiver`, `tcplogreceiver`, `udplogreceiver`:
  - Updated data model to align with stable logs data model, which includes various breaking changes. (#9139, #8835)
    - A detailed [Upgrade Guide](https://github.com/open-telemetry/opentelemetry-log-collection/releases/tag/v0.28.0) is available in the log-collection v0.29.0 release notes.
- `datadogexporter`: Remove `OnlyMetadata` method from `Config` struct (#8980)
- `datadogexporter`: Remove `GetCensoredKey` method from `APIConfig` struct (#8980)
- `mongodbatlasreceiver`: Updated to uses newer metric builder which changed some metric and resource attributes (#9093)
- `dynatraceexporter`: Make `serialization` package `/internal` (#9097)
- `attributesprocessor`: Remove log names from filters (#9131)
- `k8sclusterreceiver`: The `receiver.k8sclusterreceiver.reportCpuMetricsAsDouble` feature gate is now enabled by default (#9367)
  - Users may have to update monitoring for a few Kubernetes cpu metrics, for
    more details see [feature-gate-configurations](https://github.com/open-telemetry/opentelemetry-collector-contrib/tree/main/receiver/k8sclusterreceiver#feature-gate-configurations).

### 🚩 Deprecations 🚩

- `datadogexporter`: Deprecate `service` setting in favor of `service.name` semantic convention (#8784)
- `datadogexporter`: Deprecate `version` setting in favor of `service.version` semantic convention (#8784)
- `datadogexporter`: Deprecate `env` setting in favor of `deployment.environment` semantic convention (#9017)
- `datadogexporter`: Deprecate `GetHostTags` method from `TagsConfig` struct (#8975)
- `datadogexporter`: Deprecate `tags` setting in favor of `host_metadata::tags` (#9100)
- `datadogexporter`: Deprecate `send_metadata` setting in favor of `host_metadata::enabled` (#9100)
- `datadogexporter`: Deprecate `use_resource_metadata` setting in favor of `host_metadata::hostname_source` (#9100)
- `prometheusexecreceiver`: Deprecate prom_exec receiver (#9058)
- `fluentbitextension`: Deprecate Fluentbit extension (#9062)

### 🚀 New components 🚀

- `riakreceiver`: Riak Metric Receiver (#8548)

### 💡 Enhancements 💡
- `splunkhecexporter`: Add support for batching traces (#8995)
- `hostmetricsreceiver`: Migrate Processes scraper to the Metrics builder (#8855)
- `tanzuobservabilityexporter`: Use resourcetotelemetry helper (#8338)
- Add `make crosslink` target to ensure replace statements are included in `go.mod` for all transitive dependencies within repository (#8822)
- `filestorageextension`: Change bbolt DB settings for better performance (#9004)
- `jaegerremotesamplingextension`: Add local and remote sampling stores (#8818)
- `attributesprocessor`: Add support to filter on log body (#8996)
- `prometheusremotewriteexporter`: Translate resource attributes to the target info metric (#8493)
- `prometheusexporter`: Add `job` and `instance` labels to metrics so they can be scraped with `honor_labels: true` (#9115)
- `podmanreceiver`: Add API timeout configuration option (#9014)
- `cmd/mdatagen`: Add `sem_conv_version` field to metadata.yaml that is used to set metrics SchemaURL (#9010)
- `splunkheceporter`: Add an option to disable log or profiling data (#9065)
- `windowsperfcountersreceiver`: Move code into separate package for use in other windowsperfcounter receivers (#9108)
- `datadogexporter`: Add `host_metadata` configuration section to configure host metadata export (#9100)
- `cmd/mdatagen`: Update documentation generated for attributes to list enumerated values and show the "value" that will be visible on metrics when it is different from the attribute key in metadata.yaml (#8983)
- `routingprocessor`: add option to drop resource attribute used for routing (#8990)

### 🧰 Bug fixes 🧰

- `filestorageextension`: use correct bbolt options for compaction (#9134)
- `hostmetricsreceiver`: Use cpu times for time delta in cpu.utilization calculation (#8857)
- `dynatraceexporter`: Remove overly verbose stacktrace from certain logs (#8989)
- `googlecloudexporter`: fix the `exporter.googlecloud.OTLPDirect` fature-gate, which was not applied when the flag was provided (#9116)
- `signalfxexporter`: Fix bug to enable timeouts for correlating traces and metrics (#9101)
- `windowsperfcountersreceiver`: fix exported values being integers instead of doubles (#9138)
- `prometheusreceiver`: Fix issues with relabelling the `job` and `instance` labels. (#8780)
- `dynatraceexporter`: Continue processing data points after a serialization error. (#9330)

## v0.48.0

### 💡 Enhancements 💡

- `k8seventsreceiver`: Add Api_version and resource_version (#8539)
- `datadogexporter`: Add `metrics::sums::cumulative_monotonic_mode` to specify export mode for cumulative monotonic sums (#8490)
- `dynatraceexporter`: add multi-instance deployment note to README.md (#8848)
- `resourcedetectionprocessor`: Add attribute allowlist (#8547)
- `datadogexporter`:  Metrics payload data and Sketches payload data will be logged if collector is started in debug mode (#8929)
- `cmd/mdatagen`: Add resource attributes definition to metadata.yaml and move `pdata.Metrics` creation to the
  generated code (#8555)

### 🛑 Breaking changes 🛑

- `windowsperfcountersreceiver`: Added metrics configuration (#8376)
- `lokiexporter`: Remove deprecated LogRecord.name field (#8951)
- `splunkhecexporter`: Remove deprecated LogRecord.name field (#8951)

### 🚩 Deprecations 🚩

- `datadogexporter`: Deprecate `OnlyMetadata` method from `Config` struct (#8359)
- `datadogexporter`: Deprecate `GetCensoredKey` method from `APIConfig` struct (#8830)
- `datadogexporter`: Deprecate `metrics::send_monotonic_counter` in favor of `metrics::sums::cumulative_monotonic_mode` (#8490)

### 🚀 New components 🚀

- `sigv4authextension`: Enable component (#8518)

## v0.47.0

### 💡 Enhancements 💡

- `googlecloudexporter`: Add Validate method in config (#8559)
- `attributesprocessor`: Add convert action (#7930)
- `attributesprocessor`: Add metric support (#8111)
- `prometheusremotewriteexporter`: Write-Ahead Log support enabled (#7304)
- `hostreceiver/filesystemscraper`: Add filesystem utilization (#8027)
- `hostreceiver/pagingscraper`: Add paging.utilization (#6221)
- `googlecloudexporter`: [Alpha] Translate metrics directly from OTLP to gcm using the `exporter.googlecloud.OTLPDirect` feature-gate (#7177)
- `simpleprometheusreceiver`: Add support for static labels (#7908)
- `spanmetricsprocessor`: Dropping the condition to replace _ with key_ as __ label is reserved and _ is not (#8057)
- `podmanreceiver`: Add container.runtime attribute to container metrics (#8262)
- `dockerstatsreceiver`: Add container.runtime attribute to container metrics (#8261)
- `tanzuobservabilityexporter`: instrumentation Library and Dropped Counts to Span Tags (#8120)
- `clickhouseexporter`: Implement consume log logic. (#9705)
- `influxdbexporter`: Add support for cumulative, non-monotonic metrics. (#8348)
- `oauth2clientauthextension`: Add support for EndpointParams (#7307)
- Add `NewMetricData` function to `MetricsBuilder` to consistently set instrumentation library name (#8255)
- `googlecloudpubsubreceiver` Added implementation of Google Cloud Pubsub receiver. (#8391)
- `googlecloudpubsubexporter` Added implementation of Google Cloud Pubsub exporter. (#8391)
- `coralogixexporter` Allow exporter timeout to be configured (#7957)
- `prometheusremotewriteexporter` support adding trace id and span id attached to exemplars (#8380)
- `influxdbexporter`: accept histogram metric missing infinity bucket. (#8462)
- `skywalkingreceiver`: Added implementation of Skywalking receiver. (#8549)
- `prometheusreceiver`: Fix staleness bug for histograms and summaries (#8561)

### 🛑 Breaking changes 🛑

- `mongodbatlasreceiver`: rename mislabeled attribute `memory_state` to correct `disk_status` on partition disk metrics (#7747)
- `mongodbatlasreceiver`: Correctly set initial lookback for querying mongodb atlas api (#8246)
- `nginxreceiver`: instrumentation name updated from `otelcol/nginx` to `otelcol/nginxreceiver` (#8255)
- `postgresqlreceiver`: instrumentation name updated from `otelcol/postgresql` to `otelcol/postgresqlreceiver` (#8255)
- `redisreceiver`: instrumentation name updated from `otelcol/redis` to `otelcol/redisreceiver` (#8255)
- `apachereceiver`: instrumentation name updated from `otelcol/apache` to `otelcol/apachereceiver` ()
- `couchdbreceiver`: instrumentation name updated from `otelcol/couchdb` to `otelcol/couchdbreceiver` (#8366)
- `prometheusreceiver` Change resource attributes on metrics: `instance` -> `service.instance.id`, `host.name` -> `net.host.name`,  `port` -> `net.host.port`, `scheme` -> `http.scheme`, `job` removed (#8266)
- `prometheusremotewriteexporter` Use `service.*` resource attributes instead of `job` and `instance` resource attributes when adding job and instance labels to metrics (#8266)
- `mysqlreceiver`: instrumentation name updated from `otel/mysql` to `otelcol/mysqlreceiver` (#8387)
- `zookeeperreceiver`: instrumentation name updated from `otelcol/zookeeper` to `otelcol/zookeeperreceiver` (#8389)
- `coralogixexporter`: Create dynamic subsystem name (#7957)
  - Deprecate configuration changed. Dynamic subsystem name from traces service name property.
- `rabbitmqreceiver`: instrumentation name updated from `otelcol/rabbitmq` to `otelcol/rabbitmqreceiver` (#8400)

### 🧰 Bug fixes 🧰

- `zipkinexporter`: Set "error" tag value when status is set to error (#8187)
- `prometheusremotewriteexporter`: Correctly handle metric labels which collide after sanitization (#8378)
- `prometheusremotewriteexporter`: Drop labels when exemplar attributes exceed the max number of characters (#8379)
- `k8sclusterreceiver`: Add support to enable k8s node and container cpu metrics to be reported as double values (#8245)
  - Use "--feature-gates=receiver.k8sclusterreceiver.reportCpuMetricsAsDouble" to enable reporting node and container
    cpu metrics as a double values.
- `tanzuobservabilityexporter`: Fix a typo in Instrumentation Library name and version tags (#8384)
- `logreceivers`: Fix an issue where receiver would sometimes fail to build using Go 1.18 (#8521)
- `awsxrayreceiver`: Add defaults for optional stack frame parameters (#8790)

### 🚩 Deprecations 🚩

- `datadogexporter`: Deprecate automatic environment variable detection (#8397)

### 🚀 New components 🚀
- `sigv4authextension`: New Component: Sigv4 Authenticator Extension (#8263)

## v0.46.0

### 💡 Enhancements 💡

- `internal/stanza`: Export metrics from Stanza receivers (#8025)
- `hostreceiver/pagingscraper`: Migrate the scraper to the mdatagen metrics builder (#7139)
- Do not drop zero trace/span id spans in the jaeger conversion (#7946)
- Upgrade to use semantic conventions 1.6.1 (#7926)
- `dynatraceexporter`: Validate QueueSettings and perform config validation in Validate() instead (#8020)
- `sapmexporter`: Add validation for `sending_queue` setting (#8023)
- `signalfxexporter`: Add validation for `sending_queue` setting (#8026)
- `internal/stanza`: Add support for arbitrary attribute types (#8081)
- `resourcedetectionprocessor`: Add confighttp.HTTPClientSettings To Resource Detection Config Fixes (#7397)
- `hostmetricsreceiver`: Add cpu.utilization metrics to cpu scrapper (#7130)
- `honeycombexporter`: Add validation for `sending_queue` setting (#8113)
- `routingprocessor`: Expand error handling on failure to build exporters (#8125)
- `skywalkingreceiver`: Add new skywalking receiver component folder and structure (#8107)
- `groupbyattrsprocesor`: Allow empty keys, which allows to use the processor for compaction (#7793)
- `datadogexporter`: Add rbac to example k8s manifest file (#8186)
- `splunkhecexporter`: Add validation for `sending_queue` setting (#8256)

### 🛑 Breaking changes 🛑

- Remove deprecated functions from jaeger translator (#8032)
- `internal/stanza`: Remove `write_to` setting from input operators (#8081)
- `mongodbatlasreceiver`: rename `mongodb.atlas.*` attributes to `mongodb_atlas.*` adhering to naming guidelines. Adding 3 new attributes (#7960)

### 🧰 Bug fixes 🧰

- `prometheusreceiver`: Fix segfault that can occur after receiving stale metrics (#8056)
- `filelogreceiver`: Fix issue where logs could occasionally be duplicated (#8123)
- `prometheusremotewriteexporter`: Fix empty non-string resource attributes (#8116)

### 🚀 New components 🚀

## v0.45.1

### 💡 Enhancements 💡

- `sumologicexporter`: Move validation to Config (#7936)
- `elasticsearchexporter`: Fix crash with batch processor (#7953).
- `splunkhecexporter`: Batch metrics payloads (#7760)
- `tanzuobservabilityexporter`: Add internal SDK metric tag (#7826)
- `hostreceiver/processscraper`: Migrate the scraper to the mdatagen metrics builder (#7287)

### 🧰 Bug fixes 🧰

- `awsprometheusremotewriteexporter`: fix dependencies issue (#7963)

### 🚀 New components 🚀

- `awsfirehose` receiver: Add AWS Kinesis Data Firehose Receiver (#7918)

## v0.45.0

### 💡 Enhancements 💡

- `hostreceiver/filesystemscraper`: Migrate the scraper to the mdatagen metrics builder (#7772)
- `hostreceiver/memoryscraper`: Migrate the scraper to the mdatagen metrics builder (#7312)
- `lokiexporter`: Use record attributes as log labels (#7569)
- `routingprocessor`: Do not err on failure to build exporters (#7423)
- `apachereceiver`: Update to mdatagen v2 (#7573)
- `datadogexporter`: Don't send host metadata if hostname is empty (#7426)
- `datadogexporter`: Add insecure_skip_verify flag to configuration (#7422)
- `coralogixexporter`: Update readme (#7785)
- `awscloudwatchlogsexporter`: Remove name from aws cloudwatch logs exporter (#7554)
- `tanzuobservabilityexporter`: Update OTel Collector's Exporter to match WF Proxy Handling of source (#7929)
- `hostreceiver/memoryscraper`: Add memory.utilization (#6221)
- `awskinesisexporter`: Add Queue Config Validation AWS Kinesis Exporter (#7835)
- `elasticsearchexporter`: Remove usage of deprecated LogRecord.Name field (#7829).
- `loadbalancingexporter`: Allow non-exist hostname on startup (#7935)
- `datadogexporter`: Use exact sum, count and average on Datadog distributions (#7830)
- `storage/filestorage`: add optional compaction to filestorage (#7768)
- `tanzuobservabilityexporter`: Add attributes from the Resource to the resulting WF metric tags & set `source` value in WF metric (#8101)

### 🛑 Breaking changes 🛑

- Use go mod compat, drops support for reproducibility with go 1.16 (#7915)
- `apachereceiver`: Update instrumentation library name from `otel/apache` to `otelcol/apache` (#7754)
- `pkg/translator/prometheusremotewrite`: Cleanup prw translator public functions (#7776)
- `prometheusreceiver`: The OpenCensus-based metric conversion pipeline has
  been removed.
  - The `receiver.prometheus.OTLPDirect` feature gate has been removed as
    the direct pipeline is the only remaining pipeline.
- `translator/jaeger`: Cleanup jaeger translator function names (#7775)
  - Deprecate old funcs with Internal word.
- `mysqlreceiver`: Update data model and names for several metrics (#7924)
  - Change all metrics to Int values
  - Remove `mysql.buffer_pool_pages`. Replace with:
    - `mysql.buffer_pool.pages`
    - `mysql.buffer_pool.data_pages`
    - `mysql.buffer_pool.page_flushes`
  - Remove `mysql.buffer_pool_size`. Replace with:
    - `mysql.buffer_pool.limit`
    - `mysql.buffer_pool.usage`
  - Rename `mysql.buffer_pool_operations` to `mysql.buffer_pool.operations`

### 🚩 Deprecations 🚩

- Deprecated log_names setting from filter processor. (#7552)

### 🧰 Bug fixes 🧰

 - `tailsamplingprocessor`: "And" policy only works as a sub policy under a composite policy (#7590)
 - `prometheusreceiver`: Correctly map description and units when converting
  Prometheus metadata directly to pdata. (#7748)
 - `sumologicexporter`: fix exporter panics on malformed histogram (#7548)
- `awsecscontainermetrics`: CPU Reserved is now 1024/vCPU for ECS Container Insights (#6734)

### 🚀 New components 🚀

- `clickhouse` exporter: Add ClickHouse Exporter (#6907)
- `pkg/translator/signalfx`: Extract signalfx to metrics conversion in a separate package (#7778)
  - Extract FromMetrics to SignalFx translator package (#7823)

## v0.44.0

### 💡 Enhancements 💡

- `kafkaexporter`: Add compression and flush max messages options.
- `dynatraceexporter`: Write error logs using plugin logger (#7360)
- `dynatraceexporter`: Fix docs for TLS settings (#7568)
- `tanzuobservabilityexporter`: Turn on metrics exporter (#7281)
- `attributesprocessor` `resourceprocessor`: Add `from_context` value source
- `resourcedetectionprocessor`: check cluster config to verify resource is on aws for eks resources (#7186)
- `awscloudwatchlogsexporter`: enable awscloudwatchlogsexporter which accepts and exports log data (#7297)
- `translator/prometheusremotewrite`: add a new module to help translate data from OTLP to Prometheus Remote Write (#7240)
- `azuremonitorexporter`: In addition to traces, export logs to Azure Application Insights (#7403)
- `jmxreceiver`: Added `additional_jars` configuration option to launch JMX Metric Gatherer JAR with extended `CLASSPATH` (#7378)
- `awscontainerinsightreceiver`: add full pod name when configured to AWS Container Insights Receiver (#7415)
- `hostreceiver/loadscraper`: Migrate the scraper to the mdatagen metrics builder (#7288)
- `awsecscontainermetricsreceiver`: Rename attributes to follow semantic conventions (#7425)
- `datadogexporter`: Always map conventional attributes to tags (#7185)
- `mysqlreceiver`: Add golden files for integration test (#7303)
- `nginxreceiver`: Standardize integration test (#7515)
- `mysqlreceiver`: Update to use mdatagen v2 (#7507)
- `postgresqlreceiver`: Add integration tests (#7501)
- `apachereceiver`: Add integration test (#7517)
- `mysqlreceiver`: Use scrapererror to report errors (#7513)
- `postgresreceiver`: Update to mdatagen v2 (#7503)
- `nginxreceiver`: Update to mdatagen v2 (#7549)
- `datadogexporter`: Fix traces exporter's initialization log (#7564)
- `tailsamplingprocessor`: Add And sampling policy (#6910)
- `coralogixexporter`: Add Coralogix Exporter (#7383)
- `prometheusexecreceiver`: Add default value for `scrape_timeout` option (#7587)

### 🛑 Breaking changes 🛑

- `resourcedetectionprocessor`: Update `os.type` attribute values according to semantic conventions (#7544)
- `awsprometheusremotewriteexporter`: Deprecation notice; may be removed after v0.49.0
  - Switch to using the `prometheusremotewriteexporter` + `sigv4authextension` instead

### 🧰 Bug fixes 🧰

- `resourcedetectionprocessor`: fix `meta` allow list excluding keys with nil values (#7424)
- `postgresqlreceiver`: Fix issue where empty metrics could be returned after failed connection (#7502)
- `resourcetotelemetry`: Ensure resource attributes are added to summary
  and exponential histogram data points. (#7523)

### 🚩 Deprecations 🚩

- Deprecated otel_to_hec_fields.name setting from splunkhec exporter. (#7560)

## v0.43.0

### 💡 Enhancements 💡

- `coralogixexporter`: First implementation of Coralogix Exporter (#6816)
- `cloudfoundryreceiver`: Enable Cloud Foundry client (#7060)
- `elasticsearchexporter`: add elasticsearchexporter to the components exporter list (#6002)
- `elasticsearchreceiver`: Add metric metadata (#6892)
- `elasticsearchreceiver`: Use same metrics as JMX receiver for JVM metrics (#7160)
- `elasticsearchreceiver`: Implement scraping logic (#7174)
- `datadogexporter`: Add http.status_code tag to trace stats (#6889)
- `datadogexporter`: Add configuration option to use OTel span name into the Datatog resource name (#6611)
- `mongodbreceiver`: Add initial client code to the component (#7125)
- `tanzuobservabilityexporter`: Support delta histograms (#6897)
- `awscloudwatchlogsexporter`: Use cwlogs package to export logs (#7152)
- `mysqlreceiver`: Add the receiver to available components (#7078)
- `tanzuobservabilityexporter`: Documentation for the memory_limiter configuration (#7164)
- `dynatraceexporter`: Do not shut down exporter when metrics ingest module is temporarily unavailable (#7161)
- `mongodbreceiver`: Add metric metadata (#7163)
- `mongodbreceiver`: Add metric scraping (#7175)
- `postgresqlreceiver`: add the receiver to available components (#7079)
- `rabbitmqreceiver`: Add scraper logic (#7299)
- `tanzuobservability exporter`: Support summary metrics (#7121)
- `mongodbatlasreceiver`: Add retry and backoff to HTTP client (#6943)
- Use Jaeger gRPC instead of Thrift in the docker-compose example (#7243)
- `tanzuobservabilityexporter`: Support exponential histograms (#7127)
- `receiver_creator`: Log added and removed endpoint env structs (#7248)
- `prometheusreceiver`: Use the OTLP data conversion path by default. (#7282)
  - Use `--feature-gates=-receiver.prometheus.OTLPDirect` to re-enable the
    OpenCensus conversion path.
- `extension/observers`: Correctly set image and tag on container endpoints (#7279)
- `tanzuobservabilityexporter`: Document how to enable memory_limiter (#7286)
- `hostreceiver/networkscraper`: Migrate the scraper to the mdatagen metrics builder (#7048)
- `hostmetricsreceiver`: Add MuteProcessNameError config flag to mute specific error reading process executable (#7176)
- `scrapertest`: Improve comparison logic (#7305)
- `hostmetricsreceiver`: add `cpu_average` option for load scraper to report the average cpu load (#6999)
- `scrapertest`: Add comparison option to ignore specific attributes (#6519)
- `tracegen`: Add option to pass in custom headers to export calls via command line (#7308)
- `tracegen`: Provide official container images (#7179)
- `scrapertest`: Add comparison function for pdata.Metrics (#7400)
- `prometheusremotewriteexporter` : Dropping the condition to replace _ with key_ as __ label is reserved and _ is not (#7112)

### 🛑 Breaking changes 🛑

- `tanzuobservabilityexporter`: Remove status.code
- `tanzuobservabilityexporter`: Use semantic conventions for status.message (#7126)
- `k8sattributesprocessor`: Move `kube` and `observability` packages to `internal` folder (#7159)
- `k8sattributesprocessor`: Unexport processor `Option`s (#7311)
- `zookeeperreceiver`: Refactored metrics to have correct units, types, and combined some metrics via attributes. (#7280)
- `prometheusremotewriteexporter`: `PRWExporter` struct and `NewPRWExporter()`
  function are now unexported. (#TBD)
- `newrelicexporter` marked as deprecated (#7284)

### 🚀 New components 🚀

- `rabbitmqreceiver`: Establish codebase for RabbitMQ metrics receiver (#7239)
- Add `basicauth` extension (#7167)
- `k8seventsreceiver`: Implement core logic (#6885)

### 🧰 Bug fixes 🧰

- `k8sattributeprocessor`: Parse IP out of net.Addr to correctly tag k8s.pod.ip (#7077)
- `k8sattributeprocessor`: Process IP correctly for net.Addr instances that are not typed (#7133)
- `mdatagen`: Fix validation of `enabled` field in metadata.yaml (#7166)
- `elasticsearch`: Fix timestamp for each metric being startup time (#7255)
- `prometheusremotewriteexporter`: Fix index out of range panic caused by expiring metrics (#7149)
- `resourcedetection`: Log the error when checking for ec2metadata availability (#7296)

## v0.42.0

### 💡 Enhancements 💡

- `couchbasereceiver`: Add couchbase client (#7122)
- `couchdbreceiver`: Add couchdb scraper (#7131)
- `couchdbreceiver`: Add couchdb client (#6880)
- `elasticsearchreceiver`: Implement scraper client (#7019)
- `couchdbreceiver`: Add metadata metrics (#6878)
- `prometheusremotewriteexporter`: Handling Staleness flag from OTLP (#6679)
- `prometheusexporter`: Handling Staleness flag from OTLP (#6805)
- `prometheusreceiver`: Set OTLP no-data-present flag for stale scraped metrics. (#7043)
- `mysqlreceiver`: Add Integration test (#6916)
- `datadogexporter`: Add compatibility with ECS Fargate semantic conventions (#6670)
- `k8s_observer`: discover k8s.node endpoints (#6820)
- `redisreceiver`: Add missing description fields to keyspace metrics (#6940)
- `redisreceiver`: Set start timestamp uniformly for gauge and sum metrics (#6941)
- `kafkaexporter`: Allow controlling Kafka acknowledgment behaviour  (#6301)
- `lokiexporter`: Log the first part of the http body on failed pushes to loki (#6946)
- `resourcedetectionprocessor`: add the [consul](https://www.consul.io/) detector (#6382)
- `awsemfexporter`: refactor cw_client logic into separate `cwlogs` package (#7072)
- `prometheusexporter`: Dropping the condition to replace _ with key_ as __ label is reserved and _ is not (#7506)

### 🛑 Breaking changes 🛑

- `memcachedreceiver`: Update metric names (#6594)
- `memcachedreceiver`: Fix some metric units and value types (#6895)
- `sapm` receiver: Use Jaeger status values instead of OpenCensus (#6682)
- `jaeger` receiver/exporter: Parse/set Jaeger status with OTel spec values (#6682)
- `awsecscontainermetricsreceiver`: remove tag from `container.image.name` (#6436)
- `k8sclusterreceiver`: remove tag from `container.image.name` (#6436)

### 🚀 New components 🚀

- `ecs_task_observer`: Discover running containers in AWS ECS tasks (#6894)
- `mongodbreceiver`: Establish codebase for MongoDB metrics receiver (#6972)
- `couchbasereceiver`: Establish codebase for Couchbase metrics receiver (#7046)
- `dbstorage`: New experimental dbstorage extension (#7061)
- `redactionprocessor`: Remove sensitive data from traces (#6495)

### 🧰 Bug fixes 🧰

- `ecstaskobserver`: Fix "Incorrect conversion between integer types" security issue (#6939)
- Fix typo in "direction" metrics attribute description (#6949)
- `zookeeperreceiver`: Fix issue where receiver could panic during shutdown (#7020)
- `prometheusreceiver`: Fix metadata fetching when metrics differ by trimmable suffixes (#6932)
- Sanitize URLs being logged (#7021)
- `prometheusreceiver`: Fix start time tracking for long scrape intervals (#7053)
- `signalfxexporter`: Don't use syscall to avoid compilation errors on some platforms (#7062)
- `tailsamplingprocessor`: Add support for new policies as composite sub-policies (#6975)

### 💡 Enhancements 💡

- `lokiexporter`: add complete log record to body (#6619)
- `k8sclusterreceiver` add `container.image.tag` attribute (#6436)
- `spanmetricproccessor`: use an LRU cache for the cached Dimensions key-value pairs (#2179)
- `skywalkingexporter`: add skywalking metrics exporter (#6528)
- `deltatorateprocessor`: add int counter support (#6982)
- `filestorageextension`: document default values (#7022)
- `redisreceiver`: Migrate the scraper to the mdatagen metrics builder (#6938)

## v0.41.0

### 🛑 Breaking changes 🛑

- None

### 🚀 New components 🚀

- `asapauthextension` (#6627)
- `mongodbatlasreceiver` (#6367)

### 🧰 Bug fixes 🧰

- `filestorageextension`: fix panic when configured directory cannot be accessed (#6103)
- `hostmetricsreceiver`: fix set of attributes for system.cpu.time metric (#6422)
- `k8sobserver`: only record pod endpoints for running pods (#5878)
- `mongodbatlasreceiver`: fix attributes fields in metadata.yaml (#6440)
- `prometheusexecreceiver`: command line processing on Windows (#6145)
- `spanmetricsprocessor`: fix exemplars support (#6140)
-  Remap arm64 to aarch64 on rpm/deb packages (#6635)

### 💡 Enhancements 💡

- `datadogexporter`: do not use attribute localhost-like hostnames (#6477)
- `datadogexporter`: retry per network call (#6412)
- `datadogexporter`: take hostname into account for cache (#6223)
- `exporter/lokiexporter`: adding a feature for loki exporter to encode JSON for log entry (#5846)
- `googlecloudspannerreceiver`: added fallback to ADC for database connections. (#6629)
- `googlecloudspannerreceiver`: added parsing only distinct items for sample lock request label. (#6514)
- `googlecloudspannerreceiver`: added request tag label to metadata config for top query stats. (#6475)
- `googlecloudspannerreceiver`: added sample lock requests label to the top lock stats metrics. (#6466)
- `googlecloudspannerreceiver`: added transaction tag label to metadata config for top transaction stats. (#6433)
- `groupbyattrsprocessor`: added support for metrics signal (#6248)
- `hostmetricsreceiver`: ensure SchemaURL is set (#6482)
- `kubeletstatsreceiver`: add support for read-only kubelet endpoint (#6488)
- `mysqlreceiver`: enable native authentication (#6628)
- `mysqlreceiver`: remove requirement for password on MySQL (#6479)
- `receiver/prometheusreceiver`: do not add host.name to metrics from localhost/unspecified targets (#6476)
- `spanmetricsprocessor`: add setStatus operation (#5886)
- `splunkhecexporter`: remove duplication of host.name attribute (#6527)
- `tanzuobservabilityexporter`: add consumer for sum metrics. (#6385)
- Update log-collection library to v0.23.0 (#6593)

## v0.40.0

### 🛑 Breaking changes 🛑

- `tencentcloudlogserviceexporter`: change `Endpoint` to `Region` to simplify configuration (#6135)

### 🚀 New components 🚀

- Add `memcached` receiver (#5839)

### 🧰 Bug fixes 🧰

- Fix token passthrough for HEC (#5435)
- `datadogexporter`: Fix missing resource attributes default mapping when resource_attributes_as_tags: false (#6359)
- `tanzuobservabilityexporter`: Log and report missing metric values. (#5835)
- `mongodbatlasreceiver`: Fix metrics metadata (#6395)

### 💡 Enhancements 💡

- `awsprometheusremotewrite` exporter: Improve error message when failing to sign request
- `mongodbatlas`: add metrics (#5921)
- `healthcheckextension`: Add path option (#6111)
- Set unprivileged user to container image (#6380)
- `k8sclusterreceiver`: Add allocatable type of metrics (#6113)
- `observiqexporter`: Allow Dialer timeout to be configured (#5906)
- `routingprocessor`: remove broken debug log fields (#6373)
- `prometheusremotewriteexporter`: Add exemplars support (#5578)
- `fluentforwardreceiver`: Convert attributes with nil value to AttributeValueTypeEmpty (#6630)

## v0.39.0

### 🛑 Breaking changes 🛑

- `httpdreceiver` renamed to `apachereceiver` to match industry standards (#6207)
- `tencentcloudlogserviceexporter` change `Endpoint` to `Region` to simplify configuration (#6135)

### 🚀 New components 🚀

- Add `postgresqlreceiver` config and factory (#6153)
- Add TencentCloud LogService exporter `tencentcloudlogserviceexporter` (#5722)
- Restore `jaegerthrifthttpexporter` (#5666)
- Add `skywalkingexporter` (#5690, #6114)

### 🧰 Bug fixes 🧰

- `datadogexporter`: Improve cumulative metrics reset detection using `StartTimestamp` (#6120)
- `mysqlreceiver`: Address issues in shutdown function (#6239)
- `tailsamplingprocessor`: End go routines during shutdown (#5693)
- `googlecloudexporter`: Update google cloud exporter to correctly close the metric exporter (#5990)
- `statsdreceiver`: Fix the summary point calculation (#6155)
- `datadogexporter` Correct default value for `send_count_sum_metrics` (#6130)

### 💡 Enhancements 💡

- `datadogexporter`: Increase default timeout to 15 seconds (#6131)
- `googlecloudspannerreceiver`: Added metrics cardinality handling for Google Cloud Spanner receiver (#5981, #6148, #6229)
- `mysqlreceiver`: Mysql add support for different protocols (#6138)
- `bearertokenauthextension`: Added support of Bearer Auth for HTTP Exporters (#5962)
- `awsxrayexporter`: Fallback to rpc.method for segment operation when aws.operation missing (#6231)
- `healthcheckextension`: Add new health check feature for collector pipeline (#5643)
- `datadogexporter`: Always add current hostname (#5967)
- `k8sattributesprocessor`: Add code to fetch all annotations and labels by specifying key regex (#5780)
- `datadogexporter`: Do not rely on collector to resolve envvar when possible to resolve them (#6122)
- `datadogexporter`: Add container tags to attributes package (#6086)
- `datadogexporter`: Preserve original TraceID (#6158)
- `prometheusreceiver`: Enhance prometheus receiver logger to determine errors, test real e2e usage (#5870)
- `awsxrayexporter`: Added support for AWS AppRunner origin (#6141)

## v0.38.0

### 🛑 Breaking changes 🛑

- `datadogexporter` Make distributions the default histogram export option. (#5885)
- `redisreceiver` Update Redis receiver's metric names. (#5837)
- Remove `scraperhelper` from contrib, use the core version. (#5826)

### 🚀 New components 🚀

- `googlecloudspannerreceiver` Added implementation of Google Cloud Spanner receiver. (#5727)
- `awsxrayproxy` Wire up awsxrayproxy extension. (#5747)
- `awscontainerinsightreceiver` Enable AWS Container Insight receiver. (#5960)

### 🧰 Bug fixes 🧰

- `statsdreceiver`: fix start timestamp / temporality for counters. (#5714)
- Fix security issue related to github.com/tidwall/gjson. (#5936)
- `datadogexporter` Fix cumulative histogram handling in distributions mode (#5867)
- `datadogexporter` Skip nil sketches (#5925)

### 💡 Enhancements 💡

- Extend `kafkareceiver` configuration capabilities. (#5677)
- Convert `mongodbatlas` receiver to use scraperhelper. (#5827)
- Convert `dockerstats` receiver to use scraperhelper. (#5825)
- Convert `podman` receiver to use scraperhelper. (#5822)
- Convert `redisreceiver` to use scraperhelper. (#5796)
- Convert `kubeletstats` receiver to use scraperhelper. (#5821)
- `googlecloudspannerreceiver` Migrated Google Cloud Spanner receiver to scraper approach. (#5868)
- `datadogexporter` Use a `Consumer` interface for decoupling from zorkian's package. (#5315)
- `mdatagen` - Add support for extended metric descriptions (#5688)
- `signalfxexporter` Log datapoints option. (#5689)
- `cumulativetodeltaprocessor`: Update cumulative to delta. (#5772)
- Update configuration default values in log receivers docs. (#5840)
- `fluentforwardreceiver`: support more complex fluent-bit objects. (#5676)
- `datadogexporter` Remove spammy logging. (#5856)
- `datadogexporter` Remove obsolete report_buckets config. (#5858)
- Improve performance of metric expression matcher. (#5864)
- `tanzuobservabilityexporter` Introduce metricsConsumer and gaugeMetricConsumer. (#5426)
- `awsxrayexporter` rpc.system has priority to determine aws namespace. (#5833)
- `tailsamplingprocessor` Add support for composite sampling policy to the tailsampler. (#4958)
- `kafkaexporter` Add support for AWS_MSK_IAM SASL Auth (#5763)
- Refactor the client Authenticators  for the new "ClientAuthenticator" interfaces (#5905)
- `mongodbatlasreceiver` Add client wrapper for MongoDB Atlas support (#5386)
- `redisreceiver` Update Redis config options (#5861)
- `routingprocessor`: allow routing for all signals (#5869)
- `extension/observer/docker` add ListAndWatch to observer (#5851)

## v0.37.1

### 🧰 Bug fixes 🧰

- Fixes a problem with v0.37.0 which contained dependencies on v0.36.0 components. They should have been updated to v0.37.0.

## v0.37.0

### 🚀 New components 🚀

- [`journald` receiver](https://github.com/open-telemetry/opentelemetry-collector-contrib/tree/main/receiver/journaldreceiver) to parse Journald events from systemd journal using the [opentelemetry-log-collection](https://github.com/open-telemetry/opentelemetry-log-collection) library

### 🛑 Breaking changes 🛑

- Remove squash on configtls.TLSClientSetting for splunkhecexporter (#5541)
- Remove squash on configtls.TLSClientSetting for elastic components (#5539)
- Remove squash on configtls.TLSClientSetting for observiqexporter (#5540)
- Remove squash on configtls.TLSClientSetting for AWS components (#5454)
- Move `k8sprocessor` to `k8sattributesprocessor`.
- Rename `k8s_tagger` configuration `k8sattributes`.
- filelog receiver: use empty value for `SeverityText` field instead of `"Undefined"` (#5423)
- Rename `configparser.ConfigMap` to `config.Map`
- Rename `pdata.AggregationTemporality*` to `pdata.MetricAggregationTemporality*`
- Remove deprecated `batchpertrace` package/module (#5380)

### 💡 Enhancements 💡

- `k8sattributes` processor: add container metadata enrichment (#5467, #5572)
- `resourcedetection` processor: Add an option to force using hostname instead of FQDN (#5064)
- `dockerstats` receiver: Move docker client into new shared `internal/docker` (#4702)
- `spanmetrics` processor:
  - Add exemplars to metrics (#5263)
  - Support resource attributes in metrics dimensions (#4624)
- `filter` processor:
  - Add log filtering by `regexp` type filters (#5237)
  - Add record level log filtering (#5418)
- `dynatrace` exporter: Handle non-gauge data types (#5056)
- `datadog` exporter:
  - Add support for exporting histograms as sketches (#5082)
  - Scrub sensitive information from errors (#5575)
  - Add option to send instrumentation library metadata tags with metrics (#5431)
- `podman` receiver: Add `api_version`, `ssh_key`, and `ssh_passphrase` config options (#5430)
- `signalfx` exporter:
  - Add `max_connections` config option (#5432)
  - Add dimension name to log when value > 256 chars (#5258)
  - Discourage setting of endpoint path (#4851)
- `kubeletstats` receiver: Convert to pdata instead of using OpenCensus (#5458)
- `tailsampling` processor: Add `invert_match` config option to `string_attribute` policy (#4393)
- `awsemf` exporter: Add a feature flag in UserAgent for AWS backend to monitor the adoptions (#5178)
- `splunkhec` exporter: Handle explicitly NaN and Inf values (#5581)
- `hostmetrics` receiver:
  - Collect more process states in processes scraper (#4856)
  - Add device label to paging scraper (#4854)
- `awskinesis` exporter: Extend to allow for dynamic export types (#5440)

### 🧰 Bug fixes 🧰

- `datadog` exporter:
  - Fix tags on summary and bucket metrics (#5416)
  - Fix cache key generation for cumulative metrics (#5417)
- `resourcedetection` processor: Fix failure to start collector if at least one detector returns an error (#5242)
- `prometheus` exporter: Do not record obsreport calls (#5438)
- `prometheus` receiver: Metric type fixes to match Prometheus functionality (#4865)
- `sentry` exporter: Fix sentry tracing (#4320)
- `statsd` receiver: Set quantiles for metrics (#5647)

## v0.36.0

### 🛑 Breaking changes 🛑

- `filter` processor: The configs for `logs` filter processor have been changed to be consistent with the `metrics` filter processor. (#4895)
- `splunk_hec` receiver:
  - `source_key`, `sourcetype_key`, `host_key` and `index_key` have now moved under `hec_metadata_to_otel_attrs` (#4726)
  - `path` field on splunkhecreceiver configuration is removed: We removed the `path` attribute as any request going to the Splunk HEC receiver port should be accepted, and added the `raw_path` field to explicitly map the path accepting raw HEC data. (#4951)
- feat(dynatrace): tags is deprecated in favor of default_dimensions (#5055)

### 💡 Enhancements 💡

- `filter` processor: Add ability to `include` logs based on resource attributes in addition to excluding logs based on resource attributes for strict matching. (#4895)
- `kubelet` API: Add ability to create an empty CertPool when the system run environment is windows
- `JMX` receiver: Allow JMX receiver logging level to be configured (#4898)
- `datadog` exporter: Export histograms as in OpenMetrics Datadog check (#5065)
- `dockerstats` receiver: Set Schema URL (#5239)
- Rename memorylimiter -> memorylimiterprocessor (#5262)
- `awskinesis` exporter: Refactor AWS kinesis exporter to be synchronous  (#5248)

## v0.35.0

### 🛑 Breaking changes 🛑

- Rename configparser.Parser to configparser.ConfigMap (#5070)
- Rename TelemetryCreateSettings -> TelemetrySettings (#5169)

### 💡 Enhancements 💡

- chore: update influxdb exporter and receiver (#5058)
- chore(dynatrace): use payload limit from api constants (#5077)
- Add documentation for filelog's new force_flush_period parameter (#5066)
- Reuse the gzip reader with a sync.Pool (#5145)
- Add a trace observer when splunkhecreceiver is used for logs (#5063)
- Remove usage of deprecated pdata.AttributeValueMapToMap (#5174)
- Podman Stats Receiver: Receiver and Metrics implementation (#4577)

### 🧰 Bug fixes 🧰

- Use staleness markers generated by prometheus, rather than making our own (#5062)
- `datadogexporter` exporter: skip NaN and infinite values (#5053)

## v0.34.0

### 🚀 New components 🚀

- [`cumulativetodelta` processor](https://github.com/open-telemetry/opentelemetry-collector-contrib/tree/main/processor/cumulativetodeltaprocessor) to convert cumulative sum metrics to cumulative delta

- [`file` exporter](https://github.com/open-telemetry/opentelemetry-collector-contrib/tree/main/exporter/fileexporter) from core repository ([#3474](https://github.com/open-telemetry/opentelemetry-collector/issues/3474))
- [`jaeger` exporter](https://github.com/open-telemetry/opentelemetry-collector-contrib/tree/main/exporter/jaegerexporter) from core repository ([#3474](https://github.com/open-telemetry/opentelemetry-collector/issues/3474))
- [`kafka` exporter](https://github.com/open-telemetry/opentelemetry-collector-contrib/tree/main/exporter/kafkaexporter) from core repository ([#3474](https://github.com/open-telemetry/opentelemetry-collector/issues/3474))
- [`opencensus` exporter](https://github.com/open-telemetry/opentelemetry-collector-contrib/tree/main/exporter/opencensusexporter) from core repository ([#3474](https://github.com/open-telemetry/opentelemetry-collector/issues/3474))
- [`prometheus` exporter](https://github.com/open-telemetry/opentelemetry-collector-contrib/tree/main/exporter/prometheusexporter) from core repository ([#3474](https://github.com/open-telemetry/opentelemetry-collector/issues/3474))
- [`prometheusremotewrite` exporter](https://github.com/open-telemetry/opentelemetry-collector-contrib/tree/main/exporter/prometheusremotewriteexporter) from core repository ([#3474](https://github.com/open-telemetry/opentelemetry-collector/issues/3474))
- [`zipkin` exporter](https://github.com/open-telemetry/opentelemetry-collector-contrib/tree/main/exporter/zipkinexporter) from core repository ([#3474](https://github.com/open-telemetry/opentelemetry-collector/issues/3474))
- [`attribute` processor](https://github.com/open-telemetry/opentelemetry-collector-contrib/tree/main/processor/attributesprocessor) from core repository ([#3474](https://github.com/open-telemetry/opentelemetry-collector/issues/3474))
- [`filter` processor](https://github.com/open-telemetry/opentelemetry-collector-contrib/tree/main/processor/filterprocessor) from core repository ([#3474](https://github.com/open-telemetry/opentelemetry-collector/issues/3474))
- [`probabilisticsampler` processor](https://github.com/open-telemetry/opentelemetry-collector-contrib/tree/main/processor/probabilisticsamplerprocessor) from core repository ([#3474](https://github.com/open-telemetry/opentelemetry-collector/issues/3474))
- [`resource` processor](https://github.com/open-telemetry/opentelemetry-collector-contrib/tree/main/processor/resourceprocessor) from core repository ([#3474](https://github.com/open-telemetry/opentelemetry-collector/issues/3474))
- [`span` processor](https://github.com/open-telemetry/opentelemetry-collector-contrib/tree/main/processor/spanprocessor) from core repository ([#3474](https://github.com/open-telemetry/opentelemetry-collector/issues/3474))
- [`hostmetrics` receiver](https://github.com/open-telemetry/opentelemetry-collector-contrib/tree/main/receiver/hostmetricsreceiver) from core repository ([#3474](https://github.com/open-telemetry/opentelemetry-collector/issues/3474))
- [`jaeger` receiver](https://github.com/open-telemetry/opentelemetry-collector-contrib/tree/main/receiver/jaegerreceiver) from core repository ([#3474](https://github.com/open-telemetry/opentelemetry-collector/issues/3474))
- [`kafka` receiver](https://github.com/open-telemetry/opentelemetry-collector-contrib/tree/main/receiver/kafkareceiver) from core repository ([#3474](https://github.com/open-telemetry/opentelemetry-collector/issues/3474))
- [`opencensus` receiver](https://github.com/open-telemetry/opentelemetry-collector-contrib/tree/main/receiver/opencensusreceiver) from core repository ([#3474](https://github.com/open-telemetry/opentelemetry-collector/issues/3474))
- [`prometheus` receiver](https://github.com/open-telemetry/opentelemetry-collector-contrib/tree/main/receiver/prometheusreceiver) from core repository ([#3474](https://github.com/open-telemetry/opentelemetry-collector/issues/3474))
- [`zipkin` receiver](https://github.com/open-telemetry/opentelemetry-collector-contrib/tree/main/receiver/zipkinreceiver) from core repository ([#3474](https://github.com/open-telemetry/opentelemetry-collector/issues/3474))
- [`bearertokenauth` extension](https://github.com/open-telemetry/opentelemetry-collector-contrib/tree/main/extension/bearertokenauthextension) from core repository ([#3474](https://github.com/open-telemetry/opentelemetry-collector/issues/3474))
- [`healthcheck` extension](https://github.com/open-telemetry/opentelemetry-collector-contrib/tree/main/extension/healthcheckextension) from core repository ([#3474](https://github.com/open-telemetry/opentelemetry-collector/issues/3474))
- [`oidcauth` extension](https://github.com/open-telemetry/opentelemetry-collector-contrib/tree/main/extension/oidcauthextension) from core repository ([#3474](https://github.com/open-telemetry/opentelemetry-collector/issues/3474))
- [`pprof` extension](https://github.com/open-telemetry/opentelemetry-collector-contrib/tree/main/extension/pprofextension) from core repository ([#3474](https://github.com/open-telemetry/opentelemetry-collector/issues/3474))
- [`testbed`](https://github.com/open-telemetry/opentelemetry-collector-contrib/tree/main/testbed) from core repository ([#3474](https://github.com/open-telemetry/opentelemetry-collector/issues/3474))

### 💡 Enhancements 💡

- `tailsampling` processor: Add new policy `probabilistic` (#3876)

## v0.33.0

# 🎉 OpenTelemetry Collector Contrib v0.33.0 (Beta) 🎉

The OpenTelemetry Collector Contrib contains everything in the [opentelemetry-collector release](https://github.com/open-telemetry/opentelemetry-collector/releases/tag/v0.32.0) (be sure to check the release notes here as well!). Check out the [Getting Started Guide](https://opentelemetry.io/docs/collector/getting-started/) for deployment and configuration information.

### 🚀 New components 🚀

- [`cumulativetodelta` processor](https://github.com/open-telemetry/opentelemetry-collector-contrib/tree/main/processor/cumulativetodeltaprocessor) to convert cumulative sum metrics to cumulative delta

### 💡 Enhancements 💡

- Collector contrib has now full support for metrics proto v0.9.0.

## v0.32.0

# 🎉 OpenTelemetry Collector Contrib v0.32.0 (Beta) 🎉

This release is marked as "bad" since the metrics pipelines will produce bad data.

- See https://github.com/open-telemetry/opentelemetry-collector/issues/3824

The OpenTelemetry Collector Contrib contains everything in the [opentelemetry-collector release](https://github.com/open-telemetry/opentelemetry-collector/releases/tag/v0.32.0) (be sure to check the release notes here as well!). Check out the [Getting Started Guide](https://opentelemetry.io/docs/collector/getting-started/) for deployment and configuration information.

### 🛑 Breaking changes 🛑

- `splunk_hec` receiver/exporter: `com.splunk.source` field is mapped to `source` field in Splunk instead of `service.name` (#4596)
- `redis` receiver: Move interval runner package to `internal/interval` (#4600)
- `datadog` exporter: Export summary count and sum as monotonic counts (#4605)

### 💡 Enhancements 💡

- `logzio` exporter:
  - New implementation of an in-memory queue to store traces, data compression with gzip, and queue configuration options (#4395)
  - Make `Hclog2ZapLogger` struct and methods private for public go api review (#4431)
- `newrelic` exporter (#4392):
  - Marked unsupported metric as permanent error
  - Force the interval to be valid even if 0
- `awsxray` exporter: Add PHP stacktrace parsing support (#4454)
- `file_storage` extension: Implementation of batch storage API (#4145)
- `datadog` exporter:
  - Skip sum metrics with no aggregation temporality (#4597)
  - Export delta sums as counts (#4609)
- `elasticsearch` exporter: Add dedot support (#4579)
- `signalfx` exporter: Add process metric to translation rules (#4598)
- `splunk_hec` exporter: Add profiling logs support (#4464)
- `awsemf` exporter: Replace logGroup and logStream pattern with metric labels (#4466)

### 🧰 Bug fixes 🧰

- `awsxray` exporter: Fix the origin on ECS/EKS/EB on EC2 cases (#4391)
- `splunk_hec` exporter: Prevent re-sending logs that were successfully sent (#4467)
- `signalfx` exporter: Prefix temporary metric translations (#4394)

## v0.31.0

# 🎉 OpenTelemetry Collector Contrib v0.31.0 (Beta) 🎉

The OpenTelemetry Collector Contrib contains everything in the [opentelemetry-collector release](https://github.com/open-telemetry/opentelemetry-collector/releases/tag/v0.31.0) (be sure to check the release notes here as well!). Check out the [Getting Started Guide](https://opentelemetry.io/docs/collector/getting-started/) for deployment and configuration information.

### 🛑 Breaking changes 🛑

- `influxdb` receiver: Removed `metrics_schema` config option (#4277)

### 💡 Enhancements 💡

- Update to OTLP 0.8.0:
  - Remove use of `IntHistogram` (#4276)
  - Update exporters/receivers for `NumberDataPoint`
- Remove use of deprecated `pdata` slice `Resize()` (#4203, #4208, #4209)
- `awsemf` exporter: Added the option to have a user who is sending metrics from EKS Fargate Container Insights to reformat them to look the same as insights from ECS so that they can be ingested by CloudWatch (#4130)
- `k8scluster` receiver: Support OpenShift cluster quota metrics (#4342)
- `newrelic` exporter (#4278):
  - Requests are now retry-able via configuration option (defaults to retries enabled). Permanent errors are not retried.
  - The exporter monitoring metrics now include an untagged summary metric for ease of use.
  - Improved error logging to include URLs that fail to post messages to New Relic.
- `datadog` exporter: Upscale trace stats when global sampling rate is set (#4213)

### 🧰 Bug fixes 🧰

- `statsd` receiver: Add option to set Counter to be monotonic (#4154)
- Fix `internal/stanza` severity mappings (#4315)
- `awsxray` exporter: Fix the wrong AWS env resource setting (#4384)
- `newrelic` exporter (#4278):
  - Configuration unmarshalling did not allow timeout value to be set to 0 in the endpoint specific section.
  - Request cancellation was not propagated via context into the http request.
  - The queued retry logger is set to a zap.Nop logger as intended.

## v0.30.0

# 🎉 OpenTelemetry Collector Contrib v0.30.0 (Beta) 🎉

The OpenTelemetry Collector Contrib contains everything in the [opentelemetry-collector release](https://github.com/open-telemetry/opentelemetry-collector/releases/tag/v0.30.0) (be sure to check the release notes here as well!). Check out the [Getting Started Guide](https://opentelemetry.io/docs/collector/getting-started/) for deployment and configuration information.

### 🚀 New components 🚀
- `oauth2clientauth` extension: ported from core (#3848)
- `metrics-generation` processor: is now enabled and available (#4047)

### 🛑 Breaking changes 🛑

- Removed `jaegerthrifthttp` exporter (#4089)

### 💡 Enhancements 💡

- `tailsampling` processor:
  - Add new policy `status_code` (#3754)
  - Add new tail sampling processor policy: status_code (#3754)
- `awscontainerinsights` receiver:
  - Integrate components and fix bugs for EKS Container Insights (#3846)
  - Add Cgroup to collect ECS instance metrics for container insights receiver #3875
- `spanmetrics` processor: Support sub-millisecond latency buckets (#4091)
- `sentry` exporter: Add exception event capture in sentry (#3854)

## v0.29.0

# 🎉 OpenTelemetry Collector Contrib v0.29.0 (Beta) 🎉

The OpenTelemetry Collector Contrib contains everything in the [opentelemetry-collector release](https://github.com/open-telemetry/opentelemetry-collector/releases/tag/v0.29.0) (be sure to check the release notes here as well!). Check out the [Getting Started Guide](https://opentelemetry.io/docs/collector/getting-started/) for deployment and configuration information.

### 🛑 Breaking changes 🛑

- `redis` receiver (#3808)
  - removed configuration `service_name`. Use resource processor or `resource_attributes` setting if using `receivercreator`
  - removed `type` label and set instrumentation library name to `otelcol/redis` as other receivers do

### 💡 Enhancements 💡

- `tailsampling` processor:
  - Add new policy `latency` (#3750)
  - Add new policy `status_code` (#3754)
- `splunkhec` exporter: Include `trace_id` and `span_id` if set (#3850)
- `newrelic` exporter: Update instrumentation naming in accordance with otel spec (#3733)
- `sentry` exporter: Added support for insecure connection with Sentry (#3446)
- `k8s` processor:
  - Add namespace k8s tagger (#3384)
  - Add ignored pod names as config parameter (#3520)
- `awsemf` exporter: Add support for `TaskDefinitionFamily` placeholder on log stream name (#3755)
- `loki` exporter: Add resource attributes as Loki label (#3418)

### 🧰 Bug fixes 🧰

- `datadog` exporter:
  - Ensure top level spans are computed (#3786)
  - Update `env` clobbering behavior (#3851)
- `awsxray` exporter: Fixed filtered attribute translation (#3757)
- `splunkhec` exporter: Include trace and span id if set in log record (#3850)

## v0.28.0

# 🎉 OpenTelemetry Collector Contrib v0.28.0 (Beta) 🎉

The OpenTelemetry Collector Contrib contains everything in the [opentelemetry-collector release](https://github.com/open-telemetry/opentelemetry-collector/releases/tag/v0.28.0) (be sure to check the release notes here as well!). Check out the [Getting Started Guide](https://opentelemetry.io/docs/collector/getting-started/) for deployment and configuration information.

### 🚀 New components 🚀

- `humio` exporter to export data to Humio using JSON over the HTTP [Ingest API](https://docs.humio.com/reference/api/ingest/)
- `udplog` receiver to receives logs from udp using the [opentelemetry-log-collection](https://github.com/open-telemetry/opentelemetry-log-collection) library
- `tanzuobservability` exporter to send traces to [Tanzu Observability](https://tanzu.vmware.com/observability)

### 🛑 Breaking changes 🛑

- `f5cloud` exporter (#3509):
  - Renamed the config 'auth' field to 'f5cloud_auth'. This will prevent a config field name collision when [Support for Custom Exporter Authenticators as Extensions](https://github.com/open-telemetry/opentelemetry-collector/pull/3128) is ready to be integrated.

### 💡 Enhancements 💡

- Enabled Dependabot for Github Actions (#3543)
- Change obsreport helpers for receivers to use the new pattern created in Collector (#3439,#3443,#3449,#3504,#3521,#3548)
- `datadog` exporter:
  - Add logging for unknown or unsupported metric types (#3421)
  - Add collector version tag to internal health metrics (#3394)
  - Remove sublayer stats calc and mutex (#3531)
  - Deduplicate hosts for which we send running metrics (#3539)
  - Add support for summary datatype (#3660)
  - Add datadog span operation name remapping config option (#3444)
  - Update error formatting for error spans that are not exceptions (#3701)
- `nginx` receiver: Update the nginx metrics to more closely align with the conventions (#3420)
- `elasticsearch` exporter: Init JSON encoding support (#3101)
- `jmx` receiver:
  - Allow setting system properties (#3450)
  - Update tested JMX Metric Gatherer release (#3695)
- Refactor components for the Client Authentication Extensions (#3507)
- Remove redundant conversion calls (#3688)
- `storage` extension: Add a `Close` method to Client interface (#3506)
- `splunkhec` exporter: Add `metric_type` as key which maps to the type of the metric (#3696)
- `k8s` processor: Add semantic conventions to k8s-tagger for pod metadata (#3544)
- `kubeletstats` receiver: Refactor kubelet client to internal folder (#3698)
- `newrelic` exporter (#3690):
  - Updates the log level from error to debug when New Relic rate limiting occurs
  - Updates the sanitized api key that is reported via metrics
- `filestorage` extension: Add ability to specify name (#3703)
- `awsemf` exporter: Store the initial value for cumulative metrics (#3425)
- `awskinesis` exporter: Refactor to allow for extended types of encoding (#3655)
- `ecsobserver` extension:
  - Add task definition, ec2, and service fetcher (#3503)
  - Add exporter to convert task to target (#3333)

### 🧰 Bug fixes 🧰

- `awsemf` exporter: Remove delta adjustment from summaries by default (#3408)
- `alibabacloudlogservice` exporter: Sanitize labels for metrics (#3454)
- `statsd` receiver: Fix StatsD drop metrics tags when using summary as observer_type for timer/histogram (#3440)
- `awsxray` exporter: Restore setting of Throttle for HTTP throttle response (#3685)
- `awsxray` receiver: Fix quick start bug (#3653)
- `metricstransform` processor: Check all data points for matching metric label values (#3435)

## v0.27.0

# 🎉 OpenTelemetry Collector Contrib v0.27.0 (Beta) 🎉

The OpenTelemetry Collector Contrib contains everything in the [opentelemetry-collector release](https://github.com/open-telemetry/opentelemetry-collector/releases/tag/v0.27.0) (be sure to check the release notes here as well!). Check out the [Getting Started Guide](https://opentelemetry.io/docs/collector/getting-started/) for deployment and configuration information.

### 🚀 New components 🚀

- `tcplog` receiver to receive logs from tcp using the [opentelemetry-log-collection](https://github.com/open-telemetry/opentelemetry-log-collection) library
- `influxdb` receiver to accept metrics data as [InfluxDB Line Protocol](https://docs.influxdata.com/influxdb/v2.0/reference/syntax/line-protocol/)

### 💡 Enhancements 💡

- `splunkhec` exporter:
  - Include the response in returned 400 errors (#3338)
  - Map summary metrics to Splunk HEC metrics (#3344)
  - Add HEC telemetry (#3260)
- `newrelic` exporter: Include dropped attributes and events counts (#3187)
- `datadog` exporter:
  - Add Fargate task ARN to container tags (#3326)
  - Improve mappings for span kind dd span type (#3368)
- `signalfx` exporter: Add info log for host metadata properties update (#3343)
- `awsprometheusremotewrite` exporter: Add SDK and system information to User-Agent header (#3317)
- `metricstransform` processor: Add filtering capabilities matching metric label values for applying changes (#3201)
- `groupbytrace` processor: Added workers for queue processing (#2902)
- `resourcedetection` processor: Add docker detector (#2775)
- `tailsampling` processor: Support regex on span attribute filtering (#3335)

### 🧰 Bug fixes 🧰

- `datadog` exporter:
  - Update Datadog attributes to tags mapping (#3292)
  - Consistent `hostname` and default metrics behavior (#3286)
- `signalfx` exporter: Handle character limits on metric names and dimensions (#3328)
- `newrelic` exporter: Fix timestamp value for cumulative metrics (#3406)

## v0.26.0

# 🎉 OpenTelemetry Collector Contrib v0.26.0 (Beta) 🎉

The OpenTelemetry Collector Contrib contains everything in the [opentelemetry-collector release](https://github.com/open-telemetry/opentelemetry-collector/releases/tag/v0.26.0) (be sure to check the release notes here as well!). Check out the [Getting Started Guide](https://opentelemetry.io/docs/collector/getting-started/) for deployment and configuration information.

### 🚀 New components 🚀

- `influxdb` exporter to support sending tracing, metrics, and logging data to [InfluxDB](https://www.influxdata.com/products/)

### 🛑 Breaking changes 🛑

- `signalfx` exporter (#3207):
  - Additional metrics excluded by default by signalfx exporter
    - system.disk.io_time
    - system.disk.operation_time
    - system.disk.weighted_io_time
    - system.network.connections
    - system.processes.count
    - system.processes.created

### 💡 Enhancements 💡

- Add default config and systemd environment file support for DEB/RPM packages (#3123)
- Log errors on receiver start/stop failures (#3208)
- `newrelic` exporter: Update API key detection logic (#3212)
- `splunkhec` exporter:
  - Mark permanent errors to avoid futile retries (#3253)
  - Add TLS certs verification (#3204)
- `datadog` exporter:
  - Add env and tag name normalization to trace payloads (#3200)
  - add `ignore_resource`s configuration option (#3245)
- `jmx` receiver: Update for latest snapshot and header support (#3283)
- `awsxray` exporter: Added support for stack trace translation for .NET language (#3280)
- `statsd` receiver: Add timing/histogram for statsD receiver as OTLP summary (#3261)

### 🧰 Bug fixes 🧰

- `awsprometheusremotewrite` exporter:
  - Remove `sending_queue` (#3186)
  - Use the correct default for aws_auth.service (#3161)
  - Identify the Amazon Prometheus region from the endpoint (#3210)
  - Don't panic in case session can't be constructed (#3221)
- `datadog` exporter: Add max tag length (#3185)
- `sapm` exporter: Fix crash when passing the signalfx access token (#3294)
- `newrelic` exporter: Update error conditions (#3322)

## v0.25.0

# 🎉 OpenTelemetry Collector Contrib v0.25.0 (Beta) 🎉

The OpenTelemetry Collector Contrib contains everything in the [opentelemetry-collector release](https://github.com/open-telemetry/opentelemetry-collector/releases/tag/v0.25.0) (be sure to check the release notes here as well!). Check out the [Getting Started Guide](https://opentelemetry.io/docs/collector/getting-started/) for deployment and configuration information.

### 🚀 New components 🚀

- `kafkametricsreceiver` new receiver component for collecting metrics about a kafka cluster - primarily lag and offset. [configuration instructions](receiver/kafkametricsreceiver/README.md)
- `file_storage` extension to read and write data to the local file system (#3087)

### 🛑 Breaking changes 🛑

- `newrelic` exporter (#3091):
  - Removal of common attributes (use opentelemetry collector resource processor to add attributes)
  - Drop support for cumulative metrics being sent to New Relic via a collector

### 💡 Enhancements 💡

- Update `opentelemetry-log-collection` to v0.17.0 for log receivers (#3017)
- `datadog` exporter:
  - Add `peer.service` priority instead of `service.name` (#2817)
  - Improve support of semantic conventions for K8s, Azure and ECS (#2623)
- Improve and batch logs translation for stanza (#2892)
- `statsd` receiver: Add timing/histogram as OTLP gauge (#2973)
- `honeycomb` exporter: Add Retry and Queue settings (#2714)
- `resourcedetection` processor:
  - Add AKS resource detector (#3035)
  - Use conventions package constants for ECS detector (#3171)
- `sumologic` exporter: Add graphite format (#2695)
- Add trace attributes to the log entry for stanza (#3018)
- `splunk_hec` exporter: Send log record name as part of the HEC log event (#3119)
- `newrelic` exporter (#3091):
  - Add support for logs
  - Performance improvements
  - Optimizations to the New Relic payload to reduce payload size
  - Metrics generated for monitoring the exporter
  - Insert Key vs License keys are auto-detected in some cases
  - Collector version information is properly extracted via the application start info parameters

### 🧰 Bug fixes 🧰

- `splunk_hec` exporter: Fix sending log payload with missing the GZIP footer (#3032)
- `awsxray` exporter: Remove propagation of error on shutdown (#2999)
- `resourcedetection` processor:
  - Correctly report DRAGONFLYBSD value (#3100)
  - Fallback to `os.Hostname` when FQDN is not available (#3099)
- `httpforwarder` extension: Do not report ErrServerClosed when shutting down the service (#3173)
- `collectd` receiver: Do not report ErrServerClosed when shutting down the service (#3178)

## v0.24.0

# 🎉 OpenTelemetry Collector Contrib v0.24.0 (Beta) 🎉

The OpenTelemetry Collector Contrib contains everything in the [opentelemetry-collector release](https://github.com/open-telemetry/opentelemetry-collector/releases/tag/v0.24.0) (be sure to check the release notes here as well!). Check out the [Getting Started Guide](https://opentelemetry.io/docs/collector/getting-started/) for deployment and configuration information.

### 🚀 New components 🚀

- `fluentbit` extension and `fluentforward` receiver moved from opentelemetry-collector

### 💡 Enhancements 💡

- Check `NO_WINDOWS_SERVICE` environment variable to force interactive mode on Windows (#2819)
- `resourcedetection `processor:
  - Add task revision to ECS resource detector (#2814)
  - Add GKE detector (#2821)
  - Add Amazon EKS detector (#2820)
  - Add `VMScaleSetName` field to Azure detector (#2890)
- `awsemf` exporter:
  - Add `parse_json_encoded_attr_values` config option to decode json-encoded strings in attribute values (#2827)
  - Add `output_destination` config option to support AWS Lambda (#2720)
- `googlecloud` exporter: Handle `cloud.availability_zone` semantic convention (#2893)
- `newrelic` exporter: Add `instrumentation.provider` to default attributes (#2900)
- Set unprivileged user to container image (#2925)
- `splunkhec` exporter: Add `max_content_length_logs` config option to send log data in payloads less than max content length (#2524)
- `k8scluster` and `kubeletstats` receiver: Replace package constants in favor of constants from conventions in core (#2996)

### 🧰 Bug fixes 🧰

- `spanmetrics` processor:
  - Rename `calls` metric to `calls_total` and set `IsMonotonic` to true (#2837)
  - Validate duplicate dimensions at start (#2844)
- `awsemf` exporter: Calculate delta instead of rate for cumulative metrics (#2512)
- `signalfx` exporter:
  - Remove more unnecessary translation rules (#2889)
  - Implement summary type (#2998)
- `awsxray` exporter: Remove translation to HTTP status from OC status (#2978)
- `awsprometheusremotewrite` exporter: Close HTTP body after RoundTrip (#2955)
- `splunkhec` exporter: Add ResourceAttributes to Splunk Event (#2843)

## v0.23.0

# 🎉 OpenTelemetry Collector Contrib v0.23.0 (Beta) 🎉

The OpenTelemetry Collector Contrib contains everything in the [opentelemetry-collector release](https://github.com/open-telemetry/opentelemetry-collector/releases/tag/v0.23.0) (be sure to check the release notes here as well!). Check out the [Getting Started Guide](https://opentelemetry.io/docs/collector/getting-started/) for deployment and configuration information.

### 🚀 New components 🚀

- `groupbyattrs` processor to group the records by provided attributes
- `dotnetdiagnostics` receiver to read metrics from .NET processes

### 🛑 Breaking changes 🛑

- `stackdriver` exporter marked as deprecated and renamed to `googlecloud`
- Change the rule expression in receiver creator for matching endpoints types from `type.port`, `type.hostport` and `type.pod` to `type == "port"`, `type == "hostport"` and `type == "pod"` (#2661)

### 💡 Enhancements 💡

- `loadbalancing` exporter: Add support for logs (#2470)
- `sumologic` exporter: Add carbon formatter (#2562)
- `awsecscontainermetrics` receiver: Add new metric for stopped container (#2383)
- `awsemf` exporter:
  - Send EMF logs in batches (#2572)
  - Add prometheus type field for CloudWatch compatibility (#2689)
- `signalfx` exporter:
  - Add resource attributes to events (#2631)
  - Add translation rule to drop dimensions (#2660)
  - Remove temporary host translation workaround (#2652)
  - Remove unnecessary default translation rules (#2672)
  - Update `exclude_metrics` option so that the default exclude rules can be overridden by setting the option to `[]` (#2737)
- `awsprometheusremotewrite` exporter: Add support for given IAM roles (#2675)
- `statsd` receiver: Change to use OpenTelemetry type instead of OpenCensus type (#2733)
- `resourcedetection` processor: Add missing entries for `cloud.infrastructure_service` (#2777)

### 🧰 Bug fixes 🧰

- `dynatrace` exporter: Serialize each datapoint into separate line (#2618)
- `splunkhec` exporter: Retain all otel attributes (#2712)
- `newrelic` exporter: Fix default metric URL (#2739)
- `googlecloud` exporter: Add host.name label if hostname is present in node (#2711)

## v0.22.0

# 🎉 OpenTelemetry Collector Contrib v0.22.0 (Beta) 🎉

The OpenTelemetry Collector Contrib contains everything in the [opentelemetry-collector release](https://github.com/open-telemetry/opentelemetry-collector/releases/tag/v0.22.0) (be sure to check the release notes here as well!). Check out the [Getting Started Guide](https://opentelemetry.io/docs/collector/getting-started/) for deployment and configuration information.

### 🚀 New components 🚀

- `filelog` receiver to tail and parse logs from files using the [opentelemetry-log-collection](https://github.com/open-telemetry/opentelemetry-log-collection) library

### 💡 Enhancements 💡

- `dynatrace` exporter: Send metrics to Dynatrace in chunks of 1000 (#2468)
- `k8s` processor: Add ability to associate metadata tags using pod UID rather than just IP (#2199)
- `signalfx` exporter:
  - Add statusCode to logging field on dimension client (#2459)
  - Add translation rules for `cpu.utilization_per_core` (#2540)
  - Updates to metadata handling (#2531)
  - Calculate extra network I/O metrics (#2553)
  - Calculate extra disk I/O metrics (#2557)
- `statsd` receiver: Add metric type label and `enable_metric_type` option (#2466)
- `sumologic` exporter: Add support for carbon2 format (#2562)
- `resourcedetection` processor: Add Azure detector (#2372)
- `k8scluster` receiver: Use OTel conventions for metadata (#2530)
- `newrelic` exporter: Multi-tenant support for sending trace data and performance enhancements (#2481)
- `stackdriver` exporter: Enable `retry_on_failure` and `sending_queue` options (#2613)
- Use standard way to convert from time.Time to proto Timestamp (#2548)

### 🧰 Bug fixes 🧰

- `signalfx` exporter:
  - Fix calculation of `network.total` metric (#2551)
  - Correctly convert dimensions on metadata updates (#2552)
- `awsxray` exporter and receiver: Fix the type of content_length (#2539)
- `resourcedetection` processor: Use values in accordance to semantic conventions for AWS (#2556)
- `awsemf` exporter: Fix concurrency issue (#2571)

## v0.21.0

# 🎉 OpenTelemetry Collector Contrib v0.21.0 (Beta) 🎉

The OpenTelemetry Collector Contrib contains everything in the [opentelemetry-collector release](https://github.com/open-telemetry/opentelemetry-collector/releases/tag/v0.21.0) (be sure to check the release notes here as well!). Check out the [Getting Started Guide](https://opentelemetry.io/docs/collector/getting-started/) for deployment and configuration information.

### 🚀 New components 🚀

- `loki` exporter to export data via HTTP to Loki

### 🛑 Breaking changes 🛑

- `signalfx` exporter: Allow periods to be sent in dimension keys (#2456). Existing users who do not want to change this functionality can set `nonalphanumeric_dimension_chars` to `_-`

### 💡 Enhancements 💡

- `awsemf` exporter:
  - Support unit customization before sending logs to AWS CloudWatch (#2318)
  - Group exported metrics by labels (#2317)
- `datadog` exporter: Add basic span events support (#2338)
- `alibabacloudlogservice` exporter: Support new metrics interface (#2280)
- `sumologic` exporter:
  - Enable metrics pipeline (#2117)
  - Add support for all types of log body (#2380)
- `signalfx` exporter: Add `nonalphanumeric_dimension_chars` config option (#2442)

### 🧰 Bug fixes 🧰

- `resourcedetection` processor: Fix resource attribute environment variable (#2378)
- `k8scluster` receiver: Fix nil pointer bug (#2450)

## v0.20.0

# 🎉 OpenTelemetry Collector Contrib v0.20.0 (Beta) 🎉

The OpenTelemetry Collector Contrib contains everything in the [opentelemetry-collector release](https://github.com/open-telemetry/opentelemetry-collector/releases/tag/v0.20.0) (be sure to check the release notes here as well!). Check out the [Getting Started Guide](https://opentelemetry.io/docs/collector/getting-started/) for deployment and configuration information.

### 🚀 New components 🚀

- `spanmetrics` processor to aggregate Request, Error and Duration (R.E.D) metrics from span data
- `awsxray` receiver to accept spans in the X-Ray Segment format
- `groupbyattrs` processor to group the records by provided attributes

### 🛑 Breaking changes 🛑

- Rename `kinesis` exporter to `awskinesis` (#2234)
- `signalfx` exporter: Remove `send_compatible_metrics` option, use `translation_rules` instead (#2267)
- `datadog` exporter: Remove default prefix from user metrics (#2308)

### 💡 Enhancements 💡

- `signalfx` exporter: Add k8s metrics to default excludes (#2167)
- `stackdriver` exporter: Reduce QPS (#2191)
- `datadog` exporter:
  - Translate otel exceptions to DataDog errors (#2195)
  - Use resource attributes for metadata and generated metrics (#2023)
- `sapm` exporter: Enable queuing by default (#1224)
- `dynatrace` exporter: Allow underscores anywhere in metric or dimension names (#2219)
- `awsecscontainermetrics` receiver: Handle stopped container's metadata (#2229)
- `awsemf` exporter: Enhance metrics batching in AWS EMF logs (#2271)
- `f5cloud` exporter: Add User-Agent header with version to requests (#2292)

### 🧰 Bug fixes 🧰

- `signalfx` exporter: Reinstate network/filesystem translation rules (#2171)

## v0.19.0

# 🎉 OpenTelemetry Collector Contrib v0.19.0 (Beta) 🎉

The OpenTelemetry Collector Contrib contains everything in the [opentelemetry-collector release](https://github.com/open-telemetry/opentelemetry-collector/releases/tag/v0.19.0) (be sure to check the release notes here as well!). Check out the [Getting Started Guide](https://opentelemetry.io/docs/collector/getting-started/) for deployment and configuration information.

### 🚀 New components 🚀

- `f5cloud` exporter to export metric, trace, and log data to F5 Cloud
- `jmx` receiver to report metrics from a target MBean server in conjunction with the [JMX Metric Gatherer](https://github.com/open-telemetry/opentelemetry-java-contrib/blob/v1.0.0-alpha/contrib/jmx-metrics/README.md)

### 🛑 Breaking changes 🛑

- `signalfx` exporter: The `exclude_metrics` option now takes slice of metric filters instead of just metric names (slice of strings) (#1951)

### 💡 Enhancements 💡

- `datadog` exporter: Sanitize datadog service names (#1982)
- `awsecscontainermetrics` receiver: Add more metadata (#2011)
- `azuremonitor` exporter: Favor RPC over HTTP spans (#2006)
- `awsemf` exporter: Always use float64 as calculated rate (#2019)
- `splunkhec` receiver: Make the HEC receiver path configurable, and use `/*` by default (#2137)
- `signalfx` exporter:
  - Drop non-default metrics and add `include_metrics` option to override (#2145, #2146, #2162)
  - Rename `system.network.dropped_packets` metric to `system.network.dropped` (#2160)
  - Do not filter cloud attributes from dimensions (#2020)
- `redis` receiver: Migrate to pdata metrics #1889

### 🧰 Bug fixes 🧰

- `datadog` exporter: Ensure that version tag is added to trace stats (#2010)
- `loadbalancing` exporter: Rolling update of collector can stop the periodical check of DNS updates (#1798)
- `awsecscontainermetrics` receiver: Change the type of `exit_code` from string to int and deal with the situation when there is no data (#2147)
- `groupbytrace` processor: Make onTraceReleased asynchronous to fix processor overload (#1808)
- Handle cases where the time field of Splunk HEC events is encoded as a String (#2159)

## v0.18.0

# 🎉 OpenTelemetry Collector Contrib v0.18.0 (Beta) 🎉

The OpenTelemetry Collector Contrib contains everything in the [opentelemetry-collector release](https://github.com/open-telemetry/opentelemetry-collector/releases/tag/v0.18.0) (be sure to check the release notes here as well!). Check out the [Getting Started Guide](https://opentelemetry.io/docs/collector/getting-started/) for deployment and configuration information.

### 🚀 New components 🚀

- `sumologic` exporter to send logs and metrics data to Sumo Logic
- `dynatrace` exporter to send metrics to Dynatrace

### 💡 Enhancements 💡

- `datadog` exporter:
  - Add resource attributes to tags conversion feature (#1782)
  - Add Kubernetes conventions for hostnames (#1919)
  - Add container tags to datadog export for container infra metrics in service view (#1895)
  - Update resource naming and span naming (#1861)
  - Add environment variables support for config options (#1897)
- `awsxray` exporter: Add parsing of JavaScript stack traces (#1888)
- `elastic` exporter: Translate exception span events (#1858)
- `signalfx` exporter: Add translation rules to aggregate per core CPU metrics in default translations (#1841)
- `resourcedetection` processor: Gather tags associated with the EC2 instance and add them as resource attributes (#1899)
- `simpleprometheus` receiver: Add support for passing params to the prometheus scrape config (#1949)
- `azuremonitor` exporter: Implement Span status code specification changes - gRPC (#1960)
- `metricstransform` processor: Add grouping option ($1887)
- `alibabacloudlogservice` exporter: Use producer to send data to improve performance (#1981)

### 🧰 Bug fixes 🧰

- `datadog` exporter: Handle monotonic metrics client-side (#1805)
- `awsxray` exporter: Log error when translating span (#1809)

## v0.17.0

# 🎉 OpenTelemetry Collector Contrib v0.17.0 (Beta) 🎉

The OpenTelemetry Collector Contrib contains everything in the [opentelemetry-collector release](https://github.com/open-telemetry/opentelemetry-collector/releases/tag/v0.17.0) (be sure to check the release notes here as well!). Check out the [Getting Started Guide](https://opentelemetry.io/docs/collector/getting-started/) for deployment and configuration information.

### 💡 Enhancements 💡

- `awsemf` exporter: Add collector version to EMF exporter user agent (#1778)
- `signalfx` exporter: Add configuration for trace correlation (#1795)
- `statsd` receiver: Add support for metric aggregation (#1670)
- `datadog` exporter: Improve logging of hostname detection (#1796)

### 🧰 Bug fixes 🧰

- `resourcedetection` processor: Fix ecs detector to not use the default golang logger (#1745)
- `signalfx` receiver: Return 200 when receiver succeed (#1785)
- `datadog` exporter: Use a singleton for sublayer calculation (#1759)
- `awsxray` and `awsemf` exporters: Change the User-Agent content order (#1791)

## v0.16.0

# 🎉 OpenTelemetry Collector Contrib v0.16.0 (Beta) 🎉

The OpenTelemetry Collector Contrib contains everything in the [opentelemetry-collector release](https://github.com/open-telemetry/opentelemetry-collector/releases/tag/v0.16.0) (be sure to check the release notes here as well!). Check out the [Getting Started Guide](https://opentelemetry.io/docs/collector/getting-started/) for deployment and configuration information.

### 🛑 Breaking changes 🛑

- `honeycomb` exporter: Update to use internal data format (#1689)

### 💡 Enhancements 💡

- `newrelic` exporter: Add support for span events (#1643)
- `awsemf` exporter:
  - Add placeholder support in `log_group_name` and `log_stream_name` config (#1623, #1661)
  - Add label matching filtering rule (#1619)
- `resourcedetection` processor: Add new resource detector for AWS Elastic Beanstalk environments (#1585)
- `loadbalancing` exporter:
  - Add sort of endpoints in static resolver (#1692)
  - Allow specifying port when using DNS resolver (#1650)
- Add `batchperresourceattr` helper library that splits an incoming data based on an attribute in the resource (#1694)
- `alibabacloudlogservice` exporter:
  - Add logs exporter (#1609)
  - Change trace type from opencensus to opentelemetry (#1713)
- `datadog` exporter:
  - Improve trace exporter performance (#1706, #1707)
  - Add option to only send metadata (#1723)
- `awsxray` exporter:
  - Add parsing of Python stack traces (#1676)
  - Add collector version to user agent (#1730)

### 🧰 Bug fixes 🧰

- `loadbalancing` exporter:
  - Fix retry queue for exporters (#1687)
  - Fix `periodicallyResolve` for DNS resolver checks (#1678)
- `datadog` exporter: Fix status code handling (#1691)
- `awsxray` exporter:
  - Fix empty traces in X-Ray console (#1709)
  - Stricter requirements for adding http request url (#1729)
  - Fix status code handling for errors/faults (#1740)
- `signalfx` exporter:
  - Split incoming data requests by access token before enqueuing (#1727)
  - Disable retry on 400 and 401, retry with backoff on 429 and 503 (#1672)
- `awsecscontainermetrics` receiver: Improve error handling to fix seg fault (#1738)

## v0.15.0

# 🎉 OpenTelemetry Collector Contrib v0.15.0 (Beta) 🎉

The OpenTelemetry Collector Contrib contains everything in the [opentelemetry-collector release](https://github.com/open-telemetry/opentelemetry-collector/releases/tag/v0.15.0) (be sure to check the release notes here as well!). Check out the [Getting Started Guide](https://opentelemetry.io/docs/collector/getting-started/) for deployment and configuration information.

### 🚀 New components 🚀

- `zookeeper` receiver: Collects metrics from a Zookeeper instance using the `mntr` command
- `loadbalacing` exporter: Consistently exports spans belonging to the same trace to the same backend
- `windowsperfcounters` receiver: Captures the configured system, application, or custom performance counter data from the Windows registry using the PDH interface
- `awsprometheusremotewrite` exporter:  Sends metrics data in Prometheus TimeSeries format to a Prometheus Remote Write Backend and signs each outgoing HTTP request following the AWS Signature Version 4 signing process

### 💡 Enhancements 💡

- `awsemf` exporter:
  - Add `metric_declarations` config option for metric filtering and dimensions (#1503)
  - Add SummaryDataType and remove Min/Max from Histogram (#1584)
- `signalfxcorrelation` exporter: Add ability to translate host dimension (#1561)
- `newrelic` exporter: Use pdata instead of the OpenCensus for traces (#1587)
- `metricstransform` processor:
  - Add `combine` action for matched metrics (#1506)
  - Add `submatch_case` config option to specify case of matched label values (#1640)
- `awsecscontainermetrics` receiver: Extract cluster name from ARN (#1626)
- `elastic` exporter: Improve handling of span status if the status code is unset (#1591)

### 🧰 Bug fixes 🧰

- `awsemf` exporter: Add check for unhandled metric data types (#1493)
- `groupbytrace` processor: Make buffered channel to avoid goroutines leak (#1505)
- `stackdriver` exporter: Set `options.UserAgent` so that the OpenCensus exporter does not override the UA ($1620)

## v0.14.0

# 🎉 OpenTelemetry Collector Contrib v0.14.0 (Beta) 🎉

The OpenTelemetry Collector Contrib contains everything in the [opentelemetry-collector release](https://github.com/open-telemetry/opentelemetry-collector/releases/tag/v0.14.0) (be sure to check the release notes here as well!). Check out the [Getting Started Guide](https://opentelemetry.io/docs/collector/getting-started/) for deployment and configuration information.

### 🚀 New components 🚀

- `datadog` exporter to send metric and trace data to Datadog (#1352)
- `tailsampling` processor moved from core to contrib (#1383)

### 🛑 Breaking changes 🛑

- `jmxmetricsextension` migrated to `jmxreceiver` (#1182, #1357)
- Move signalfx correlation code out of `sapm` to `signalfxcorrelation` exporter (#1376)
- Move Splunk specific utils outside of common (#1306)
- `stackdriver` exporter:
    - Config options `metric_prefix` & `skip_create_metric_descriptor` are now nested under `metric`, see [README](https://github.com/open-telemetry/opentelemetry-collector-contrib/blob/v0.14.0/exporter/stackdriverexporter/README.md).
    - Trace status codes no longer reflect gRPC codes as per spec changes: open-telemetry/opentelemetry-specification#1067
- `datadog` exporter: Remove option to change the namespace prefix (#1483)

### 💡 Enhancements 💡

- `splunkhec` receiver: Add ability to ingest metrics (#1276)
- `signalfx` receiver: Improve pipeline error handling (#1329)
- `datadog` exporter:
  - Improve hostname resolution (#1285)
  - Add flushing/export of traces and trace-related statistics (#1266)
  - Enable traces on Windows (#1340)
  - Send otel.exporter running metric (#1354)
  - Add tag normalization util method (#1373)
  - Send host metadata (#1351)
  - Support resource conventions for hostnames (#1434)
  - Add version tag extract (#1449)
- Add `batchpertrace` library to split the incoming batch into several batches, one per trace (#1257)
- `statsd` receiver:
  - Add timer support (#1335)
  - Add sample rate support for counter, transfer gauge to double and transfer counter to int only (#1361)
- `awsemf` exporter: Restructure metric translator logic (#1353)
- `resourcedetection` processor:
  - Add EC2 hostname attribute (#1324)
  - Add ECS Resource detector (#1360)
- `sapm` exporter: Add queue settings (#1390)
- `metrictransform` processor: Add metric filter option (#1447)
- `awsxray` exporter: Improve ECS attribute and origin translation (#1428)
- `resourcedetection` processor: Initial system detector (#1405)

### 🧰 Bug fixes 🧰

- Remove duplicate definition of cloud providers with core conventions (#1288)
- `kubeletstats` receiver: Handle nil references from the kubelet API (#1326)
- `awsxray` receiver:
  - Add kind type to root span to fix the empty parentID problem (#1338)
  - Fix the race condition issue (#1490)
- `awsxray` exporter:
  - Setting the tlsconfig InsecureSkipVerify using NoVerifySSL (#1350)
  - Drop invalid xray trace id (#1366)
- `elastic` exporter: Ensure span name is limited (#1371)
- `splunkhec` exporter: Don't send 'zero' timestamps to Splunk HEC (#1157)
- `stackdriver` exporter: Skip processing empty metrics slice (#1494)

## v0.13.0

# 🎉 OpenTelemetry Collector Contrib v0.13.0 (Beta) 🎉

The OpenTelemetry Collector Contrib contains everything in the [opentelemetry-collector release](https://github.com/open-telemetry/opentelemetry-collector/releases/tag/v0.13.0) (be sure to check the release notes here as well!). Check out the [Getting Started Guide](https://opentelemetry.io/docs/collector/getting-started/) for deployment and configuration information.

### 💡 Enhancements 💡

- `sapm` exporter:
  - Enable queuing by default (#1224)
  - Add SignalFx APM correlation (#1205)
  - Make span source attribute and destination dimension names configurable (#1286)
- `signalfx` exporter:
  - Pass context to the http client requests (#1225)
  - Update `disk.summary_utilization` translation rule to accommodate new labels (#1258)
- `newrelic` exporter: Add `span.kind` attribute (#1263)
- `datadog` exporter:
  - Add Datadog trace translation helpers (#1208)
  - Add API key validation (#1216)
- `splunkhec` receiver: Add the ability to ingest logs (#1268)
- `awscontainermetrics` receiver: Report `CpuUtilized` metric in percentage (#1283)
- `awsemf` exporter: Only calculate metric rate for cumulative counter and avoid SingleDimensionRollup for metrics with only one dimension (#1280)

### 🧰 Bug fixes 🧰

- Make `signalfx` exporter a metadata exporter (#1252)
- `awsecscontainermetrics` receiver: Check for empty network rate stats and set zero (#1260)
- `awsemf` exporter: Remove InstrumentationLibrary dimension in CloudWatch EMF Logs if it is undefined (#1256)
- `awsxray` receiver: Fix trace/span id transfer (#1264)
- `datadog` exporter: Remove trace support for Windows for now (#1274)
- `sapm` exporter: Correlation enabled check inversed (#1278)

## v0.12.0

# 🎉 OpenTelemetry Collector Contrib v0.12.0 (Beta) 🎉

The OpenTelemetry Collector Contrib contains everything in the [opentelemetry-collector release](https://github.com/open-telemetry/opentelemetry-collector/releases/tag/v0.12.0) (be sure to check the release notes here as well!). Check out the [Getting Started Guide](https://opentelemetry.io/docs/collector/getting-started/) for deployment and configuration information.

### 🚀 New components 🚀

- `awsemf` exporter to support exporting metrics to AWS CloudWatch (#498, #1169)
- `http_forwarder` extension that forwards HTTP requests to a specified target (#979, #1014, #1150)
- `datadog` exporter that sends metric and trace data to Datadog (#1142, #1178, #1181, #1212)
- `awsecscontainermetrics` receiver to collect metrics from Amazon ECS Task Metadata Endpoint (#1089, #1148, #1160)

### 💡 Enhancements 💡

- `signalfx` exporter:
  - Add host metadata synchronization (#1039, #1118)
  - Add `copy_dimensions` translator option (#1126)
  - Update `k8s_cluster` metric translations (#1121)
  - Add option to exclude metrics (#1156)
  - Add `avg` aggregation method (#1151)
  - Fallback to host if cloud resource id not found (#1170)
  - Add backwards compatible translation rules for the `dockerstatsreceiver` (#1201)
  - Enable queuing and retries (#1223)
- `splunkhec` exporter:
  - Add log support (#875)
  - Enable queuing and retries (#1222)
- `k8scluster` receiver: Standardize metric names (#1119)
- `awsxray` exporter:
  - Support AWS EKS attributes (#1090)
  - Store resource attributes in X-Ray segments (#1174)
- `honeycomb` exporter:
  - Add span kind to the event sent to Honeycomb (#474)
  - Add option to adjust the sample rate using an attribute on the span (#1162)
- `jmxmetrics` extension: Add subprocess manager to manage child java processes (#1028)
- `elastic` exporter: Initial metrics support (#1173)
- `k8s` processor: Rename default attr names for label/annotation extraction (#1214)
- Add common SignalFx host id extraction (#1100)
- Allow MSI upgrades (#1165)

### 🧰 Bug fixes 🧰

- `awsxray` exporter: Don't set origin to EC2 when not on AWS (#1115)

## v0.11.0

# 🎉 OpenTelemetry Collector Contrib v0.11.0 (Beta) 🎉

The OpenTelemetry Collector Contrib contains everything in the [opentelemetry-collector release](https://github.com/open-telemetry/opentelemetry-collector/releases/tag/v0.11.0) (be sure to check the release notes here as well!). Check out the [Getting Started Guide](https://opentelemetry.io/docs/collector/getting-started/) for deployment and configuration information.

### 🚀 New components 🚀
- add `dockerstats` receiver as top level component (#1081)
- add `tracegen` utility (#956)

### 💡 Enhancements 💡
- `stackdriver` exporter: Allow overriding client options via config (#1010)
- `k8scluster` receiver: Ensure informer caches are synced before initial data sync (#842)
- `elastic` exporter: Translate `deployment.environment` resource attribute to Elastic APM's semantically equivalent `service.environment` (#1022)
- `k8s` processor: Add logs support (#1051)
- `awsxray` exporter: Log response error with zap (#1050)
- `signalfx` exporter
  - Add dimensions to renamed metrics (#1041)
  - Add translation rules for `disk_ops.total` and `disk_ops.pending` metrics (#1082)
  - Add event support (#1036)
- `kubeletstats` receiver: Cache detailed PVC labels to reduce API calls (#1052)
- `signalfx` receiver: Add event support (#1035)

## v0.10.0

# 🎉 OpenTelemetry Collector Contrib v0.10.0 (Beta) 🎉

The OpenTelemetry Collector Contrib contains everything in the [opentelemetry-collector release](https://github.com/open-telemetry/opentelemetry-collector/releases/tag/v0.10.0) (be sure to check the release notes here as well!). Check out the [Getting Started Guide](https://opentelemetry.io/docs/collector/getting-started/) for deployment and configuration information.

### 🚀 New components 🚀
- add initial docker stats receiver, without sourcing in top level components (#495)
- add initial jmx metrics extension structure, without sourcing in top level components (#740)
- `routing` processor for routing spans based on HTTP headers (#907)
- `splunkhec` receiver to receive Splunk HEC metrics, traces and logs (#840)
- Add skeleton for `http_forwarder` extension that forwards HTTP requests to a specified target (#979)

### 💡 Enhancements 💡
- `stackdriver` exporter
  - Add timeout parameter (#835)
  - Add option to configurably set UserAgent string (#758)
- `signalfx` exporter
  - Reduce memory allocations for big batches processing (#871)
  - Add AWSUniqueId and gcp_id generation (#829)
  - Calculate cpu.utilization compatibility metric (#839, #974, #954)
- `metricstransform` processor: Replace `{{version}}` in label values (#876)
- `resourcedetection` processor: Logs Support (#970)
- `statsd` receiver: Add parsing for labels and gauges (#903)

### 🧰 Bug fixes 🧰
- `k8s` processor
  - Wrap metrics before sending further down the pipeline (#837)
  - Fix setting attributes on metrics passed from agent (#836)
- `awsxray` exporter: Fix "pointer to empty string" is not omitted bug (#830)
- `azuremonitor` exporter: Treat UNSPECIFIED span kind as INTERNAL (#844)
- `signalfx` exporter: Remove misleading warnings (#869)
- `newrelic` exporter: Fix panic if service name is empty (#969)
- `honeycomb` exporter: Don't emit default proc id + starttime (#972)

## v0.9.0

# 🎉 OpenTelemetry Collector Contrib v0.9.0 (Beta) 🎉

The OpenTelemetry Collector Contrib contains everything in the [opentelemetry-collector release](https://github.com/open-telemetry/opentelemetry-collector/releases/tag/v0.9.0) (be sure to check the release notes here as well!). Check out the [Getting Started Guide](https://opentelemetry.io/docs/collector/getting-started/) for deployment and configuration information.

### 🛑 Breaking changes 🛑
- Remove deprecated `lightstep` exporter (#828)

### 🚀 New components 🚀
- `statsd` receiver for ingesting StatsD messages (#566)

### 💡 Enhancements 💡
- `signalfx` exporter
   - Add disk usage translations (#760)
   - Add disk utilization translations (#782)
   - Add translation rule to drop redundant metrics (#809)
- `kubeletstats` receiver
  - Sync available volume metadata from /pods endpoint (#690)
  - Add ability to collect detailed data from PVC (#743)
- `awsxray` exporter: Translate SDK name/version into xray model (#755)
- `elastic` exporter: Translate semantic conventions to Elastic destination fields (#671)
- `stackdriver` exporter: Add point count metric (#757)
- `awsxray` receiver
  - Ported the TCP proxy from the X-Ray daemon (#774)
  - Convert to OTEL trace format (#691)

### 🧰 Bug fixes 🧰
- `kubeletstats` receiver: Do not break down metrics batch (#754)
- `host` observer: Fix issue on darwin where ports listening on all interfaces are not correctly accounted for (#582)
- `newrelic` exporter: Fix panic on missing span status (#775)

## v0.8.0

# 🎉 OpenTelemetry Collector Contrib v0.8.0 (Beta) 🎉

The OpenTelemetry Collector Contrib contains everything in the [opentelemetry-collector release](https://github.com/open-telemetry/opentelemetry-collector/releases/tag/v0.8.0) (be sure to check the release notes here as well!). Check out the [Getting Started Guide](https://opentelemetry.io/docs/collector/getting-started/) for deployment and configuration information.

### 🚀 New components 🚀

- Receivers
  - `prometheusexec` subprocess manager (##499)

### 💡 Enhancements 💡

- `signalfx` exporter
  - Add/Update metric translations (#579, #584, #639, #640, #652, #662)
  - Add support for calculate new metric translator (#644)
  - Add renaming rules for load metrics (#664)
  - Update `container.name` to `k8s.container.name` in default translation rule (#683)
  - Rename working-set and page-fault metrics (#679)
- `awsxray` exporter
  - Translate exception event into xray exception (#577)
  - Add ingestion of X-Ray segments via UDP (#502)
  - Parse Java stacktrace and populate in xray cause (#687)
- `kubeletstats` receiver
  - Add metric_groups option (#648)
  - Set datapoint timestamp in receiver (#661)
  - Change `container.name` label to `k8s.container.name` (#680)
  - Add working-set and page-fault metrics (#666)
  - Add basic support for volume metrics (#667)
- `stackdriver` trace exporter: Move to new interface and pdata (#486)
- `metricstranform` processor: Keep timeseries and points in order after aggregation (#663)
- `k8scluster` receiver: Change `container.spec.name` label to `k8s.container.name` (#681)
- Migrate receiver creator to internal data model (#701)
- Add ec2 support to `resourcedetection` processor (#587)
- Enable timeout, sending queue and retry for SAPM exporter (#707)

### 🧰 Bug fixes 🧰

- `azuremonitor` exporter: Correct HTTP status code success mapping (#588)
- `k8scluster` receiver: Fix owner reference in metadata updates (#649)
- `awsxray` exporter: Fix handling of db system (#697)

### 🚀 New components 🚀

- Skeleton for AWS ECS container metrics receiver (#463)
- `prometheus_exec` receiver (#655)

## v0.7.0

# 🎉 OpenTelemetry Collector Contrib v0.7.0 (Beta) 🎉

The OpenTelemetry Collector Contrib contains everything in the [opentelemetry-collector release](https://github.com/open-telemetry/opentelemetry-collector/releases/tag/v0.7.0) (be sure to check the release notes here as well!). Check out the [Getting Started Guide](https://opentelemetry.io/docs/collector/getting-started/) for deployment and configuration information.

### 🛑 Breaking changes 🛑

- `awsxray` receiver updated to support udp: `tcp_endpoint` config option renamed to `endpoint` (#497)
- TLS config changed for `sapmreceiver` (#488) and `signalfxreceiver` receivers (#488)

### 🚀 New components 🚀

- Exporters
  - `sentry` adds tracing exporter for [Sentry](https://sentry.io/) (#565)
- Extensions
  - `endpoints` observer: adds generic endpoint watcher (#427)
  - `host` observer: looks for listening network endpoints on host (#432)

### 💡 Enhancements 💡

- Update `honeycomb` exporter for v0.8.0 compatibility
- Extend `metricstransform` processor to be able to add a label to an existing metric (#441)
- Update `kubeletstats` metrics according to semantic conventions (#475)
- Updated `awsxray` receiver config to use udp (#497)
- Add `/pods` endpoint support in `kubeletstats` receiver to add extra labels (#569)
- Add metric translation options to `signalfx` exporter (#477, #501, #571, #573)

### 🧰 Bug fixes 🧰

- `azuremonitor` exporter: Mark spanToEnvelope errors as permanent (#500)

## v0.6.0

# 🎉 OpenTelemetry Collector Contrib v0.6.0 (Beta) 🎉

The OpenTelemetry Collector Contrib contains everything in the [opentelemetry-collector release](https://github.com/open-telemetry/opentelemetry-collector/releases/tag/v0.6.0) (be sure to check the release notes here as well!). Check out the [Getting Started Guide](https://opentelemetry.io/docs/collector/getting-started/) for deployment and configuration information.

### 🛑 Breaking changes 🛑

- Removed `jaegarlegacy` (#397) and `zipkinscribe` receivers (#410)
- `kubeletstats` receiver: Renamed `k8s.pod.namespace` pod label to `k8s.namespace.name` and `k8s.container.name` container label to `container.name`

### 🚀 New components 🚀

- Processors
  - `metricstransform` renames/aggregates within individual metrics (#376) and allow changing the data type between int and float (#402)

### 💡 Enhancements 💡

- `awsxray` exporter: Use `peer.service` as segment name when set. (#385)
- `splunk` exporter: Add trace exports support (#359, #399)
- Build and publish Windows MSI (#408) and DEB/RPM Linux packages (#405)

### 🧰 Bug fixes 🧰

- `kubeletstats` receiver:
  - Fixed NPE for newly created pods (#404)
  - Updated to latest change in the ReceiverFactoryOld interface (#401)
  - Fixed logging and self reported metrics (#357)
- `awsxray` exporter: Only convert SQL information for SQL databases. (#379)
- `resourcedetection` processor: Correctly obtain machine-type info from gce metadata (#395)
- `k8scluster` receiver: Fix container resource metrics (#416)

## v0.5.0

Released 01-07-2020

# 🎉 OpenTelemetry Collector Contrib v0.5.0 (Beta) 🎉

The OpenTelemetry Collector Contrib contains everything in the [opentelemetry-collector release](https://github.com/open-telemetry/opentelemetry-collector/releases/tag/v0.5.0) (be sure to check the release notes here as well!). Check out the [Getting Started Guide](https://opentelemetry.io/docs/collector/getting-started/) for deployment and configuration information.

### 🚀 New components 🚀

- Processors
  - `resourcedetection` to automatically detect the resource based on the configured set of detectors (#309)

### 💡 Enhancements 💡

- `kubeletstats` receiver: Support for ServiceAccount authentication (#324)
- `signalfx` exporter and receiver
  - Add SignalFx metric token passthrough and config option (#325)
  - Set default endpoint of `signalfx` receiver to `:9943` (#351)
- `awsxray` exporter: Support aws plugins EC2/ECS/Beanstalk (#343)
- `sapm` exporter and receiver: Add SAPM access token passthrough and config option (#349)
- `k8s` processor: Add metrics support (#358)
- `k8s` observer: Separate annotations from labels in discovered pods (#363)

### 🧰 Bug fixes 🧰

- `honeycomb` exporter: Remove shared use of libhoney from goroutines (#305)

## v0.4.0

Released 17-06-2020

# 🎉 OpenTelemetry Collector Contrib v0.4.0 (Beta) 🎉

The OpenTelemetry Collector Contrib contains everything in the [opentelemetry-collector release](https://github.com/open-telemetry/opentelemetry-collector/releases/tag/v0.4.0) (be sure to check the release notes here as well!). Check out the [Getting Started Guide](https://opentelemetry.io/docs/collector/getting-started/) for deployment and configuration information.

### 🛑 Breaking changes 🛑

  - `signalfx` exporter `url` parameter changed to `ingest_url` (no impact if only using `realm` setting)

### 🚀 New components 🚀

- Receivers
  - `receiver_creator` to create receivers at runtime (#145), add observer support to receiver_creator (#173), add rules support (#207), add dynamic configuration values (#235)
  - `kubeletstats` receiver (#237)
  - `prometheus_simple` receiver (#184)
  - `kubernetes-cluster` receiver (#175)
  - `redis` receiver (#138)
- Exporters
  - `alibabacloudlogservice` exporter (#259)
  - `SplunkHEC` metrics exporter (#246)
  - `elastic` APM exporter (#240)
  - `newrelic` exporter (#229)
- Extensions
  - `k8s` observer (#185)

### 💡 Enhancements 💡

- `awsxray` exporter
  - Use X-Ray convention of segment name == service name (#282)
  - Tweak xray export to improve rendering of traces and improve parity (#241)
  - Add handling for spans received with nil attributes (#212)
- `honeycomb` exporter
  - Use SendPresampled (#291)
  - Add span attributes as honeycomb event fields (#271)
  - Support resource labels in Honeycomb exporter (#20)
- `k8s` processor
  - Add support of Pod UID extraction to k8sprocessor (#219)
  - Use `k8s.pod.ip` to record resource IP instead of just `ip` (#183)
  - Support same authentication mechanism as other kubernetes components do (#307)
- `sapm` exporter: Add TLS for SAPM and SignalFx receiver (#215)
- `signalfx` exporter
  - Add metric metadata syncer to SignalFx exporter (#231)
  - Add TLS for SAPM and SignalFx receiver (#215)
- `stackdriver` exporter: Add support for resource mapping in config (#163)

### 🧰 Bug fixes 🧰

- `awsxray` exporter: Wrap bad request errors for proper handling by retry queue (#205)
- `lightstep` exporter: Ensure Lightstep exporter doesnt crash on nil node (#250)
- `sapm` exporter: Do not break Jaeger traces before sending downstream (#193)
- `k8s` processor: Ensure Jaeger spans work in passthrough mode (262)

## 🧩 Components 🧩

### Receivers

| Traces | Metrics |
|:-------:|:-------:|
| Jaeger Legacy | Carbon |
| SAPM (SignalFx APM) | Collectd |
| Zipkin Scribe | K8s Cluster |
| | Redis |
| |  SignalFx |
| | Simple Prometheus |
| | Wavefront |

### Processors

- K8s

### Exporters

| Commercial | Community |
|:------------:|:-----------:|
| Alibaba Cloud Log Service | Carbon |
| AWS X-ray | Elastic |
| Azure Monitor | Jaeger Thrift |
| Honeycomb | Kinesis |
| Lightstep |
| New Relic |
| SAPM (SignalFx APM) |
| SignalFx (Metrics) |
| Splunk HEC |
| Stackdriver (Google) |

### Extensions

- Observer
  - K8s

## v0.3.0 Beta

Released 2020-03-30

### Breaking changes

-  Make prometheus receiver config loading strict. #697
Prometheus receiver will now fail fast if the config contains unused keys in it.

### Changes and fixes

- Enable best effort serve by default of Prometheus Exporter (https://github.com/orijtech/prometheus-go-metrics-exporter/pull/6)
- Fix null pointer exception in the logging exporter #743
- Remove unnecessary condition to have at least one processor #744
- Updated Honeycomb exported to `honeycombio/opentelemetry-exporter-go v0.3.1`

### Features

Receivers / Exporters:

* AWS X-Ray
* Carbon
* CollectD
* Honeycomb
* Jaeger
* Kinesis
* LightStep
* OpenCensus
* OpenTelemetry
* SAPM
* SignalFx
* Stackdriver
* Wavefront
* Zipkin
* Zipkin Scribe


Processors:

* Attributes
* Batch
* Memory Limiter
* Queued Retry
* Resource
* Sampling
* Span
* Kubernetes

Extensions:

* Health Check
* Performance Profiler
* zPages


## v0.2.8

Released 2020-03-25

Alpha v0.2.8 of OpenTelemetry Collector Contrib.

- Implemented OTLP receiver and exporter.
- Added ability to pass config to the service programmatically (useful for custom builds).
- Improved own metrics / observability.


## v0.2.7

Released 2020-03-17

### Self-Observability
- New command-line switch to control legacy and new metrics. Users are encouraged
to experiment and migrate to the new metrics.
- Improved error handling on shutdown.


### Processors
- Fixed passthrough mode k8sprocessor.
- Added `HASH` action to attribute processor.

### Receivers and Exporters
- Added Honeycomb exporter.
- Added LightStep exporter.
- Added regular expression for Carbon receiver, allowing the metric name to be broken into proper label keys and values.
- Updated Stackdriver exporter to use a new batch API.


## v0.2.6 Alpha

Released 2020-02-18

### Self-Observability
- Updated metrics prefix to `otelcol` and expose command line argument to modify the prefix value.
- Batch dropped span now emits zero when no spans are dropped.

### Processors
- Extended Span processor to have include/exclude span logic.
- Ability to choose strict or regexp matching for include/exclude filters.

### Receivers and Exporters
- Added Carbon receiver and exporter.
- Added Wavefront receiver.


## v0.0.5 Alpha

Released 2020-01-30

- Regexp-based filtering of span names.
- Ability to extract attributes from span names and rename span.
- File exporter for debugging.
- Span processor is now enabled by default.

## v0.0.1 Alpha

Released 2020-01-11

First release of OpenTelemetry Collector Contrib.


[v0.3.0]: https://github.com/open-telemetry/opentelemetry-collector-contrib/compare/v0.2.8...v0.3.0
[v0.2.8]: https://github.com/open-telemetry/opentelemetry-collector-contrib/compare/v0.2.7...v0.2.8
[v0.2.7]: https://github.com/open-telemetry/opentelemetry-collector-contrib/compare/v0.2.6...v0.2.7
[v0.2.6]: https://github.com/open-telemetry/opentelemetry-collector-contrib/compare/v0.0.5...v0.2.6
[v0.0.5]: https://github.com/open-telemetry/opentelemetry-collector-contrib/compare/v0.0.1...v0.0.5
[v0.0.1]: https://github.com/open-telemetry/opentelemetry-collector-contrib/tree/v0.0.1<|MERGE_RESOLUTION|>--- conflicted
+++ resolved
@@ -28,13 +28,10 @@
 
 - `transformprocessor`: Fix issue where incorrect error was returned if a bad path was passed to a function (#10141)
 - `tanzuobservabilityexporter`: Improve how negative values in exponential histograms are handled. (#10135)
-<<<<<<< HEAD
+- `dynatraceexporter`: Ensure min is always less than or equal to mean and max is always greater or equal to mean for histogram estimation. (#10257)
+- `resourcedetectionprocessor`: GCP resource detector now properly detects zone/region on GKE (#10347)
 - `prometheusexporter`: Converting monotonic Delta to Cumulative sums (#9919)
 - `statsdreceiver`: Update the lastIntervalTime for Counter metrics (#9919)
-=======
-- `dynatraceexporter`: Ensure min is always less than or equal to mean and max is always greater or equal to mean for histogram estimation. (#10257)
-- `resourcedetectionprocessor`: GCP resource detector now properly detects zone/region on GKE (#10347)
->>>>>>> 90efffd0
 
 ## v0.52.0
 
