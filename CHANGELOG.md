# Changelog

## Unreleased

<<<<<<< HEAD
### 🧰 Bug fixes 🧰
- `zipkinexporter`: Set "error" tag value when status is set to error (#8187)
=======
### 💡 Enhancements 💡

- `simpleprometheusreceiver`: Add support for static labels (#7908)
>>>>>>> 3e1642e0

## v0.46.0

### 💡 Enhancements 💡

- `internal/stanza`: Export metrics from Stanza receivers (#8025)
- `hostreceiver/pagingscraper`: Migrate the scraper to the mdatagen metrics builder (#7139)
- Do not drop zero trace/span id spans in the jaeger conversion (#7946)
- Upgrade to use semantic conventions 1.6.1 (#7926)
- `dynatraceexporter`: Validate QueueSettings and perform config validation in Validate() instead (#8020)
- `sapmexporter`: Add validation for `sending_queue` setting (#8023)
- `signalfxexporter`: Add validation for `sending_queue` setting (#8026)
- `internal/stanza`: Add support for arbitrary attribute types (#8081)
- `resourcedetectionprocessor`: Add confighttp.HTTPClientSettings To Resource Detection Config Fixes (#7397)
- `honeycombexporter`: Add validation for `sending_queue` setting (#8113)
- `routingprocessor`: Expand error handling on failure to build exporters (#8125)
- `skywalkingreceiver`: Add new skywalking receiver component folder and structure (#8107)
- `groupbyattrsprocesor`: Allow empty keys, which allows to use the processor for compaction (#7793)
- `datadogexporter`: Add rbac to example k8s manifest file (#8186)

### 🛑 Breaking changes 🛑

- Remove deprecated functions from jaeger translator (#8032)
- `internal/stanza`: Remove `write_to` setting from input operators (#8081)
- `mongodbatlasreceiver`: rename `mongodb.atlas.*` attributes to `mongodb_atlas.*` adhering to naming guidelines. Adding 3 new attributes (#7960)

### 🧰 Bug fixes 🧰

- `prometheusreceiver`: Fix segfault that can occur after receiving stale metrics (#8056)
- `filelogreceiver`: Fix issue where logs could occasionally be duplicated (#8123)
- `prometheusremotewriteexporter`: Fix empty non-string resource attributes (#8116)

### 🚀 New components 🚀

## v0.45.1

### 💡 Enhancements 💡

- `sumologicexporter`: Move validation to Config (#7936)
- `elasticsearchexporter`: Fix crash with batch processor (#7953).
- `splunkhecexporter`: Batch metrics payloads (#7760)
- `tanzuobservabilityexporter`: Add internal SDK metric tag (#7826)
- `hostreceiver/processscraper`: Migrate the scraper to the mdatagen metrics builder (#7287)

### 🧰 Bug fixes 🧰

- `awsprometheusremotewriteexporter`: fix dependencies issue (#7963)

### 🚀 New components 🚀

- `awsfirehose` receiver: Add AWS Kinesis Data Firehose Receiver (#7918)

## v0.45.0

### 💡 Enhancements 💡

- `hostreceiver/filesystemscraper`: Migrate the scraper to the mdatagen metrics builder (#7772)
- `hostreceiver/memoryscraper`: Migrate the scraper to the mdatagen metrics builder (#7312)
- `lokiexporter`: Use record attributes as log labels (#7569)
- `routingprocessor`: Do not err on failure to build exporters (#7423)
- `apachereceiver`: Update to mdatagen v2 (#7573)
- `datadogexporter`: Don't send host metadata if hostname is empty (#7426)
- `datadogexporter`: Add insecure_skip_verify flag to configuration (#7422)
- `coralogixexporter`: Update readme (#7785)
- `awscloudwatchlogsexporter`: Remove name from aws cloudwatch logs exporter (#7554)
- `tanzuobservabilityexporter`: Update OTel Collector's Exporter to match WF Proxy Handling of source (#7929)
- `hostreceiver/memoryscraper`: Add memory.utilization (#6221)
- `awskinesisexporter`: Add Queue Config Validation AWS Kinesis Exporter (#7835)
- `elasticsearchexporter`: Remove usage of deprecated LogRecord.Name field (#7829).
- `loadbalancingexporter`: Allow non-exist hostname on startup (#7935)
- `datadogexporter`: Use exact sum, count and average on Datadog distributions (#7830)
- `storage/filestorage`: add optional compaction to filestorage (#7768)
- `tanzuobservabilityexporter`: Add attributes from the Resource to the resulting WF metric tags & set `source` value in WF metric (#8101)

### 🛑 Breaking changes 🛑

- Use go mod compat, drops support for reproducibility with go 1.16 (#7915)
- `apachereceiver`: Update instrumentation library name from `otel/apache` to `otelcol/apache` (#7754)
- `pkg/translator/prometheusremotewrite`: Cleanup prw translator public functions (#7776)
- `prometheusreceiver`: The OpenCensus-based metric conversion pipeline has 
  been removed.
  - The `receiver.prometheus.OTLPDirect` feature gate has been removed as 
    the direct pipeline is the only remaining pipeline.
- `translator/jaeger`: Cleanup jaeger translator function names (#7775)
  - Deprecate old funcs with Internal word.
- `mysqlreceiver`: Update data model and names for several metrics (#7924)
  - Change all metrics to Int values
  - Remove `mysql.buffer_pool_pages`. Replace with:
    - `mysql.buffer_pool.pages`
    - `mysql.buffer_pool.data_pages`
    - `mysql.buffer_pool.page_flushes`
  - Remove `mysql.buffer_pool_size`. Replace with:
    - `mysql.buffer_pool.limit`
    - `mysql.buffer_pool.usage`
  - Rename `mysql.buffer_pool_operations` to `mysql.buffer_pool.operations`

### 🚩 Deprecations 🚩

- Deprecated log_names setting from filter processor. (#7552)

### 🧰 Bug fixes 🧰

 - `tailsamplingprocessor`: "And" policy only works as a sub policy under a composite policy (#7590) 
 - `prometheusreceiver`: Correctly map description and units when converting
  Prometheus metadata directly to pdata. (#7748)
 - `sumologicexporter`: fix exporter panics on malformed histogram (#7548)
- `awsecscontainermetrics`: CPU Reserved is now 1024/vCPU for ECS Container Insights (#6734)

### 🚀 New components 🚀

- `clickhouse` exporter: Add ClickHouse Exporter (#6907)
- `pkg/translator/signalfx`: Extract signalfx to metrics conversion in a separate package (#7778)
  - Extract FromMetrics to SignalFx translator package (#7823)

## v0.44.0

### 💡 Enhancements 💡

- `dynatraceexporter`: Write error logs using plugin logger (#7360)
- `dynatraceexporter`: Fix docs for TLS settings (#7568)
- `tanzuobservabilityexporter`: Turn on metrics exporter (#7281)
- `attributesprocessor` `resourceprocessor`: Add `from_context` value source
- `resourcedetectionprocessor`: check cluster config to verify resource is on aws for eks resources (#7186)
- `awscloudwatchlogsexporter`: enable awscloudwatchlogsexporter which accepts and exports log data (#7297)
- `translator/prometheusremotewrite`: add a new module to help translate data from OTLP to Prometheus Remote Write (#7240)
- `azuremonitorexporter`: In addition to traces, export logs to Azure Application Insights (#7403)
- `jmxreceiver`: Added `additional_jars` configuration option to launch JMX Metric Gatherer JAR with extended `CLASSPATH` (#7378)
- `awscontainerinsightreceiver`: add full pod name when configured to AWS Container Insights Receiver (#7415)
- `hostreceiver/loadscraper`: Migrate the scraper to the mdatagen metrics builder (#7288)
- `awsecscontainermetricsreceiver`: Rename attributes to follow semantic conventions (#7425)
- `datadogexporter`: Always map conventional attributes to tags (#7185)
- `mysqlreceiver`: Add golden files for integration test (#7303)
- `nginxreceiver`: Standardize integration test (#7515)
- `mysqlreceiver`: Update to use mdatagen v2 (#7507)
- `postgresqlreceiver`: Add integration tests (#7501)
- `apachereceiver`: Add integration test (#7517)
- `mysqlreceiver`: Use scrapererror to report errors (#7513)
- `postgresreceiver`: Update to mdatagen v2 (#7503)
- `nginxreceiver`: Update to mdatagen v2 (#7549)
- `datadogexporter`: Fix traces exporter's initialization log (#7564)
- `tailsamplingprocessor`: Add And sampling policy (#6910)
- `coralogixexporter`: Add Coralogix Exporter (#7383)
- `prometheusexecreceiver`: Add default value for `scrape_timeout` option (#7587)

### 🛑 Breaking changes 🛑

- `resourcedetectionprocessor`: Update `os.type` attribute values according to semantic conventions (#7544)

### 🧰 Bug fixes 🧰

- `resourcedetectionprocessor`: fix `meta` allow list excluding keys with nil values (#7424)
- `postgresqlreceiver`: Fix issue where empty metrics could be returned after failed connection (#7502)
- `resourcetotelemetry`: Ensure resource attributes are added to summary
  and exponential histogram data points. (#7523)

### 🚩 Deprecations 🚩

- Deprecated otel_to_hec_fields.name setting from splunkhec exporter. (#7560)

## v0.43.0

### 💡 Enhancements 💡

- `coralogixexporter`: First implementation of Coralogix Exporter (#6816)
- `cloudfoundryreceiver`: Enable Cloud Foundry client (#7060)
- `elasticsearchexporter`: add elasticsearchexporter to the components exporter list (#6002)
- `elasticsearchreceiver`: Add metric metadata (#6892)
- `elasticsearchreceiver`: Use same metrics as JMX receiver for JVM metrics (#7160)
- `elasticsearchreceiver`: Implement scraping logic (#7174)
- `datadogexporter`: Add http.status_code tag to trace stats (#6889)
- `datadogexporter`: Add configuration option to use OTel span name into the Datatog resource name (#6611)
- `mongodbreceiver`: Add initial client code to the component (#7125)
- `tanzuobservabilityexporter`: Support delta histograms (#6897)
- `awscloudwatchlogsexporter`: Use cwlogs package to export logs (#7152)
- `mysqlreceiver`: Add the receiver to available components (#7078)
- `tanzuobservabilityexporter`: Documentation for the memory_limiter configuration (#7164)
- `dynatraceexporter`: Do not shut down exporter when metrics ingest module is temporarily unavailable (#7161)
- `mongodbreceiver`: Add metric metadata (#7163)
- `mongodbreceiver`: Add metric scraping (#7175)
- `postgresqlreceiver`: add the receiver to available components (#7079)
- `rabbitmqreceiver`: Add scraper logic (#7299)
- `tanzuobservability exporter`: Support summary metrics (#7121)
- `mongodbatlasreceiver`: Add retry and backoff to HTTP client (#6943)
- Use Jaeger gRPC instead of Thrift in the docker-compose example (#7243)
- `tanzuobservabilityexporter`: Support exponential histograms (#7127)
- `receiver_creator`: Log added and removed endpoint env structs (#7248)
- `prometheusreceiver`: Use the OTLP data conversion path by default. (#7282)
  - Use `--feature-gates=-receiver.prometheus.OTLPDirect` to re-enable the 
    OpenCensus conversion path.
- `extension/observers`: Correctly set image and tag on container endpoints (#7279)
- `tanzuobservabilityexporter`: Document how to enable memory_limiter (#7286)
- `hostreceiver/networkscraper`: Migrate the scraper to the mdatagen metrics builder (#7048)
- `hostmetricsreceiver`: Add MuteProcessNameError config flag to mute specific error reading process executable (#7176)
- `scrapertest`: Improve comparison logic (#7305)
- `hostmetricsreceiver`: add `cpu_average` option for load scraper to report the average cpu load (#6999)
- `scrapertest`: Add comparison option to ignore specific attributes (#6519)
- `tracegen`: Add option to pass in custom headers to export calls via command line (#7308)
- `tracegen`: Provide official container images (#7179)
- `scrapertest`: Add comparison function for pdata.Metrics (#7400)
- `prometheusremotewriteexporter` : Dropping the condition to replace _ with key_ as __ label is reserved and _ is not (#7112)

### 🛑 Breaking changes 🛑

- `tanzuobservabilityexporter`: Remove status.code
- `tanzuobservabilityexporter`: Use semantic conventions for status.message (#7126) 
- `k8sattributesprocessor`: Move `kube` and `observability` packages to `internal` folder (#7159)
- `k8sattributesprocessor`: Unexport processor `Option`s (#7311)
- `zookeeperreceiver`: Refactored metrics to have correct units, types, and combined some metrics via attributes. (#7280)
- `prometheusremotewriteexporter`: `PRWExporter` struct and `NewPRWExporter()`
  function are now unexported. (#TBD)
- `newrelicexporter` marked as deprecated (#7284)

### 🚀 New components 🚀

- `rabbitmqreceiver`: Establish codebase for RabbitMQ metrics receiver (#7239)
- Add `basicauth` extension (#7167)
- `k8seventsreceiver`: Implement core logic (#6885)

### 🧰 Bug fixes 🧰

- `k8sattributeprocessor`: Parse IP out of net.Addr to correctly tag k8s.pod.ip (#7077)
- `k8sattributeprocessor`: Process IP correctly for net.Addr instances that are not typed (#7133)
- `mdatagen`: Fix validation of `enabled` field in metadata.yaml (#7166)
- `elasticsearch`: Fix timestamp for each metric being startup time (#7255)
- `prometheusremotewriteexporter`: Fix index out of range panic caused by expiring metrics (#7149)
- `resourcedetection`: Log the error when checking for ec2metadata availability (#7296) 

## v0.42.0

### 💡 Enhancements 💡

- `couchbasereceiver`: Add couchbase client (#7122)
- `couchdbreceiver`: Add couchdb scraper (#7131)
- `couchdbreceiver`: Add couchdb client (#6880)
- `elasticsearchreceiver`: Implement scraper client (#7019)
- `couchdbreceiver`: Add metadata metrics (#6878)
- `prometheusremotewriteexporter`: Handling Staleness flag from OTLP (#6679)
- `prometheusexporter`: Handling Staleness flag from OTLP (#6805)
- `prometheusreceiver`: Set OTLP no-data-present flag for stale scraped metrics. (#7043)
- `mysqlreceiver`: Add Integration test (#6916)
- `datadogexporter`: Add compatibility with ECS Fargate semantic conventions (#6670)
- `k8s_observer`: discover k8s.node endpoints (#6820)
- `redisreceiver`: Add missing description fields to keyspace metrics (#6940)
- `redisreceiver`: Set start timestamp uniformly for gauge and sum metrics (#6941)
- `kafkaexporter`: Allow controlling Kafka acknowledgment behaviour  (#6301)
- `lokiexporter`: Log the first part of the http body on failed pushes to loki (#6946)
- `resourcedetectionprocessor`: add the [consul](https://www.consul.io/) detector (#6382)
- `awsemfexporter`: refactor cw_client logic into separate `cwlogs` package (#7072)
- `prometheusexporter`: Dropping the condition to replace _ with key_ as __ label is reserved and _ is not (#7506)


### 🛑 Breaking changes 🛑

- `memcachedreceiver`: Update metric names (#6594)
- `memcachedreceiver`: Fix some metric units and value types (#6895)
- `sapm` receiver: Use Jaeger status values instead of OpenCensus (#6682)
- `jaeger` receiver/exporter: Parse/set Jaeger status with OTel spec values (#6682)
- `awsecscontainermetricsreceiver`: remove tag from `container.image.name` (#6436)
- `k8sclusterreceiver`: remove tag from `container.image.name` (#6436)

### 🚀 New components 🚀

- `ecs_task_observer`: Discover running containers in AWS ECS tasks (#6894)
- `mongodbreceiver`: Establish codebase for MongoDB metrics receiver (#6972)
- `couchbasereceiver`: Establish codebase for Couchbase metrics receiver (#7046)
- `dbstorage`: New experimental dbstorage extension (#7061)

### 🧰 Bug fixes 🧰

- `ecstaskobserver`: Fix "Incorrect conversion between integer types" security issue (#6939)
- Fix typo in "direction" metrics attribute description (#6949)
- `zookeeperreceiver`: Fix issue where receiver could panic during shutdown (#7020)
- `prometheusreceiver`: Fix metadata fetching when metrics differ by trimmable suffixes (#6932)
- Sanitize URLs being logged (#7021)
- `prometheusreceiver`: Fix start time tracking for long scrape intervals (#7053)
- `signalfxexporter`: Don't use syscall to avoid compilation errors on some platforms (#7062)
- `tailsamplingprocessor`: Add support for new policies as composite sub-policies (#6975)

### 💡 Enhancements 💡

- `lokiexporter`: add complete log record to body (#6619)
- `k8sclusterreceiver` add `container.image.tag` attribute (#6436)
- `spanmetricproccessor`: use an LRU cache for the cached Dimensions key-value pairs (#2179)
- `skywalkingexporter`: add skywalking metrics exporter (#6528)
- `deltatorateprocessor`: add int counter support (#6982)
- `filestorageextension`: document default values (#7022)
- `redisreceiver`: Migrate the scraper to the mdatagen metrics builder (#6938)  

## v0.41.0

### 🛑 Breaking changes 🛑

- None

### 🚀 New components 🚀

- `asapauthextension` (#6627)
- `mongodbatlasreceiver` (#6367)

### 🧰 Bug fixes 🧰

- `filestorageextension`: fix panic when configured directory cannot be accessed (#6103)
- `hostmetricsreceiver`: fix set of attributes for system.cpu.time metric (#6422)
- `k8sobserver`: only record pod endpoints for running pods (#5878)
- `mongodbatlasreceiver`: fix attributes fields in metadata.yaml (#6440)
- `prometheusexecreceiver`: command line processing on Windows (#6145)
- `spanmetricsprocessor`: fix exemplars support (#6140)
-  Remap arm64 to aarch64 on rpm/deb packages (#6635)

### 💡 Enhancements 💡

- `datadogexporter`: do not use attribute localhost-like hostnames (#6477)
- `datadogexporter`: retry per network call (#6412)
- `datadogexporter`: take hostname into account for cache (#6223)
- `exporter/lokiexporter`: adding a feature for loki exporter to encode JSON for log entry (#5846)
- `googlecloudspannerreceiver`: added fallback to ADC for database connections. (#6629)
- `googlecloudspannerreceiver`: added parsing only distinct items for sample lock request label. (#6514)
- `googlecloudspannerreceiver`: added request tag label to metadata config for top query stats. (#6475)
- `googlecloudspannerreceiver`: added sample lock requests label to the top lock stats metrics. (#6466)
- `googlecloudspannerreceiver`: added transaction tag label to metadata config for top transaction stats. (#6433)
- `groupbyattrsprocessor`: added support for metrics signal (#6248)
- `hostmetricsreceiver`: ensure SchemaURL is set (#6482)
- `kubeletstatsreceiver`: add support for read-only kubelet endpoint (#6488)
- `mysqlreceiver`: enable native authentication (#6628)
- `mysqlreceiver`: remove requirement for password on MySQL (#6479)
- `receiver/prometheusreceiver`: do not add host.name to metrics from localhost/unspecified targets (#6476)
- `spanmetricsprocessor`: add setStatus operation (#5886)
- `splunkhecexporter`: remove duplication of host.name attribute (#6527)
- `tanzuobservabilityexporter`: add consumer for sum metrics. (#6385)
- Update log-collection library to v0.23.0 (#6593)

## v0.40.0

### 🛑 Breaking changes 🛑

- `tencentcloudlogserviceexporter`: change `Endpoint` to `Region` to simplify configuration (#6135)

### 🚀 New components 🚀

- Add `memcached` receiver (#5839)

### 🧰 Bug fixes 🧰

- Fix token passthrough for HEC (#5435)
- `datadogexporter`: Fix missing resource attributes default mapping when resource_attributes_as_tags: false (#6359)
- `tanzuobservabilityexporter`: Log and report missing metric values. (#5835)
- `mongodbatlasreceiver`: Fix metrics metadata (#6395)

### 💡 Enhancements 💡

- `awsprometheusremotewrite` exporter: Improve error message when failing to sign request
- `mongodbatlas`: add metrics (#5921)
- `healthcheckextension`: Add path option (#6111)
- Set unprivileged user to container image (#6380)
- `k8sclusterreceiver`: Add allocatable type of metrics (#6113)
- `observiqexporter`: Allow Dialer timeout to be configured (#5906)
- `routingprocessor`: remove broken debug log fields (#6373)
- `prometheusremotewriteexporter`: Add exemplars support (#5578) 
- `fluentforwardreceiver`: Convert attributes with nil value to AttributeValueTypeEmpty (#6630)

## v0.39.0

### 🛑 Breaking changes 🛑

- `httpdreceiver` renamed to `apachereceiver` to match industry standards (#6207)
- `tencentcloudlogserviceexporter` change `Endpoint` to `Region` to simplify configuration (#6135)

### 🚀 New components 🚀

- Add `postgresqlreceiver` config and factory (#6153)
- Add TencentCloud LogService exporter `tencentcloudlogserviceexporter` (#5722)
- Restore `jaegerthrifthttpexporter` (#5666)
- Add `skywalkingexporter` (#5690, #6114)

### 🧰 Bug fixes 🧰

- `datadogexporter`: Improve cumulative metrics reset detection using `StartTimestamp` (#6120)
- `mysqlreceiver`: Address issues in shutdown function (#6239)
- `tailsamplingprocessor`: End go routines during shutdown (#5693)
- `googlecloudexporter`: Update google cloud exporter to correctly close the metric exporter (#5990)
- `statsdreceiver`: Fix the summary point calculation (#6155)
- `datadogexporter` Correct default value for `send_count_sum_metrics` (#6130)

### 💡 Enhancements 💡

- `datadogexporter`: Increase default timeout to 15 seconds (#6131)
- `googlecloudspannerreceiver`: Added metrics cardinality handling for Google Cloud Spanner receiver (#5981, #6148, #6229)
- `mysqlreceiver`: Mysql add support for different protocols (#6138)
- `bearertokenauthextension`: Added support of Bearer Auth for HTTP Exporters (#5962)
- `awsxrayexporter`: Fallback to rpc.method for segment operation when aws.operation missing (#6231)
- `healthcheckextension`: Add new health check feature for collector pipeline (#5643)
- `datadogexporter`: Always add current hostname (#5967)
- `k8sattributesprocessor`: Add code to fetch all annotations and labels by specifying key regex (#5780)
- `datadogexporter`: Do not rely on collector to resolve envvar when possible to resolve them (#6122)
- `datadogexporter`: Add container tags to attributes package (#6086)
- `datadogexporter`: Preserve original TraceID (#6158)
- `prometheusreceiver`: Enhance prometheus receiver logger to determine errors, test real e2e usage (#5870)
- `awsxrayexporter`: Added support for AWS AppRunner origin (#6141)

## v0.38.0

### 🛑 Breaking changes 🛑

- `datadogexporter` Make distributions the default histogram export option. (#5885)
- `redisreceiver` Update Redis receiver's metric names. (#5837)
- Remove `scraperhelper` from contrib, use the core version. (#5826)

### 🚀 New components 🚀

- `googlecloudspannerreceiver` Added implementation of Google Cloud Spanner receiver. (#5727)
- `awsxrayproxy` Wire up awsxrayproxy extension. (#5747)
- `awscontainerinsightreceiver` Enable AWS Container Insight receiver. (#5960)

### 🧰 Bug fixes 🧰

- `statsdreceiver`: fix start timestamp / temporality for counters. (#5714)
- Fix security issue related to github.com/tidwall/gjson. (#5936)
- `datadogexporter` Fix cumulative histogram handling in distributions mode (#5867)
- `datadogexporter` Skip nil sketches (#5925)

### 💡 Enhancements 💡

- Extend `kafkareceiver` configuration capabilities. (#5677)
- Convert `mongodbatlas` receiver to use scraperhelper. (#5827)
- Convert `dockerstats` receiver to use scraperhelper. (#5825)
- Convert `podman` receiver to use scraperhelper. (#5822)
- Convert `redisreceiver` to use scraperhelper. (#5796)
- Convert `kubeletstats` receiver to use scraperhelper. (#5821)
- `googlecloudspannerreceiver` Migrated Google Cloud Spanner receiver to scraper approach. (#5868)
- `datadogexporter` Use a `Consumer` interface for decoupling from zorkian's package. (#5315)
- `mdatagen` - Add support for extended metric descriptions (#5688)
- `signalfxexporter` Log datapoints option. (#5689)
- `cumulativetodeltaprocessor`: Update cumulative to delta. (#5772)
- Update configuration default values in log receivers docs. (#5840)
- `fluentforwardreceiver`: support more complex fluent-bit objects. (#5676)
- `datadogexporter` Remove spammy logging. (#5856)
- `datadogexporter` Remove obsolete report_buckets config. (#5858)
- Improve performance of metric expression matcher. (#5864)
- `tanzuobservabilityexporter` Introduce metricsConsumer and gaugeMetricConsumer. (#5426)
- `awsxrayexporter` rpc.system has priority to determine aws namespace. (#5833)
- `tailsamplingprocessor` Add support for composite sampling policy to the tailsampler. (#4958)
- `kafkaexporter` Add support for AWS_MSK_IAM SASL Auth (#5763)
- Refactor the client Authenticators  for the new "ClientAuthenticator" interfaces (#5905)
- `mongodbatlasreceiver` Add client wrapper for MongoDB Atlas support (#5386)
- `redisreceiver` Update Redis config options (#5861)
- `routingprocessor`: allow routing for all signals (#5869)
- `extension/observer/docker` add ListAndWatch to observer (#5851)

## v0.37.1

### 🧰 Bug fixes 🧰

- Fixes a problem with v0.37.0 which contained dependencies on v0.36.0 components. They should have been updated to v0.37.0.

## v0.37.0

### 🚀 New components 🚀

- [`journald` receiver](https://github.com/open-telemetry/opentelemetry-collector-contrib/tree/main/receiver/journaldreceiver) to parse Journald events from systemd journal using the [opentelemetry-log-collection](https://github.com/open-telemetry/opentelemetry-log-collection) library

### 🛑 Breaking changes 🛑

- Remove squash on configtls.TLSClientSetting for splunkhecexporter (#5541)
- Remove squash on configtls.TLSClientSetting for elastic components (#5539)
- Remove squash on configtls.TLSClientSetting for observiqexporter (#5540)
- Remove squash on configtls.TLSClientSetting for AWS components (#5454)
- Move `k8sprocessor` to `k8sattributesprocessor`.
- Rename `k8s_tagger` configuration `k8sattributes`.
- filelog receiver: use empty value for `SeverityText` field instead of `"Undefined"` (#5423)
- Rename `configparser.ConfigMap` to `config.Map`
- Rename `pdata.AggregationTemporality*` to `pdata.MetricAggregationTemporality*`
- Remove deprecated `batchpertrace` package/module (#5380)

### 💡 Enhancements 💡

- `k8sattributes` processor: add container metadata enrichment (#5467, #5572)
- `resourcedetection` processor: Add an option to force using hostname instead of FQDN (#5064)
- `dockerstats` receiver: Move docker client into new shared `internal/docker` (#4702)
- `spanmetrics` processor:
  - Add exemplars to metrics (#5263)
  - Support resource attributes in metrics dimensions (#4624)
- `filter` processor:
  - Add log filtering by `regexp` type filters (#5237)
  - Add record level log filtering (#5418)
- `dynatrace` exporter: Handle non-gauge data types (#5056)
- `datadog` exporter:
  - Add support for exporting histograms as sketches (#5082)
  - Scrub sensitive information from errors (#5575)
  - Add option to send instrumentation library metadata tags with metrics (#5431)
- `podman` receiver: Add `api_version`, `ssh_key`, and `ssh_passphrase` config options (#5430)
- `signalfx` exporter:
  - Add `max_connections` config option (#5432)
  - Add dimension name to log when value > 256 chars (#5258)
  - Discourage setting of endpoint path (#4851)
- `kubeletstats` receiver: Convert to pdata instead of using OpenCensus (#5458)
- `tailsampling` processor: Add `invert_match` config option to `string_attribute` policy (#4393)
- `awsemf` exporter: Add a feature flag in UserAgent for AWS backend to monitor the adoptions (#5178)
- `splunkhec` exporter: Handle explicitly NaN and Inf values (#5581)
- `hostmetrics` receiver:
  - Collect more process states in processes scraper (#4856)
  - Add device label to paging scraper (#4854)
- `awskinesis` exporter: Extend to allow for dynamic export types (#5440)

### 🧰 Bug fixes 🧰

- `datadog` exporter:
  - Fix tags on summary and bucket metrics (#5416)
  - Fix cache key generation for cumulative metrics (#5417)
- `resourcedetection` processor: Fix failure to start collector if at least one detector returns an error (#5242)
- `prometheus` exporter: Do not record obsreport calls (#5438)
- `prometheus` receiver: Metric type fixes to match Prometheus functionality (#4865)
- `sentry` exporter: Fix sentry tracing (#4320)
- `statsd` receiver: Set quantiles for metrics (#5647)

## v0.36.0

### 🛑 Breaking changes 🛑

- `filter` processor: The configs for `logs` filter processor have been changed to be consistent with the `metrics` filter processor. (#4895)
- `splunk_hec` receiver: 
  - `source_key`, `sourcetype_key`, `host_key` and `index_key` have now moved under `hec_metadata_to_otel_attrs` (#4726)
  - `path` field on splunkhecreceiver configuration is removed: We removed the `path` attribute as any request going to the Splunk HEC receiver port should be accepted, and added the `raw_path` field to explicitly map the path accepting raw HEC data. (#4951)
- feat(dynatrace): tags is deprecated in favor of default_dimensions (#5055)

### 💡 Enhancements 💡

- `filter` processor: Add ability to `include` logs based on resource attributes in addition to excluding logs based on resource attributes for strict matching. (#4895)
- `kubelet` API: Add ability to create an empty CertPool when the system run environment is windows
- `JMX` receiver: Allow JMX receiver logging level to be configured (#4898)
- `datadog` exporter: Export histograms as in OpenMetrics Datadog check (#5065)
- `dockerstats` receiver: Set Schema URL (#5239)
- Rename memorylimiter -> memorylimiterprocessor (#5262)
- `awskinesis` exporter: Refactor AWS kinesis exporter to be synchronous  (#5248)

## v0.35.0

### 🛑 Breaking changes 🛑

- Rename configparser.Parser to configparser.ConfigMap (#5070)
- Rename TelemetryCreateSettings -> TelemetrySettings (#5169)

### 💡 Enhancements 💡

- chore: update influxdb exporter and receiver (#5058)
- chore(dynatrace): use payload limit from api constants (#5077)
- Add documentation for filelog's new force_flush_period parameter (#5066)
- Reuse the gzip reader with a sync.Pool (#5145)
- Add a trace observer when splunkhecreceiver is used for logs (#5063)
- Remove usage of deprecated pdata.AttributeValueMapToMap (#5174)
- Podman Stats Receiver: Receiver and Metrics implementation (#4577)

### 🧰 Bug fixes 🧰

- Use staleness markers generated by prometheus, rather than making our own (#5062)
- `datadogexporter` exporter: skip NaN and infinite values (#5053)

## v0.34.0

### 🚀 New components 🚀

- [`cumulativetodelta` processor](https://github.com/open-telemetry/opentelemetry-collector-contrib/tree/main/processor/cumulativetodeltaprocessor) to convert cumulative sum metrics to cumulative delta

- [`file` exporter](https://github.com/open-telemetry/opentelemetry-collector-contrib/tree/main/exporter/fileexporter) from core repository ([#3474](https://github.com/open-telemetry/opentelemetry-collector/issues/3474))
- [`jaeger` exporter](https://github.com/open-telemetry/opentelemetry-collector-contrib/tree/main/exporter/jaegerexporter) from core repository ([#3474](https://github.com/open-telemetry/opentelemetry-collector/issues/3474))
- [`kafka` exporter](https://github.com/open-telemetry/opentelemetry-collector-contrib/tree/main/exporter/kafkaexporter) from core repository ([#3474](https://github.com/open-telemetry/opentelemetry-collector/issues/3474))
- [`opencensus` exporter](https://github.com/open-telemetry/opentelemetry-collector-contrib/tree/main/exporter/opencensusexporter) from core repository ([#3474](https://github.com/open-telemetry/opentelemetry-collector/issues/3474))
- [`prometheus` exporter](https://github.com/open-telemetry/opentelemetry-collector-contrib/tree/main/exporter/prometheusexporter) from core repository ([#3474](https://github.com/open-telemetry/opentelemetry-collector/issues/3474))
- [`prometheusremotewrite` exporter](https://github.com/open-telemetry/opentelemetry-collector-contrib/tree/main/exporter/prometheusremotewriteexporter) from core repository ([#3474](https://github.com/open-telemetry/opentelemetry-collector/issues/3474))
- [`zipkin` exporter](https://github.com/open-telemetry/opentelemetry-collector-contrib/tree/main/exporter/zipkinexporter) from core repository ([#3474](https://github.com/open-telemetry/opentelemetry-collector/issues/3474))
- [`attribute` processor](https://github.com/open-telemetry/opentelemetry-collector-contrib/tree/main/processor/attributeprocessor) from core repository ([#3474](https://github.com/open-telemetry/opentelemetry-collector/issues/3474))
- [`filter` processor](https://github.com/open-telemetry/opentelemetry-collector-contrib/tree/main/processor/filterprocessor) from core repository ([#3474](https://github.com/open-telemetry/opentelemetry-collector/issues/3474))
- [`probabilisticsampler` processor](https://github.com/open-telemetry/opentelemetry-collector-contrib/tree/main/processor/probabilisticsamplerprocessor) from core repository ([#3474](https://github.com/open-telemetry/opentelemetry-collector/issues/3474))
- [`resource` processor](https://github.com/open-telemetry/opentelemetry-collector-contrib/tree/main/processor/resourceprocessor) from core repository ([#3474](https://github.com/open-telemetry/opentelemetry-collector/issues/3474))
- [`span` processor](https://github.com/open-telemetry/opentelemetry-collector-contrib/tree/main/processor/spanprocessor) from core repository ([#3474](https://github.com/open-telemetry/opentelemetry-collector/issues/3474))
- [`hostmetrics` receiver](https://github.com/open-telemetry/opentelemetry-collector-contrib/tree/main/receiver/hostmetricsreceiver) from core repository ([#3474](https://github.com/open-telemetry/opentelemetry-collector/issues/3474))
- [`jaeger` receiver](https://github.com/open-telemetry/opentelemetry-collector-contrib/tree/main/receiver/jaegerreceiver) from core repository ([#3474](https://github.com/open-telemetry/opentelemetry-collector/issues/3474))
- [`kafka` receiver](https://github.com/open-telemetry/opentelemetry-collector-contrib/tree/main/receiver/kafkareceiver) from core repository ([#3474](https://github.com/open-telemetry/opentelemetry-collector/issues/3474))
- [`opencensus` receiver](https://github.com/open-telemetry/opentelemetry-collector-contrib/tree/main/receiver/opencensusreceiver) from core repository ([#3474](https://github.com/open-telemetry/opentelemetry-collector/issues/3474))
- [`prometheus` receiver](https://github.com/open-telemetry/opentelemetry-collector-contrib/tree/main/receiver/prometheusreceiver) from core repository ([#3474](https://github.com/open-telemetry/opentelemetry-collector/issues/3474))
- [`zipkin` receiver](https://github.com/open-telemetry/opentelemetry-collector-contrib/tree/main/receiver/zipkinreceiver) from core repository ([#3474](https://github.com/open-telemetry/opentelemetry-collector/issues/3474))
- [`bearertokenauth` extension](https://github.com/open-telemetry/opentelemetry-collector-contrib/tree/main/extension/bearertokenauthextension) from core repository ([#3474](https://github.com/open-telemetry/opentelemetry-collector/issues/3474))
- [`healthcheck` extension](https://github.com/open-telemetry/opentelemetry-collector-contrib/tree/main/extension/healthcheckextension) from core repository ([#3474](https://github.com/open-telemetry/opentelemetry-collector/issues/3474))
- [`oidcauth` extension](https://github.com/open-telemetry/opentelemetry-collector-contrib/tree/main/extension/oidcauthextension) from core repository ([#3474](https://github.com/open-telemetry/opentelemetry-collector/issues/3474))
- [`pprof` extension](https://github.com/open-telemetry/opentelemetry-collector-contrib/tree/main/extension/pprofextension) from core repository ([#3474](https://github.com/open-telemetry/opentelemetry-collector/issues/3474))
- [`testbed`](https://github.com/open-telemetry/opentelemetry-collector-contrib/tree/main/testbed) from core repository ([#3474](https://github.com/open-telemetry/opentelemetry-collector/issues/3474))

### 💡 Enhancements 💡

- `tailsampling` processor: Add new policy `probabilistic` (#3876)

## v0.33.0

# 🎉 OpenTelemetry Collector Contrib v0.33.0 (Beta) 🎉

The OpenTelemetry Collector Contrib contains everything in the [opentelemetry-collector release](https://github.com/open-telemetry/opentelemetry-collector/releases/tag/v0.32.0) (be sure to check the release notes here as well!). Check out the [Getting Started Guide](https://opentelemetry.io/docs/collector/getting-started/) for deployment and configuration information.

### 🚀 New components 🚀

- [`cumulativetodelta` processor](https://github.com/open-telemetry/opentelemetry-collector-contrib/tree/main/processor/cumulativetodeltaprocessor) to convert cumulative sum metrics to cumulative delta

### 💡 Enhancements 💡

- Collector contrib has now full support for metrics proto v0.9.0.

## v0.32.0

# 🎉 OpenTelemetry Collector Contrib v0.32.0 (Beta) 🎉

This release is marked as "bad" since the metrics pipelines will produce bad data.

- See https://github.com/open-telemetry/opentelemetry-collector/issues/3824

The OpenTelemetry Collector Contrib contains everything in the [opentelemetry-collector release](https://github.com/open-telemetry/opentelemetry-collector/releases/tag/v0.32.0) (be sure to check the release notes here as well!). Check out the [Getting Started Guide](https://opentelemetry.io/docs/collector/getting-started/) for deployment and configuration information.

### 🛑 Breaking changes 🛑

- `splunk_hec` receiver/exporter: `com.splunk.source` field is mapped to `source` field in Splunk instead of `service.name` (#4596)
- `redis` receiver: Move interval runner package to `internal/interval` (#4600)
- `datadog` exporter: Export summary count and sum as monotonic counts (#4605)

### 💡 Enhancements 💡

- `logzio` exporter:
  - New implementation of an in-memory queue to store traces, data compression with gzip, and queue configuration options (#4395)
  - Make `Hclog2ZapLogger` struct and methods private for public go api review (#4431)
- `newrelic` exporter (#4392):
  - Marked unsupported metric as permanent error
  - Force the interval to be valid even if 0
- `awsxray` exporter: Add PHP stacktrace parsing support (#4454)
- `file_storage` extension: Implementation of batch storage API (#4145)
- `datadog` exporter:
  - Skip sum metrics with no aggregation temporality (#4597)
  - Export delta sums as counts (#4609)
- `elasticsearch` exporter: Add dedot support (#4579)
- `signalfx` exporter: Add process metric to translation rules (#4598)
- `splunk_hec` exporter: Add profiling logs support (#4464)
- `awsemf` exporter: Replace logGroup and logStream pattern with metric labels (#4466)

### 🧰 Bug fixes 🧰

- `awsxray` exporter: Fix the origin on ECS/EKS/EB on EC2 cases (#4391)
- `splunk_hec` exporter: Prevent re-sending logs that were successfully sent (#4467)
- `signalfx` exporter: Prefix temporary metric translations (#4394)

## v0.31.0

# 🎉 OpenTelemetry Collector Contrib v0.31.0 (Beta) 🎉

The OpenTelemetry Collector Contrib contains everything in the [opentelemetry-collector release](https://github.com/open-telemetry/opentelemetry-collector/releases/tag/v0.31.0) (be sure to check the release notes here as well!). Check out the [Getting Started Guide](https://opentelemetry.io/docs/collector/getting-started/) for deployment and configuration information.

### 🛑 Breaking changes 🛑

- `influxdb` receiver: Removed `metrics_schema` config option (#4277)

### 💡 Enhancements 💡

- Update to OTLP 0.8.0:
  - Remove use of `IntHistogram` (#4276)
  - Update exporters/receivers for `NumberDataPoint`
- Remove use of deprecated `pdata` slice `Resize()` (#4203, #4208, #4209)
- `awsemf` exporter: Added the option to have a user who is sending metrics from EKS Fargate Container Insights to reformat them to look the same as insights from ECS so that they can be ingested by CloudWatch (#4130)
- `k8scluster` receiver: Support OpenShift cluster quota metrics (#4342)
- `newrelic` exporter (#4278):
  - Requests are now retry-able via configuration option (defaults to retries enabled). Permanent errors are not retried.
  - The exporter monitoring metrics now include an untagged summary metric for ease of use.
  - Improved error logging to include URLs that fail to post messages to New Relic.
- `datadog` exporter: Upscale trace stats when global sampling rate is set (#4213)

### 🧰 Bug fixes 🧰

- `statsd` receiver: Add option to set Counter to be monotonic (#4154)
- Fix `internal/stanza` severity mappings (#4315)
- `awsxray` exporter: Fix the wrong AWS env resource setting (#4384)
- `newrelic` exporter (#4278):
  - Configuration unmarshalling did not allow timeout value to be set to 0 in the endpoint specific section.
  - Request cancellation was not propagated via context into the http request.
  - The queued retry logger is set to a zap.Nop logger as intended.

## v0.30.0

# 🎉 OpenTelemetry Collector Contrib v0.30.0 (Beta) 🎉

The OpenTelemetry Collector Contrib contains everything in the [opentelemetry-collector release](https://github.com/open-telemetry/opentelemetry-collector/releases/tag/v0.30.0) (be sure to check the release notes here as well!). Check out the [Getting Started Guide](https://opentelemetry.io/docs/collector/getting-started/) for deployment and configuration information.

### 🚀 New components 🚀
- `oauth2clientauth` extension: ported from core (#3848)
- `metrics-generation` processor: is now enabled and available (#4047) 

### 🛑 Breaking changes 🛑

- Removed `jaegerthrifthttp` exporter (#4089) 

### 💡 Enhancements 💡

- `tailsampling` processor:
  - Add new policy `status_code` (#3754)
  - Add new tail sampling processor policy: status_code (#3754)
- `awscontainerinsights` receiver:
  - Integrate components and fix bugs for EKS Container Insights (#3846) 
  - Add Cgroup to collect ECS instance metrics for container insights receiver #3875
- `spanmetrics` processor: Support sub-millisecond latency buckets (#4091) 
- `sentry` exporter: Add exception event capture in sentry (#3854)

## v0.29.0

# 🎉 OpenTelemetry Collector Contrib v0.29.0 (Beta) 🎉

The OpenTelemetry Collector Contrib contains everything in the [opentelemetry-collector release](https://github.com/open-telemetry/opentelemetry-collector/releases/tag/v0.29.0) (be sure to check the release notes here as well!). Check out the [Getting Started Guide](https://opentelemetry.io/docs/collector/getting-started/) for deployment and configuration information.

### 🛑 Breaking changes 🛑

- `redis` receiver (#3808)
  - removed configuration `service_name`. Use resource processor or `resource_attributes` setting if using `receivercreator`
  - removed `type` label and set instrumentation library name to `otelcol/redis` as other receivers do

### 💡 Enhancements 💡

- `tailsampling` processor:
  - Add new policy `latency` (#3750)
  - Add new policy `status_code` (#3754)
- `splunkhec` exporter: Include `trace_id` and `span_id` if set (#3850)
- `newrelic` exporter: Update instrumentation naming in accordance with otel spec (#3733)
- `sentry` exporter: Added support for insecure connection with Sentry (#3446)
- `k8s` processor:
  - Add namespace k8s tagger (#3384)
  - Add ignored pod names as config parameter (#3520)
- `awsemf` exporter: Add support for `TaskDefinitionFamily` placeholder on log stream name (#3755)
- `loki` exporter: Add resource attributes as Loki label (#3418)

### 🧰 Bug fixes 🧰

- `datadog` exporter:
  - Ensure top level spans are computed (#3786)
  - Update `env` clobbering behavior (#3851)
- `awsxray` exporter: Fixed filtered attribute translation (#3757)
- `splunkhec` exporter: Include trace and span id if set in log record (#3850)

## v0.28.0

# 🎉 OpenTelemetry Collector Contrib v0.28.0 (Beta) 🎉

The OpenTelemetry Collector Contrib contains everything in the [opentelemetry-collector release](https://github.com/open-telemetry/opentelemetry-collector/releases/tag/v0.28.0) (be sure to check the release notes here as well!). Check out the [Getting Started Guide](https://opentelemetry.io/docs/collector/getting-started/) for deployment and configuration information.

### 🚀 New components 🚀

- `humio` exporter to export data to Humio using JSON over the HTTP [Ingest API](https://docs.humio.com/reference/api/ingest/)
- `udplog` receiver to receives logs from udp using the [opentelemetry-log-collection](https://github.com/open-telemetry/opentelemetry-log-collection) library
- `tanzuobservability` exporter to send traces to [Tanzu Observability](https://tanzu.vmware.com/observability)

### 🛑 Breaking changes 🛑

- `f5cloud` exporter (#3509):
  - Renamed the config 'auth' field to 'f5cloud_auth'. This will prevent a config field name collision when [Support for Custom Exporter Authenticators as Extensions](https://github.com/open-telemetry/opentelemetry-collector/pull/3128) is ready to be integrated.

### 💡 Enhancements 💡

- Enabled Dependabot for Github Actions (#3543)
- Change obsreport helpers for receivers to use the new pattern created in Collector (#3439,#3443,#3449,#3504,#3521,#3548)
- `datadog` exporter:
  - Add logging for unknown or unsupported metric types (#3421)
  - Add collector version tag to internal health metrics (#3394)
  - Remove sublayer stats calc and mutex (#3531)
  - Deduplicate hosts for which we send running metrics (#3539)
  - Add support for summary datatype (#3660)
  - Add datadog span operation name remapping config option (#3444)
  - Update error formatting for error spans that are not exceptions (#3701)
- `nginx` receiver: Update the nginx metrics to more closely align with the conventions (#3420)
- `elasticsearch` exporter: Init JSON encoding support (#3101)
- `jmx` receiver:
  - Allow setting system properties (#3450)
  - Update tested JMX Metric Gatherer release (#3695)
- Refactor components for the Client Authentication Extensions (#3507)
- Remove redundant conversion calls (#3688)
- `storage` extension: Add a `Close` method to Client interface (#3506)
- `splunkhec` exporter: Add `metric_type` as key which maps to the type of the metric (#3696)
- `k8s` processor: Add semantic conventions to k8s-tagger for pod metadata (#3544)
- `kubeletstats` receiver: Refactor kubelet client to internal folder (#3698)
- `newrelic` exporter (#3690):
  - Updates the log level from error to debug when New Relic rate limiting occurs
  - Updates the sanitized api key that is reported via metrics
- `filestorage` extension: Add ability to specify name (#3703)
- `awsemf` exporter: Store the initial value for cumulative metrics (#3425)
- `awskinesis` exporter: Refactor to allow for extended types of encoding (#3655)
- `ecsobserver` extension:
  - Add task definition, ec2, and service fetcher (#3503)
  - Add exporter to convert task to target (#3333)

### 🧰 Bug fixes 🧰

- `awsemf` exporter: Remove delta adjustment from summaries by default (#3408)
- `alibabacloudlogservice` exporter: Sanitize labels for metrics (#3454)
- `statsd` receiver: Fix StatsD drop metrics tags when using summary as observer_type for timer/histogram (#3440)
- `awsxray` exporter: Restore setting of Throttle for HTTP throttle response (#3685)
- `awsxray` receiver: Fix quick start bug (#3653)
- `metricstransform` processor: Check all data points for matching metric label values (#3435)

## v0.27.0

# 🎉 OpenTelemetry Collector Contrib v0.27.0 (Beta) 🎉

The OpenTelemetry Collector Contrib contains everything in the [opentelemetry-collector release](https://github.com/open-telemetry/opentelemetry-collector/releases/tag/v0.27.0) (be sure to check the release notes here as well!). Check out the [Getting Started Guide](https://opentelemetry.io/docs/collector/getting-started/) for deployment and configuration information.

### 🚀 New components 🚀

- `tcplog` receiver to receive logs from tcp using the [opentelemetry-log-collection](https://github.com/open-telemetry/opentelemetry-log-collection) library
- `influxdb` receiver to accept metrics data as [InfluxDB Line Protocol](https://docs.influxdata.com/influxdb/v2.0/reference/syntax/line-protocol/)

### 💡 Enhancements 💡

- `splunkhec` exporter:
  - Include the response in returned 400 errors (#3338)
  - Map summary metrics to Splunk HEC metrics (#3344)
  - Add HEC telemetry (#3260)
- `newrelic` exporter: Include dropped attributes and events counts (#3187)
- `datadog` exporter:
  - Add Fargate task ARN to container tags (#3326)
  - Improve mappings for span kind dd span type (#3368)
- `signalfx` exporter: Add info log for host metadata properties update (#3343)
- `awsprometheusremotewrite` exporter: Add SDK and system information to User-Agent header (#3317)
- `metricstransform` processor: Add filtering capabilities matching metric label values for applying changes (#3201)
- `groupbytrace` processor: Added workers for queue processing (#2902)
- `resourcedetection` processor: Add docker detector (#2775)
- `tailsampling` processor: Support regex on span attribute filtering (#3335)

### 🧰 Bug fixes 🧰

- `datadog` exporter:
  - Update Datadog attributes to tags mapping (#3292)
  - Consistent `hostname` and default metrics behavior (#3286)
- `signalfx` exporter: Handle character limits on metric names and dimensions (#3328)
- `newrelic` exporter: Fix timestamp value for cumulative metrics (#3406)

## v0.26.0

# 🎉 OpenTelemetry Collector Contrib v0.26.0 (Beta) 🎉

The OpenTelemetry Collector Contrib contains everything in the [opentelemetry-collector release](https://github.com/open-telemetry/opentelemetry-collector/releases/tag/v0.26.0) (be sure to check the release notes here as well!). Check out the [Getting Started Guide](https://opentelemetry.io/docs/collector/getting-started/) for deployment and configuration information.

### 🚀 New components 🚀

- `influxdb` exporter to support sending tracing, metrics, and logging data to [InfluxDB](https://www.influxdata.com/products/)

### 🛑 Breaking changes 🛑

- `signalfx` exporter (#3207):
  - Additional metrics excluded by default by signalfx exporter
    - system.disk.io_time
    - system.disk.operation_time
    - system.disk.weighted_io_time
    - system.network.connections
    - system.processes.count
    - system.processes.created

### 💡 Enhancements 💡

- Add default config and systemd environment file support for DEB/RPM packages (#3123)
- Log errors on receiver start/stop failures (#3208)
- `newrelic` exporter: Update API key detection logic (#3212)
- `splunkhec` exporter:
  - Mark permanent errors to avoid futile retries (#3253)
  - Add TLS certs verification (#3204)
- `datadog` exporter:
  - Add env and tag name normalization to trace payloads (#3200)
  - add `ignore_resource`s configuration option (#3245)
- `jmx` receiver: Update for latest snapshot and header support (#3283)
- `awsxray` exporter: Added support for stack trace translation for .NET language (#3280)
- `statsd` receiver: Add timing/histogram for statsD receiver as OTLP summary (#3261)

### 🧰 Bug fixes 🧰

- `awsprometheusremotewrite` exporter:
  - Remove `sending_queue` (#3186)
  - Use the correct default for aws_auth.service (#3161)
  - Identify the Amazon Prometheus region from the endpoint (#3210)
  - Don't panic in case session can't be constructed (#3221)
- `datadog` exporter: Add max tag length (#3185)
- `sapm` exporter: Fix crash when passing the signalfx access token (#3294)
- `newrelic` exporter: Update error conditions (#3322)

## v0.25.0

# 🎉 OpenTelemetry Collector Contrib v0.25.0 (Beta) 🎉

The OpenTelemetry Collector Contrib contains everything in the [opentelemetry-collector release](https://github.com/open-telemetry/opentelemetry-collector/releases/tag/v0.25.0) (be sure to check the release notes here as well!). Check out the [Getting Started Guide](https://opentelemetry.io/docs/collector/getting-started/) for deployment and configuration information.

### 🚀 New components 🚀

- `kafkametricsreceiver` new receiver component for collecting metrics about a kafka cluster - primarily lag and offset. [configuration instructions](receiver/kafkametricsreceiver/README.md)
- `file_storage` extension to read and write data to the local file system (#3087)

### 🛑 Breaking changes 🛑

- `newrelic` exporter (#3091):
  - Removal of common attributes (use opentelemetry collector resource processor to add attributes)
  - Drop support for cumulative metrics being sent to New Relic via a collector

### 💡 Enhancements 💡

- Update `opentelemetry-log-collection` to v0.17.0 for log receivers (#3017)
- `datadog` exporter:
  - Add `peer.service` priority instead of `service.name` (#2817)
  - Improve support of semantic conventions for K8s, Azure and ECS (#2623)
- Improve and batch logs translation for stanza (#2892)
- `statsd` receiver: Add timing/histogram as OTLP gauge (#2973)
- `honeycomb` exporter: Add Retry and Queue settings (#2714)
- `resourcedetection` processor:
  - Add AKS resource detector (#3035)
  - Use conventions package constants for ECS detector (#3171)
- `sumologic` exporter: Add graphite format (#2695)
- Add trace attributes to the log entry for stanza (#3018)
- `splunk_hec` exporter: Send log record name as part of the HEC log event (#3119)
- `newrelic` exporter (#3091):
  - Add support for logs
  - Performance improvements
  - Optimizations to the New Relic payload to reduce payload size
  - Metrics generated for monitoring the exporter
  - Insert Key vs License keys are auto-detected in some cases
  - Collector version information is properly extracted via the application start info parameters

### 🧰 Bug fixes 🧰

- `splunk_hec` exporter: Fix sending log payload with missing the GZIP footer (#3032)
- `awsxray` exporter: Remove propagation of error on shutdown (#2999)
- `resourcedetection` processor:
  - Correctly report DRAGONFLYBSD value (#3100)
  - Fallback to `os.Hostname` when FQDN is not available (#3099)
- `httpforwarder` extension: Do not report ErrServerClosed when shutting down the service (#3173)
- `collectd` receiver: Do not report ErrServerClosed when shutting down the service (#3178)

## v0.24.0

# 🎉 OpenTelemetry Collector Contrib v0.24.0 (Beta) 🎉

The OpenTelemetry Collector Contrib contains everything in the [opentelemetry-collector release](https://github.com/open-telemetry/opentelemetry-collector/releases/tag/v0.24.0) (be sure to check the release notes here as well!). Check out the [Getting Started Guide](https://opentelemetry.io/docs/collector/getting-started/) for deployment and configuration information.

### 🚀 New components 🚀

- `fluentbit` extension and `fluentforward` receiver moved from opentelemetry-collector

### 💡 Enhancements 💡

- Check `NO_WINDOWS_SERVICE` environment variable to force interactive mode on Windows (#2819)
- `resourcedetection `processor:
  - Add task revision to ECS resource detector (#2814)
  - Add GKE detector (#2821)
  - Add Amazon EKS detector (#2820)
  - Add `VMScaleSetName` field to Azure detector (#2890)
- `awsemf` exporter:
  - Add `parse_json_encoded_attr_values` config option to decode json-encoded strings in attribute values (#2827)
  - Add `output_destination` config option to support AWS Lambda (#2720)
- `googlecloud` exporter: Handle `cloud.availability_zone` semantic convention (#2893)
- `newrelic` exporter: Add `instrumentation.provider` to default attributes (#2900)
- Set unprivileged user to container image (#2925)
- `splunkhec` exporter: Add `max_content_length_logs` config option to send log data in payloads less than max content length (#2524)
- `k8scluster` and `kubeletstats` receiver: Replace package constants in favor of constants from conventions in core (#2996)

### 🧰 Bug fixes 🧰

- `spanmetrics` processor:
  - Rename `calls` metric to `calls_total` and set `IsMonotonic` to true (#2837)
  - Validate duplicate dimensions at start (#2844)
- `awsemf` exporter: Calculate delta instead of rate for cumulative metrics (#2512)
- `signalfx` exporter:
  - Remove more unnecessary translation rules (#2889)
  - Implement summary type (#2998)
- `awsxray` exporter: Remove translation to HTTP status from OC status (#2978)
- `awsprometheusremotewrite` exporter: Close HTTP body after RoundTrip (#2955)
- `splunkhec` exporter: Add ResourceAttributes to Splunk Event (#2843)

## v0.23.0

# 🎉 OpenTelemetry Collector Contrib v0.23.0 (Beta) 🎉

The OpenTelemetry Collector Contrib contains everything in the [opentelemetry-collector release](https://github.com/open-telemetry/opentelemetry-collector/releases/tag/v0.23.0) (be sure to check the release notes here as well!). Check out the [Getting Started Guide](https://opentelemetry.io/docs/collector/getting-started/) for deployment and configuration information.

### 🚀 New components 🚀

- `groupbyattrs` processor to group the records by provided attributes
- `dotnetdiagnostics` receiver to read metrics from .NET processes

### 🛑 Breaking changes 🛑

- `stackdriver` exporter marked as deprecated and renamed to `googlecloud`
- Change the rule expression in receiver creator for matching endpoints types from `type.port`, `type.hostport` and `type.pod` to `type == "port"`, `type == "hostport"` and `type == "pod"` (#2661)

### 💡 Enhancements 💡

- `loadbalancing` exporter: Add support for logs (#2470)
- `sumologic` exporter: Add carbon formatter (#2562)
- `awsecscontainermetrics` receiver: Add new metric for stopped container (#2383)
- `awsemf` exporter:
  - Send EMF logs in batches (#2572)
  - Add prometheus type field for CloudWatch compatibility (#2689)
- `signalfx` exporter:
  - Add resource attributes to events (#2631)
  - Add translation rule to drop dimensions (#2660)
  - Remove temporary host translation workaround (#2652)
  - Remove unnecessary default translation rules (#2672)
  - Update `exclude_metrics` option so that the default exclude rules can be overridden by setting the option to `[]` (#2737)
- `awsprometheusremotewrite` exporter: Add support for given IAM roles (#2675)
- `statsd` receiver: Change to use OpenTelemetry type instead of OpenCensus type (#2733)
- `resourcedetection` processor: Add missing entries for `cloud.infrastructure_service` (#2777)

### 🧰 Bug fixes 🧰

- `dynatrace` exporter: Serialize each datapoint into separate line (#2618)
- `splunkhec` exporter: Retain all otel attributes (#2712)
- `newrelic` exporter: Fix default metric URL (#2739)
- `googlecloud` exporter: Add host.name label if hostname is present in node (#2711)

## v0.22.0

# 🎉 OpenTelemetry Collector Contrib v0.22.0 (Beta) 🎉

The OpenTelemetry Collector Contrib contains everything in the [opentelemetry-collector release](https://github.com/open-telemetry/opentelemetry-collector/releases/tag/v0.22.0) (be sure to check the release notes here as well!). Check out the [Getting Started Guide](https://opentelemetry.io/docs/collector/getting-started/) for deployment and configuration information.

### 🚀 New components 🚀

- `filelog` receiver to tail and parse logs from files using the [opentelemetry-log-collection](https://github.com/open-telemetry/opentelemetry-log-collection) library

### 💡 Enhancements 💡

- `dynatrace` exporter: Send metrics to Dynatrace in chunks of 1000 (#2468)
- `k8s` processor: Add ability to associate metadata tags using pod UID rather than just IP (#2199)
- `signalfx` exporter:
  - Add statusCode to logging field on dimension client (#2459)
  - Add translation rules for `cpu.utilization_per_core` (#2540)
  - Updates to metadata handling (#2531)
  - Calculate extra network I/O metrics (#2553)
  - Calculate extra disk I/O metrics (#2557)
- `statsd` receiver: Add metric type label and `enable_metric_type` option (#2466)
- `sumologic` exporter: Add support for carbon2 format (#2562)
- `resourcedetection` processor: Add Azure detector (#2372)
- `k8scluster` receiver: Use OTel conventions for metadata (#2530)
- `newrelic` exporter: Multi-tenant support for sending trace data and performance enhancements (#2481)
- `stackdriver` exporter: Enable `retry_on_failure` and `sending_queue` options (#2613)
- Use standard way to convert from time.Time to proto Timestamp (#2548)

### 🧰 Bug fixes 🧰

- `signalfx` exporter:
  - Fix calculation of `network.total` metric (#2551)
  - Correctly convert dimensions on metadata updates (#2552)
- `awsxray` exporter and receiver: Fix the type of content_length (#2539)
- `resourcedetection` processor: Use values in accordance to semantic conventions for AWS (#2556)
- `awsemf` exporter: Fix concurrency issue (#2571)

## v0.21.0

# 🎉 OpenTelemetry Collector Contrib v0.21.0 (Beta) 🎉

The OpenTelemetry Collector Contrib contains everything in the [opentelemetry-collector release](https://github.com/open-telemetry/opentelemetry-collector/releases/tag/v0.21.0) (be sure to check the release notes here as well!). Check out the [Getting Started Guide](https://opentelemetry.io/docs/collector/getting-started/) for deployment and configuration information.

### 🚀 New components 🚀

- `loki` exporter to export data via HTTP to Loki

### 🛑 Breaking changes 🛑

- `signalfx` exporter: Allow periods to be sent in dimension keys (#2456). Existing users who do not want to change this functionality can set `nonalphanumeric_dimension_chars` to `_-`

### 💡 Enhancements 💡

- `awsemf` exporter:
  - Support unit customization before sending logs to AWS CloudWatch (#2318)
  - Group exported metrics by labels (#2317)
- `datadog` exporter: Add basic span events support (#2338)
- `alibabacloudlogservice` exporter: Support new metrics interface (#2280)
- `sumologic` exporter:
  - Enable metrics pipeline (#2117)
  - Add support for all types of log body (#2380)
- `signalfx` exporter: Add `nonalphanumeric_dimension_chars` config option (#2442)

### 🧰 Bug fixes 🧰

- `resourcedetection` processor: Fix resource attribute environment variable (#2378)
- `k8scluster` receiver: Fix nil pointer bug (#2450)

## v0.20.0

# 🎉 OpenTelemetry Collector Contrib v0.20.0 (Beta) 🎉

The OpenTelemetry Collector Contrib contains everything in the [opentelemetry-collector release](https://github.com/open-telemetry/opentelemetry-collector/releases/tag/v0.20.0) (be sure to check the release notes here as well!). Check out the [Getting Started Guide](https://opentelemetry.io/docs/collector/getting-started/) for deployment and configuration information.

### 🚀 New components 🚀

- `spanmetrics` processor to aggregate Request, Error and Duration (R.E.D) metrics from span data
- `awsxray` receiver to accept spans in the X-Ray Segment format
- `groupbyattrs` processor to group the records by provided attributes

### 🛑 Breaking changes 🛑

- Rename `kinesis` exporter to `awskinesis` (#2234)
- `signalfx` exporter: Remove `send_compatible_metrics` option, use `translation_rules` instead (#2267)
- `datadog` exporter: Remove default prefix from user metrics (#2308)

### 💡 Enhancements 💡

- `signalfx` exporter: Add k8s metrics to default excludes (#2167)
- `stackdriver` exporter: Reduce QPS (#2191)
- `datadog` exporter:
  - Translate otel exceptions to DataDog errors (#2195)
  - Use resource attributes for metadata and generated metrics (#2023)
- `sapm` exporter: Enable queuing by default (#1224)
- `dynatrace` exporter: Allow underscores anywhere in metric or dimension names (#2219)
- `awsecscontainermetrics` receiver: Handle stopped container's metadata (#2229)
- `awsemf` exporter: Enhance metrics batching in AWS EMF logs (#2271)
- `f5cloud` exporter: Add User-Agent header with version to requests (#2292)

### 🧰 Bug fixes 🧰

- `signalfx` exporter: Reinstate network/filesystem translation rules (#2171)

## v0.19.0

# 🎉 OpenTelemetry Collector Contrib v0.19.0 (Beta) 🎉

The OpenTelemetry Collector Contrib contains everything in the [opentelemetry-collector release](https://github.com/open-telemetry/opentelemetry-collector/releases/tag/v0.19.0) (be sure to check the release notes here as well!). Check out the [Getting Started Guide](https://opentelemetry.io/docs/collector/getting-started/) for deployment and configuration information.

### 🚀 New components 🚀

- `f5cloud` exporter to export metric, trace, and log data to F5 Cloud
- `jmx` receiver to report metrics from a target MBean server in conjunction with the [JMX Metric Gatherer](https://github.com/open-telemetry/opentelemetry-java-contrib/blob/main/contrib/jmx-metrics/README.md)

### 🛑 Breaking changes 🛑

- `signalfx` exporter: The `exclude_metrics` option now takes slice of metric filters instead of just metric names (slice of strings) (#1951)

### 💡 Enhancements 💡

- `datadog` exporter: Sanitize datadog service names (#1982)
- `awsecscontainermetrics` receiver: Add more metadata (#2011)
- `azuremonitor` exporter: Favor RPC over HTTP spans (#2006)
- `awsemf` exporter: Always use float64 as calculated rate (#2019)
- `splunkhec` receiver: Make the HEC receiver path configurable, and use `/*` by default (#2137)
- `signalfx` exporter:
  - Drop non-default metrics and add `include_metrics` option to override (#2145, #2146, #2162)
  - Rename `system.network.dropped_packets` metric to `system.network.dropped` (#2160)
  - Do not filter cloud attributes from dimensions (#2020)
- `redis` receiver: Migrate to pdata metrics #1889

### 🧰 Bug fixes 🧰

- `datadog` exporter: Ensure that version tag is added to trace stats (#2010)
- `loadbalancing` exporter: Rolling update of collector can stop the periodical check of DNS updates (#1798)
- `awsecscontainermetrics` receiver: Change the type of `exit_code` from string to int and deal with the situation when there is no data (#2147)
- `groupbytrace` processor: Make onTraceReleased asynchronous to fix processor overload (#1808)
- Handle cases where the time field of Splunk HEC events is encoded as a String (#2159)

## v0.18.0

# 🎉 OpenTelemetry Collector Contrib v0.18.0 (Beta) 🎉

The OpenTelemetry Collector Contrib contains everything in the [opentelemetry-collector release](https://github.com/open-telemetry/opentelemetry-collector/releases/tag/v0.18.0) (be sure to check the release notes here as well!). Check out the [Getting Started Guide](https://opentelemetry.io/docs/collector/getting-started/) for deployment and configuration information.

### 🚀 New components 🚀

- `sumologic` exporter to send logs and metrics data to Sumo Logic
- `dynatrace` exporter to send metrics to Dynatrace

### 💡 Enhancements 💡

- `datadog` exporter:
  - Add resource attributes to tags conversion feature (#1782)
  - Add Kubernetes conventions for hostnames (#1919)
  - Add container tags to datadog export for container infra metrics in service view (#1895)
  - Update resource naming and span naming (#1861)
  - Add environment variables support for config options (#1897)
- `awsxray` exporter: Add parsing of JavaScript stack traces (#1888)
- `elastic` exporter: Translate exception span events (#1858)
- `signalfx` exporter: Add translation rules to aggregate per core CPU metrics in default translations (#1841)
- `resourcedetection` processor: Gather tags associated with the EC2 instance and add them as resource attributes (#1899)
- `simpleprometheus` receiver: Add support for passing params to the prometheus scrape config (#1949)
- `azuremonitor` exporter: Implement Span status code specification changes - gRPC (#1960)
- `metricstransform` processor: Add grouping option ($1887)
- `alibabacloudlogservice` exporter: Use producer to send data to improve performance (#1981)

### 🧰 Bug fixes 🧰

- `datadog` exporter: Handle monotonic metrics client-side (#1805)
- `awsxray` exporter: Log error when translating span (#1809)

## v0.17.0

# 🎉 OpenTelemetry Collector Contrib v0.17.0 (Beta) 🎉

The OpenTelemetry Collector Contrib contains everything in the [opentelemetry-collector release](https://github.com/open-telemetry/opentelemetry-collector/releases/tag/v0.17.0) (be sure to check the release notes here as well!). Check out the [Getting Started Guide](https://opentelemetry.io/docs/collector/getting-started/) for deployment and configuration information.

### 💡 Enhancements 💡

- `awsemf` exporter: Add collector version to EMF exporter user agent (#1778)
- `signalfx` exporter: Add configuration for trace correlation (#1795)
- `statsd` receiver: Add support for metric aggregation (#1670)
- `datadog` exporter: Improve logging of hostname detection (#1796)

### 🧰 Bug fixes 🧰

- `resourcedetection` processor: Fix ecs detector to not use the default golang logger (#1745)
- `signalfx` receiver: Return 200 when receiver succeed (#1785)
- `datadog` exporter: Use a singleton for sublayer calculation (#1759)
- `awsxray` and `awsemf` exporters: Change the User-Agent content order (#1791)

## v0.16.0

# 🎉 OpenTelemetry Collector Contrib v0.16.0 (Beta) 🎉

The OpenTelemetry Collector Contrib contains everything in the [opentelemetry-collector release](https://github.com/open-telemetry/opentelemetry-collector/releases/tag/v0.16.0) (be sure to check the release notes here as well!). Check out the [Getting Started Guide](https://opentelemetry.io/docs/collector/getting-started/) for deployment and configuration information.

### 🛑 Breaking changes 🛑

- `honeycomb` exporter: Update to use internal data format (#1689)

### 💡 Enhancements 💡

- `newrelic` exporter: Add support for span events (#1643)
- `awsemf` exporter:
  - Add placeholder support in `log_group_name` and `log_stream_name` config (#1623, #1661)
  - Add label matching filtering rule (#1619)
- `resourcedetection` processor: Add new resource detector for AWS Elastic Beanstalk environments (#1585)
- `loadbalancing` exporter:
  - Add sort of endpoints in static resolver (#1692)
  - Allow specifying port when using DNS resolver (#1650)
- Add `batchperresourceattr` helper library that splits an incoming data based on an attribute in the resource (#1694)
- `alibabacloudlogservice` exporter:
  - Add logs exporter (#1609)
  - Change trace type from opencensus to opentelemetry (#1713)
- `datadog` exporter:
  - Improve trace exporter performance (#1706, #1707)
  - Add option to only send metadata (#1723)
- `awsxray` exporter:
  - Add parsing of Python stack traces (#1676)
  - Add collector version to user agent (#1730)

### 🧰 Bug fixes 🧰

- `loadbalancing` exporter:
  - Fix retry queue for exporters (#1687)
  - Fix `periodicallyResolve` for DNS resolver checks (#1678)
- `datadog` exporter: Fix status code handling (#1691)
- `awsxray` exporter:
  - Fix empty traces in X-Ray console (#1709)
  - Stricter requirements for adding http request url (#1729)
  - Fix status code handling for errors/faults (#1740)
- `signalfx` exporter:
  - Split incoming data requests by access token before enqueuing (#1727)
  - Disable retry on 400 and 401, retry with backoff on 429 and 503 (#1672)
- `awsecscontainermetrics` receiver: Improve error handling to fix seg fault (#1738)

## v0.15.0

# 🎉 OpenTelemetry Collector Contrib v0.15.0 (Beta) 🎉

The OpenTelemetry Collector Contrib contains everything in the [opentelemetry-collector release](https://github.com/open-telemetry/opentelemetry-collector/releases/tag/v0.15.0) (be sure to check the release notes here as well!). Check out the [Getting Started Guide](https://opentelemetry.io/docs/collector/getting-started/) for deployment and configuration information.

### 🚀 New components 🚀

- `zookeeper` receiver: Collects metrics from a Zookeeper instance using the `mntr` command
- `loadbalacing` exporter: Consistently exports spans belonging to the same trace to the same backend
- `windowsperfcounters` receiver: Captures the configured system, application, or custom performance counter data from the Windows registry using the PDH interface
- `awsprometheusremotewrite` exporter:  Sends metrics data in Prometheus TimeSeries format to a Prometheus Remote Write Backend and signs each outgoing HTTP request following the AWS Signature Version 4 signing process

### 💡 Enhancements 💡

- `awsemf` exporter:
  - Add `metric_declarations` config option for metric filtering and dimensions (#1503)
  - Add SummaryDataType and remove Min/Max from Histogram (#1584)
- `signalfxcorrelation` exporter: Add ability to translate host dimension (#1561)
- `newrelic` exporter: Use pdata instead of the OpenCensus for traces (#1587)
- `metricstransform` processor:
  - Add `combine` action for matched metrics (#1506)
  - Add `submatch_case` config option to specify case of matched label values (#1640)
- `awsecscontainermetrics` receiver: Extract cluster name from ARN (#1626)
- `elastic` exporter: Improve handling of span status if the status code is unset (#1591)

### 🧰 Bug fixes 🧰

- `awsemf` exporter: Add check for unhandled metric data types (#1493)
- `groupbytrace` processor: Make buffered channel to avoid goroutines leak (#1505)
- `stackdriver` exporter: Set `options.UserAgent` so that the OpenCensus exporter does not override the UA ($1620)

## v0.14.0

# 🎉 OpenTelemetry Collector Contrib v0.14.0 (Beta) 🎉

The OpenTelemetry Collector Contrib contains everything in the [opentelemetry-collector release](https://github.com/open-telemetry/opentelemetry-collector/releases/tag/v0.14.0) (be sure to check the release notes here as well!). Check out the [Getting Started Guide](https://opentelemetry.io/docs/collector/getting-started/) for deployment and configuration information.

### 🚀 New components 🚀

- `datadog` exporter to send metric and trace data to Datadog (#1352)
- `tailsampling` processor moved from core to contrib (#1383)

### 🛑 Breaking changes 🛑

- `jmxmetricsextension` migrated to `jmxreceiver` (#1182, #1357)
- Move signalfx correlation code out of `sapm` to `signalfxcorrelation` exporter (#1376)
- Move Splunk specific utils outside of common (#1306)
- `stackdriver` exporter:
    - Config options `metric_prefix` & `skip_create_metric_descriptor` are now nested under `metric`, see [README](https://github.com/open-telemetry/opentelemetry-collector-contrib/blob/main/exporter/stackdriverexporter/README.md).
    - Trace status codes no longer reflect gRPC codes as per spec changes: open-telemetry/opentelemetry-specification#1067
- `datadog` exporter: Remove option to change the namespace prefix (#1483)

### 💡 Enhancements 💡

- `splunkhec` receiver: Add ability to ingest metrics (#1276)
- `signalfx` receiver: Improve pipeline error handling (#1329)
- `datadog` exporter:
  - Improve hostname resolution (#1285)
  - Add flushing/export of traces and trace-related statistics (#1266)
  - Enable traces on Windows (#1340)
  - Send otel.exporter running metric (#1354)
  - Add tag normalization util method (#1373)
  - Send host metadata (#1351)
  - Support resource conventions for hostnames (#1434)
  - Add version tag extract (#1449)
- Add `batchpertrace` library to split the incoming batch into several batches, one per trace (#1257)
- `statsd` receiver:
  - Add timer support (#1335)
  - Add sample rate support for counter, transfer gauge to double and transfer counter to int only (#1361)
- `awsemf` exporter: Restructure metric translator logic (#1353)
- `resourcedetection` processor:
  - Add EC2 hostname attribute (#1324)
  - Add ECS Resource detector (#1360)
- `sapm` exporter: Add queue settings (#1390)
- `metrictransform` processor: Add metric filter option (#1447)
- `awsxray` exporter: Improve ECS attribute and origin translation (#1428)
- `resourcedetection` processor: Initial system detector (#1405)

### 🧰 Bug fixes 🧰

- Remove duplicate definition of cloud providers with core conventions (#1288)
- `kubeletstats` receiver: Handle nil references from the kubelet API (#1326)
- `awsxray` receiver:
  - Add kind type to root span to fix the empty parentID problem (#1338)
  - Fix the race condition issue (#1490)
- `awsxray` exporter:
  - Setting the tlsconfig InsecureSkipVerify using NoVerifySSL (#1350)
  - Drop invalid xray trace id (#1366)
- `elastic` exporter: Ensure span name is limited (#1371)
- `splunkhec` exporter: Don't send 'zero' timestamps to Splunk HEC (#1157)
- `stackdriver` exporter: Skip processing empty metrics slice (#1494)

## v0.13.0

# 🎉 OpenTelemetry Collector Contrib v0.13.0 (Beta) 🎉

The OpenTelemetry Collector Contrib contains everything in the [opentelemetry-collector release](https://github.com/open-telemetry/opentelemetry-collector/releases/tag/v0.13.0) (be sure to check the release notes here as well!). Check out the [Getting Started Guide](https://opentelemetry.io/docs/collector/getting-started/) for deployment and configuration information.

### 💡 Enhancements 💡

- `sapm` exporter:
  - Enable queuing by default (#1224)
  - Add SignalFx APM correlation (#1205)
  - Make span source attribute and destination dimension names configurable (#1286)
- `signalfx` exporter:
  - Pass context to the http client requests (#1225)
  - Update `disk.summary_utilization` translation rule to accommodate new labels (#1258)
- `newrelic` exporter: Add `span.kind` attribute (#1263)
- `datadog` exporter:
  - Add Datadog trace translation helpers (#1208)
  - Add API key validation (#1216)
- `splunkhec` receiver: Add the ability to ingest logs (#1268)
- `awscontainermetrics` receiver: Report `CpuUtilized` metric in percentage (#1283)
- `awsemf` exporter: Only calculate metric rate for cumulative counter and avoid SingleDimensionRollup for metrics with only one dimension (#1280)

### 🧰 Bug fixes 🧰

- Make `signalfx` exporter a metadata exporter (#1252)
- `awsecscontainermetrics` receiver: Check for empty network rate stats and set zero (#1260)
- `awsemf` exporter: Remove InstrumentationLibrary dimension in CloudWatch EMF Logs if it is undefined (#1256)
- `awsxray` receiver: Fix trace/span id transfer (#1264)
- `datadog` exporter: Remove trace support for Windows for now (#1274)
- `sapm` exporter: Correlation enabled check inversed (#1278)

## v0.12.0

# 🎉 OpenTelemetry Collector Contrib v0.12.0 (Beta) 🎉

The OpenTelemetry Collector Contrib contains everything in the [opentelemetry-collector release](https://github.com/open-telemetry/opentelemetry-collector/releases/tag/v0.12.0) (be sure to check the release notes here as well!). Check out the [Getting Started Guide](https://opentelemetry.io/docs/collector/getting-started/) for deployment and configuration information.

### 🚀 New components 🚀

- `awsemf` exporter to support exporting metrics to AWS CloudWatch (#498, #1169)
- `http_forwarder` extension that forwards HTTP requests to a specified target (#979, #1014, #1150)
- `datadog` exporter that sends metric and trace data to Datadog (#1142, #1178, #1181, #1212)
- `awsecscontainermetrics` receiver to collect metrics from Amazon ECS Task Metadata Endpoint (#1089, #1148, #1160)

### 💡 Enhancements 💡

- `signalfx` exporter:
  - Add host metadata synchronization (#1039, #1118)
  - Add `copy_dimensions` translator option (#1126)
  - Update `k8s_cluster` metric translations (#1121)
  - Add option to exclude metrics (#1156)
  - Add `avg` aggregation method (#1151)
  - Fallback to host if cloud resource id not found (#1170)
  - Add backwards compatible translation rules for the `dockerstatsreceiver` (#1201)
  - Enable queuing and retries (#1223)
- `splunkhec` exporter:
  - Add log support (#875)
  - Enable queuing and retries (#1222)
- `k8scluster` receiver: Standardize metric names (#1119)
- `awsxray` exporter:
  - Support AWS EKS attributes (#1090)
  - Store resource attributes in X-Ray segments (#1174)
- `honeycomb` exporter:
  - Add span kind to the event sent to Honeycomb (#474)
  - Add option to adjust the sample rate using an attribute on the span (#1162)
- `jmxmetrics` extension: Add subprocess manager to manage child java processes (#1028)
- `elastic` exporter: Initial metrics support (#1173)
- `k8s` processor: Rename default attr names for label/annotation extraction (#1214)
- Add common SignalFx host id extraction (#1100)
- Allow MSI upgrades (#1165)

### 🧰 Bug fixes 🧰

- `awsxray` exporter: Don't set origin to EC2 when not on AWS (#1115)

## v0.11.0

# 🎉 OpenTelemetry Collector Contrib v0.11.0 (Beta) 🎉

The OpenTelemetry Collector Contrib contains everything in the [opentelemetry-collector release](https://github.com/open-telemetry/opentelemetry-collector/releases/tag/v0.11.0) (be sure to check the release notes here as well!). Check out the [Getting Started Guide](https://opentelemetry.io/docs/collector/getting-started/) for deployment and configuration information.

### 🚀 New components 🚀
- add `dockerstats` receiver as top level component (#1081)
- add `tracegen` utility (#956)

### 💡 Enhancements 💡
- `stackdriver` exporter: Allow overriding client options via config (#1010)
- `k8scluster` receiver: Ensure informer caches are synced before initial data sync (#842)
- `elastic` exporter: Translate `deployment.environment` resource attribute to Elastic APM's semantically equivalent `service.environment` (#1022)
- `k8s` processor: Add logs support (#1051)
- `awsxray` exporter: Log response error with zap (#1050)
- `signalfx` exporter
  - Add dimensions to renamed metrics (#1041)
  - Add translation rules for `disk_ops.total` and `disk_ops.pending` metrics (#1082)
  - Add event support (#1036)
- `kubeletstats` receiver: Cache detailed PVC labels to reduce API calls (#1052)
- `signalfx` receiver: Add event support (#1035)

## v0.10.0

# 🎉 OpenTelemetry Collector Contrib v0.10.0 (Beta) 🎉

The OpenTelemetry Collector Contrib contains everything in the [opentelemetry-collector release](https://github.com/open-telemetry/opentelemetry-collector/releases/tag/v0.10.0) (be sure to check the release notes here as well!). Check out the [Getting Started Guide](https://opentelemetry.io/docs/collector/getting-started/) for deployment and configuration information.

### 🚀 New components 🚀
- add initial docker stats receiver, without sourcing in top level components (#495)
- add initial jmx metrics extension structure, without sourcing in top level components (#740)
- `routing` processor for routing spans based on HTTP headers (#907)
- `splunkhec` receiver to receive Splunk HEC metrics, traces and logs (#840)
- Add skeleton for `http_forwarder` extension that forwards HTTP requests to a specified target (#979)

### 💡 Enhancements 💡
- `stackdriver` exporter
  - Add timeout parameter (#835)
  - Add option to configurably set UserAgent string (#758)
- `signalfx` exporter
  - Reduce memory allocations for big batches processing (#871)
  - Add AWSUniqueId and gcp_id generation (#829)
  - Calculate cpu.utilization compatibility metric (#839, #974, #954)
- `metricstransform` processor: Replace `{{version}}` in label values (#876)
- `resourcedetection` processor: Logs Support (#970)
- `statsd` receiver: Add parsing for labels and gauges (#903)

### 🧰 Bug fixes 🧰
- `k8s` processor
  - Wrap metrics before sending further down the pipeline (#837)
  - Fix setting attributes on metrics passed from agent (#836)
- `awsxray` exporter: Fix "pointer to empty string" is not omitted bug (#830)
- `azuremonitor` exporter: Treat UNSPECIFIED span kind as INTERNAL (#844)
- `signalfx` exporter: Remove misleading warnings (#869)
- `newrelic` exporter: Fix panic if service name is empty (#969)
- `honeycomb` exporter: Don't emit default proc id + starttime (#972)

## v0.9.0

# 🎉 OpenTelemetry Collector Contrib v0.9.0 (Beta) 🎉

The OpenTelemetry Collector Contrib contains everything in the [opentelemetry-collector release](https://github.com/open-telemetry/opentelemetry-collector/releases/tag/v0.9.0) (be sure to check the release notes here as well!). Check out the [Getting Started Guide](https://opentelemetry.io/docs/collector/getting-started/) for deployment and configuration information.

### 🛑 Breaking changes 🛑
- Remove deprecated `lightstep` exporter (#828)

### 🚀 New components 🚀
- `statsd` receiver for ingesting StatsD messages (#566)

### 💡 Enhancements 💡
- `signalfx` exporter
   - Add disk usage translations (#760)
   - Add disk utilization translations (#782)
   - Add translation rule to drop redundant metrics (#809)
- `kubeletstats` receiver
  - Sync available volume metadata from /pods endpoint (#690)
  - Add ability to collect detailed data from PVC (#743)
- `awsxray` exporter: Translate SDK name/version into xray model (#755)
- `elastic` exporter: Translate semantic conventions to Elastic destination fields (#671)
- `stackdriver` exporter: Add point count metric (#757)
- `awsxray` receiver
  - Ported the TCP proxy from the X-Ray daemon (#774)
  - Convert to OTEL trace format (#691)

### 🧰 Bug fixes 🧰
- `kubeletstats` receiver: Do not break down metrics batch (#754)
- `host` observer: Fix issue on darwin where ports listening on all interfaces are not correctly accounted for (#582)
- `newrelic` exporter: Fix panic on missing span status (#775)

## v0.8.0

# 🎉 OpenTelemetry Collector Contrib v0.8.0 (Beta) 🎉

The OpenTelemetry Collector Contrib contains everything in the [opentelemetry-collector release](https://github.com/open-telemetry/opentelemetry-collector/releases/tag/v0.8.0) (be sure to check the release notes here as well!). Check out the [Getting Started Guide](https://opentelemetry.io/docs/collector/getting-started/) for deployment and configuration information.

### 🚀 New components 🚀

- Receivers
  - `prometheusexec` subprocess manager (##499)

### 💡 Enhancements 💡

- `signalfx` exporter
  - Add/Update metric translations (#579, #584, #639, #640, #652, #662)
  - Add support for calculate new metric translator (#644)
  - Add renaming rules for load metrics (#664)
  - Update `container.name` to `k8s.container.name` in default translation rule (#683)
  - Rename working-set and page-fault metrics (#679)
- `awsxray` exporter
  - Translate exception event into xray exception (#577)
  - Add ingestion of X-Ray segments via UDP (#502)
  - Parse Java stacktrace and populate in xray cause (#687)
- `kubeletstats` receiver
  - Add metric_groups option (#648)
  - Set datapoint timestamp in receiver (#661)
  - Change `container.name` label to `k8s.container.name` (#680)
  - Add working-set and page-fault metrics (#666)
  - Add basic support for volume metrics (#667)
- `stackdriver` trace exporter: Move to new interface and pdata (#486)
- `metricstranform` processor: Keep timeseries and points in order after aggregation (#663)
- `k8scluster` receiver: Change `container.spec.name` label to `k8s.container.name` (#681)
- Migrate receiver creator to internal data model (#701)
- Add ec2 support to `resourcedetection` processor (#587)
- Enable timeout, sending queue and retry for SAPM exporter (#707)

### 🧰 Bug fixes 🧰

- `azuremonitor` exporter: Correct HTTP status code success mapping (#588)
- `k8scluster` receiver: Fix owner reference in metadata updates (#649)
- `awsxray` exporter: Fix handling of db system (#697)

### 🚀 New components 🚀

- Skeleton for AWS ECS container metrics receiver (#463)
- `prometheus_exec` receiver (#655)

## v0.7.0

# 🎉 OpenTelemetry Collector Contrib v0.7.0 (Beta) 🎉

The OpenTelemetry Collector Contrib contains everything in the [opentelemetry-collector release](https://github.com/open-telemetry/opentelemetry-collector/releases/tag/v0.7.0) (be sure to check the release notes here as well!). Check out the [Getting Started Guide](https://opentelemetry.io/docs/collector/getting-started/) for deployment and configuration information.

### 🛑 Breaking changes 🛑

- `awsxray` receiver updated to support udp: `tcp_endpoint` config option renamed to `endpoint` (#497)
- TLS config changed for `sapmreceiver` (#488) and `signalfxreceiver` receivers (#488)

### 🚀 New components 🚀

- Exporters
  - `sentry` adds tracing exporter for [Sentry](https://sentry.io/) (#565)
- Extensions
  - `endpoints` observer: adds generic endpoint watcher (#427)
  - `host` observer: looks for listening network endpoints on host (#432)

### 💡 Enhancements 💡

- Update `honeycomb` exporter for v0.8.0 compatibility
- Extend `metricstransform` processor to be able to add a label to an existing metric (#441)
- Update `kubeletstats` metrics according to semantic conventions (#475)
- Updated `awsxray` receiver config to use udp (#497)
- Add `/pods` endpoint support in `kubeletstats` receiver to add extra labels (#569)
- Add metric translation options to `signalfx` exporter (#477, #501, #571, #573)

### 🧰 Bug fixes 🧰

- `azuremonitor` exporter: Mark spanToEnvelope errors as permanent (#500)

## v0.6.0

# 🎉 OpenTelemetry Collector Contrib v0.6.0 (Beta) 🎉

The OpenTelemetry Collector Contrib contains everything in the [opentelemetry-collector release](https://github.com/open-telemetry/opentelemetry-collector/releases/tag/v0.6.0) (be sure to check the release notes here as well!). Check out the [Getting Started Guide](https://opentelemetry.io/docs/collector/getting-started/) for deployment and configuration information.

### 🛑 Breaking changes 🛑

- Removed `jaegarlegacy` (#397) and `zipkinscribe` receivers (#410)
- `kubeletstats` receiver: Renamed `k8s.pod.namespace` pod label to `k8s.namespace.name` and `k8s.container.name` container label to `container.name`

### 🚀 New components 🚀

- Processors
  - `metricstransform` renames/aggregates within individual metrics (#376) and allow changing the data type between int and float (#402)

### 💡 Enhancements 💡

- `awsxray` exporter: Use `peer.service` as segment name when set. (#385)
- `splunk` exporter: Add trace exports support (#359, #399)
- Build and publish Windows MSI (#408) and DEB/RPM Linux packages (#405)

### 🧰 Bug fixes 🧰

- `kubeletstats` receiver:
  - Fixed NPE for newly created pods (#404)
  - Updated to latest change in the ReceiverFactoryOld interface (#401)
  - Fixed logging and self reported metrics (#357)
- `awsxray` exporter: Only convert SQL information for SQL databases. (#379)
- `resourcedetection` processor: Correctly obtain machine-type info from gce metadata (#395)
- `k8scluster` receiver: Fix container resource metrics (#416)

## v0.5.0

Released 01-07-2020

# 🎉 OpenTelemetry Collector Contrib v0.5.0 (Beta) 🎉

The OpenTelemetry Collector Contrib contains everything in the [opentelemetry-collector release](https://github.com/open-telemetry/opentelemetry-collector/releases/tag/v0.5.0) (be sure to check the release notes here as well!). Check out the [Getting Started Guide](https://opentelemetry.io/docs/collector/getting-started/) for deployment and configuration information.

### 🚀 New components 🚀

- Processors
  - `resourcedetection` to automatically detect the resource based on the configured set of detectors (#309)

### 💡 Enhancements 💡

- `kubeletstats` receiver: Support for ServiceAccount authentication (#324)
- `signalfx` exporter and receiver
  - Add SignalFx metric token passthrough and config option (#325)
  - Set default endpoint of `signalfx` receiver to `:9943` (#351)
- `awsxray` exporter: Support aws plugins EC2/ECS/Beanstalk (#343)
- `sapm` exporter and receiver: Add SAPM access token passthrough and config option (#349)
- `k8s` processor: Add metrics support (#358)
- `k8s` observer: Separate annotations from labels in discovered pods (#363)

### 🧰 Bug fixes 🧰

- `honeycomb` exporter: Remove shared use of libhoney from goroutines (#305)

## v0.4.0

Released 17-06-2020

# 🎉 OpenTelemetry Collector Contrib v0.4.0 (Beta) 🎉

The OpenTelemetry Collector Contrib contains everything in the [opentelemetry-collector release](https://github.com/open-telemetry/opentelemetry-collector/releases/tag/v0.4.0) (be sure to check the release notes here as well!). Check out the [Getting Started Guide](https://opentelemetry.io/docs/collector/getting-started/) for deployment and configuration information.

### 🛑 Breaking changes 🛑

  - `signalfx` exporter `url` parameter changed to `ingest_url` (no impact if only using `realm` setting)

### 🚀 New components 🚀

- Receivers
  - `receiver_creator` to create receivers at runtime (#145), add observer support to receiver_creator (#173), add rules support (#207), add dynamic configuration values (#235) 
  - `kubeletstats` receiver (#237) 
  - `prometheus_simple` receiver (#184) 
  - `kubernetes-cluster` receiver (#175) 
  - `redis` receiver (#138)
- Exporters
  - `alibabacloudlogservice` exporter (#259) 
  - `SplunkHEC` metrics exporter (#246)
  - `elastic` APM exporter (#240)
  - `newrelic` exporter (#229) 
- Extensions
  - `k8s` observer (#185) 

### 💡 Enhancements 💡

- `awsxray` exporter
  - Use X-Ray convention of segment name == service name (#282)
  - Tweak xray export to improve rendering of traces and improve parity (#241)
  - Add handling for spans received with nil attributes (#212)
- `honeycomb` exporter
  - Use SendPresampled (#291)
  - Add span attributes as honeycomb event fields (#271)
  - Support resource labels in Honeycomb exporter (#20)
- `k8s` processor
  - Add support of Pod UID extraction to k8sprocessor (#219)
  - Use `k8s.pod.ip` to record resource IP instead of just `ip` (#183)
  - Support same authentication mechanism as other kubernetes components do (#307)
- `sapm` exporter: Add TLS for SAPM and SignalFx receiver (#215)
- `signalfx` exporter
  - Add metric metadata syncer to SignalFx exporter (#231)
  - Add TLS for SAPM and SignalFx receiver (#215)
- `stackdriver` exporter: Add support for resource mapping in config (#163)

### 🧰 Bug fixes 🧰

- `awsxray` exporter: Wrap bad request errors for proper handling by retry queue (#205)
- `lightstep` exporter: Ensure Lightstep exporter doesnt crash on nil node (#250)
- `sapm` exporter: Do not break Jaeger traces before sending downstream (#193)
- `k8s` processor: Ensure Jaeger spans work in passthrough mode (262)

## 🧩 Components 🧩

### Receivers

| Traces | Metrics |
|:-------:|:-------:|
| Jaeger Legacy | Carbon |
| SAPM (SignalFx APM) | Collectd | 
| Zipkin Scribe | K8s Cluster |
| | Redis |
| |  SignalFx | 
| | Simple Prometheus |
| | Wavefront |

### Processors

- K8s

### Exporters

| Commercial | Community |
|:------------:|:-----------:|
| Alibaba Cloud Log Service | Carbon |
| AWS X-ray | Elastic |
| Azure Monitor | Jaeger Thrift |
| Honeycomb | Kinesis |
| Lightstep |
| New Relic |
| SAPM (SignalFx APM) | 
| SignalFx (Metrics) |
| Splunk HEC |
| Stackdriver (Google) |

### Extensions

- Observer
  - K8s

## v0.3.0 Beta

Released 2020-03-30

### Breaking changes

-  Make prometheus receiver config loading strict. #697 
Prometheus receiver will now fail fast if the config contains unused keys in it.

### Changes and fixes

- Enable best effort serve by default of Prometheus Exporter (https://github.com/orijtech/prometheus-go-metrics-exporter/pull/6)
- Fix null pointer exception in the logging exporter #743 
- Remove unnecessary condition to have at least one processor #744 
- Updated Honeycomb exported to `honeycombio/opentelemetry-exporter-go v0.3.1`

### Features

Receivers / Exporters:

* AWS X-Ray
* Carbon
* CollectD
* Honeycomb
* Jaeger
* Kinesis
* LightStep
* OpenCensus
* OpenTelemetry
* SAPM
* SignalFx
* Stackdriver
* Wavefront
* Zipkin
* Zipkin Scribe


Processors:

* Attributes
* Batch
* Memory Limiter
* Queued Retry
* Resource
* Sampling
* Span
* Kubernetes

Extensions:

* Health Check
* Performance Profiler
* zPages


## v0.2.8

Released 2020-03-25

Alpha v0.2.8 of OpenTelemetry Collector Contrib.

- Implemented OTLP receiver and exporter.
- Added ability to pass config to the service programmatically (useful for custom builds).
- Improved own metrics / observability.


## v0.2.7

Released 2020-03-17

### Self-Observability
- New command-line switch to control legacy and new metrics. Users are encouraged
to experiment and migrate to the new metrics.
- Improved error handling on shutdown.


### Processors
- Fixed passthrough mode k8sprocessor.
- Added `HASH` action to attribute processor.

### Receivers and Exporters
- Added Honeycomb exporter.
- Added LightStep exporter.
- Added regular expression for Carbon receiver, allowing the metric name to be broken into proper label keys and values.
- Updated Stackdriver exporter to use a new batch API.


## v0.2.6 Alpha

Released 2020-02-18

### Self-Observability
- Updated metrics prefix to `otelcol` and expose command line argument to modify the prefix value.
- Batch dropped span now emits zero when no spans are dropped.

### Processors
- Extended Span processor to have include/exclude span logic.
- Ability to choose strict or regexp matching for include/exclude filters.

### Receivers and Exporters
- Added Carbon receiver and exporter.
- Added Wavefront receiver.


## v0.0.5 Alpha

Released 2020-01-30

- Regexp-based filtering of span names.
- Ability to extract attributes from span names and rename span.
- File exporter for debugging.
- Span processor is now enabled by default.

## v0.0.1 Alpha

Released 2020-01-11

First release of OpenTelemetry Collector Contrib.


[v0.3.0]: https://github.com/open-telemetry/opentelemetry-collector-contrib/compare/v0.2.8...v0.3.0
[v0.2.8]: https://github.com/open-telemetry/opentelemetry-collector-contrib/compare/v0.2.7...v0.2.8
[v0.2.7]: https://github.com/open-telemetry/opentelemetry-collector-contrib/compare/v0.2.6...v0.2.7
[v0.2.6]: https://github.com/open-telemetry/opentelemetry-collector-contrib/compare/v0.0.5...v0.2.6
[v0.0.5]: https://github.com/open-telemetry/opentelemetry-collector-contrib/compare/v0.0.1...v0.0.5
[v0.0.1]: https://github.com/open-telemetry/opentelemetry-collector-contrib/tree/v0.0.1<|MERGE_RESOLUTION|>--- conflicted
+++ resolved
@@ -2,14 +2,13 @@
 
 ## Unreleased
 
-<<<<<<< HEAD
-### 🧰 Bug fixes 🧰
+### 💡 Enhancements 💡
+
+- `simpleprometheusreceiver`: Add support for static labels (#7908)
+
+### 🧰 Bug fixes 🧰
+
 - `zipkinexporter`: Set "error" tag value when status is set to error (#8187)
-=======
-### 💡 Enhancements 💡
-
-- `simpleprometheusreceiver`: Add support for static labels (#7908)
->>>>>>> 3e1642e0
 
 ## v0.46.0
 
