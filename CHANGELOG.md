# Changelog

## Unreleased

## 🛑 Breaking changes 🛑
<<<<<<< HEAD
- `memcachedreceiver`: Update metric names (#6594)
=======

## 🚀 New components 🚀

## 🧰 Bug fixes 🧰

## 💡 Enhancements 💡

## v0.41.0

## 🛑 Breaking changes 🛑

- None

## 🚀 New components 🚀

- `asapauthextension` (#6627)
- `mongodbatlasreceiver` (#6367)

## 🧰 Bug fixes 🧰

- `filestorageextension`: fix panic when configured directory cannot be accessed (#6103)
- `hostmetricsreceiver`: fix set of attributes for system.cpu.time metric (#6422)
- `k8sobserver`: only record pod endpoints for running pods (#5878)
- `mongodbatlasreceiver`: fix attributes fields in metadata.yaml (#6440)
- `prometheusexecreceiver`: command line processing on Windows (#6145)
- `spanmetricsprocessor`: fix exemplars support (#6140)
-  Remap arm64 to aarch64 on rpm/deb packages (#6635)

## 💡 Enhancements 💡

- `datadogexporter`: do not use attribute localhost-like hostnames (#6477)
- `datadogexporter`: retry per network call (#6412)
- `datadogexporter`: take hostname into account for cache (#6223)
- `exporter/lokiexporter`: adding a feature for loki exporter to encode JSON for log entry (#5846)
- `googlecloudspannerreceiver`: added fallback to ADC for database connections. (#6629)
- `googlecloudspannerreceiver`: added parsing only distinct items for sample lock request label. (#6514)
- `googlecloudspannerreceiver`: added request tag label to metadata config for top query stats. (#6475)
- `googlecloudspannerreceiver`: added sample lock requests label to the top lock stats metrics. (#6466)
- `googlecloudspannerreceiver`: added transaction tag label to metadata config for top transaction stats. (#6433)
- `groupbyattrsprocessor`: added support for metrics signal (#6248)
- `hostmetricsreceiver`: ensure SchemaURL is set (#6482)
- `kubeletstatsreceiver`: add support for read-only kubelet endpoint (#6488)
- `mysqlreceiver`: enable native authentication (#6628)
- `mysqlreceiver`: remove requirement for password on MySQL (#6479)
- `receiver/prometheusreceiver`: do not add host.name to metrics from localhost/unspecified targets (#6476)
- `spanmetricsprocessor`: add setStatus operation (#5886)
- `splunkhecexporter`: remove duplication of host.name attribute (#6527)
- `tanzuobservabilityexporter`: add consumer for sum metrics. (#6385)
- Update log-collection library to v0.23.0 (#6593)
>>>>>>> 6cec6030

## v0.40.0

## 🛑 Breaking changes 🛑

- `tencentcloudlogserviceexporter`: change `Endpoint` to `Region` to simplify configuration (#6135)

## 🚀 New components 🚀

- Add `memcached` receiver (#5839)

## 🧰 Bug fixes 🧰

- Fix token passthrough for HEC (#5435)
- `datadogexporter`: Fix missing resource attributes default mapping when resource_attributes_as_tags: false (#6359)
- `tanzuobservabilityexporter`: Log and report missing metric values. (#5835)
- `mongodbatlasreceiver`: Fix metrics metadata (#6395)

## 💡 Enhancements 💡

- `awsprometheusremotewrite` exporter: Improve error message when failing to sign request
- `mongodbatlas`: add metrics (#5921)
- `healthcheckextension`: Add path option (#6111)
- Set unprivileged user to container image (#6380)
- `k8sclusterreceiver`: Add allocatable type of metrics (#6113)
- `observiqexporter`: Allow Dialer timeout to be configured (#5906)
- `routingprocessor`: remove broken debug log fields (#6373)
- `prometheusremotewriteexporter`: Add exemplars support (#5578) 

## v0.39.0

## 🛑 Breaking changes 🛑

- `httpdreceiver` renamed to `apachereceiver` to match industry standards (#6207)
- `tencentcloudlogserviceexporter` change `Endpoint` to `Region` to simplify configuration (#6135)

## 🚀 New components 🚀

- Add `postgresqlreceiver` config and factory (#6153)
- Add TencentCloud LogService exporter `tencentcloudlogserviceexporter` (#5722)
- Restore `jaegerthrifthttpexporter` (#5666)
- Add `skywalkingexporter` (#5690, #6114)

## 🧰 Bug fixes 🧰

- `datadogexporter`: Improve cumulative metrics reset detection using `StartTimestamp` (#6120)
- `mysqlreceiver`: Address issues in shutdown function (#6239)
- `tailsamplingprocessor`: End go routines during shutdown (#5693)
- `googlecloudexporter`: Update google cloud exporter to correctly close the metric exporter (#5990)
- `statsdreceiver`: Fix the summary point calculation (#6155)
- `datadogexporter` Correct default value for `send_count_sum_metrics` (#6130)

## 💡 Enhancements 💡

- `datadogexporter`: Increase default timeout to 15 seconds (#6131)
- `googlecloudspannerreceiver`: Added metrics cardinality handling for Google Cloud Spanner receiver (#5981, #6148, #6229)
- `mysqlreceiver`: Mysql add support for different protocols (#6138)
- `bearertokenauthextension`: Added support of Bearer Auth for HTTP Exporters (#5962)
- `awsxrayexporter`: Fallback to rpc.method for segment operation when aws.operation missing (#6231)
- `healthcheckextension`: Add new health check feature for collector pipeline (#5643)
- `datadogexporter`: Always add current hostname (#5967)
- `k8sattributesprocessor`: Add code to fetch all annotations and labels by specifying key regex (#5780)
- `datadogexporter`: Do not rely on collector to resolve envvar when possible to resolve them (#6122)
- `datadogexporter`: Add container tags to attributes package (#6086)
- `datadogexporter`: Preserve original TraceID (#6158)
- `prometheusreceiver`: Enhance prometheus receiver logger to determine errors, test real e2e usage (#5870)
- `awsxrayexporter`: Added support for AWS AppRunner origin (#6141)

## v0.38.0

## 🛑 Breaking changes 🛑

- `datadogexporter` Make distributions the default histogram export option. (#5885)
- `redisreceiver` Update Redis receiver's metric names. (#5837)
- Remove `scraperhelper` from contrib, use the core version. (#5826)

## 🚀 New components 🚀

- `googlecloudspannerreceiver` Added implementation of Google Cloud Spanner receiver. (#5727)
- `awsxrayproxy` Wire up awsxrayproxy extension. (#5747)
- `awscontainerinsightreceiver` Enable AWS Container Insight receiver. (#5960)

## 🧰 Bug fixes 🧰

- `statsdreceiver`: fix start timestamp / temporality for counters. (#5714)
- Fix security issue related to github.com/tidwall/gjson. (#5936)
- `datadogexporter` Fix cumulative histogram handling in distributions mode (#5867)
- `datadogexporter` Skip nil sketches (#5925)

## 💡 Enhancements 💡

- Extend `kafkareceiver` configuration capabilities. (#5677)
- Convert `mongodbatlas` receiver to use scraperhelper. (#5827)
- Convert `dockerstats` receiver to use scraperhelper. (#5825)
- Convert `podman` receiver to use scraperhelper. (#5822)
- Convert `redisreceiver` to use scraperhelper. (#5796)
- Convert `kubeletstats` receiver to use scraperhelper. (#5821)
- `googlecloudspannerreceiver` Migrated Google Cloud Spanner receiver to scraper approach. (#5868)
- `datadogexporter` Use a `Consumer` interface for decoupling from zorkian's package. (#5315)
- `mdatagen` - Add support for extended metric descriptions (#5688)
- `signalfxexporter` Log datapoints option. (#5689)
- `cumulativetodeltaprocessor`: Update cumulative to delta. (#5772)
- Update configuration default values in log receivers docs. (#5840)
- `fluentforwardreceiver`: support more complex fluent-bit objects. (#5676)
- `datadogexporter` Remove spammy logging. (#5856)
- `datadogexporter` Remove obsolete report_buckets config. (#5858)
- Improve performance of metric expression matcher. (#5864)
- `tanzuobservabilityexporter` Introduce metricsConsumer and gaugeMetricConsumer. (#5426)
- `awsxrayexporter` rpc.system has priority to determine aws namespace. (#5833)
- `tailsamplingprocessor` Add support for composite sampling policy to the tailsampler. (#4958)
- `kafkaexporter` Add support for AWS_MSK_IAM SASL Auth (#5763)
- Refactor the client Authenticators  for the new "ClientAuthenticator" interfaces (#5905)
- `mongodbatlasreceiver` Add client wrapper for MongoDB Atlas support (#5386)
- `redisreceiver` Update Redis config options (#5861)
- `routingprocessor`: allow routing for all signals (#5869)
- `extension/observer/docker` add ListAndWatch to observer (#5851)

## v0.37.1

## 🧰 Bug fixes 🧰

- Fixes a problem with v0.37.0 which contained dependencies on v0.36.0 components. They should have been updated to v0.37.0.

## v0.37.0

## 🚀 New components 🚀

- [`journald` receiver](https://github.com/open-telemetry/opentelemetry-collector-contrib/tree/main/receiver/journaldreceiver) to parse Journald events from systemd journal using the [opentelemetry-log-collection](https://github.com/open-telemetry/opentelemetry-log-collection) library

## 🛑 Breaking changes 🛑

- Remove squash on configtls.TLSClientSetting for splunkhecexporter (#5541)
- Remove squash on configtls.TLSClientSetting for elastic components (#5539)
- Remove squash on configtls.TLSClientSetting for observiqexporter (#5540)
- Remove squash on configtls.TLSClientSetting for AWS components (#5454)
- Move `k8sprocessor` to `k8sattributesprocessor`.
- Rename `k8s_tagger` configuration `k8sattributes`.
- filelog receiver: use empty value for `SeverityText` field instead of `"Undefined"` (#5423)
- Rename `configparser.ConfigMap` to `config.Map`
- Rename `pdata.AggregationTemporality*` to `pdata.MetricAggregationTemporality*`
- Remove deprecated `batchpertrace` package/module (#5380)

## 💡 Enhancements 💡

- `k8sattributes` processor: add container metadata enrichment (#5467, #5572)
- `resourcedetection` processor: Add an option to force using hostname instead of FQDN (#5064)
- `dockerstats` receiver: Move docker client into new shared `internal/docker` (#4702)
- `spanmetrics` processor:
  - Add exemplars to metrics (#5263)
  - Support resource attributes in metrics dimensions (#4624)
- `filter` processor:
  - Add log filtering by `regexp` type filters (#5237)
  - Add record level log filtering (#5418)
- `dynatrace` exporter: Handle non-gauge data types (#5056)
- `datadog` exporter:
  - Add support for exporting histograms as sketches (#5082)
  - Scrub sensitive information from errors (#5575)
  - Add option to send instrumentation library metadata tags with metrics (#5431)
- `podman` receiver: Add `api_version`, `ssh_key`, and `ssh_passphrase` config options (#5430)
- `signalfx` exporter:
  - Add `max_connections` config option (#5432)
  - Add dimension name to log when value > 256 chars (#5258)
  - Discourage setting of endpoint path (#4851)
- `kubeletstats` receiver: Convert to pdata instead of using OpenCensus (#5458)
- `tailsampling` processor: Add `invert_match` config option to `string_attribute` policy (#4393)
- `awsemf` exporter: Add a feature flag in UserAgent for AWS backend to monitor the adoptions (#5178)
- `splunkhec` exporter: Handle explicitly NaN and Inf values (#5581)
- `hostmetrics` receiver:
  - Collect more process states in processes scraper (#4856)
  - Add device label to paging scraper (#4854)
- `awskinesis` exporter: Extend to allow for dynamic export types (#5440)

## 🧰 Bug fixes 🧰

- `datadog` exporter:
  - Fix tags on summary and bucket metrics (#5416)
  - Fix cache key generation for cumulative metrics (#5417)
- `resourcedetection` processor: Fix failure to start collector if at least one detector returns an error (#5242)
- `prometheus` exporter: Do not record obsreport calls (#5438)
- `prometheus` receiver: Metric type fixes to match Prometheus functionality (#4865)
- `sentry` exporter: Fix sentry tracing (#4320)
- `statsd` receiver: Set quantiles for metrics (#5647)

## v0.36.0

## 🛑 Breaking changes 🛑

- `filter` processor: The configs for `logs` filter processor have been changed to be consistent with the `metrics` filter processor. (#4895)
- `splunk_hec` receiver: 
  - `source_key`, `sourcetype_key`, `host_key` and `index_key` have now moved under `hec_metadata_to_otel_attrs` (#4726)
  - `path` field on splunkhecreceiver configuration is removed: We removed the `path` attribute as any request going to the Splunk HEC receiver port should be accepted, and added the `raw_path` field to explicitly map the path accepting raw HEC data. (#4951)
- feat(dynatrace): tags is deprecated in favor of default_dimensions (#5055)

## 💡 Enhancements 💡

- `filter` processor: Add ability to `include` logs based on resource attributes in addition to excluding logs based on resource attributes for strict matching. (#4895)
- `kubelet` API: Add ability to create an empty CertPool when the system run environment is windows
- `JMX` receiver: Allow JMX receiver logging level to be configured (#4898)
- `datadog` exporter: Export histograms as in OpenMetrics Datadog check (#5065)
- `dockerstats` receiver: Set Schema URL (#5239)
- Rename memorylimiter -> memorylimiterprocessor (#5262)
- `awskinesis` exporter: Refactor AWS kinesis exporter to be synchronous  (#5248)

## v0.35.0

## 🛑 Breaking changes 🛑

- Rename configparser.Parser to configparser.ConfigMap (#5070)
- Rename TelemetryCreateSettings -> TelemetrySettings (#5169)

## 💡 Enhancements 💡

- chore: update influxdb exporter and receiver (#5058)
- chore(dynatrace): use payload limit from api constants (#5077)
- Add documentation for filelog's new force_flush_period parameter (#5066)
- Reuse the gzip reader with a sync.Pool (#5145)
- Add a trace observer when splunkhecreceiver is used for logs (#5063)
- Remove usage of deprecated pdata.AttributeValueMapToMap (#5174)
- Podman Stats Receiver: Receiver and Metrics implementation (#4577)

## 🧰 Bug fixes 🧰

- Use staleness markers generated by prometheus, rather than making our own (#5062)
- `datadogexporter` exporter: skip NaN and infinite values (#5053)

## v0.34.0

## 🚀 New components 🚀

- [`cumulativetodelta` processor](https://github.com/open-telemetry/opentelemetry-collector-contrib/tree/main/processor/cumulativetodeltaprocessor) to convert cumulative sum metrics to cumulative delta

- [`file` exporter](https://github.com/open-telemetry/opentelemetry-collector-contrib/tree/main/exporter/fileexporter) from core repository ([#3474](https://github.com/open-telemetry/opentelemetry-collector/issues/3474))
- [`jaeger` exporter](https://github.com/open-telemetry/opentelemetry-collector-contrib/tree/main/exporter/jaegerexporter) from core repository ([#3474](https://github.com/open-telemetry/opentelemetry-collector/issues/3474))
- [`kafka` exporter](https://github.com/open-telemetry/opentelemetry-collector-contrib/tree/main/exporter/kafkaexporter) from core repository ([#3474](https://github.com/open-telemetry/opentelemetry-collector/issues/3474))
- [`opencensus` exporter](https://github.com/open-telemetry/opentelemetry-collector-contrib/tree/main/exporter/opencensusexporter) from core repository ([#3474](https://github.com/open-telemetry/opentelemetry-collector/issues/3474))
- [`prometheus` exporter](https://github.com/open-telemetry/opentelemetry-collector-contrib/tree/main/exporter/prometheusexporter) from core repository ([#3474](https://github.com/open-telemetry/opentelemetry-collector/issues/3474))
- [`prometheusremotewrite` exporter](https://github.com/open-telemetry/opentelemetry-collector-contrib/tree/main/exporter/prometheusremotewriteexporter) from core repository ([#3474](https://github.com/open-telemetry/opentelemetry-collector/issues/3474))
- [`zipkin` exporter](https://github.com/open-telemetry/opentelemetry-collector-contrib/tree/main/exporter/zipkinexporter) from core repository ([#3474](https://github.com/open-telemetry/opentelemetry-collector/issues/3474))
- [`attribute` processor](https://github.com/open-telemetry/opentelemetry-collector-contrib/tree/main/processor/attributeprocessor) from core repository ([#3474](https://github.com/open-telemetry/opentelemetry-collector/issues/3474))
- [`filter` processor](https://github.com/open-telemetry/opentelemetry-collector-contrib/tree/main/processor/filterprocessor) from core repository ([#3474](https://github.com/open-telemetry/opentelemetry-collector/issues/3474))
- [`probabilisticsampler` processor](https://github.com/open-telemetry/opentelemetry-collector-contrib/tree/main/processor/probabilisticsamplerprocessor) from core repository ([#3474](https://github.com/open-telemetry/opentelemetry-collector/issues/3474))
- [`resource` processor](https://github.com/open-telemetry/opentelemetry-collector-contrib/tree/main/processor/resourceprocessor) from core repository ([#3474](https://github.com/open-telemetry/opentelemetry-collector/issues/3474))
- [`span` processor](https://github.com/open-telemetry/opentelemetry-collector-contrib/tree/main/processor/spanprocessor) from core repository ([#3474](https://github.com/open-telemetry/opentelemetry-collector/issues/3474))
- [`hostmetrics` receiver](https://github.com/open-telemetry/opentelemetry-collector-contrib/tree/main/receiver/hostmetricsreceiver) from core repository ([#3474](https://github.com/open-telemetry/opentelemetry-collector/issues/3474))
- [`jaeger` receiver](https://github.com/open-telemetry/opentelemetry-collector-contrib/tree/main/receiver/jaegerreceiver) from core repository ([#3474](https://github.com/open-telemetry/opentelemetry-collector/issues/3474))
- [`kafka` receiver](https://github.com/open-telemetry/opentelemetry-collector-contrib/tree/main/receiver/kafkareceiver) from core repository ([#3474](https://github.com/open-telemetry/opentelemetry-collector/issues/3474))
- [`opencensus` receiver](https://github.com/open-telemetry/opentelemetry-collector-contrib/tree/main/receiver/opencensusreceiver) from core repository ([#3474](https://github.com/open-telemetry/opentelemetry-collector/issues/3474))
- [`prometheus` receiver](https://github.com/open-telemetry/opentelemetry-collector-contrib/tree/main/receiver/prometheusreceiver) from core repository ([#3474](https://github.com/open-telemetry/opentelemetry-collector/issues/3474))
- [`zipkin` receiver](https://github.com/open-telemetry/opentelemetry-collector-contrib/tree/main/receiver/zipkinreceiver) from core repository ([#3474](https://github.com/open-telemetry/opentelemetry-collector/issues/3474))
- [`bearertokenauth` extension](https://github.com/open-telemetry/opentelemetry-collector-contrib/tree/main/extension/bearertokenauthextension) from core repository ([#3474](https://github.com/open-telemetry/opentelemetry-collector/issues/3474))
- [`healthcheck` extension](https://github.com/open-telemetry/opentelemetry-collector-contrib/tree/main/extension/healthcheckextension) from core repository ([#3474](https://github.com/open-telemetry/opentelemetry-collector/issues/3474))
- [`oidcauth` extension](https://github.com/open-telemetry/opentelemetry-collector-contrib/tree/main/extension/oidcauthextension) from core repository ([#3474](https://github.com/open-telemetry/opentelemetry-collector/issues/3474))
- [`pprof` extension](https://github.com/open-telemetry/opentelemetry-collector-contrib/tree/main/extension/pprofextension) from core repository ([#3474](https://github.com/open-telemetry/opentelemetry-collector/issues/3474))
- [`testbed`](https://github.com/open-telemetry/opentelemetry-collector-contrib/tree/main/testbed) from core repository ([#3474](https://github.com/open-telemetry/opentelemetry-collector/issues/3474))

## 💡 Enhancements 💡

- `tailsampling` processor: Add new policy `probabilistic` (#3876)

## v0.33.0

# 🎉 OpenTelemetry Collector Contrib v0.33.0 (Beta) 🎉

The OpenTelemetry Collector Contrib contains everything in the [opentelemetry-collector release](https://github.com/open-telemetry/opentelemetry-collector/releases/tag/v0.32.0) (be sure to check the release notes here as well!). Check out the [Getting Started Guide](https://opentelemetry.io/docs/collector/getting-started/) for deployment and configuration information.

## 🚀 New components 🚀

- [`cumulativetodelta` processor](https://github.com/open-telemetry/opentelemetry-collector-contrib/tree/main/processor/cumulativetodeltaprocessor) to convert cumulative sum metrics to cumulative delta

## 💡 Enhancements 💡

- Collector contrib has now full support for metrics proto v0.9.0.

## v0.32.0

# 🎉 OpenTelemetry Collector Contrib v0.32.0 (Beta) 🎉

This release is marked as "bad" since the metrics pipelines will produce bad data.

- See https://github.com/open-telemetry/opentelemetry-collector/issues/3824

The OpenTelemetry Collector Contrib contains everything in the [opentelemetry-collector release](https://github.com/open-telemetry/opentelemetry-collector/releases/tag/v0.32.0) (be sure to check the release notes here as well!). Check out the [Getting Started Guide](https://opentelemetry.io/docs/collector/getting-started/) for deployment and configuration information.

## 🛑 Breaking changes 🛑

- `splunk_hec` receiver/exporter: `com.splunk.source` field is mapped to `source` field in Splunk instead of `service.name` (#4596)
- `redis` receiver: Move interval runner package to `internal/interval` (#4600)
- `datadog` exporter: Export summary count and sum as monotonic counts (#4605)

## 💡 Enhancements 💡

- `logzio` exporter:
  - New implementation of an in-memory queue to store traces, data compression with gzip, and queue configuration options (#4395)
  - Make `Hclog2ZapLogger` struct and methods private for public go api review (#4431)
- `newrelic` exporter (#4392):
  - Marked unsupported metric as permanent error
  - Force the interval to be valid even if 0
- `awsxray` exporter: Add PHP stacktrace parsing support (#4454)
- `file_storage` extension: Implementation of batch storage API (#4145)
- `datadog` exporter:
  - Skip sum metrics with no aggregation temporality (#4597)
  - Export delta sums as counts (#4609)
- `elasticsearch` exporter: Add dedot support (#4579)
- `signalfx` exporter: Add process metric to translation rules (#4598)
- `splunk_hec` exporter: Add profiling logs support (#4464)
- `awsemf` exporter: Replace logGroup and logStream pattern with metric labels (#4466)

## 🧰 Bug fixes 🧰

- `awsxray` exporter: Fix the origin on ECS/EKS/EB on EC2 cases (#4391)
- `splunk_hec` exporter: Prevent re-sending logs that were successfully sent (#4467)
- `signalfx` exporter: Prefix temporary metric translations (#4394)

## v0.31.0

# 🎉 OpenTelemetry Collector Contrib v0.31.0 (Beta) 🎉

The OpenTelemetry Collector Contrib contains everything in the [opentelemetry-collector release](https://github.com/open-telemetry/opentelemetry-collector/releases/tag/v0.31.0) (be sure to check the release notes here as well!). Check out the [Getting Started Guide](https://opentelemetry.io/docs/collector/getting-started/) for deployment and configuration information.

## 🛑 Breaking changes 🛑

- `influxdb` receiver: Removed `metrics_schema` config option (#4277)

## 💡 Enhancements 💡

- Update to OTLP 0.8.0:
  - Remove use of `IntHistogram` (#4276)
  - Update exporters/receivers for `NumberDataPoint`
- Remove use of deprecated `pdata` slice `Resize()` (#4203, #4208, #4209)
- `awsemf` exporter: Added the option to have a user who is sending metrics from EKS Fargate Container Insights to reformat them to look the same as insights from ECS so that they can be ingested by CloudWatch (#4130)
- `k8scluster` receiver: Support OpenShift cluster quota metrics (#4342)
- `newrelic` exporter (#4278):
  - Requests are now retry-able via configuration option (defaults to retries enabled). Permanent errors are not retried.
  - The exporter monitoring metrics now include an untagged summary metric for ease of use.
  - Improved error logging to include URLs that fail to post messages to New Relic.
- `datadog` exporter: Upscale trace stats when global sampling rate is set (#4213)

## 🧰 Bug fixes 🧰

- `statsd` receiver: Add option to set Counter to be monotonic (#4154)
- Fix `internal/stanza` severity mappings (#4315)
- `awsxray` exporter: Fix the wrong AWS env resource setting (#4384)
- `newrelic` exporter (#4278):
  - Configuration unmarshalling did not allow timeout value to be set to 0 in the endpoint specific section.
  - Request cancellation was not propagated via context into the http request.
  - The queued retry logger is set to a zap.Nop logger as intended.

## v0.30.0

# 🎉 OpenTelemetry Collector Contrib v0.30.0 (Beta) 🎉

The OpenTelemetry Collector Contrib contains everything in the [opentelemetry-collector release](https://github.com/open-telemetry/opentelemetry-collector/releases/tag/v0.30.0) (be sure to check the release notes here as well!). Check out the [Getting Started Guide](https://opentelemetry.io/docs/collector/getting-started/) for deployment and configuration information.

## 🚀 New components 🚀
- `oauth2clientauth` extension: ported from core (#3848)
- `metrics-generation` processor: is now enabled and available (#4047) 

## 🛑 Breaking changes 🛑

- Removed `jaegerthrifthttp` exporter (#4089) 

## 💡 Enhancements 💡

- `tailsampling` processor:
  - Add new policy `status_code` (#3754)
  - Add new tail sampling processor policy: status_code (#3754)
- `awscontainerinsights` receiver:
  - Integrate components and fix bugs for EKS Container Insights (#3846) 
  - Add Cgroup to collect ECS instance metrics for container insights receiver #3875
- `spanmetrics` processor: Support sub-millisecond latency buckets (#4091) 
- `sentry` exporter: Add exception event capture in sentry (#3854)

## v0.29.0

# 🎉 OpenTelemetry Collector Contrib v0.29.0 (Beta) 🎉

The OpenTelemetry Collector Contrib contains everything in the [opentelemetry-collector release](https://github.com/open-telemetry/opentelemetry-collector/releases/tag/v0.29.0) (be sure to check the release notes here as well!). Check out the [Getting Started Guide](https://opentelemetry.io/docs/collector/getting-started/) for deployment and configuration information.

## 🛑 Breaking changes 🛑

- `redis` receiver (#3808)
  - removed configuration `service_name`. Use resource processor or `resource_attributes` setting if using `receivercreator`
  - removed `type` label and set instrumentation library name to `otelcol/redis` as other receivers do

## 💡 Enhancements 💡

- `tailsampling` processor:
  - Add new policy `latency` (#3750)
  - Add new policy `status_code` (#3754)
- `splunkhec` exporter: Include `trace_id` and `span_id` if set (#3850)
- `newrelic` exporter: Update instrumentation naming in accordance with otel spec (#3733)
- `sentry` exporter: Added support for insecure connection with Sentry (#3446)
- `k8s` processor:
  - Add namespace k8s tagger (#3384)
  - Add ignored pod names as config parameter (#3520)
- `awsemf` exporter: Add support for `TaskDefinitionFamily` placeholder on log stream name (#3755)
- `loki` exporter: Add resource attributes as Loki label (#3418)

## 🧰 Bug fixes 🧰

- `datadog` exporter:
  - Ensure top level spans are computed (#3786)
  - Update `env` clobbering behavior (#3851)
- `awsxray` exporter: Fixed filtered attribute translation (#3757)
- `splunkhec` exporter: Include trace and span id if set in log record (#3850)

## v0.28.0

# 🎉 OpenTelemetry Collector Contrib v0.28.0 (Beta) 🎉

The OpenTelemetry Collector Contrib contains everything in the [opentelemetry-collector release](https://github.com/open-telemetry/opentelemetry-collector/releases/tag/v0.28.0) (be sure to check the release notes here as well!). Check out the [Getting Started Guide](https://opentelemetry.io/docs/collector/getting-started/) for deployment and configuration information.

## 🚀 New components 🚀

- `humio` exporter to export data to Humio using JSON over the HTTP [Ingest API](https://docs.humio.com/reference/api/ingest/)
- `udplog` receiver to receives logs from udp using the [opentelemetry-log-collection](https://github.com/open-telemetry/opentelemetry-log-collection) library
- `tanzuobservability` exporter to send traces to [Tanzu Observability](https://tanzu.vmware.com/observability)

## 🛑 Breaking changes 🛑

- `f5cloud` exporter (#3509):
  - Renamed the config 'auth' field to 'f5cloud_auth'. This will prevent a config field name collision when [Support for Custom Exporter Authenticators as Extensions](https://github.com/open-telemetry/opentelemetry-collector/pull/3128) is ready to be integrated.

## 💡 Enhancements 💡

- Enabled Dependabot for Github Actions (#3543)
- Change obsreport helpers for receivers to use the new pattern created in Collector (#3439,#3443,#3449,#3504,#3521,#3548)
- `datadog` exporter:
  - Add logging for unknown or unsupported metric types (#3421)
  - Add collector version tag to internal health metrics (#3394)
  - Remove sublayer stats calc and mutex (#3531)
  - Deduplicate hosts for which we send running metrics (#3539)
  - Add support for summary datatype (#3660)
  - Add datadog span operation name remapping config option (#3444)
  - Update error formatting for error spans that are not exceptions (#3701)
- `nginx` receiver: Update the nginx metrics to more closely align with the conventions (#3420)
- `elasticsearch` exporter: Init JSON encoding support (#3101)
- `jmx` receiver:
  - Allow setting system properties (#3450)
  - Update tested JMX Metric Gatherer release (#3695)
- Refactor components for the Client Authentication Extensions (#3507)
- Remove redundant conversion calls (#3688)
- `storage` extension: Add a `Close` method to Client interface (#3506)
- `splunkhec` exporter: Add `metric_type` as key which maps to the type of the metric (#3696)
- `k8s` processor: Add semantic conventions to k8s-tagger for pod metadata (#3544)
- `kubeletstats` receiver: Refactor kubelet client to internal folder (#3698)
- `newrelic` exporter (#3690):
  - Updates the log level from error to debug when New Relic rate limiting occurs
  - Updates the sanitized api key that is reported via metrics
- `filestorage` extension: Add ability to specify name (#3703)
- `awsemf` exporter: Store the initial value for cumulative metrics (#3425)
- `awskinesis` exporter: Refactor to allow for extended types of encoding (#3655)
- `ecsobserver` extension:
  - Add task definition, ec2, and service fetcher (#3503)
  - Add exporter to convert task to target (#3333)

## 🧰 Bug fixes 🧰

- `awsemf` exporter: Remove delta adjustment from summaries by default (#3408)
- `alibabacloudlogservice` exporter: Sanitize labels for metrics (#3454)
- `statsd` receiver: Fix StatsD drop metrics tags when using summary as observer_type for timer/histogram (#3440)
- `awsxray` exporter: Restore setting of Throttle for HTTP throttle response (#3685)
- `awsxray` receiver: Fix quick start bug (#3653)
- `metricstransform` processor: Check all data points for matching metric label values (#3435)

## v0.27.0

# 🎉 OpenTelemetry Collector Contrib v0.27.0 (Beta) 🎉

The OpenTelemetry Collector Contrib contains everything in the [opentelemetry-collector release](https://github.com/open-telemetry/opentelemetry-collector/releases/tag/v0.27.0) (be sure to check the release notes here as well!). Check out the [Getting Started Guide](https://opentelemetry.io/docs/collector/getting-started/) for deployment and configuration information.

## 🚀 New components 🚀

- `tcplog` receiver to receive logs from tcp using the [opentelemetry-log-collection](https://github.com/open-telemetry/opentelemetry-log-collection) library
- `influxdb` receiver to accept metrics data as [InfluxDB Line Protocol](https://docs.influxdata.com/influxdb/v2.0/reference/syntax/line-protocol/)

## 💡 Enhancements 💡

- `splunkhec` exporter:
  - Include the response in returned 400 errors (#3338)
  - Map summary metrics to Splunk HEC metrics (#3344)
  - Add HEC telemetry (#3260)
- `newrelic` exporter: Include dropped attributes and events counts (#3187)
- `datadog` exporter:
  - Add Fargate task ARN to container tags (#3326)
  - Improve mappings for span kind dd span type (#3368)
- `signalfx` exporter: Add info log for host metadata properties update (#3343)
- `awsprometheusremotewrite` exporter: Add SDK and system information to User-Agent header (#3317)
- `metricstransform` processor: Add filtering capabilities matching metric label values for applying changes (#3201)
- `groupbytrace` processor: Added workers for queue processing (#2902)
- `resourcedetection` processor: Add docker detector (#2775)
- `tailsampling` processor: Support regex on span attribute filtering (#3335)

## 🧰 Bug fixes 🧰

- `datadog` exporter:
  - Update Datadog attributes to tags mapping (#3292)
  - Consistent `hostname` and default metrics behavior (#3286)
- `signalfx` exporter: Handle character limits on metric names and dimensions (#3328)
- `newrelic` exporter: Fix timestamp value for cumulative metrics (#3406)

## v0.26.0

# 🎉 OpenTelemetry Collector Contrib v0.26.0 (Beta) 🎉

The OpenTelemetry Collector Contrib contains everything in the [opentelemetry-collector release](https://github.com/open-telemetry/opentelemetry-collector/releases/tag/v0.26.0) (be sure to check the release notes here as well!). Check out the [Getting Started Guide](https://opentelemetry.io/docs/collector/getting-started/) for deployment and configuration information.

## 🚀 New components 🚀

- `influxdb` exporter to support sending tracing, metrics, and logging data to [InfluxDB](https://www.influxdata.com/products/)

## 🛑 Breaking changes 🛑

- `signalfx` exporter (#3207):
  - Additional metrics excluded by default by signalfx exporter
    - system.disk.io_time
    - system.disk.operation_time
    - system.disk.weighted_io_time
    - system.network.connections
    - system.processes.count
    - system.processes.created

## 💡 Enhancements 💡

- Add default config and systemd environment file support for DEB/RPM packages (#3123)
- Log errors on receiver start/stop failures (#3208)
- `newrelic` exporter: Update API key detection logic (#3212)
- `splunkhec` exporter:
  - Mark permanent errors to avoid futile retries (#3253)
  - Add TLS certs verification (#3204)
- `datadog` exporter:
  - Add env and tag name normalization to trace payloads (#3200)
  - add `ignore_resource`s configuration option (#3245)
- `jmx` receiver: Update for latest snapshot and header support (#3283)
- `awsxray` exporter: Added support for stack trace translation for .NET language (#3280)
- `statsd` receiver: Add timing/histogram for statsD receiver as OTLP summary (#3261)

## 🧰 Bug fixes 🧰

- `awsprometheusremotewrite` exporter:
  - Remove `sending_queue` (#3186)
  - Use the correct default for aws_auth.service (#3161)
  - Identify the Amazon Prometheus region from the endpoint (#3210)
  - Don't panic in case session can't be constructed (#3221)
- `datadog` exporter: Add max tag length (#3185)
- `sapm` exporter: Fix crash when passing the signalfx access token (#3294)
- `newrelic` exporter: Update error conditions (#3322)

## v0.25.0

# 🎉 OpenTelemetry Collector Contrib v0.25.0 (Beta) 🎉

The OpenTelemetry Collector Contrib contains everything in the [opentelemetry-collector release](https://github.com/open-telemetry/opentelemetry-collector/releases/tag/v0.25.0) (be sure to check the release notes here as well!). Check out the [Getting Started Guide](https://opentelemetry.io/docs/collector/getting-started/) for deployment and configuration information.

## 🚀 New components 🚀

- `kafkametricsreceiver` new receiver component for collecting metrics about a kafka cluster - primarily lag and offset. [configuration instructions](receiver/kafkametricsreceiver/README.md)
- `file_storage` extension to read and write data to the local file system (#3087)

## 🛑 Breaking changes 🛑

- `newrelic` exporter (#3091):
  - Removal of common attributes (use opentelemetry collector resource processor to add attributes)
  - Drop support for cumulative metrics being sent to New Relic via a collector

## 💡 Enhancements 💡

- Update `opentelemetry-log-collection` to v0.17.0 for log receivers (#3017)
- `datadog` exporter:
  - Add `peer.service` priority instead of `service.name` (#2817)
  - Improve support of semantic conventions for K8s, Azure and ECS (#2623)
- Improve and batch logs translation for stanza (#2892)
- `statsd` receiver: Add timing/histogram as OTLP gauge (#2973)
- `honeycomb` exporter: Add Retry and Queue settings (#2714)
- `resourcedetection` processor:
  - Add AKS resource detector (#3035)
  - Use conventions package constants for ECS detector (#3171)
- `sumologic` exporter: Add graphite format (#2695)
- Add trace attributes to the log entry for stanza (#3018)
- `splunk_hec` exporter: Send log record name as part of the HEC log event (#3119)
- `newrelic` exporter (#3091):
  - Add support for logs
  - Performance improvements
  - Optimizations to the New Relic payload to reduce payload size
  - Metrics generated for monitoring the exporter
  - Insert Key vs License keys are auto-detected in some cases
  - Collector version information is properly extracted via the application start info parameters

## 🧰 Bug fixes 🧰

- `splunk_hec` exporter: Fix sending log payload with missing the GZIP footer (#3032)
- `awsxray` exporter: Remove propagation of error on shutdown (#2999)
- `resourcedetection` processor:
  - Correctly report DRAGONFLYBSD value (#3100)
  - Fallback to `os.Hostname` when FQDN is not available (#3099)
- `httpforwarder` extension: Do not report ErrServerClosed when shutting down the service (#3173)
- `collectd` receiver: Do not report ErrServerClosed when shutting down the service (#3178)

## v0.24.0

# 🎉 OpenTelemetry Collector Contrib v0.24.0 (Beta) 🎉

The OpenTelemetry Collector Contrib contains everything in the [opentelemetry-collector release](https://github.com/open-telemetry/opentelemetry-collector/releases/tag/v0.24.0) (be sure to check the release notes here as well!). Check out the [Getting Started Guide](https://opentelemetry.io/docs/collector/getting-started/) for deployment and configuration information.

## 🚀 New components 🚀

- `fluentbit` extension and `fluentforward` receiver moved from opentelemetry-collector

## 💡 Enhancements 💡

- Check `NO_WINDOWS_SERVICE` environment variable to force interactive mode on Windows (#2819)
- `resourcedetection `processor:
  - Add task revision to ECS resource detector (#2814)
  - Add GKE detector (#2821)
  - Add Amazon EKS detector (#2820)
  - Add `VMScaleSetName` field to Azure detector (#2890)
- `awsemf` exporter:
  - Add `parse_json_encoded_attr_values` config option to decode json-encoded strings in attribute values (#2827)
  - Add `output_destination` config option to support AWS Lambda (#2720)
- `googlecloud` exporter: Handle `cloud.availability_zone` semantic convention (#2893)
- `newrelic` exporter: Add `instrumentation.provider` to default attributes (#2900)
- Set unprivileged user to container image (#2925)
- `splunkhec` exporter: Add `max_content_length_logs` config option to send log data in payloads less than max content length (#2524)
- `k8scluster` and `kubeletstats` receiver: Replace package constants in favor of constants from conventions in core (#2996)

## 🧰 Bug fixes 🧰

- `spanmetrics` processor:
  - Rename `calls` metric to `calls_total` and set `IsMonotonic` to true (#2837)
  - Validate duplicate dimensions at start (#2844)
- `awsemf` exporter: Calculate delta instead of rate for cumulative metrics (#2512)
- `signalfx` exporter:
  - Remove more unnecessary translation rules (#2889)
  - Implement summary type (#2998)
- `awsxray` exporter: Remove translation to HTTP status from OC status (#2978)
- `awsprometheusremotewrite` exporter: Close HTTP body after RoundTrip (#2955)
- `splunkhec` exporter: Add ResourceAttributes to Splunk Event (#2843)

## v0.23.0

# 🎉 OpenTelemetry Collector Contrib v0.23.0 (Beta) 🎉

The OpenTelemetry Collector Contrib contains everything in the [opentelemetry-collector release](https://github.com/open-telemetry/opentelemetry-collector/releases/tag/v0.23.0) (be sure to check the release notes here as well!). Check out the [Getting Started Guide](https://opentelemetry.io/docs/collector/getting-started/) for deployment and configuration information.

## 🚀 New components 🚀

- `groupbyattrs` processor to group the records by provided attributes
- `dotnetdiagnostics` receiver to read metrics from .NET processes

## 🛑 Breaking changes 🛑

- `stackdriver` exporter marked as deprecated and renamed to `googlecloud`
- Change the rule expression in receiver creator for matching endpoints types from `type.port`, `type.hostport` and `type.pod` to `type == "port"`, `type == "hostport"` and `type == "pod"` (#2661)

## 💡 Enhancements 💡

- `loadbalancing` exporter: Add support for logs (#2470)
- `sumologic` exporter: Add carbon formatter (#2562)
- `awsecscontainermetrics` receiver: Add new metric for stopped container (#2383)
- `awsemf` exporter:
  - Send EMF logs in batches (#2572)
  - Add prometheus type field for CloudWatch compatibility (#2689)
- `signalfx` exporter:
  - Add resource attributes to events (#2631)
  - Add translation rule to drop dimensions (#2660)
  - Remove temporary host translation workaround (#2652)
  - Remove unnecessary default translation rules (#2672)
  - Update `exclude_metrics` option so that the default exclude rules can be overridden by setting the option to `[]` (#2737)
- `awsprometheusremotewrite` exporter: Add support for given IAM roles (#2675)
- `statsd` receiver: Change to use OpenTelemetry type instead of OpenCensus type (#2733)
- `resourcedetection` processor: Add missing entries for `cloud.infrastructure_service` (#2777)

## 🧰 Bug fixes 🧰

- `dynatrace` exporter: Serialize each datapoint into separate line (#2618)
- `splunkhec` exporter: Retain all otel attributes (#2712)
- `newrelic` exporter: Fix default metric URL (#2739)
- `googlecloud` exporter: Add host.name label if hostname is present in node (#2711)

## v0.22.0

# 🎉 OpenTelemetry Collector Contrib v0.22.0 (Beta) 🎉

The OpenTelemetry Collector Contrib contains everything in the [opentelemetry-collector release](https://github.com/open-telemetry/opentelemetry-collector/releases/tag/v0.22.0) (be sure to check the release notes here as well!). Check out the [Getting Started Guide](https://opentelemetry.io/docs/collector/getting-started/) for deployment and configuration information.

## 🚀 New components 🚀

- `filelog` receiver to tail and parse logs from files using the [opentelemetry-log-collection](https://github.com/open-telemetry/opentelemetry-log-collection) library

## 💡 Enhancements 💡

- `dynatrace` exporter: Send metrics to Dynatrace in chunks of 1000 (#2468)
- `k8s` processor: Add ability to associate metadata tags using pod UID rather than just IP (#2199)
- `signalfx` exporter:
  - Add statusCode to logging field on dimension client (#2459)
  - Add translation rules for `cpu.utilization_per_core` (#2540)
  - Updates to metadata handling (#2531)
  - Calculate extra network I/O metrics (#2553)
  - Calculate extra disk I/O metrics (#2557)
- `statsd` receiver: Add metric type label and `enable_metric_type` option (#2466)
- `sumologic` exporter: Add support for carbon2 format (#2562)
- `resourcedetection` processor: Add Azure detector (#2372)
- `k8scluster` receiver: Use OTel conventions for metadata (#2530)
- `newrelic` exporter: Multi-tenant support for sending trace data and performance enhancements (#2481)
- `stackdriver` exporter: Enable `retry_on_failure` and `sending_queue` options (#2613)
- Use standard way to convert from time.Time to proto Timestamp (#2548)

## 🧰 Bug fixes 🧰

- `signalfx` exporter:
  - Fix calculation of `network.total` metric (#2551)
  - Correctly convert dimensions on metadata updates (#2552)
- `awsxray` exporter and receiver: Fix the type of content_length (#2539)
- `resourcedetection` processor: Use values in accordance to semantic conventions for AWS (#2556)
- `awsemf` exporter: Fix concurrency issue (#2571)

## v0.21.0

# 🎉 OpenTelemetry Collector Contrib v0.21.0 (Beta) 🎉

The OpenTelemetry Collector Contrib contains everything in the [opentelemetry-collector release](https://github.com/open-telemetry/opentelemetry-collector/releases/tag/v0.21.0) (be sure to check the release notes here as well!). Check out the [Getting Started Guide](https://opentelemetry.io/docs/collector/getting-started/) for deployment and configuration information.

## 🚀 New components 🚀

- `loki` exporter to export data via HTTP to Loki

## 🛑 Breaking changes 🛑

- `signalfx` exporter: Allow periods to be sent in dimension keys (#2456). Existing users who do not want to change this functionality can set `nonalphanumeric_dimension_chars` to `_-`

## 💡 Enhancements 💡

- `awsemf` exporter:
  - Support unit customization before sending logs to AWS CloudWatch (#2318)
  - Group exported metrics by labels (#2317)
- `datadog` exporter: Add basic span events support (#2338)
- `alibabacloudlogservice` exporter: Support new metrics interface (#2280)
- `sumologic` exporter:
  - Enable metrics pipeline (#2117)
  - Add support for all types of log body (#2380)
- `signalfx` exporter: Add `nonalphanumeric_dimension_chars` config option (#2442)

## 🧰 Bug fixes 🧰

- `resourcedetection` processor: Fix resource attribute environment variable (#2378)
- `k8scluster` receiver: Fix nil pointer bug (#2450)

## v0.20.0

# 🎉 OpenTelemetry Collector Contrib v0.20.0 (Beta) 🎉

The OpenTelemetry Collector Contrib contains everything in the [opentelemetry-collector release](https://github.com/open-telemetry/opentelemetry-collector/releases/tag/v0.20.0) (be sure to check the release notes here as well!). Check out the [Getting Started Guide](https://opentelemetry.io/docs/collector/getting-started/) for deployment and configuration information.

## 🚀 New components 🚀

- `spanmetrics` processor to aggregate Request, Error and Duration (R.E.D) metrics from span data
- `awsxray` receiver to accept spans in the X-Ray Segment format
- `groupbyattrs` processor to group the records by provided attributes

## 🛑 Breaking changes 🛑

- Rename `kinesis` exporter to `awskinesis` (#2234)
- `signalfx` exporter: Remove `send_compatible_metrics` option, use `translation_rules` instead (#2267)
- `datadog` exporter: Remove default prefix from user metrics (#2308)

## 💡 Enhancements 💡

- `signalfx` exporter: Add k8s metrics to default excludes (#2167)
- `stackdriver` exporter: Reduce QPS (#2191)
- `datadog` exporter:
  - Translate otel exceptions to DataDog errors (#2195)
  - Use resource attributes for metadata and generated metrics (#2023)
- `sapm` exporter: Enable queuing by default (#1224)
- `dynatrace` exporter: Allow underscores anywhere in metric or dimension names (#2219)
- `awsecscontainermetrics` receiver: Handle stopped container's metadata (#2229)
- `awsemf` exporter: Enhance metrics batching in AWS EMF logs (#2271)
- `f5cloud` exporter: Add User-Agent header with version to requests (#2292)

## 🧰 Bug fixes 🧰

- `signalfx` exporter: Reinstate network/filesystem translation rules (#2171)

## v0.19.0

# 🎉 OpenTelemetry Collector Contrib v0.19.0 (Beta) 🎉

The OpenTelemetry Collector Contrib contains everything in the [opentelemetry-collector release](https://github.com/open-telemetry/opentelemetry-collector/releases/tag/v0.19.0) (be sure to check the release notes here as well!). Check out the [Getting Started Guide](https://opentelemetry.io/docs/collector/getting-started/) for deployment and configuration information.

## 🚀 New components 🚀

- `f5cloud` exporter to export metric, trace, and log data to F5 Cloud
- `jmx` receiver to report metrics from a target MBean server in conjunction with the [JMX Metric Gatherer](https://github.com/open-telemetry/opentelemetry-java-contrib/blob/main/contrib/jmx-metrics/README.md)

## 🛑 Breaking changes 🛑

- `signalfx` exporter: The `exclude_metrics` option now takes slice of metric filters instead of just metric names (slice of strings) (#1951)

## 💡 Enhancements 💡

- `datadog` exporter: Sanitize datadog service names (#1982)
- `awsecscontainermetrics` receiver: Add more metadata (#2011)
- `azuremonitor` exporter: Favor RPC over HTTP spans (#2006)
- `awsemf` exporter: Always use float64 as calculated rate (#2019)
- `splunkhec` receiver: Make the HEC receiver path configurable, and use `/*` by default (#2137)
- `signalfx` exporter:
  - Drop non-default metrics and add `include_metrics` option to override (#2145, #2146, #2162)
  - Rename `system.network.dropped_packets` metric to `system.network.dropped` (#2160)
  - Do not filter cloud attributes from dimensions (#2020)
- `redis` receiver: Migrate to pdata metrics #1889

## 🧰 Bug fixes 🧰

- `datadog` exporter: Ensure that version tag is added to trace stats (#2010)
- `loadbalancing` exporter: Rolling update of collector can stop the periodical check of DNS updates (#1798)
- `awsecscontainermetrics` receiver: Change the type of `exit_code` from string to int and deal with the situation when there is no data (#2147)
- `groupbytrace` processor: Make onTraceReleased asynchronous to fix processor overload (#1808)
- Handle cases where the time field of Splunk HEC events is encoded as a String (#2159)

## v0.18.0

# 🎉 OpenTelemetry Collector Contrib v0.18.0 (Beta) 🎉

The OpenTelemetry Collector Contrib contains everything in the [opentelemetry-collector release](https://github.com/open-telemetry/opentelemetry-collector/releases/tag/v0.18.0) (be sure to check the release notes here as well!). Check out the [Getting Started Guide](https://opentelemetry.io/docs/collector/getting-started/) for deployment and configuration information.

## 🚀 New components 🚀

- `sumologic` exporter to send logs and metrics data to Sumo Logic
- `dynatrace` exporter to send metrics to Dynatrace

## 💡 Enhancements 💡

- `datadog` exporter:
  - Add resource attributes to tags conversion feature (#1782)
  - Add Kubernetes conventions for hostnames (#1919)
  - Add container tags to datadog export for container infra metrics in service view (#1895)
  - Update resource naming and span naming (#1861)
  - Add environment variables support for config options (#1897)
- `awsxray` exporter: Add parsing of JavaScript stack traces (#1888)
- `elastic` exporter: Translate exception span events (#1858)
- `signalfx` exporter: Add translation rules to aggregate per core CPU metrics in default translations (#1841)
- `resourcedetection` processor: Gather tags associated with the EC2 instance and add them as resource attributes (#1899)
- `simpleprometheus` receiver: Add support for passing params to the prometheus scrape config (#1949)
- `azuremonitor` exporter: Implement Span status code specification changes - gRPC (#1960)
- `metricstransform` processor: Add grouping option ($1887)
- `alibabacloudlogservice` exporter: Use producer to send data to improve performance (#1981)

## 🧰 Bug fixes 🧰

- `datadog` exporter: Handle monotonic metrics client-side (#1805)
- `awsxray` exporter: Log error when translating span (#1809)

## v0.17.0

# 🎉 OpenTelemetry Collector Contrib v0.17.0 (Beta) 🎉

The OpenTelemetry Collector Contrib contains everything in the [opentelemetry-collector release](https://github.com/open-telemetry/opentelemetry-collector/releases/tag/v0.17.0) (be sure to check the release notes here as well!). Check out the [Getting Started Guide](https://opentelemetry.io/docs/collector/getting-started/) for deployment and configuration information.

## 💡 Enhancements 💡

- `awsemf` exporter: Add collector version to EMF exporter user agent (#1778)
- `signalfx` exporter: Add configuration for trace correlation (#1795)
- `statsd` receiver: Add support for metric aggregation (#1670)
- `datadog` exporter: Improve logging of hostname detection (#1796)

## 🧰 Bug fixes 🧰

- `resourcedetection` processor: Fix ecs detector to not use the default golang logger (#1745)
- `signalfx` receiver: Return 200 when receiver succeed (#1785)
- `datadog` exporter: Use a singleton for sublayer calculation (#1759)
- `awsxray` and `awsemf` exporters: Change the User-Agent content order (#1791)

## v0.16.0

# 🎉 OpenTelemetry Collector Contrib v0.16.0 (Beta) 🎉

The OpenTelemetry Collector Contrib contains everything in the [opentelemetry-collector release](https://github.com/open-telemetry/opentelemetry-collector/releases/tag/v0.16.0) (be sure to check the release notes here as well!). Check out the [Getting Started Guide](https://opentelemetry.io/docs/collector/getting-started/) for deployment and configuration information.

## 🛑 Breaking changes 🛑

- `honeycomb` exporter: Update to use internal data format (#1689)

## 💡 Enhancements 💡

- `newrelic` exporter: Add support for span events (#1643)
- `awsemf` exporter:
  - Add placeholder support in `log_group_name` and `log_stream_name` config (#1623, #1661)
  - Add label matching filtering rule (#1619)
- `resourcedetection` processor: Add new resource detector for AWS Elastic Beanstalk environments (#1585)
- `loadbalancing` exporter:
  - Add sort of endpoints in static resolver (#1692)
  - Allow specifying port when using DNS resolver (#1650)
- Add `batchperresourceattr` helper library that splits an incoming data based on an attribute in the resource (#1694)
- `alibabacloudlogservice` exporter:
  - Add logs exporter (#1609)
  - Change trace type from opencensus to opentelemetry (#1713)
- `datadog` exporter:
  - Improve trace exporter performance (#1706, #1707)
  - Add option to only send metadata (#1723)
- `awsxray` exporter:
  - Add parsing of Python stack traces (#1676)
  - Add collector version to user agent (#1730)

## 🧰 Bug fixes 🧰

- `loadbalancing` exporter:
  - Fix retry queue for exporters (#1687)
  - Fix `periodicallyResolve` for DNS resolver checks (#1678)
- `datadog` exporter: Fix status code handling (#1691)
- `awsxray` exporter:
  - Fix empty traces in X-Ray console (#1709)
  - Stricter requirements for adding http request url (#1729)
  - Fix status code handling for errors/faults (#1740)
- `signalfx` exporter:
  - Split incoming data requests by access token before enqueuing (#1727)
  - Disable retry on 400 and 401, retry with backoff on 429 and 503 (#1672)
- `awsecscontainermetrics` receiver: Improve error handling to fix seg fault (#1738)

## v0.15.0

# 🎉 OpenTelemetry Collector Contrib v0.15.0 (Beta) 🎉

The OpenTelemetry Collector Contrib contains everything in the [opentelemetry-collector release](https://github.com/open-telemetry/opentelemetry-collector/releases/tag/v0.15.0) (be sure to check the release notes here as well!). Check out the [Getting Started Guide](https://opentelemetry.io/docs/collector/getting-started/) for deployment and configuration information.

## 🚀 New components 🚀

- `zookeeper` receiver: Collects metrics from a Zookeeper instance using the `mntr` command
- `loadbalacing` exporter: Consistently exports spans belonging to the same trace to the same backend
- `windowsperfcounters` receiver: Captures the configured system, application, or custom performance counter data from the Windows registry using the PDH interface
- `awsprometheusremotewrite` exporter:  Sends metrics data in Prometheus TimeSeries format to a Prometheus Remote Write Backend and signs each outgoing HTTP request following the AWS Signature Version 4 signing process

## 💡 Enhancements 💡

- `awsemf` exporter:
  - Add `metric_declarations` config option for metric filtering and dimensions (#1503)
  - Add SummaryDataType and remove Min/Max from Histogram (#1584)
- `signalfxcorrelation` exporter: Add ability to translate host dimension (#1561)
- `newrelic` exporter: Use pdata instead of the OpenCensus for traces (#1587)
- `metricstransform` processor:
  - Add `combine` action for matched metrics (#1506)
  - Add `submatch_case` config option to specify case of matched label values (#1640)
- `awsecscontainermetrics` receiver: Extract cluster name from ARN (#1626)
- `elastic` exporter: Improve handling of span status if the status code is unset (#1591)

## 🧰 Bug fixes 🧰

- `awsemf` exporter: Add check for unhandled metric data types (#1493)
- `groupbytrace` processor: Make buffered channel to avoid goroutines leak (#1505)
- `stackdriver` exporter: Set `options.UserAgent` so that the OpenCensus exporter does not override the UA ($1620)

## v0.14.0

# 🎉 OpenTelemetry Collector Contrib v0.14.0 (Beta) 🎉

The OpenTelemetry Collector Contrib contains everything in the [opentelemetry-collector release](https://github.com/open-telemetry/opentelemetry-collector/releases/tag/v0.14.0) (be sure to check the release notes here as well!). Check out the [Getting Started Guide](https://opentelemetry.io/docs/collector/getting-started/) for deployment and configuration information.

## 🚀 New components 🚀

- `datadog` exporter to send metric and trace data to Datadog (#1352)
- `tailsampling` processor moved from core to contrib (#1383)

## 🛑 Breaking changes 🛑

- `jmxmetricsextension` migrated to `jmxreceiver` (#1182, #1357)
- Move signalfx correlation code out of `sapm` to `signalfxcorrelation` exporter (#1376)
- Move Splunk specific utils outside of common (#1306)
- `stackdriver` exporter:
    - Config options `metric_prefix` & `skip_create_metric_descriptor` are now nested under `metric`, see [README](https://github.com/open-telemetry/opentelemetry-collector-contrib/blob/main/exporter/stackdriverexporter/README.md).
    - Trace status codes no longer reflect gRPC codes as per spec changes: open-telemetry/opentelemetry-specification#1067
- `datadog` exporter: Remove option to change the namespace prefix (#1483)

## 💡 Enhancements 💡

- `splunkhec` receiver: Add ability to ingest metrics (#1276)
- `signalfx` receiver: Improve pipeline error handling (#1329)
- `datadog` exporter:
  - Improve hostname resolution (#1285)
  - Add flushing/export of traces and trace-related statistics (#1266)
  - Enable traces on Windows (#1340)
  - Send otel.exporter running metric (#1354)
  - Add tag normalization util method (#1373)
  - Send host metadata (#1351)
  - Support resource conventions for hostnames (#1434)
  - Add version tag extract (#1449)
- Add `batchpertrace` library to split the incoming batch into several batches, one per trace (#1257)
- `statsd` receiver:
  - Add timer support (#1335)
  - Add sample rate support for counter, transfer gauge to double and transfer counter to int only (#1361)
- `awsemf` exporter: Restructure metric translator logic (#1353)
- `resourcedetection` processor:
  - Add EC2 hostname attribute (#1324)
  - Add ECS Resource detector (#1360)
- `sapm` exporter: Add queue settings (#1390)
- `metrictransform` processor: Add metric filter option (#1447)
- `awsxray` exporter: Improve ECS attribute and origin translation (#1428)
- `resourcedetection` processor: Initial system detector (#1405)

## 🧰 Bug fixes 🧰

- Remove duplicate definition of cloud providers with core conventions (#1288)
- `kubeletstats` receiver: Handle nil references from the kubelet API (#1326)
- `awsxray` receiver:
  - Add kind type to root span to fix the empty parentID problem (#1338)
  - Fix the race condition issue (#1490)
- `awsxray` exporter:
  - Setting the tlsconfig InsecureSkipVerify using NoVerifySSL (#1350)
  - Drop invalid xray trace id (#1366)
- `elastic` exporter: Ensure span name is limited (#1371)
- `splunkhec` exporter: Don't send 'zero' timestamps to Splunk HEC (#1157)
- `stackdriver` exporter: Skip processing empty metrics slice (#1494)

## v0.13.0

# 🎉 OpenTelemetry Collector Contrib v0.13.0 (Beta) 🎉

The OpenTelemetry Collector Contrib contains everything in the [opentelemetry-collector release](https://github.com/open-telemetry/opentelemetry-collector/releases/tag/v0.13.0) (be sure to check the release notes here as well!). Check out the [Getting Started Guide](https://opentelemetry.io/docs/collector/getting-started/) for deployment and configuration information.

## 💡 Enhancements 💡

- `sapm` exporter:
  - Enable queuing by default (#1224)
  - Add SignalFx APM correlation (#1205)
  - Make span source attribute and destination dimension names configurable (#1286)
- `signalfx` exporter:
  - Pass context to the http client requests (#1225)
  - Update `disk.summary_utilization` translation rule to accommodate new labels (#1258)
- `newrelic` exporter: Add `span.kind` attribute (#1263)
- `datadog` exporter:
  - Add Datadog trace translation helpers (#1208)
  - Add API key validation (#1216)
- `splunkhec` receiver: Add the ability to ingest logs (#1268)
- `awscontainermetrics` receiver: Report `CpuUtilized` metric in percentage (#1283)
- `awsemf` exporter: Only calculate metric rate for cumulative counter and avoid SingleDimensionRollup for metrics with only one dimension (#1280)

## 🧰 Bug fixes 🧰

- Make `signalfx` exporter a metadata exporter (#1252)
- `awsecscontainermetrics` receiver: Check for empty network rate stats and set zero (#1260)
- `awsemf` exporter: Remove InstrumentationLibrary dimension in CloudWatch EMF Logs if it is undefined (#1256)
- `awsxray` receiver: Fix trace/span id transfer (#1264)
- `datadog` exporter: Remove trace support for Windows for now (#1274)
- `sapm` exporter: Correlation enabled check inversed (#1278)

## v0.12.0

# 🎉 OpenTelemetry Collector Contrib v0.12.0 (Beta) 🎉

The OpenTelemetry Collector Contrib contains everything in the [opentelemetry-collector release](https://github.com/open-telemetry/opentelemetry-collector/releases/tag/v0.12.0) (be sure to check the release notes here as well!). Check out the [Getting Started Guide](https://opentelemetry.io/docs/collector/getting-started/) for deployment and configuration information.

## 🚀 New components 🚀

- `awsemf` exporter to support exporting metrics to AWS CloudWatch (#498, #1169)
- `http_forwarder` extension that forwards HTTP requests to a specified target (#979, #1014, #1150)
- `datadog` exporter that sends metric and trace data to Datadog (#1142, #1178, #1181, #1212)
- `awsecscontainermetrics` receiver to collect metrics from Amazon ECS Task Metadata Endpoint (#1089, #1148, #1160)

## 💡 Enhancements 💡

- `signalfx` exporter:
  - Add host metadata synchronization (#1039, #1118)
  - Add `copy_dimensions` translator option (#1126)
  - Update `k8s_cluster` metric translations (#1121)
  - Add option to exclude metrics (#1156)
  - Add `avg` aggregation method (#1151)
  - Fallback to host if cloud resource id not found (#1170)
  - Add backwards compatible translation rules for the `dockerstatsreceiver` (#1201)
  - Enable queuing and retries (#1223)
- `splunkhec` exporter:
  - Add log support (#875)
  - Enable queuing and retries (#1222)
- `k8scluster` receiver: Standardize metric names (#1119)
- `awsxray` exporter:
  - Support AWS EKS attributes (#1090)
  - Store resource attributes in X-Ray segments (#1174)
- `honeycomb` exporter:
  - Add span kind to the event sent to Honeycomb (#474)
  - Add option to adjust the sample rate using an attribute on the span (#1162)
- `jmxmetrics` extension: Add subprocess manager to manage child java processes (#1028)
- `elastic` exporter: Initial metrics support (#1173)
- `k8s` processor: Rename default attr names for label/annotation extraction (#1214)
- Add common SignalFx host id extraction (#1100)
- Allow MSI upgrades (#1165)

## 🧰 Bug fixes 🧰

- `awsxray` exporter: Don't set origin to EC2 when not on AWS (#1115)

## v0.11.0

# 🎉 OpenTelemetry Collector Contrib v0.11.0 (Beta) 🎉

The OpenTelemetry Collector Contrib contains everything in the [opentelemetry-collector release](https://github.com/open-telemetry/opentelemetry-collector/releases/tag/v0.11.0) (be sure to check the release notes here as well!). Check out the [Getting Started Guide](https://opentelemetry.io/docs/collector/getting-started/) for deployment and configuration information.

## 🚀 New components 🚀
- add `dockerstats` receiver as top level component (#1081)
- add `tracegen` utility (#956)

## 💡 Enhancements 💡
- `stackdriver` exporter: Allow overriding client options via config (#1010)
- `k8scluster` receiver: Ensure informer caches are synced before initial data sync (#842)
- `elastic` exporter: Translate `deployment.environment` resource attribute to Elastic APM's semantically equivalent `service.environment` (#1022)
- `k8s` processor: Add logs support (#1051)
- `awsxray` exporter: Log response error with zap (#1050)
- `signalfx` exporter
  - Add dimensions to renamed metrics (#1041)
  - Add translation rules for `disk_ops.total` and `disk_ops.pending` metrics (#1082)
  - Add event support (#1036)
- `kubeletstats` receiver: Cache detailed PVC labels to reduce API calls (#1052)
- `signalfx` receiver: Add event support (#1035)

## v0.10.0

# 🎉 OpenTelemetry Collector Contrib v0.10.0 (Beta) 🎉

The OpenTelemetry Collector Contrib contains everything in the [opentelemetry-collector release](https://github.com/open-telemetry/opentelemetry-collector/releases/tag/v0.10.0) (be sure to check the release notes here as well!). Check out the [Getting Started Guide](https://opentelemetry.io/docs/collector/getting-started/) for deployment and configuration information.

## 🚀 New components 🚀
- add initial docker stats receiver, without sourcing in top level components (#495)
- add initial jmx metrics extension structure, without sourcing in top level components (#740)
- `routing` processor for routing spans based on HTTP headers (#907)
- `splunkhec` receiver to receive Splunk HEC metrics, traces and logs (#840)
- Add skeleton for `http_forwarder` extension that forwards HTTP requests to a specified target (#979)

## 💡 Enhancements 💡
- `stackdriver` exporter
  - Add timeout parameter (#835)
  - Add option to configurably set UserAgent string (#758)
- `signalfx` exporter
  - Reduce memory allocations for big batches processing (#871)
  - Add AWSUniqueId and gcp_id generation (#829)
  - Calculate cpu.utilization compatibility metric (#839, #974, #954)
- `metricstransform` processor: Replace `{{version}}` in label values (#876)
- `resourcedetection` processor: Logs Support (#970)
- `statsd` receiver: Add parsing for labels and gauges (#903)

## 🧰 Bug fixes 🧰
- `k8s` processor
  - Wrap metrics before sending further down the pipeline (#837)
  - Fix setting attributes on metrics passed from agent (#836)
- `awsxray` exporter: Fix "pointer to empty string" is not omitted bug (#830)
- `azuremonitor` exporter: Treat UNSPECIFIED span kind as INTERNAL (#844)
- `signalfx` exporter: Remove misleading warnings (#869)
- `newrelic` exporter: Fix panic if service name is empty (#969)
- `honeycomb` exporter: Don't emit default proc id + starttime (#972)

## v0.9.0

# 🎉 OpenTelemetry Collector Contrib v0.9.0 (Beta) 🎉

The OpenTelemetry Collector Contrib contains everything in the [opentelemetry-collector release](https://github.com/open-telemetry/opentelemetry-collector/releases/tag/v0.9.0) (be sure to check the release notes here as well!). Check out the [Getting Started Guide](https://opentelemetry.io/docs/collector/getting-started/) for deployment and configuration information.

## 🛑 Breaking changes 🛑
- Remove deprecated `lightstep` exporter (#828)

## 🚀 New components 🚀
- `statsd` receiver for ingesting StatsD messages (#566)

## 💡 Enhancements 💡
- `signalfx` exporter
   - Add disk usage translations (#760)
   - Add disk utilization translations (#782)
   - Add translation rule to drop redundant metrics (#809)
- `kubeletstats` receiver
  - Sync available volume metadata from /pods endpoint (#690)
  - Add ability to collect detailed data from PVC (#743)
- `awsxray` exporter: Translate SDK name/version into xray model (#755)
- `elastic` exporter: Translate semantic conventions to Elastic destination fields (#671)
- `stackdriver` exporter: Add point count metric (#757)
- `awsxray` receiver
  - Ported the TCP proxy from the X-Ray daemon (#774)
  - Convert to OTEL trace format (#691)

## 🧰 Bug fixes 🧰
- `kubeletstats` receiver: Do not break down metrics batch (#754)
- `host` observer: Fix issue on darwin where ports listening on all interfaces are not correctly accounted for (#582)
- `newrelic` exporter: Fix panic on missing span status (#775)

## v0.8.0

# 🎉 OpenTelemetry Collector Contrib v0.8.0 (Beta) 🎉

The OpenTelemetry Collector Contrib contains everything in the [opentelemetry-collector release](https://github.com/open-telemetry/opentelemetry-collector/releases/tag/v0.8.0) (be sure to check the release notes here as well!). Check out the [Getting Started Guide](https://opentelemetry.io/docs/collector/getting-started/) for deployment and configuration information.

## 🚀 New components 🚀

- Receivers
  - `prometheusexec` subprocess manager (##499)

## 💡 Enhancements 💡

- `signalfx` exporter
  - Add/Update metric translations (#579, #584, #639, #640, #652, #662)
  - Add support for calculate new metric translator (#644)
  - Add renaming rules for load metrics (#664)
  - Update `container.name` to `k8s.container.name` in default translation rule (#683)
  - Rename working-set and page-fault metrics (#679)
- `awsxray` exporter
  - Translate exception event into xray exception (#577)
  - Add ingestion of X-Ray segments via UDP (#502)
  - Parse Java stacktrace and populate in xray cause (#687)
- `kubeletstats` receiver
  - Add metric_groups option (#648)
  - Set datapoint timestamp in receiver (#661)
  - Change `container.name` label to `k8s.container.name` (#680)
  - Add working-set and page-fault metrics (#666)
  - Add basic support for volume metrics (#667)
- `stackdriver` trace exporter: Move to new interface and pdata (#486)
- `metricstranform` processor: Keep timeseries and points in order after aggregation (#663)
- `k8scluster` receiver: Change `container.spec.name` label to `k8s.container.name` (#681)
- Migrate receiver creator to internal data model (#701)
- Add ec2 support to `resourcedetection` processor (#587)
- Enable timeout, sending queue and retry for SAPM exporter (#707)

## 🧰 Bug fixes 🧰

- `azuremonitor` exporter: Correct HTTP status code success mapping (#588)
- `k8scluster` receiver: Fix owner reference in metadata updates (#649)
- `awsxray` exporter: Fix handling of db system (#697)

## 🚀 New components 🚀

- Skeleton for AWS ECS container metrics receiver (#463)
- `prometheus_exec` receiver (#655)

## v0.7.0

# 🎉 OpenTelemetry Collector Contrib v0.7.0 (Beta) 🎉

The OpenTelemetry Collector Contrib contains everything in the [opentelemetry-collector release](https://github.com/open-telemetry/opentelemetry-collector/releases/tag/v0.7.0) (be sure to check the release notes here as well!). Check out the [Getting Started Guide](https://opentelemetry.io/docs/collector/getting-started/) for deployment and configuration information.

## 🛑 Breaking changes 🛑

- `awsxray` receiver updated to support udp: `tcp_endpoint` config option renamed to `endpoint` (#497)
- TLS config changed for `sapmreceiver` (#488) and `signalfxreceiver` receivers (#488)

## 🚀 New components 🚀

- Exporters
  - `sentry` adds tracing exporter for [Sentry](https://sentry.io/) (#565)
- Extensions
  - `endpoints` observer: adds generic endpoint watcher (#427)
  - `host` observer: looks for listening network endpoints on host (#432)

## 💡 Enhancements 💡

- Update `honeycomb` exporter for v0.8.0 compatibility
- Extend `metricstransform` processor to be able to add a label to an existing metric (#441)
- Update `kubeletstats` metrics according to semantic conventions (#475)
- Updated `awsxray` receiver config to use udp (#497)
- Add `/pods` endpoint support in `kubeletstats` receiver to add extra labels (#569)
- Add metric translation options to `signalfx` exporter (#477, #501, #571, #573)

## 🧰 Bug fixes 🧰

- `azuremonitor` exporter: Mark spanToEnvelope errors as permanent (#500)

## v0.6.0

# 🎉 OpenTelemetry Collector Contrib v0.6.0 (Beta) 🎉

The OpenTelemetry Collector Contrib contains everything in the [opentelemetry-collector release](https://github.com/open-telemetry/opentelemetry-collector/releases/tag/v0.6.0) (be sure to check the release notes here as well!). Check out the [Getting Started Guide](https://opentelemetry.io/docs/collector/getting-started/) for deployment and configuration information.

## 🛑 Breaking changes 🛑

- Removed `jaegarlegacy` (#397) and `zipkinscribe` receivers (#410)
- `kubeletstats` receiver: Renamed `k8s.pod.namespace` pod label to `k8s.namespace.name` and `k8s.container.name` container label to `container.name`

## 🚀 New components 🚀

- Processors
  - `metricstransform` renames/aggregates within individual metrics (#376) and allow changing the data type between int and float (#402)

## 💡 Enhancements 💡

- `awsxray` exporter: Use `peer.service` as segment name when set. (#385)
- `splunk` exporter: Add trace exports support (#359, #399)
- Build and publish Windows MSI (#408) and DEB/RPM Linux packages (#405)

## 🧰 Bug fixes 🧰

- `kubeletstats` receiver:
  - Fixed NPE for newly created pods (#404)
  - Updated to latest change in the ReceiverFactoryOld interface (#401)
  - Fixed logging and self reported metrics (#357)
- `awsxray` exporter: Only convert SQL information for SQL databases. (#379)
- `resourcedetection` processor: Correctly obtain machine-type info from gce metadata (#395)
- `k8scluster` receiver: Fix container resource metrics (#416)

## v0.5.0

Released 01-07-2020

# 🎉 OpenTelemetry Collector Contrib v0.5.0 (Beta) 🎉

The OpenTelemetry Collector Contrib contains everything in the [opentelemetry-collector release](https://github.com/open-telemetry/opentelemetry-collector/releases/tag/v0.5.0) (be sure to check the release notes here as well!). Check out the [Getting Started Guide](https://opentelemetry.io/docs/collector/getting-started/) for deployment and configuration information.

## 🚀 New components 🚀

- Processors
  - `resourcedetection` to automatically detect the resource based on the configured set of detectors (#309)

## 💡 Enhancements 💡

- `kubeletstats` receiver: Support for ServiceAccount authentication (#324)
- `signalfx` exporter and receiver
  - Add SignalFx metric token passthrough and config option (#325)
  - Set default endpoint of `signalfx` receiver to `:9943` (#351)
- `awsxray` exporter: Support aws plugins EC2/ECS/Beanstalk (#343)
- `sapm` exporter and receiver: Add SAPM access token passthrough and config option (#349)
- `k8s` processor: Add metrics support (#358)
- `k8s` observer: Separate annotations from labels in discovered pods (#363)

## 🧰 Bug fixes 🧰

- `honeycomb` exporter: Remove shared use of libhoney from goroutines (#305)

## v0.4.0

Released 17-06-2020

# 🎉 OpenTelemetry Collector Contrib v0.4.0 (Beta) 🎉

The OpenTelemetry Collector Contrib contains everything in the [opentelemetry-collector release](https://github.com/open-telemetry/opentelemetry-collector/releases/tag/v0.4.0) (be sure to check the release notes here as well!). Check out the [Getting Started Guide](https://opentelemetry.io/docs/collector/getting-started/) for deployment and configuration information.

## 🛑 Breaking changes 🛑

  - `signalfx` exporter `url` parameter changed to `ingest_url` (no impact if only using `realm` setting)

## 🚀 New components 🚀

- Receivers
  - `receiver_creator` to create receivers at runtime (#145), add observer support to receiver_creator (#173), add rules support (#207), add dynamic configuration values (#235) 
  - `kubeletstats` receiver (#237) 
  - `prometheus_simple` receiver (#184) 
  - `kubernetes-cluster` receiver (#175) 
  - `redis` receiver (#138)
- Exporters
  - `alibabacloudlogservice` exporter (#259) 
  - `SplunkHEC` metrics exporter (#246)
  - `elastic` APM exporter (#240)
  - `newrelic` exporter (#229) 
- Extensions
  - `k8s` observer (#185) 

## 💡 Enhancements 💡

- `awsxray` exporter
  - Use X-Ray convention of segment name == service name (#282)
  - Tweak xray export to improve rendering of traces and improve parity (#241)
  - Add handling for spans received with nil attributes (#212)
- `honeycomb` exporter
  - Use SendPresampled (#291)
  - Add span attributes as honeycomb event fields (#271)
  - Support resource labels in Honeycomb exporter (#20)
- `k8s` processor
  - Add support of Pod UID extraction to k8sprocessor (#219)
  - Use `k8s.pod.ip` to record resource IP instead of just `ip` (#183)
  - Support same authentication mechanism as other kubernetes components do (#307)
- `sapm` exporter: Add TLS for SAPM and SignalFx receiver (#215)
- `signalfx` exporter
  - Add metric metadata syncer to SignalFx exporter (#231)
  - Add TLS for SAPM and SignalFx receiver (#215)
- `stackdriver` exporter: Add support for resource mapping in config (#163)

## 🧰 Bug fixes 🧰

- `awsxray` exporter: Wrap bad request errors for proper handling by retry queue (#205)
- `lightstep` exporter: Ensure Lightstep exporter doesnt crash on nil node (#250)
- `sapm` exporter: Do not break Jaeger traces before sending downstream (#193)
- `k8s` processor: Ensure Jaeger spans work in passthrough mode (262)

## 🧩 Components 🧩

### Receivers

| Traces | Metrics |
|:-------:|:-------:|
| Jaeger Legacy | Carbon |
| SAPM (SignalFx APM) | Collectd | 
| Zipkin Scribe | K8s Cluster |
| | Redis |
| |  SignalFx | 
| | Simple Prometheus |
| | Wavefront |

### Processors

- K8s

### Exporters

| Commercial | Community |
|:------------:|:-----------:|
| Alibaba Cloud Log Service | Carbon |
| AWS X-ray | Elastic |
| Azure Monitor | Jaeger Thrift |
| Honeycomb | Kinesis |
| Lightstep |
| New Relic |
| SAPM (SignalFx APM) | 
| SignalFx (Metrics) |
| Splunk HEC |
| Stackdriver (Google) |

### Extensions

- Observer
  - K8s

## v0.3.0 Beta

Released 2020-03-30

### Breaking changes

-  Make prometheus receiver config loading strict. #697 
Prometheus receiver will now fail fast if the config contains unused keys in it.

### Changes and fixes

- Enable best effort serve by default of Prometheus Exporter (https://github.com/orijtech/prometheus-go-metrics-exporter/pull/6)
- Fix null pointer exception in the logging exporter #743 
- Remove unnecessary condition to have at least one processor #744 
- Updated Honeycomb exported to `honeycombio/opentelemetry-exporter-go v0.3.1`

### Features

Receivers / Exporters:

* AWS X-Ray
* Carbon
* CollectD
* Honeycomb
* Jaeger
* Kinesis
* LightStep
* OpenCensus
* OpenTelemetry
* SAPM
* SignalFx
* Stackdriver
* Wavefront
* Zipkin
* Zipkin Scribe


Processors:

* Attributes
* Batch
* Memory Limiter
* Queued Retry
* Resource
* Sampling
* Span
* Kubernetes

Extensions:

* Health Check
* Performance Profiler
* zPages


## v0.2.8

Released 2020-03-25

Alpha v0.2.8 of OpenTelemetry Collector Contrib.

- Implemented OTLP receiver and exporter.
- Added ability to pass config to the service programmatically (useful for custom builds).
- Improved own metrics / observability.


## v0.2.7

Released 2020-03-17

### Self-Observability
- New command-line switch to control legacy and new metrics. Users are encouraged
to experiment and migrate to the new metrics.
- Improved error handling on shutdown.


### Processors
- Fixed passthrough mode k8sprocessor.
- Added `HASH` action to attribute processor.

### Receivers and Exporters
- Added Honeycomb exporter.
- Added LightStep exporter.
- Added regular expression for Carbon receiver, allowing the metric name to be broken into proper label keys and values.
- Updated Stackdriver exporter to use a new batch API.


## v0.2.6 Alpha

Released 2020-02-18

### Self-Observability
- Updated metrics prefix to `otelcol` and expose command line argument to modify the prefix value.
- Batch dropped span now emits zero when no spans are dropped.

### Processors
- Extended Span processor to have include/exclude span logic.
- Ability to choose strict or regexp matching for include/exclude filters.

### Receivers and Exporters
- Added Carbon receiver and exporter.
- Added Wavefront receiver.


## v0.0.5 Alpha

Released 2020-01-30

- Regexp-based filtering of span names.
- Ability to extract attributes from span names and rename span.
- File exporter for debugging.
- Span processor is now enabled by default.

## v0.0.1 Alpha

Released 2020-01-11

First release of OpenTelemetry Collector Contrib.


[v0.3.0]: https://github.com/open-telemetry/opentelemetry-collector-contrib/compare/v0.2.8...v0.3.0
[v0.2.8]: https://github.com/open-telemetry/opentelemetry-collector-contrib/compare/v0.2.7...v0.2.8
[v0.2.7]: https://github.com/open-telemetry/opentelemetry-collector-contrib/compare/v0.2.6...v0.2.7
[v0.2.6]: https://github.com/open-telemetry/opentelemetry-collector-contrib/compare/v0.0.5...v0.2.6
[v0.0.5]: https://github.com/open-telemetry/opentelemetry-collector-contrib/compare/v0.0.1...v0.0.5
[v0.0.1]: https://github.com/open-telemetry/opentelemetry-collector-contrib/tree/v0.0.1<|MERGE_RESOLUTION|>--- conflicted
+++ resolved
@@ -3,10 +3,8 @@
 ## Unreleased
 
 ## 🛑 Breaking changes 🛑
-<<<<<<< HEAD
+
 - `memcachedreceiver`: Update metric names (#6594)
-=======
-
 ## 🚀 New components 🚀
 
 ## 🧰 Bug fixes 🧰
@@ -55,7 +53,6 @@
 - `splunkhecexporter`: remove duplication of host.name attribute (#6527)
 - `tanzuobservabilityexporter`: add consumer for sum metrics. (#6385)
 - Update log-collection library to v0.23.0 (#6593)
->>>>>>> 6cec6030
 
 ## v0.40.0
 
