# Changelog

## Unreleased

## v0.46.0

### 💡 Enhancements 💡

- `internal/stanza`: Export metrics from Stanza receivers (#8025)
- `hostreceiver/pagingscraper`: Migrate the scraper to the mdatagen metrics builder (#7139)
- Do not drop zero trace/span id spans in the jaeger conversion (#7946)
- Upgrade to use semantic conventions 1.6.1 (#7926)
- `dynatraceexporter`: Validate QueueSettings and perform config validation in Validate() instead (#8020)
- `sapmexporter`: Add validation for `sending_queue` setting (#8023)
- `signalfxexporter`: Add validation for `sending_queue` setting (#8026)
- `internal/stanza`: Add support for arbitrary attribute types (#8081)
- `resourcedetectionprocessor`: Add confighttp.HTTPClientSettings To Resource Detection Config Fixes (#7397)
- `honeycombexporter`: Add validation for `sending_queue` setting (#8113)
- `routingprocessor`: Expand error handling on failure to build exporters (#8125)
<<<<<<< HEAD
- `oauth2clientauthextension`: Add support for EndpointParams (#7307)
=======
- `skywalkingreceiver`: Add new skywalking receiver component folder and structure (#8107)
- `groupbyattrsprocesor`: Allow empty keys, which allows to use the processor for compaction (#7793)
>>>>>>> e5fd5283

### 🛑 Breaking changes 🛑

- Remove deprecated functions from jaeger translator (#8032)
- `internal/stanza`: Remove `write_to` setting from input operators (#8081)
- `mongodbatlasreceiver`: rename `mongodb.atlas.*` attributes to `mongodb_atlas.*` adhering to naming guidelines. Adding 3 new attributes (#7960)

### 🧰 Bug fixes 🧰

- `prometheusreceiver`: Fix segfault that can occur after receiving stale metrics (#8056)
- `filelogreceiver`: Fix issue where logs could occasionally be duplicated (#8123)
- `prometheusremotewriteexporter`: Fix empty non-string resource attributes (#8116)

### 🚀 New components 🚀

## v0.45.1

### 💡 Enhancements 💡

- `sumologicexporter`: Move validation to Config (#7936)
- `elasticsearchexporter`: Fix crash with batch processor (#7953).
- `splunkhecexporter`: Batch metrics payloads (#7760)
- `tanzuobservabilityexporter`: Add internal SDK metric tag (#7826)
- `hostreceiver/processscraper`: Migrate the scraper to the mdatagen metrics builder (#7287)

### 🧰 Bug fixes 🧰

- `awsprometheusremotewriteexporter`: fix dependencies issue (#7963)

### 🚀 New components 🚀

- `awsfirehose` receiver: Add AWS Kinesis Data Firehose Receiver (#7918)

## v0.45.0

### 💡 Enhancements 💡

- `hostreceiver/filesystemscraper`: Migrate the scraper to the mdatagen metrics builder (#7772)
- `hostreceiver/memoryscraper`: Migrate the scraper to the mdatagen metrics builder (#7312)
- `lokiexporter`: Use record attributes as log labels (#7569)
- `routingprocessor`: Do not err on failure to build exporters (#7423)
- `apachereceiver`: Update to mdatagen v2 (#7573)
- `datadogexporter`: Don't send host metadata if hostname is empty (#7426)
- `datadogexporter`: Add insecure_skip_verify flag to configuration (#7422)
- `coralogixexporter`: Update readme (#7785)
- `awscloudwatchlogsexporter`: Remove name from aws cloudwatch logs exporter (#7554)
- `tanzuobservabilityexporter`: Update OTel Collector's Exporter to match WF Proxy Handling of source (#7929)
- `hostreceiver/memoryscraper`: Add memory.utilization (#6221)
- `awskinesisexporter`: Add Queue Config Validation AWS Kinesis Exporter (#7835)
- `elasticsearchexporter`: Remove usage of deprecated LogRecord.Name field (#7829).
- `loadbalancingexporter`: Allow non-exist hostname on startup (#7935)
- `datadogexporter`: Use exact sum, count and average on Datadog distributions (#7830)
- `storage/filestorage`: add optional compaction to filestorage (#7768)
- `tanzuobservabilityexporter`: Add attributes from the Resource to the resulting WF metric tags & set `source` value in WF metric (#8101)

### 🛑 Breaking changes 🛑

- Use go mod compat, drops support for reproducibility with go 1.16 (#7915)
- `apachereceiver`: Update instrumentation library name from `otel/apache` to `otelcol/apache` (#7754)
- `pkg/translator/prometheusremotewrite`: Cleanup prw translator public functions (#7776)
- `prometheusreceiver`: The OpenCensus-based metric conversion pipeline has 
  been removed.
  - The `receiver.prometheus.OTLPDirect` feature gate has been removed as 
    the direct pipeline is the only remaining pipeline.
- `translator/jaeger`: Cleanup jaeger translator function names (#7775)
  - Deprecate old funcs with Internal word.
- `mysqlreceiver`: Update data model and names for several metrics (#7924)
  - Change all metrics to Int values
  - Remove `mysql.buffer_pool_pages`. Replace with:
    - `mysql.buffer_pool.pages`
    - `mysql.buffer_pool.data_pages`
    - `mysql.buffer_pool.page_flushes`
  - Remove `mysql.buffer_pool_size`. Replace with:
    - `mysql.buffer_pool.limit`
    - `mysql.buffer_pool.usage`
  - Rename `mysql.buffer_pool_operations` to `mysql.buffer_pool.operations`

### 🚩 Deprecations 🚩

- Deprecated log_names setting from filter processor. (#7552)

### 🧰 Bug fixes 🧰

 - `tailsamplingprocessor`: "And" policy only works as a sub policy under a composite policy (#7590) 
 - `prometheusreceiver`: Correctly map description and units when converting
  Prometheus metadata directly to pdata. (#7748)
 - `sumologicexporter`: fix exporter panics on malformed histogram (#7548)
- `awsecscontainermetrics`: CPU Reserved is now 1024/vCPU for ECS Container Insights (#6734)

### 🚀 New components 🚀

- `clickhouse` exporter: Add ClickHouse Exporter (#6907)
- `pkg/translator/signalfx`: Extract signalfx to metrics conversion in a separate package (#7778)
  - Extract FromMetrics to SignalFx translator package (#7823)

## v0.44.0

### 💡 Enhancements 💡

- `dynatraceexporter`: Write error logs using plugin logger (#7360)
- `dynatraceexporter`: Fix docs for TLS settings (#7568)
- `tanzuobservabilityexporter`: Turn on metrics exporter (#7281)
- `attributesprocessor` `resourceprocessor`: Add `from_context` value source
- `resourcedetectionprocessor`: check cluster config to verify resource is on aws for eks resources (#7186)
- `awscloudwatchlogsexporter`: enable awscloudwatchlogsexporter which accepts and exports log data (#7297)
- `translator/prometheusremotewrite`: add a new module to help translate data from OTLP to Prometheus Remote Write (#7240)
- `azuremonitorexporter`: In addition to traces, export logs to Azure Application Insights (#7403)
- `jmxreceiver`: Added `additional_jars` configuration option to launch JMX Metric Gatherer JAR with extended `CLASSPATH` (#7378)
- `awscontainerinsightreceiver`: add full pod name when configured to AWS Container Insights Receiver (#7415)
- `hostreceiver/loadscraper`: Migrate the scraper to the mdatagen metrics builder (#7288)
- `awsecscontainermetricsreceiver`: Rename attributes to follow semantic conventions (#7425)
- `datadogexporter`: Always map conventional attributes to tags (#7185)
- `mysqlreceiver`: Add golden files for integration test (#7303)
- `nginxreceiver`: Standardize integration test (#7515)
- `mysqlreceiver`: Update to use mdatagen v2 (#7507)
- `postgresqlreceiver`: Add integration tests (#7501)
- `apachereceiver`: Add integration test (#7517)
- `mysqlreceiver`: Use scrapererror to report errors (#7513)
- `postgresreceiver`: Update to mdatagen v2 (#7503)
- `nginxreceiver`: Update to mdatagen v2 (#7549)
- `datadogexporter`: Fix traces exporter's initialization log (#7564)
- `tailsamplingprocessor`: Add And sampling policy (#6910)
- `coralogixexporter`: Add Coralogix Exporter (#7383)
- `prometheusexecreceiver`: Add default value for `scrape_timeout` option (#7587)

### 🛑 Breaking changes 🛑

- `resourcedetectionprocessor`: Update `os.type` attribute values according to semantic conventions (#7544)

### 🧰 Bug fixes 🧰

- `resourcedetectionprocessor`: fix `meta` allow list excluding keys with nil values (#7424)
- `postgresqlreceiver`: Fix issue where empty metrics could be returned after failed connection (#7502)
- `resourcetotelemetry`: Ensure resource attributes are added to summary
  and exponential histogram data points. (#7523)

### 🚩 Deprecations 🚩

- Deprecated otel_to_hec_fields.name setting from splunkhec exporter. (#7560)

## v0.43.0

### 💡 Enhancements 💡

- `coralogixexporter`: First implementation of Coralogix Exporter (#6816)
- `cloudfoundryreceiver`: Enable Cloud Foundry client (#7060)
- `elasticsearchexporter`: add elasticsearchexporter to the components exporter list (#6002)
- `elasticsearchreceiver`: Add metric metadata (#6892)
- `elasticsearchreceiver`: Use same metrics as JMX receiver for JVM metrics (#7160)
- `elasticsearchreceiver`: Implement scraping logic (#7174)
- `datadogexporter`: Add http.status_code tag to trace stats (#6889)
- `datadogexporter`: Add configuration option to use OTel span name into the Datatog resource name (#6611)
- `mongodbreceiver`: Add initial client code to the component (#7125)
- `tanzuobservabilityexporter`: Support delta histograms (#6897)
- `awscloudwatchlogsexporter`: Use cwlogs package to export logs (#7152)
- `mysqlreceiver`: Add the receiver to available components (#7078)
- `tanzuobservabilityexporter`: Documentation for the memory_limiter configuration (#7164)
- `dynatraceexporter`: Do not shut down exporter when metrics ingest module is temporarily unavailable (#7161)
- `mongodbreceiver`: Add metric metadata (#7163)
- `mongodbreceiver`: Add metric scraping (#7175)
- `postgresqlreceiver`: add the receiver to available components (#7079)
- `rabbitmqreceiver`: Add scraper logic (#7299)
- `tanzuobservability exporter`: Support summary metrics (#7121)
- `mongodbatlasreceiver`: Add retry and backoff to HTTP client (#6943)
- Use Jaeger gRPC instead of Thrift in the docker-compose example (#7243)
- `tanzuobservabilityexporter`: Support exponential histograms (#7127)
- `receiver_creator`: Log added and removed endpoint env structs (#7248)
- `prometheusreceiver`: Use the OTLP data conversion path by default. (#7282)
  - Use `--feature-gates=-receiver.prometheus.OTLPDirect` to re-enable the 
    OpenCensus conversion path.
- `extension/observers`: Correctly set image and tag on container endpoints (#7279)
- `tanzuobservabilityexporter`: Document how to enable memory_limiter (#7286)
- `hostreceiver/networkscraper`: Migrate the scraper to the mdatagen metrics builder (#7048)
- `hostmetricsreceiver`: Add MuteProcessNameError config flag to mute specific error reading process executable (#7176)
- `scrapertest`: Improve comparison logic (#7305)
- `hostmetricsreceiver`: add `cpu_average` option for load scraper to report the average cpu load (#6999)
- `scrapertest`: Add comparison option to ignore specific attributes (#6519)
- `tracegen`: Add option to pass in custom headers to export calls via command line (#7308)
- `tracegen`: Provide official container images (#7179)
- `scrapertest`: Add comparison function for pdata.Metrics (#7400)
- `prometheusremotewriteexporter` : Dropping the condition to replace _ with key_ as __ label is reserved and _ is not (#7112)

### 🛑 Breaking changes 🛑

- `tanzuobservabilityexporter`: Remove status.code
- `tanzuobservabilityexporter`: Use semantic conventions for status.message (#7126) 
- `k8sattributesprocessor`: Move `kube` and `observability` packages to `internal` folder (#7159)
- `k8sattributesprocessor`: Unexport processor `Option`s (#7311)
- `zookeeperreceiver`: Refactored metrics to have correct units, types, and combined some metrics via attributes. (#7280)
- `prometheusremotewriteexporter`: `PRWExporter` struct and `NewPRWExporter()`
  function are now unexported. (#TBD)
- `newrelicexporter` marked as deprecated (#7284)

### 🚀 New components 🚀

- `rabbitmqreceiver`: Establish codebase for RabbitMQ metrics receiver (#7239)
- Add `basicauth` extension (#7167)
- `k8seventsreceiver`: Implement core logic (#6885)

### 🧰 Bug fixes 🧰

- `k8sattributeprocessor`: Parse IP out of net.Addr to correctly tag k8s.pod.ip (#7077)
- `k8sattributeprocessor`: Process IP correctly for net.Addr instances that are not typed (#7133)
- `mdatagen`: Fix validation of `enabled` field in metadata.yaml (#7166)
- `elasticsearch`: Fix timestamp for each metric being startup time (#7255)
- `prometheusremotewriteexporter`: Fix index out of range panic caused by expiring metrics (#7149)
- `resourcedetection`: Log the error when checking for ec2metadata availability (#7296) 

## v0.42.0

### 💡 Enhancements 💡

- `couchbasereceiver`: Add couchbase client (#7122)
- `couchdbreceiver`: Add couchdb scraper (#7131)
- `couchdbreceiver`: Add couchdb client (#6880)
- `elasticsearchreceiver`: Implement scraper client (#7019)
- `couchdbreceiver`: Add metadata metrics (#6878)
- `prometheusremotewriteexporter`: Handling Staleness flag from OTLP (#6679)
- `prometheusexporter`: Handling Staleness flag from OTLP (#6805)
- `prometheusreceiver`: Set OTLP no-data-present flag for stale scraped metrics. (#7043)
- `mysqlreceiver`: Add Integration test (#6916)
- `datadogexporter`: Add compatibility with ECS Fargate semantic conventions (#6670)
- `k8s_observer`: discover k8s.node endpoints (#6820)
- `redisreceiver`: Add missing description fields to keyspace metrics (#6940)
- `redisreceiver`: Set start timestamp uniformly for gauge and sum metrics (#6941)
- `kafkaexporter`: Allow controlling Kafka acknowledgment behaviour  (#6301)
- `lokiexporter`: Log the first part of the http body on failed pushes to loki (#6946)
- `resourcedetectionprocessor`: add the [consul](https://www.consul.io/) detector (#6382)
- `awsemfexporter`: refactor cw_client logic into separate `cwlogs` package (#7072)
- `prometheusexporter`: Dropping the condition to replace _ with key_ as __ label is reserved and _ is not (#7506)


### 🛑 Breaking changes 🛑

- `memcachedreceiver`: Update metric names (#6594)
- `memcachedreceiver`: Fix some metric units and value types (#6895)
- `sapm` receiver: Use Jaeger status values instead of OpenCensus (#6682)
- `jaeger` receiver/exporter: Parse/set Jaeger status with OTel spec values (#6682)
- `awsecscontainermetricsreceiver`: remove tag from `container.image.name` (#6436)
- `k8sclusterreceiver`: remove tag from `container.image.name` (#6436)

### 🚀 New components 🚀

- `ecs_task_observer`: Discover running containers in AWS ECS tasks (#6894)
- `mongodbreceiver`: Establish codebase for MongoDB metrics receiver (#6972)
- `couchbasereceiver`: Establish codebase for Couchbase metrics receiver (#7046)
- `dbstorage`: New experimental dbstorage extension (#7061)

### 🧰 Bug fixes 🧰

- `ecstaskobserver`: Fix "Incorrect conversion between integer types" security issue (#6939)
- Fix typo in "direction" metrics attribute description (#6949)
- `zookeeperreceiver`: Fix issue where receiver could panic during shutdown (#7020)
- `prometheusreceiver`: Fix metadata fetching when metrics differ by trimmable suffixes (#6932)
- Sanitize URLs being logged (#7021)
- `prometheusreceiver`: Fix start time tracking for long scrape intervals (#7053)
- `signalfxexporter`: Don't use syscall to avoid compilation errors on some platforms (#7062)
- `tailsamplingprocessor`: Add support for new policies as composite sub-policies (#6975)

### 💡 Enhancements 💡

- `lokiexporter`: add complete log record to body (#6619)
- `k8sclusterreceiver` add `container.image.tag` attribute (#6436)
- `spanmetricproccessor`: use an LRU cache for the cached Dimensions key-value pairs (#2179)
- `skywalkingexporter`: add skywalking metrics exporter (#6528)
- `deltatorateprocessor`: add int counter support (#6982)
- `filestorageextension`: document default values (#7022)
- `redisreceiver`: Migrate the scraper to the mdatagen metrics builder (#6938)  

## v0.41.0

### 🛑 Breaking changes 🛑

- None

### 🚀 New components 🚀

- `asapauthextension` (#6627)
- `mongodbatlasreceiver` (#6367)

### 🧰 Bug fixes 🧰

- `filestorageextension`: fix panic when configured directory cannot be accessed (#6103)
- `hostmetricsreceiver`: fix set of attributes for system.cpu.time metric (#6422)
- `k8sobserver`: only record pod endpoints for running pods (#5878)
- `mongodbatlasreceiver`: fix attributes fields in metadata.yaml (#6440)
- `prometheusexecreceiver`: command line processing on Windows (#6145)
- `spanmetricsprocessor`: fix exemplars support (#6140)
-  Remap arm64 to aarch64 on rpm/deb packages (#6635)

### 💡 Enhancements 💡

- `datadogexporter`: do not use attribute localhost-like hostnames (#6477)
- `datadogexporter`: retry per network call (#6412)
- `datadogexporter`: take hostname into account for cache (#6223)
- `exporter/lokiexporter`: adding a feature for loki exporter to encode JSON for log entry (#5846)
- `googlecloudspannerreceiver`: added fallback to ADC for database connections. (#6629)
- `googlecloudspannerreceiver`: added parsing only distinct items for sample lock request label. (#6514)
- `googlecloudspannerreceiver`: added request tag label to metadata config for top query stats. (#6475)
- `googlecloudspannerreceiver`: added sample lock requests label to the top lock stats metrics. (#6466)
- `googlecloudspannerreceiver`: added transaction tag label to metadata config for top transaction stats. (#6433)
- `groupbyattrsprocessor`: added support for metrics signal (#6248)
- `hostmetricsreceiver`: ensure SchemaURL is set (#6482)
- `kubeletstatsreceiver`: add support for read-only kubelet endpoint (#6488)
- `mysqlreceiver`: enable native authentication (#6628)
- `mysqlreceiver`: remove requirement for password on MySQL (#6479)
- `receiver/prometheusreceiver`: do not add host.name to metrics from localhost/unspecified targets (#6476)
- `spanmetricsprocessor`: add setStatus operation (#5886)
- `splunkhecexporter`: remove duplication of host.name attribute (#6527)
- `tanzuobservabilityexporter`: add consumer for sum metrics. (#6385)
- Update log-collection library to v0.23.0 (#6593)

## v0.40.0

### 🛑 Breaking changes 🛑

- `tencentcloudlogserviceexporter`: change `Endpoint` to `Region` to simplify configuration (#6135)

### 🚀 New components 🚀

- Add `memcached` receiver (#5839)

### 🧰 Bug fixes 🧰

- Fix token passthrough for HEC (#5435)
- `datadogexporter`: Fix missing resource attributes default mapping when resource_attributes_as_tags: false (#6359)
- `tanzuobservabilityexporter`: Log and report missing metric values. (#5835)
- `mongodbatlasreceiver`: Fix metrics metadata (#6395)

### 💡 Enhancements 💡

- `awsprometheusremotewrite` exporter: Improve error message when failing to sign request
- `mongodbatlas`: add metrics (#5921)
- `healthcheckextension`: Add path option (#6111)
- Set unprivileged user to container image (#6380)
- `k8sclusterreceiver`: Add allocatable type of metrics (#6113)
- `observiqexporter`: Allow Dialer timeout to be configured (#5906)
- `routingprocessor`: remove broken debug log fields (#6373)
- `prometheusremotewriteexporter`: Add exemplars support (#5578) 
- `fluentforwardreceiver`: Convert attributes with nil value to AttributeValueTypeEmpty (#6630)

## v0.39.0

### 🛑 Breaking changes 🛑

- `httpdreceiver` renamed to `apachereceiver` to match industry standards (#6207)
- `tencentcloudlogserviceexporter` change `Endpoint` to `Region` to simplify configuration (#6135)

### 🚀 New components 🚀

- Add `postgresqlreceiver` config and factory (#6153)
- Add TencentCloud LogService exporter `tencentcloudlogserviceexporter` (#5722)
- Restore `jaegerthrifthttpexporter` (#5666)
- Add `skywalkingexporter` (#5690, #6114)

### 🧰 Bug fixes 🧰

- `datadogexporter`: Improve cumulative metrics reset detection using `StartTimestamp` (#6120)
- `mysqlreceiver`: Address issues in shutdown function (#6239)
- `tailsamplingprocessor`: End go routines during shutdown (#5693)
- `googlecloudexporter`: Update google cloud exporter to correctly close the metric exporter (#5990)
- `statsdreceiver`: Fix the summary point calculation (#6155)
- `datadogexporter` Correct default value for `send_count_sum_metrics` (#6130)

### 💡 Enhancements 💡

- `datadogexporter`: Increase default timeout to 15 seconds (#6131)
- `googlecloudspannerreceiver`: Added metrics cardinality handling for Google Cloud Spanner receiver (#5981, #6148, #6229)
- `mysqlreceiver`: Mysql add support for different protocols (#6138)
- `bearertokenauthextension`: Added support of Bearer Auth for HTTP Exporters (#5962)
- `awsxrayexporter`: Fallback to rpc.method for segment operation when aws.operation missing (#6231)
- `healthcheckextension`: Add new health check feature for collector pipeline (#5643)
- `datadogexporter`: Always add current hostname (#5967)
- `k8sattributesprocessor`: Add code to fetch all annotations and labels by specifying key regex (#5780)
- `datadogexporter`: Do not rely on collector to resolve envvar when possible to resolve them (#6122)
- `datadogexporter`: Add container tags to attributes package (#6086)
- `datadogexporter`: Preserve original TraceID (#6158)
- `prometheusreceiver`: Enhance prometheus receiver logger to determine errors, test real e2e usage (#5870)
- `awsxrayexporter`: Added support for AWS AppRunner origin (#6141)

## v0.38.0

### 🛑 Breaking changes 🛑

- `datadogexporter` Make distributions the default histogram export option. (#5885)
- `redisreceiver` Update Redis receiver's metric names. (#5837)
- Remove `scraperhelper` from contrib, use the core version. (#5826)

### 🚀 New components 🚀

- `googlecloudspannerreceiver` Added implementation of Google Cloud Spanner receiver. (#5727)
- `awsxrayproxy` Wire up awsxrayproxy extension. (#5747)
- `awscontainerinsightreceiver` Enable AWS Container Insight receiver. (#5960)

### 🧰 Bug fixes 🧰

- `statsdreceiver`: fix start timestamp / temporality for counters. (#5714)
- Fix security issue related to github.com/tidwall/gjson. (#5936)
- `datadogexporter` Fix cumulative histogram handling in distributions mode (#5867)
- `datadogexporter` Skip nil sketches (#5925)

### 💡 Enhancements 💡

- Extend `kafkareceiver` configuration capabilities. (#5677)
- Convert `mongodbatlas` receiver to use scraperhelper. (#5827)
- Convert `dockerstats` receiver to use scraperhelper. (#5825)
- Convert `podman` receiver to use scraperhelper. (#5822)
- Convert `redisreceiver` to use scraperhelper. (#5796)
- Convert `kubeletstats` receiver to use scraperhelper. (#5821)
- `googlecloudspannerreceiver` Migrated Google Cloud Spanner receiver to scraper approach. (#5868)
- `datadogexporter` Use a `Consumer` interface for decoupling from zorkian's package. (#5315)
- `mdatagen` - Add support for extended metric descriptions (#5688)
- `signalfxexporter` Log datapoints option. (#5689)
- `cumulativetodeltaprocessor`: Update cumulative to delta. (#5772)
- Update configuration default values in log receivers docs. (#5840)
- `fluentforwardreceiver`: support more complex fluent-bit objects. (#5676)
- `datadogexporter` Remove spammy logging. (#5856)
- `datadogexporter` Remove obsolete report_buckets config. (#5858)
- Improve performance of metric expression matcher. (#5864)
- `tanzuobservabilityexporter` Introduce metricsConsumer and gaugeMetricConsumer. (#5426)
- `awsxrayexporter` rpc.system has priority to determine aws namespace. (#5833)
- `tailsamplingprocessor` Add support for composite sampling policy to the tailsampler. (#4958)
- `kafkaexporter` Add support for AWS_MSK_IAM SASL Auth (#5763)
- Refactor the client Authenticators  for the new "ClientAuthenticator" interfaces (#5905)
- `mongodbatlasreceiver` Add client wrapper for MongoDB Atlas support (#5386)
- `redisreceiver` Update Redis config options (#5861)
- `routingprocessor`: allow routing for all signals (#5869)
- `extension/observer/docker` add ListAndWatch to observer (#5851)

## v0.37.1

### 🧰 Bug fixes 🧰

- Fixes a problem with v0.37.0 which contained dependencies on v0.36.0 components. They should have been updated to v0.37.0.

## v0.37.0

### 🚀 New components 🚀

- [`journald` receiver](https://github.com/open-telemetry/opentelemetry-collector-contrib/tree/main/receiver/journaldreceiver) to parse Journald events from systemd journal using the [opentelemetry-log-collection](https://github.com/open-telemetry/opentelemetry-log-collection) library

### 🛑 Breaking changes 🛑

- Remove squash on configtls.TLSClientSetting for splunkhecexporter (#5541)
- Remove squash on configtls.TLSClientSetting for elastic components (#5539)
- Remove squash on configtls.TLSClientSetting for observiqexporter (#5540)
- Remove squash on configtls.TLSClientSetting for AWS components (#5454)
- Move `k8sprocessor` to `k8sattributesprocessor`.
- Rename `k8s_tagger` configuration `k8sattributes`.
- filelog receiver: use empty value for `SeverityText` field instead of `"Undefined"` (#5423)
- Rename `configparser.ConfigMap` to `config.Map`
- Rename `pdata.AggregationTemporality*` to `pdata.MetricAggregationTemporality*`
- Remove deprecated `batchpertrace` package/module (#5380)

### 💡 Enhancements 💡

- `k8sattributes` processor: add container metadata enrichment (#5467, #5572)
- `resourcedetection` processor: Add an option to force using hostname instead of FQDN (#5064)
- `dockerstats` receiver: Move docker client into new shared `internal/docker` (#4702)
- `spanmetrics` processor:
  - Add exemplars to metrics (#5263)
  - Support resource attributes in metrics dimensions (#4624)
- `filter` processor:
  - Add log filtering by `regexp` type filters (#5237)
  - Add record level log filtering (#5418)
- `dynatrace` exporter: Handle non-gauge data types (#5056)
- `datadog` exporter:
  - Add support for exporting histograms as sketches (#5082)
  - Scrub sensitive information from errors (#5575)
  - Add option to send instrumentation library metadata tags with metrics (#5431)
- `podman` receiver: Add `api_version`, `ssh_key`, and `ssh_passphrase` config options (#5430)
- `signalfx` exporter:
  - Add `max_connections` config option (#5432)
  - Add dimension name to log when value > 256 chars (#5258)
  - Discourage setting of endpoint path (#4851)
- `kubeletstats` receiver: Convert to pdata instead of using OpenCensus (#5458)
- `tailsampling` processor: Add `invert_match` config option to `string_attribute` policy (#4393)
- `awsemf` exporter: Add a feature flag in UserAgent for AWS backend to monitor the adoptions (#5178)
- `splunkhec` exporter: Handle explicitly NaN and Inf values (#5581)
- `hostmetrics` receiver:
  - Collect more process states in processes scraper (#4856)
  - Add device label to paging scraper (#4854)
- `awskinesis` exporter: Extend to allow for dynamic export types (#5440)

### 🧰 Bug fixes 🧰

- `datadog` exporter:
  - Fix tags on summary and bucket metrics (#5416)
  - Fix cache key generation for cumulative metrics (#5417)
- `resourcedetection` processor: Fix failure to start collector if at least one detector returns an error (#5242)
- `prometheus` exporter: Do not record obsreport calls (#5438)
- `prometheus` receiver: Metric type fixes to match Prometheus functionality (#4865)
- `sentry` exporter: Fix sentry tracing (#4320)
- `statsd` receiver: Set quantiles for metrics (#5647)

## v0.36.0

### 🛑 Breaking changes 🛑

- `filter` processor: The configs for `logs` filter processor have been changed to be consistent with the `metrics` filter processor. (#4895)
- `splunk_hec` receiver: 
  - `source_key`, `sourcetype_key`, `host_key` and `index_key` have now moved under `hec_metadata_to_otel_attrs` (#4726)
  - `path` field on splunkhecreceiver configuration is removed: We removed the `path` attribute as any request going to the Splunk HEC receiver port should be accepted, and added the `raw_path` field to explicitly map the path accepting raw HEC data. (#4951)
- feat(dynatrace): tags is deprecated in favor of default_dimensions (#5055)

### 💡 Enhancements 💡

- `filter` processor: Add ability to `include` logs based on resource attributes in addition to excluding logs based on resource attributes for strict matching. (#4895)
- `kubelet` API: Add ability to create an empty CertPool when the system run environment is windows
- `JMX` receiver: Allow JMX receiver logging level to be configured (#4898)
- `datadog` exporter: Export histograms as in OpenMetrics Datadog check (#5065)
- `dockerstats` receiver: Set Schema URL (#5239)
- Rename memorylimiter -> memorylimiterprocessor (#5262)
- `awskinesis` exporter: Refactor AWS kinesis exporter to be synchronous  (#5248)

## v0.35.0

### 🛑 Breaking changes 🛑

- Rename configparser.Parser to configparser.ConfigMap (#5070)
- Rename TelemetryCreateSettings -> TelemetrySettings (#5169)

### 💡 Enhancements 💡

- chore: update influxdb exporter and receiver (#5058)
- chore(dynatrace): use payload limit from api constants (#5077)
- Add documentation for filelog's new force_flush_period parameter (#5066)
- Reuse the gzip reader with a sync.Pool (#5145)
- Add a trace observer when splunkhecreceiver is used for logs (#5063)
- Remove usage of deprecated pdata.AttributeValueMapToMap (#5174)
- Podman Stats Receiver: Receiver and Metrics implementation (#4577)

### 🧰 Bug fixes 🧰

- Use staleness markers generated by prometheus, rather than making our own (#5062)
- `datadogexporter` exporter: skip NaN and infinite values (#5053)

## v0.34.0

### 🚀 New components 🚀

- [`cumulativetodelta` processor](https://github.com/open-telemetry/opentelemetry-collector-contrib/tree/main/processor/cumulativetodeltaprocessor) to convert cumulative sum metrics to cumulative delta

- [`file` exporter](https://github.com/open-telemetry/opentelemetry-collector-contrib/tree/main/exporter/fileexporter) from core repository ([#3474](https://github.com/open-telemetry/opentelemetry-collector/issues/3474))
- [`jaeger` exporter](https://github.com/open-telemetry/opentelemetry-collector-contrib/tree/main/exporter/jaegerexporter) from core repository ([#3474](https://github.com/open-telemetry/opentelemetry-collector/issues/3474))
- [`kafka` exporter](https://github.com/open-telemetry/opentelemetry-collector-contrib/tree/main/exporter/kafkaexporter) from core repository ([#3474](https://github.com/open-telemetry/opentelemetry-collector/issues/3474))
- [`opencensus` exporter](https://github.com/open-telemetry/opentelemetry-collector-contrib/tree/main/exporter/opencensusexporter) from core repository ([#3474](https://github.com/open-telemetry/opentelemetry-collector/issues/3474))
- [`prometheus` exporter](https://github.com/open-telemetry/opentelemetry-collector-contrib/tree/main/exporter/prometheusexporter) from core repository ([#3474](https://github.com/open-telemetry/opentelemetry-collector/issues/3474))
- [`prometheusremotewrite` exporter](https://github.com/open-telemetry/opentelemetry-collector-contrib/tree/main/exporter/prometheusremotewriteexporter) from core repository ([#3474](https://github.com/open-telemetry/opentelemetry-collector/issues/3474))
- [`zipkin` exporter](https://github.com/open-telemetry/opentelemetry-collector-contrib/tree/main/exporter/zipkinexporter) from core repository ([#3474](https://github.com/open-telemetry/opentelemetry-collector/issues/3474))
- [`attribute` processor](https://github.com/open-telemetry/opentelemetry-collector-contrib/tree/main/processor/attributeprocessor) from core repository ([#3474](https://github.com/open-telemetry/opentelemetry-collector/issues/3474))
- [`filter` processor](https://github.com/open-telemetry/opentelemetry-collector-contrib/tree/main/processor/filterprocessor) from core repository ([#3474](https://github.com/open-telemetry/opentelemetry-collector/issues/3474))
- [`probabilisticsampler` processor](https://github.com/open-telemetry/opentelemetry-collector-contrib/tree/main/processor/probabilisticsamplerprocessor) from core repository ([#3474](https://github.com/open-telemetry/opentelemetry-collector/issues/3474))
- [`resource` processor](https://github.com/open-telemetry/opentelemetry-collector-contrib/tree/main/processor/resourceprocessor) from core repository ([#3474](https://github.com/open-telemetry/opentelemetry-collector/issues/3474))
- [`span` processor](https://github.com/open-telemetry/opentelemetry-collector-contrib/tree/main/processor/spanprocessor) from core repository ([#3474](https://github.com/open-telemetry/opentelemetry-collector/issues/3474))
- [`hostmetrics` receiver](https://github.com/open-telemetry/opentelemetry-collector-contrib/tree/main/receiver/hostmetricsreceiver) from core repository ([#3474](https://github.com/open-telemetry/opentelemetry-collector/issues/3474))
- [`jaeger` receiver](https://github.com/open-telemetry/opentelemetry-collector-contrib/tree/main/receiver/jaegerreceiver) from core repository ([#3474](https://github.com/open-telemetry/opentelemetry-collector/issues/3474))
- [`kafka` receiver](https://github.com/open-telemetry/opentelemetry-collector-contrib/tree/main/receiver/kafkareceiver) from core repository ([#3474](https://github.com/open-telemetry/opentelemetry-collector/issues/3474))
- [`opencensus` receiver](https://github.com/open-telemetry/opentelemetry-collector-contrib/tree/main/receiver/opencensusreceiver) from core repository ([#3474](https://github.com/open-telemetry/opentelemetry-collector/issues/3474))
- [`prometheus` receiver](https://github.com/open-telemetry/opentelemetry-collector-contrib/tree/main/receiver/prometheusreceiver) from core repository ([#3474](https://github.com/open-telemetry/opentelemetry-collector/issues/3474))
- [`zipkin` receiver](https://github.com/open-telemetry/opentelemetry-collector-contrib/tree/main/receiver/zipkinreceiver) from core repository ([#3474](https://github.com/open-telemetry/opentelemetry-collector/issues/3474))
- [`bearertokenauth` extension](https://github.com/open-telemetry/opentelemetry-collector-contrib/tree/main/extension/bearertokenauthextension) from core repository ([#3474](https://github.com/open-telemetry/opentelemetry-collector/issues/3474))
- [`healthcheck` extension](https://github.com/open-telemetry/opentelemetry-collector-contrib/tree/main/extension/healthcheckextension) from core repository ([#3474](https://github.com/open-telemetry/opentelemetry-collector/issues/3474))
- [`oidcauth` extension](https://github.com/open-telemetry/opentelemetry-collector-contrib/tree/main/extension/oidcauthextension) from core repository ([#3474](https://github.com/open-telemetry/opentelemetry-collector/issues/3474))
- [`pprof` extension](https://github.com/open-telemetry/opentelemetry-collector-contrib/tree/main/extension/pprofextension) from core repository ([#3474](https://github.com/open-telemetry/opentelemetry-collector/issues/3474))
- [`testbed`](https://github.com/open-telemetry/opentelemetry-collector-contrib/tree/main/testbed) from core repository ([#3474](https://github.com/open-telemetry/opentelemetry-collector/issues/3474))

### 💡 Enhancements 💡

- `tailsampling` processor: Add new policy `probabilistic` (#3876)

## v0.33.0

# 🎉 OpenTelemetry Collector Contrib v0.33.0 (Beta) 🎉

The OpenTelemetry Collector Contrib contains everything in the [opentelemetry-collector release](https://github.com/open-telemetry/opentelemetry-collector/releases/tag/v0.32.0) (be sure to check the release notes here as well!). Check out the [Getting Started Guide](https://opentelemetry.io/docs/collector/getting-started/) for deployment and configuration information.

### 🚀 New components 🚀

- [`cumulativetodelta` processor](https://github.com/open-telemetry/opentelemetry-collector-contrib/tree/main/processor/cumulativetodeltaprocessor) to convert cumulative sum metrics to cumulative delta

### 💡 Enhancements 💡

- Collector contrib has now full support for metrics proto v0.9.0.

## v0.32.0

# 🎉 OpenTelemetry Collector Contrib v0.32.0 (Beta) 🎉

This release is marked as "bad" since the metrics pipelines will produce bad data.

- See https://github.com/open-telemetry/opentelemetry-collector/issues/3824

The OpenTelemetry Collector Contrib contains everything in the [opentelemetry-collector release](https://github.com/open-telemetry/opentelemetry-collector/releases/tag/v0.32.0) (be sure to check the release notes here as well!). Check out the [Getting Started Guide](https://opentelemetry.io/docs/collector/getting-started/) for deployment and configuration information.

### 🛑 Breaking changes 🛑

- `splunk_hec` receiver/exporter: `com.splunk.source` field is mapped to `source` field in Splunk instead of `service.name` (#4596)
- `redis` receiver: Move interval runner package to `internal/interval` (#4600)
- `datadog` exporter: Export summary count and sum as monotonic counts (#4605)

### 💡 Enhancements 💡

- `logzio` exporter:
  - New implementation of an in-memory queue to store traces, data compression with gzip, and queue configuration options (#4395)
  - Make `Hclog2ZapLogger` struct and methods private for public go api review (#4431)
- `newrelic` exporter (#4392):
  - Marked unsupported metric as permanent error
  - Force the interval to be valid even if 0
- `awsxray` exporter: Add PHP stacktrace parsing support (#4454)
- `file_storage` extension: Implementation of batch storage API (#4145)
- `datadog` exporter:
  - Skip sum metrics with no aggregation temporality (#4597)
  - Export delta sums as counts (#4609)
- `elasticsearch` exporter: Add dedot support (#4579)
- `signalfx` exporter: Add process metric to translation rules (#4598)
- `splunk_hec` exporter: Add profiling logs support (#4464)
- `awsemf` exporter: Replace logGroup and logStream pattern with metric labels (#4466)

### 🧰 Bug fixes 🧰

- `awsxray` exporter: Fix the origin on ECS/EKS/EB on EC2 cases (#4391)
- `splunk_hec` exporter: Prevent re-sending logs that were successfully sent (#4467)
- `signalfx` exporter: Prefix temporary metric translations (#4394)

## v0.31.0

# 🎉 OpenTelemetry Collector Contrib v0.31.0 (Beta) 🎉

The OpenTelemetry Collector Contrib contains everything in the [opentelemetry-collector release](https://github.com/open-telemetry/opentelemetry-collector/releases/tag/v0.31.0) (be sure to check the release notes here as well!). Check out the [Getting Started Guide](https://opentelemetry.io/docs/collector/getting-started/) for deployment and configuration information.

### 🛑 Breaking changes 🛑

- `influxdb` receiver: Removed `metrics_schema` config option (#4277)

### 💡 Enhancements 💡

- Update to OTLP 0.8.0:
  - Remove use of `IntHistogram` (#4276)
  - Update exporters/receivers for `NumberDataPoint`
- Remove use of deprecated `pdata` slice `Resize()` (#4203, #4208, #4209)
- `awsemf` exporter: Added the option to have a user who is sending metrics from EKS Fargate Container Insights to reformat them to look the same as insights from ECS so that they can be ingested by CloudWatch (#4130)
- `k8scluster` receiver: Support OpenShift cluster quota metrics (#4342)
- `newrelic` exporter (#4278):
  - Requests are now retry-able via configuration option (defaults to retries enabled). Permanent errors are not retried.
  - The exporter monitoring metrics now include an untagged summary metric for ease of use.
  - Improved error logging to include URLs that fail to post messages to New Relic.
- `datadog` exporter: Upscale trace stats when global sampling rate is set (#4213)

### 🧰 Bug fixes 🧰

- `statsd` receiver: Add option to set Counter to be monotonic (#4154)
- Fix `internal/stanza` severity mappings (#4315)
- `awsxray` exporter: Fix the wrong AWS env resource setting (#4384)
- `newrelic` exporter (#4278):
  - Configuration unmarshalling did not allow timeout value to be set to 0 in the endpoint specific section.
  - Request cancellation was not propagated via context into the http request.
  - The queued retry logger is set to a zap.Nop logger as intended.

## v0.30.0

# 🎉 OpenTelemetry Collector Contrib v0.30.0 (Beta) 🎉

The OpenTelemetry Collector Contrib contains everything in the [opentelemetry-collector release](https://github.com/open-telemetry/opentelemetry-collector/releases/tag/v0.30.0) (be sure to check the release notes here as well!). Check out the [Getting Started Guide](https://opentelemetry.io/docs/collector/getting-started/) for deployment and configuration information.

### 🚀 New components 🚀
- `oauth2clientauth` extension: ported from core (#3848)
- `metrics-generation` processor: is now enabled and available (#4047) 

### 🛑 Breaking changes 🛑

- Removed `jaegerthrifthttp` exporter (#4089) 

### 💡 Enhancements 💡

- `tailsampling` processor:
  - Add new policy `status_code` (#3754)
  - Add new tail sampling processor policy: status_code (#3754)
- `awscontainerinsights` receiver:
  - Integrate components and fix bugs for EKS Container Insights (#3846) 
  - Add Cgroup to collect ECS instance metrics for container insights receiver #3875
- `spanmetrics` processor: Support sub-millisecond latency buckets (#4091) 
- `sentry` exporter: Add exception event capture in sentry (#3854)

## v0.29.0

# 🎉 OpenTelemetry Collector Contrib v0.29.0 (Beta) 🎉

The OpenTelemetry Collector Contrib contains everything in the [opentelemetry-collector release](https://github.com/open-telemetry/opentelemetry-collector/releases/tag/v0.29.0) (be sure to check the release notes here as well!). Check out the [Getting Started Guide](https://opentelemetry.io/docs/collector/getting-started/) for deployment and configuration information.

### 🛑 Breaking changes 🛑

- `redis` receiver (#3808)
  - removed configuration `service_name`. Use resource processor or `resource_attributes` setting if using `receivercreator`
  - removed `type` label and set instrumentation library name to `otelcol/redis` as other receivers do

### 💡 Enhancements 💡

- `tailsampling` processor:
  - Add new policy `latency` (#3750)
  - Add new policy `status_code` (#3754)
- `splunkhec` exporter: Include `trace_id` and `span_id` if set (#3850)
- `newrelic` exporter: Update instrumentation naming in accordance with otel spec (#3733)
- `sentry` exporter: Added support for insecure connection with Sentry (#3446)
- `k8s` processor:
  - Add namespace k8s tagger (#3384)
  - Add ignored pod names as config parameter (#3520)
- `awsemf` exporter: Add support for `TaskDefinitionFamily` placeholder on log stream name (#3755)
- `loki` exporter: Add resource attributes as Loki label (#3418)

### 🧰 Bug fixes 🧰

- `datadog` exporter:
  - Ensure top level spans are computed (#3786)
  - Update `env` clobbering behavior (#3851)
- `awsxray` exporter: Fixed filtered attribute translation (#3757)
- `splunkhec` exporter: Include trace and span id if set in log record (#3850)

## v0.28.0

# 🎉 OpenTelemetry Collector Contrib v0.28.0 (Beta) 🎉

The OpenTelemetry Collector Contrib contains everything in the [opentelemetry-collector release](https://github.com/open-telemetry/opentelemetry-collector/releases/tag/v0.28.0) (be sure to check the release notes here as well!). Check out the [Getting Started Guide](https://opentelemetry.io/docs/collector/getting-started/) for deployment and configuration information.

### 🚀 New components 🚀

- `humio` exporter to export data to Humio using JSON over the HTTP [Ingest API](https://docs.humio.com/reference/api/ingest/)
- `udplog` receiver to receives logs from udp using the [opentelemetry-log-collection](https://github.com/open-telemetry/opentelemetry-log-collection) library
- `tanzuobservability` exporter to send traces to [Tanzu Observability](https://tanzu.vmware.com/observability)

### 🛑 Breaking changes 🛑

- `f5cloud` exporter (#3509):
  - Renamed the config 'auth' field to 'f5cloud_auth'. This will prevent a config field name collision when [Support for Custom Exporter Authenticators as Extensions](https://github.com/open-telemetry/opentelemetry-collector/pull/3128) is ready to be integrated.

### 💡 Enhancements 💡

- Enabled Dependabot for Github Actions (#3543)
- Change obsreport helpers for receivers to use the new pattern created in Collector (#3439,#3443,#3449,#3504,#3521,#3548)
- `datadog` exporter:
  - Add logging for unknown or unsupported metric types (#3421)
  - Add collector version tag to internal health metrics (#3394)
  - Remove sublayer stats calc and mutex (#3531)
  - Deduplicate hosts for which we send running metrics (#3539)
  - Add support for summary datatype (#3660)
  - Add datadog span operation name remapping config option (#3444)
  - Update error formatting for error spans that are not exceptions (#3701)
- `nginx` receiver: Update the nginx metrics to more closely align with the conventions (#3420)
- `elasticsearch` exporter: Init JSON encoding support (#3101)
- `jmx` receiver:
  - Allow setting system properties (#3450)
  - Update tested JMX Metric Gatherer release (#3695)
- Refactor components for the Client Authentication Extensions (#3507)
- Remove redundant conversion calls (#3688)
- `storage` extension: Add a `Close` method to Client interface (#3506)
- `splunkhec` exporter: Add `metric_type` as key which maps to the type of the metric (#3696)
- `k8s` processor: Add semantic conventions to k8s-tagger for pod metadata (#3544)
- `kubeletstats` receiver: Refactor kubelet client to internal folder (#3698)
- `newrelic` exporter (#3690):
  - Updates the log level from error to debug when New Relic rate limiting occurs
  - Updates the sanitized api key that is reported via metrics
- `filestorage` extension: Add ability to specify name (#3703)
- `awsemf` exporter: Store the initial value for cumulative metrics (#3425)
- `awskinesis` exporter: Refactor to allow for extended types of encoding (#3655)
- `ecsobserver` extension:
  - Add task definition, ec2, and service fetcher (#3503)
  - Add exporter to convert task to target (#3333)

### 🧰 Bug fixes 🧰

- `awsemf` exporter: Remove delta adjustment from summaries by default (#3408)
- `alibabacloudlogservice` exporter: Sanitize labels for metrics (#3454)
- `statsd` receiver: Fix StatsD drop metrics tags when using summary as observer_type for timer/histogram (#3440)
- `awsxray` exporter: Restore setting of Throttle for HTTP throttle response (#3685)
- `awsxray` receiver: Fix quick start bug (#3653)
- `metricstransform` processor: Check all data points for matching metric label values (#3435)

## v0.27.0

# 🎉 OpenTelemetry Collector Contrib v0.27.0 (Beta) 🎉

The OpenTelemetry Collector Contrib contains everything in the [opentelemetry-collector release](https://github.com/open-telemetry/opentelemetry-collector/releases/tag/v0.27.0) (be sure to check the release notes here as well!). Check out the [Getting Started Guide](https://opentelemetry.io/docs/collector/getting-started/) for deployment and configuration information.

### 🚀 New components 🚀

- `tcplog` receiver to receive logs from tcp using the [opentelemetry-log-collection](https://github.com/open-telemetry/opentelemetry-log-collection) library
- `influxdb` receiver to accept metrics data as [InfluxDB Line Protocol](https://docs.influxdata.com/influxdb/v2.0/reference/syntax/line-protocol/)

### 💡 Enhancements 💡

- `splunkhec` exporter:
  - Include the response in returned 400 errors (#3338)
  - Map summary metrics to Splunk HEC metrics (#3344)
  - Add HEC telemetry (#3260)
- `newrelic` exporter: Include dropped attributes and events counts (#3187)
- `datadog` exporter:
  - Add Fargate task ARN to container tags (#3326)
  - Improve mappings for span kind dd span type (#3368)
- `signalfx` exporter: Add info log for host metadata properties update (#3343)
- `awsprometheusremotewrite` exporter: Add SDK and system information to User-Agent header (#3317)
- `metricstransform` processor: Add filtering capabilities matching metric label values for applying changes (#3201)
- `groupbytrace` processor: Added workers for queue processing (#2902)
- `resourcedetection` processor: Add docker detector (#2775)
- `tailsampling` processor: Support regex on span attribute filtering (#3335)

### 🧰 Bug fixes 🧰

- `datadog` exporter:
  - Update Datadog attributes to tags mapping (#3292)
  - Consistent `hostname` and default metrics behavior (#3286)
- `signalfx` exporter: Handle character limits on metric names and dimensions (#3328)
- `newrelic` exporter: Fix timestamp value for cumulative metrics (#3406)

## v0.26.0

# 🎉 OpenTelemetry Collector Contrib v0.26.0 (Beta) 🎉

The OpenTelemetry Collector Contrib contains everything in the [opentelemetry-collector release](https://github.com/open-telemetry/opentelemetry-collector/releases/tag/v0.26.0) (be sure to check the release notes here as well!). Check out the [Getting Started Guide](https://opentelemetry.io/docs/collector/getting-started/) for deployment and configuration information.

### 🚀 New components 🚀

- `influxdb` exporter to support sending tracing, metrics, and logging data to [InfluxDB](https://www.influxdata.com/products/)

### 🛑 Breaking changes 🛑

- `signalfx` exporter (#3207):
  - Additional metrics excluded by default by signalfx exporter
    - system.disk.io_time
    - system.disk.operation_time
    - system.disk.weighted_io_time
    - system.network.connections
    - system.processes.count
    - system.processes.created

### 💡 Enhancements 💡

- Add default config and systemd environment file support for DEB/RPM packages (#3123)
- Log errors on receiver start/stop failures (#3208)
- `newrelic` exporter: Update API key detection logic (#3212)
- `splunkhec` exporter:
  - Mark permanent errors to avoid futile retries (#3253)
  - Add TLS certs verification (#3204)
- `datadog` exporter:
  - Add env and tag name normalization to trace payloads (#3200)
  - add `ignore_resource`s configuration option (#3245)
- `jmx` receiver: Update for latest snapshot and header support (#3283)
- `awsxray` exporter: Added support for stack trace translation for .NET language (#3280)
- `statsd` receiver: Add timing/histogram for statsD receiver as OTLP summary (#3261)

### 🧰 Bug fixes 🧰

- `awsprometheusremotewrite` exporter:
  - Remove `sending_queue` (#3186)
  - Use the correct default for aws_auth.service (#3161)
  - Identify the Amazon Prometheus region from the endpoint (#3210)
  - Don't panic in case session can't be constructed (#3221)
- `datadog` exporter: Add max tag length (#3185)
- `sapm` exporter: Fix crash when passing the signalfx access token (#3294)
- `newrelic` exporter: Update error conditions (#3322)

## v0.25.0

# 🎉 OpenTelemetry Collector Contrib v0.25.0 (Beta) 🎉

The OpenTelemetry Collector Contrib contains everything in the [opentelemetry-collector release](https://github.com/open-telemetry/opentelemetry-collector/releases/tag/v0.25.0) (be sure to check the release notes here as well!). Check out the [Getting Started Guide](https://opentelemetry.io/docs/collector/getting-started/) for deployment and configuration information.

### 🚀 New components 🚀

- `kafkametricsreceiver` new receiver component for collecting metrics about a kafka cluster - primarily lag and offset. [configuration instructions](receiver/kafkametricsreceiver/README.md)
- `file_storage` extension to read and write data to the local file system (#3087)

### 🛑 Breaking changes 🛑

- `newrelic` exporter (#3091):
  - Removal of common attributes (use opentelemetry collector resource processor to add attributes)
  - Drop support for cumulative metrics being sent to New Relic via a collector

### 💡 Enhancements 💡

- Update `opentelemetry-log-collection` to v0.17.0 for log receivers (#3017)
- `datadog` exporter:
  - Add `peer.service` priority instead of `service.name` (#2817)
  - Improve support of semantic conventions for K8s, Azure and ECS (#2623)
- Improve and batch logs translation for stanza (#2892)
- `statsd` receiver: Add timing/histogram as OTLP gauge (#2973)
- `honeycomb` exporter: Add Retry and Queue settings (#2714)
- `resourcedetection` processor:
  - Add AKS resource detector (#3035)
  - Use conventions package constants for ECS detector (#3171)
- `sumologic` exporter: Add graphite format (#2695)
- Add trace attributes to the log entry for stanza (#3018)
- `splunk_hec` exporter: Send log record name as part of the HEC log event (#3119)
- `newrelic` exporter (#3091):
  - Add support for logs
  - Performance improvements
  - Optimizations to the New Relic payload to reduce payload size
  - Metrics generated for monitoring the exporter
  - Insert Key vs License keys are auto-detected in some cases
  - Collector version information is properly extracted via the application start info parameters

### 🧰 Bug fixes 🧰

- `splunk_hec` exporter: Fix sending log payload with missing the GZIP footer (#3032)
- `awsxray` exporter: Remove propagation of error on shutdown (#2999)
- `resourcedetection` processor:
  - Correctly report DRAGONFLYBSD value (#3100)
  - Fallback to `os.Hostname` when FQDN is not available (#3099)
- `httpforwarder` extension: Do not report ErrServerClosed when shutting down the service (#3173)
- `collectd` receiver: Do not report ErrServerClosed when shutting down the service (#3178)

## v0.24.0

# 🎉 OpenTelemetry Collector Contrib v0.24.0 (Beta) 🎉

The OpenTelemetry Collector Contrib contains everything in the [opentelemetry-collector release](https://github.com/open-telemetry/opentelemetry-collector/releases/tag/v0.24.0) (be sure to check the release notes here as well!). Check out the [Getting Started Guide](https://opentelemetry.io/docs/collector/getting-started/) for deployment and configuration information.

### 🚀 New components 🚀

- `fluentbit` extension and `fluentforward` receiver moved from opentelemetry-collector

### 💡 Enhancements 💡

- Check `NO_WINDOWS_SERVICE` environment variable to force interactive mode on Windows (#2819)
- `resourcedetection `processor:
  - Add task revision to ECS resource detector (#2814)
  - Add GKE detector (#2821)
  - Add Amazon EKS detector (#2820)
  - Add `VMScaleSetName` field to Azure detector (#2890)
- `awsemf` exporter:
  - Add `parse_json_encoded_attr_values` config option to decode json-encoded strings in attribute values (#2827)
  - Add `output_destination` config option to support AWS Lambda (#2720)
- `googlecloud` exporter: Handle `cloud.availability_zone` semantic convention (#2893)
- `newrelic` exporter: Add `instrumentation.provider` to default attributes (#2900)
- Set unprivileged user to container image (#2925)
- `splunkhec` exporter: Add `max_content_length_logs` config option to send log data in payloads less than max content length (#2524)
- `k8scluster` and `kubeletstats` receiver: Replace package constants in favor of constants from conventions in core (#2996)

### 🧰 Bug fixes 🧰

- `spanmetrics` processor:
  - Rename `calls` metric to `calls_total` and set `IsMonotonic` to true (#2837)
  - Validate duplicate dimensions at start (#2844)
- `awsemf` exporter: Calculate delta instead of rate for cumulative metrics (#2512)
- `signalfx` exporter:
  - Remove more unnecessary translation rules (#2889)
  - Implement summary type (#2998)
- `awsxray` exporter: Remove translation to HTTP status from OC status (#2978)
- `awsprometheusremotewrite` exporter: Close HTTP body after RoundTrip (#2955)
- `splunkhec` exporter: Add ResourceAttributes to Splunk Event (#2843)

## v0.23.0

# 🎉 OpenTelemetry Collector Contrib v0.23.0 (Beta) 🎉

The OpenTelemetry Collector Contrib contains everything in the [opentelemetry-collector release](https://github.com/open-telemetry/opentelemetry-collector/releases/tag/v0.23.0) (be sure to check the release notes here as well!). Check out the [Getting Started Guide](https://opentelemetry.io/docs/collector/getting-started/) for deployment and configuration information.

### 🚀 New components 🚀

- `groupbyattrs` processor to group the records by provided attributes
- `dotnetdiagnostics` receiver to read metrics from .NET processes

### 🛑 Breaking changes 🛑

- `stackdriver` exporter marked as deprecated and renamed to `googlecloud`
- Change the rule expression in receiver creator for matching endpoints types from `type.port`, `type.hostport` and `type.pod` to `type == "port"`, `type == "hostport"` and `type == "pod"` (#2661)

### 💡 Enhancements 💡

- `loadbalancing` exporter: Add support for logs (#2470)
- `sumologic` exporter: Add carbon formatter (#2562)
- `awsecscontainermetrics` receiver: Add new metric for stopped container (#2383)
- `awsemf` exporter:
  - Send EMF logs in batches (#2572)
  - Add prometheus type field for CloudWatch compatibility (#2689)
- `signalfx` exporter:
  - Add resource attributes to events (#2631)
  - Add translation rule to drop dimensions (#2660)
  - Remove temporary host translation workaround (#2652)
  - Remove unnecessary default translation rules (#2672)
  - Update `exclude_metrics` option so that the default exclude rules can be overridden by setting the option to `[]` (#2737)
- `awsprometheusremotewrite` exporter: Add support for given IAM roles (#2675)
- `statsd` receiver: Change to use OpenTelemetry type instead of OpenCensus type (#2733)
- `resourcedetection` processor: Add missing entries for `cloud.infrastructure_service` (#2777)

### 🧰 Bug fixes 🧰

- `dynatrace` exporter: Serialize each datapoint into separate line (#2618)
- `splunkhec` exporter: Retain all otel attributes (#2712)
- `newrelic` exporter: Fix default metric URL (#2739)
- `googlecloud` exporter: Add host.name label if hostname is present in node (#2711)

## v0.22.0

# 🎉 OpenTelemetry Collector Contrib v0.22.0 (Beta) 🎉

The OpenTelemetry Collector Contrib contains everything in the [opentelemetry-collector release](https://github.com/open-telemetry/opentelemetry-collector/releases/tag/v0.22.0) (be sure to check the release notes here as well!). Check out the [Getting Started Guide](https://opentelemetry.io/docs/collector/getting-started/) for deployment and configuration information.

### 🚀 New components 🚀

- `filelog` receiver to tail and parse logs from files using the [opentelemetry-log-collection](https://github.com/open-telemetry/opentelemetry-log-collection) library

### 💡 Enhancements 💡

- `dynatrace` exporter: Send metrics to Dynatrace in chunks of 1000 (#2468)
- `k8s` processor: Add ability to associate metadata tags using pod UID rather than just IP (#2199)
- `signalfx` exporter:
  - Add statusCode to logging field on dimension client (#2459)
  - Add translation rules for `cpu.utilization_per_core` (#2540)
  - Updates to metadata handling (#2531)
  - Calculate extra network I/O metrics (#2553)
  - Calculate extra disk I/O metrics (#2557)
- `statsd` receiver: Add metric type label and `enable_metric_type` option (#2466)
- `sumologic` exporter: Add support for carbon2 format (#2562)
- `resourcedetection` processor: Add Azure detector (#2372)
- `k8scluster` receiver: Use OTel conventions for metadata (#2530)
- `newrelic` exporter: Multi-tenant support for sending trace data and performance enhancements (#2481)
- `stackdriver` exporter: Enable `retry_on_failure` and `sending_queue` options (#2613)
- Use standard way to convert from time.Time to proto Timestamp (#2548)

### 🧰 Bug fixes 🧰

- `signalfx` exporter:
  - Fix calculation of `network.total` metric (#2551)
  - Correctly convert dimensions on metadata updates (#2552)
- `awsxray` exporter and receiver: Fix the type of content_length (#2539)
- `resourcedetection` processor: Use values in accordance to semantic conventions for AWS (#2556)
- `awsemf` exporter: Fix concurrency issue (#2571)

## v0.21.0

# 🎉 OpenTelemetry Collector Contrib v0.21.0 (Beta) 🎉

The OpenTelemetry Collector Contrib contains everything in the [opentelemetry-collector release](https://github.com/open-telemetry/opentelemetry-collector/releases/tag/v0.21.0) (be sure to check the release notes here as well!). Check out the [Getting Started Guide](https://opentelemetry.io/docs/collector/getting-started/) for deployment and configuration information.

### 🚀 New components 🚀

- `loki` exporter to export data via HTTP to Loki

### 🛑 Breaking changes 🛑

- `signalfx` exporter: Allow periods to be sent in dimension keys (#2456). Existing users who do not want to change this functionality can set `nonalphanumeric_dimension_chars` to `_-`

### 💡 Enhancements 💡

- `awsemf` exporter:
  - Support unit customization before sending logs to AWS CloudWatch (#2318)
  - Group exported metrics by labels (#2317)
- `datadog` exporter: Add basic span events support (#2338)
- `alibabacloudlogservice` exporter: Support new metrics interface (#2280)
- `sumologic` exporter:
  - Enable metrics pipeline (#2117)
  - Add support for all types of log body (#2380)
- `signalfx` exporter: Add `nonalphanumeric_dimension_chars` config option (#2442)

### 🧰 Bug fixes 🧰

- `resourcedetection` processor: Fix resource attribute environment variable (#2378)
- `k8scluster` receiver: Fix nil pointer bug (#2450)

## v0.20.0

# 🎉 OpenTelemetry Collector Contrib v0.20.0 (Beta) 🎉

The OpenTelemetry Collector Contrib contains everything in the [opentelemetry-collector release](https://github.com/open-telemetry/opentelemetry-collector/releases/tag/v0.20.0) (be sure to check the release notes here as well!). Check out the [Getting Started Guide](https://opentelemetry.io/docs/collector/getting-started/) for deployment and configuration information.

### 🚀 New components 🚀

- `spanmetrics` processor to aggregate Request, Error and Duration (R.E.D) metrics from span data
- `awsxray` receiver to accept spans in the X-Ray Segment format
- `groupbyattrs` processor to group the records by provided attributes

### 🛑 Breaking changes 🛑

- Rename `kinesis` exporter to `awskinesis` (#2234)
- `signalfx` exporter: Remove `send_compatible_metrics` option, use `translation_rules` instead (#2267)
- `datadog` exporter: Remove default prefix from user metrics (#2308)

### 💡 Enhancements 💡

- `signalfx` exporter: Add k8s metrics to default excludes (#2167)
- `stackdriver` exporter: Reduce QPS (#2191)
- `datadog` exporter:
  - Translate otel exceptions to DataDog errors (#2195)
  - Use resource attributes for metadata and generated metrics (#2023)
- `sapm` exporter: Enable queuing by default (#1224)
- `dynatrace` exporter: Allow underscores anywhere in metric or dimension names (#2219)
- `awsecscontainermetrics` receiver: Handle stopped container's metadata (#2229)
- `awsemf` exporter: Enhance metrics batching in AWS EMF logs (#2271)
- `f5cloud` exporter: Add User-Agent header with version to requests (#2292)

### 🧰 Bug fixes 🧰

- `signalfx` exporter: Reinstate network/filesystem translation rules (#2171)

## v0.19.0

# 🎉 OpenTelemetry Collector Contrib v0.19.0 (Beta) 🎉

The OpenTelemetry Collector Contrib contains everything in the [opentelemetry-collector release](https://github.com/open-telemetry/opentelemetry-collector/releases/tag/v0.19.0) (be sure to check the release notes here as well!). Check out the [Getting Started Guide](https://opentelemetry.io/docs/collector/getting-started/) for deployment and configuration information.

### 🚀 New components 🚀

- `f5cloud` exporter to export metric, trace, and log data to F5 Cloud
- `jmx` receiver to report metrics from a target MBean server in conjunction with the [JMX Metric Gatherer](https://github.com/open-telemetry/opentelemetry-java-contrib/blob/main/contrib/jmx-metrics/README.md)

### 🛑 Breaking changes 🛑

- `signalfx` exporter: The `exclude_metrics` option now takes slice of metric filters instead of just metric names (slice of strings) (#1951)

### 💡 Enhancements 💡

- `datadog` exporter: Sanitize datadog service names (#1982)
- `awsecscontainermetrics` receiver: Add more metadata (#2011)
- `azuremonitor` exporter: Favor RPC over HTTP spans (#2006)
- `awsemf` exporter: Always use float64 as calculated rate (#2019)
- `splunkhec` receiver: Make the HEC receiver path configurable, and use `/*` by default (#2137)
- `signalfx` exporter:
  - Drop non-default metrics and add `include_metrics` option to override (#2145, #2146, #2162)
  - Rename `system.network.dropped_packets` metric to `system.network.dropped` (#2160)
  - Do not filter cloud attributes from dimensions (#2020)
- `redis` receiver: Migrate to pdata metrics #1889

### 🧰 Bug fixes 🧰

- `datadog` exporter: Ensure that version tag is added to trace stats (#2010)
- `loadbalancing` exporter: Rolling update of collector can stop the periodical check of DNS updates (#1798)
- `awsecscontainermetrics` receiver: Change the type of `exit_code` from string to int and deal with the situation when there is no data (#2147)
- `groupbytrace` processor: Make onTraceReleased asynchronous to fix processor overload (#1808)
- Handle cases where the time field of Splunk HEC events is encoded as a String (#2159)

## v0.18.0

# 🎉 OpenTelemetry Collector Contrib v0.18.0 (Beta) 🎉

The OpenTelemetry Collector Contrib contains everything in the [opentelemetry-collector release](https://github.com/open-telemetry/opentelemetry-collector/releases/tag/v0.18.0) (be sure to check the release notes here as well!). Check out the [Getting Started Guide](https://opentelemetry.io/docs/collector/getting-started/) for deployment and configuration information.

### 🚀 New components 🚀

- `sumologic` exporter to send logs and metrics data to Sumo Logic
- `dynatrace` exporter to send metrics to Dynatrace

### 💡 Enhancements 💡

- `datadog` exporter:
  - Add resource attributes to tags conversion feature (#1782)
  - Add Kubernetes conventions for hostnames (#1919)
  - Add container tags to datadog export for container infra metrics in service view (#1895)
  - Update resource naming and span naming (#1861)
  - Add environment variables support for config options (#1897)
- `awsxray` exporter: Add parsing of JavaScript stack traces (#1888)
- `elastic` exporter: Translate exception span events (#1858)
- `signalfx` exporter: Add translation rules to aggregate per core CPU metrics in default translations (#1841)
- `resourcedetection` processor: Gather tags associated with the EC2 instance and add them as resource attributes (#1899)
- `simpleprometheus` receiver: Add support for passing params to the prometheus scrape config (#1949)
- `azuremonitor` exporter: Implement Span status code specification changes - gRPC (#1960)
- `metricstransform` processor: Add grouping option ($1887)
- `alibabacloudlogservice` exporter: Use producer to send data to improve performance (#1981)

### 🧰 Bug fixes 🧰

- `datadog` exporter: Handle monotonic metrics client-side (#1805)
- `awsxray` exporter: Log error when translating span (#1809)

## v0.17.0

# 🎉 OpenTelemetry Collector Contrib v0.17.0 (Beta) 🎉

The OpenTelemetry Collector Contrib contains everything in the [opentelemetry-collector release](https://github.com/open-telemetry/opentelemetry-collector/releases/tag/v0.17.0) (be sure to check the release notes here as well!). Check out the [Getting Started Guide](https://opentelemetry.io/docs/collector/getting-started/) for deployment and configuration information.

### 💡 Enhancements 💡

- `awsemf` exporter: Add collector version to EMF exporter user agent (#1778)
- `signalfx` exporter: Add configuration for trace correlation (#1795)
- `statsd` receiver: Add support for metric aggregation (#1670)
- `datadog` exporter: Improve logging of hostname detection (#1796)

### 🧰 Bug fixes 🧰

- `resourcedetection` processor: Fix ecs detector to not use the default golang logger (#1745)
- `signalfx` receiver: Return 200 when receiver succeed (#1785)
- `datadog` exporter: Use a singleton for sublayer calculation (#1759)
- `awsxray` and `awsemf` exporters: Change the User-Agent content order (#1791)

## v0.16.0

# 🎉 OpenTelemetry Collector Contrib v0.16.0 (Beta) 🎉

The OpenTelemetry Collector Contrib contains everything in the [opentelemetry-collector release](https://github.com/open-telemetry/opentelemetry-collector/releases/tag/v0.16.0) (be sure to check the release notes here as well!). Check out the [Getting Started Guide](https://opentelemetry.io/docs/collector/getting-started/) for deployment and configuration information.

### 🛑 Breaking changes 🛑

- `honeycomb` exporter: Update to use internal data format (#1689)

### 💡 Enhancements 💡

- `newrelic` exporter: Add support for span events (#1643)
- `awsemf` exporter:
  - Add placeholder support in `log_group_name` and `log_stream_name` config (#1623, #1661)
  - Add label matching filtering rule (#1619)
- `resourcedetection` processor: Add new resource detector for AWS Elastic Beanstalk environments (#1585)
- `loadbalancing` exporter:
  - Add sort of endpoints in static resolver (#1692)
  - Allow specifying port when using DNS resolver (#1650)
- Add `batchperresourceattr` helper library that splits an incoming data based on an attribute in the resource (#1694)
- `alibabacloudlogservice` exporter:
  - Add logs exporter (#1609)
  - Change trace type from opencensus to opentelemetry (#1713)
- `datadog` exporter:
  - Improve trace exporter performance (#1706, #1707)
  - Add option to only send metadata (#1723)
- `awsxray` exporter:
  - Add parsing of Python stack traces (#1676)
  - Add collector version to user agent (#1730)

### 🧰 Bug fixes 🧰

- `loadbalancing` exporter:
  - Fix retry queue for exporters (#1687)
  - Fix `periodicallyResolve` for DNS resolver checks (#1678)
- `datadog` exporter: Fix status code handling (#1691)
- `awsxray` exporter:
  - Fix empty traces in X-Ray console (#1709)
  - Stricter requirements for adding http request url (#1729)
  - Fix status code handling for errors/faults (#1740)
- `signalfx` exporter:
  - Split incoming data requests by access token before enqueuing (#1727)
  - Disable retry on 400 and 401, retry with backoff on 429 and 503 (#1672)
- `awsecscontainermetrics` receiver: Improve error handling to fix seg fault (#1738)

## v0.15.0

# 🎉 OpenTelemetry Collector Contrib v0.15.0 (Beta) 🎉

The OpenTelemetry Collector Contrib contains everything in the [opentelemetry-collector release](https://github.com/open-telemetry/opentelemetry-collector/releases/tag/v0.15.0) (be sure to check the release notes here as well!). Check out the [Getting Started Guide](https://opentelemetry.io/docs/collector/getting-started/) for deployment and configuration information.

### 🚀 New components 🚀

- `zookeeper` receiver: Collects metrics from a Zookeeper instance using the `mntr` command
- `loadbalacing` exporter: Consistently exports spans belonging to the same trace to the same backend
- `windowsperfcounters` receiver: Captures the configured system, application, or custom performance counter data from the Windows registry using the PDH interface
- `awsprometheusremotewrite` exporter:  Sends metrics data in Prometheus TimeSeries format to a Prometheus Remote Write Backend and signs each outgoing HTTP request following the AWS Signature Version 4 signing process

### 💡 Enhancements 💡

- `awsemf` exporter:
  - Add `metric_declarations` config option for metric filtering and dimensions (#1503)
  - Add SummaryDataType and remove Min/Max from Histogram (#1584)
- `signalfxcorrelation` exporter: Add ability to translate host dimension (#1561)
- `newrelic` exporter: Use pdata instead of the OpenCensus for traces (#1587)
- `metricstransform` processor:
  - Add `combine` action for matched metrics (#1506)
  - Add `submatch_case` config option to specify case of matched label values (#1640)
- `awsecscontainermetrics` receiver: Extract cluster name from ARN (#1626)
- `elastic` exporter: Improve handling of span status if the status code is unset (#1591)

### 🧰 Bug fixes 🧰

- `awsemf` exporter: Add check for unhandled metric data types (#1493)
- `groupbytrace` processor: Make buffered channel to avoid goroutines leak (#1505)
- `stackdriver` exporter: Set `options.UserAgent` so that the OpenCensus exporter does not override the UA ($1620)

## v0.14.0

# 🎉 OpenTelemetry Collector Contrib v0.14.0 (Beta) 🎉

The OpenTelemetry Collector Contrib contains everything in the [opentelemetry-collector release](https://github.com/open-telemetry/opentelemetry-collector/releases/tag/v0.14.0) (be sure to check the release notes here as well!). Check out the [Getting Started Guide](https://opentelemetry.io/docs/collector/getting-started/) for deployment and configuration information.

### 🚀 New components 🚀

- `datadog` exporter to send metric and trace data to Datadog (#1352)
- `tailsampling` processor moved from core to contrib (#1383)

### 🛑 Breaking changes 🛑

- `jmxmetricsextension` migrated to `jmxreceiver` (#1182, #1357)
- Move signalfx correlation code out of `sapm` to `signalfxcorrelation` exporter (#1376)
- Move Splunk specific utils outside of common (#1306)
- `stackdriver` exporter:
    - Config options `metric_prefix` & `skip_create_metric_descriptor` are now nested under `metric`, see [README](https://github.com/open-telemetry/opentelemetry-collector-contrib/blob/main/exporter/stackdriverexporter/README.md).
    - Trace status codes no longer reflect gRPC codes as per spec changes: open-telemetry/opentelemetry-specification#1067
- `datadog` exporter: Remove option to change the namespace prefix (#1483)

### 💡 Enhancements 💡

- `splunkhec` receiver: Add ability to ingest metrics (#1276)
- `signalfx` receiver: Improve pipeline error handling (#1329)
- `datadog` exporter:
  - Improve hostname resolution (#1285)
  - Add flushing/export of traces and trace-related statistics (#1266)
  - Enable traces on Windows (#1340)
  - Send otel.exporter running metric (#1354)
  - Add tag normalization util method (#1373)
  - Send host metadata (#1351)
  - Support resource conventions for hostnames (#1434)
  - Add version tag extract (#1449)
- Add `batchpertrace` library to split the incoming batch into several batches, one per trace (#1257)
- `statsd` receiver:
  - Add timer support (#1335)
  - Add sample rate support for counter, transfer gauge to double and transfer counter to int only (#1361)
- `awsemf` exporter: Restructure metric translator logic (#1353)
- `resourcedetection` processor:
  - Add EC2 hostname attribute (#1324)
  - Add ECS Resource detector (#1360)
- `sapm` exporter: Add queue settings (#1390)
- `metrictransform` processor: Add metric filter option (#1447)
- `awsxray` exporter: Improve ECS attribute and origin translation (#1428)
- `resourcedetection` processor: Initial system detector (#1405)

### 🧰 Bug fixes 🧰

- Remove duplicate definition of cloud providers with core conventions (#1288)
- `kubeletstats` receiver: Handle nil references from the kubelet API (#1326)
- `awsxray` receiver:
  - Add kind type to root span to fix the empty parentID problem (#1338)
  - Fix the race condition issue (#1490)
- `awsxray` exporter:
  - Setting the tlsconfig InsecureSkipVerify using NoVerifySSL (#1350)
  - Drop invalid xray trace id (#1366)
- `elastic` exporter: Ensure span name is limited (#1371)
- `splunkhec` exporter: Don't send 'zero' timestamps to Splunk HEC (#1157)
- `stackdriver` exporter: Skip processing empty metrics slice (#1494)

## v0.13.0

# 🎉 OpenTelemetry Collector Contrib v0.13.0 (Beta) 🎉

The OpenTelemetry Collector Contrib contains everything in the [opentelemetry-collector release](https://github.com/open-telemetry/opentelemetry-collector/releases/tag/v0.13.0) (be sure to check the release notes here as well!). Check out the [Getting Started Guide](https://opentelemetry.io/docs/collector/getting-started/) for deployment and configuration information.

### 💡 Enhancements 💡

- `sapm` exporter:
  - Enable queuing by default (#1224)
  - Add SignalFx APM correlation (#1205)
  - Make span source attribute and destination dimension names configurable (#1286)
- `signalfx` exporter:
  - Pass context to the http client requests (#1225)
  - Update `disk.summary_utilization` translation rule to accommodate new labels (#1258)
- `newrelic` exporter: Add `span.kind` attribute (#1263)
- `datadog` exporter:
  - Add Datadog trace translation helpers (#1208)
  - Add API key validation (#1216)
- `splunkhec` receiver: Add the ability to ingest logs (#1268)
- `awscontainermetrics` receiver: Report `CpuUtilized` metric in percentage (#1283)
- `awsemf` exporter: Only calculate metric rate for cumulative counter and avoid SingleDimensionRollup for metrics with only one dimension (#1280)

### 🧰 Bug fixes 🧰

- Make `signalfx` exporter a metadata exporter (#1252)
- `awsecscontainermetrics` receiver: Check for empty network rate stats and set zero (#1260)
- `awsemf` exporter: Remove InstrumentationLibrary dimension in CloudWatch EMF Logs if it is undefined (#1256)
- `awsxray` receiver: Fix trace/span id transfer (#1264)
- `datadog` exporter: Remove trace support for Windows for now (#1274)
- `sapm` exporter: Correlation enabled check inversed (#1278)

## v0.12.0

# 🎉 OpenTelemetry Collector Contrib v0.12.0 (Beta) 🎉

The OpenTelemetry Collector Contrib contains everything in the [opentelemetry-collector release](https://github.com/open-telemetry/opentelemetry-collector/releases/tag/v0.12.0) (be sure to check the release notes here as well!). Check out the [Getting Started Guide](https://opentelemetry.io/docs/collector/getting-started/) for deployment and configuration information.

### 🚀 New components 🚀

- `awsemf` exporter to support exporting metrics to AWS CloudWatch (#498, #1169)
- `http_forwarder` extension that forwards HTTP requests to a specified target (#979, #1014, #1150)
- `datadog` exporter that sends metric and trace data to Datadog (#1142, #1178, #1181, #1212)
- `awsecscontainermetrics` receiver to collect metrics from Amazon ECS Task Metadata Endpoint (#1089, #1148, #1160)

### 💡 Enhancements 💡

- `signalfx` exporter:
  - Add host metadata synchronization (#1039, #1118)
  - Add `copy_dimensions` translator option (#1126)
  - Update `k8s_cluster` metric translations (#1121)
  - Add option to exclude metrics (#1156)
  - Add `avg` aggregation method (#1151)
  - Fallback to host if cloud resource id not found (#1170)
  - Add backwards compatible translation rules for the `dockerstatsreceiver` (#1201)
  - Enable queuing and retries (#1223)
- `splunkhec` exporter:
  - Add log support (#875)
  - Enable queuing and retries (#1222)
- `k8scluster` receiver: Standardize metric names (#1119)
- `awsxray` exporter:
  - Support AWS EKS attributes (#1090)
  - Store resource attributes in X-Ray segments (#1174)
- `honeycomb` exporter:
  - Add span kind to the event sent to Honeycomb (#474)
  - Add option to adjust the sample rate using an attribute on the span (#1162)
- `jmxmetrics` extension: Add subprocess manager to manage child java processes (#1028)
- `elastic` exporter: Initial metrics support (#1173)
- `k8s` processor: Rename default attr names for label/annotation extraction (#1214)
- Add common SignalFx host id extraction (#1100)
- Allow MSI upgrades (#1165)

### 🧰 Bug fixes 🧰

- `awsxray` exporter: Don't set origin to EC2 when not on AWS (#1115)

## v0.11.0

# 🎉 OpenTelemetry Collector Contrib v0.11.0 (Beta) 🎉

The OpenTelemetry Collector Contrib contains everything in the [opentelemetry-collector release](https://github.com/open-telemetry/opentelemetry-collector/releases/tag/v0.11.0) (be sure to check the release notes here as well!). Check out the [Getting Started Guide](https://opentelemetry.io/docs/collector/getting-started/) for deployment and configuration information.

### 🚀 New components 🚀
- add `dockerstats` receiver as top level component (#1081)
- add `tracegen` utility (#956)

### 💡 Enhancements 💡
- `stackdriver` exporter: Allow overriding client options via config (#1010)
- `k8scluster` receiver: Ensure informer caches are synced before initial data sync (#842)
- `elastic` exporter: Translate `deployment.environment` resource attribute to Elastic APM's semantically equivalent `service.environment` (#1022)
- `k8s` processor: Add logs support (#1051)
- `awsxray` exporter: Log response error with zap (#1050)
- `signalfx` exporter
  - Add dimensions to renamed metrics (#1041)
  - Add translation rules for `disk_ops.total` and `disk_ops.pending` metrics (#1082)
  - Add event support (#1036)
- `kubeletstats` receiver: Cache detailed PVC labels to reduce API calls (#1052)
- `signalfx` receiver: Add event support (#1035)

## v0.10.0

# 🎉 OpenTelemetry Collector Contrib v0.10.0 (Beta) 🎉

The OpenTelemetry Collector Contrib contains everything in the [opentelemetry-collector release](https://github.com/open-telemetry/opentelemetry-collector/releases/tag/v0.10.0) (be sure to check the release notes here as well!). Check out the [Getting Started Guide](https://opentelemetry.io/docs/collector/getting-started/) for deployment and configuration information.

### 🚀 New components 🚀
- add initial docker stats receiver, without sourcing in top level components (#495)
- add initial jmx metrics extension structure, without sourcing in top level components (#740)
- `routing` processor for routing spans based on HTTP headers (#907)
- `splunkhec` receiver to receive Splunk HEC metrics, traces and logs (#840)
- Add skeleton for `http_forwarder` extension that forwards HTTP requests to a specified target (#979)

### 💡 Enhancements 💡
- `stackdriver` exporter
  - Add timeout parameter (#835)
  - Add option to configurably set UserAgent string (#758)
- `signalfx` exporter
  - Reduce memory allocations for big batches processing (#871)
  - Add AWSUniqueId and gcp_id generation (#829)
  - Calculate cpu.utilization compatibility metric (#839, #974, #954)
- `metricstransform` processor: Replace `{{version}}` in label values (#876)
- `resourcedetection` processor: Logs Support (#970)
- `statsd` receiver: Add parsing for labels and gauges (#903)

### 🧰 Bug fixes 🧰
- `k8s` processor
  - Wrap metrics before sending further down the pipeline (#837)
  - Fix setting attributes on metrics passed from agent (#836)
- `awsxray` exporter: Fix "pointer to empty string" is not omitted bug (#830)
- `azuremonitor` exporter: Treat UNSPECIFIED span kind as INTERNAL (#844)
- `signalfx` exporter: Remove misleading warnings (#869)
- `newrelic` exporter: Fix panic if service name is empty (#969)
- `honeycomb` exporter: Don't emit default proc id + starttime (#972)

## v0.9.0

# 🎉 OpenTelemetry Collector Contrib v0.9.0 (Beta) 🎉

The OpenTelemetry Collector Contrib contains everything in the [opentelemetry-collector release](https://github.com/open-telemetry/opentelemetry-collector/releases/tag/v0.9.0) (be sure to check the release notes here as well!). Check out the [Getting Started Guide](https://opentelemetry.io/docs/collector/getting-started/) for deployment and configuration information.

### 🛑 Breaking changes 🛑
- Remove deprecated `lightstep` exporter (#828)

### 🚀 New components 🚀
- `statsd` receiver for ingesting StatsD messages (#566)

### 💡 Enhancements 💡
- `signalfx` exporter
   - Add disk usage translations (#760)
   - Add disk utilization translations (#782)
   - Add translation rule to drop redundant metrics (#809)
- `kubeletstats` receiver
  - Sync available volume metadata from /pods endpoint (#690)
  - Add ability to collect detailed data from PVC (#743)
- `awsxray` exporter: Translate SDK name/version into xray model (#755)
- `elastic` exporter: Translate semantic conventions to Elastic destination fields (#671)
- `stackdriver` exporter: Add point count metric (#757)
- `awsxray` receiver
  - Ported the TCP proxy from the X-Ray daemon (#774)
  - Convert to OTEL trace format (#691)

### 🧰 Bug fixes 🧰
- `kubeletstats` receiver: Do not break down metrics batch (#754)
- `host` observer: Fix issue on darwin where ports listening on all interfaces are not correctly accounted for (#582)
- `newrelic` exporter: Fix panic on missing span status (#775)

## v0.8.0

# 🎉 OpenTelemetry Collector Contrib v0.8.0 (Beta) 🎉

The OpenTelemetry Collector Contrib contains everything in the [opentelemetry-collector release](https://github.com/open-telemetry/opentelemetry-collector/releases/tag/v0.8.0) (be sure to check the release notes here as well!). Check out the [Getting Started Guide](https://opentelemetry.io/docs/collector/getting-started/) for deployment and configuration information.

### 🚀 New components 🚀

- Receivers
  - `prometheusexec` subprocess manager (##499)

### 💡 Enhancements 💡

- `signalfx` exporter
  - Add/Update metric translations (#579, #584, #639, #640, #652, #662)
  - Add support for calculate new metric translator (#644)
  - Add renaming rules for load metrics (#664)
  - Update `container.name` to `k8s.container.name` in default translation rule (#683)
  - Rename working-set and page-fault metrics (#679)
- `awsxray` exporter
  - Translate exception event into xray exception (#577)
  - Add ingestion of X-Ray segments via UDP (#502)
  - Parse Java stacktrace and populate in xray cause (#687)
- `kubeletstats` receiver
  - Add metric_groups option (#648)
  - Set datapoint timestamp in receiver (#661)
  - Change `container.name` label to `k8s.container.name` (#680)
  - Add working-set and page-fault metrics (#666)
  - Add basic support for volume metrics (#667)
- `stackdriver` trace exporter: Move to new interface and pdata (#486)
- `metricstranform` processor: Keep timeseries and points in order after aggregation (#663)
- `k8scluster` receiver: Change `container.spec.name` label to `k8s.container.name` (#681)
- Migrate receiver creator to internal data model (#701)
- Add ec2 support to `resourcedetection` processor (#587)
- Enable timeout, sending queue and retry for SAPM exporter (#707)

### 🧰 Bug fixes 🧰

- `azuremonitor` exporter: Correct HTTP status code success mapping (#588)
- `k8scluster` receiver: Fix owner reference in metadata updates (#649)
- `awsxray` exporter: Fix handling of db system (#697)

### 🚀 New components 🚀

- Skeleton for AWS ECS container metrics receiver (#463)
- `prometheus_exec` receiver (#655)

## v0.7.0

# 🎉 OpenTelemetry Collector Contrib v0.7.0 (Beta) 🎉

The OpenTelemetry Collector Contrib contains everything in the [opentelemetry-collector release](https://github.com/open-telemetry/opentelemetry-collector/releases/tag/v0.7.0) (be sure to check the release notes here as well!). Check out the [Getting Started Guide](https://opentelemetry.io/docs/collector/getting-started/) for deployment and configuration information.

### 🛑 Breaking changes 🛑

- `awsxray` receiver updated to support udp: `tcp_endpoint` config option renamed to `endpoint` (#497)
- TLS config changed for `sapmreceiver` (#488) and `signalfxreceiver` receivers (#488)

### 🚀 New components 🚀

- Exporters
  - `sentry` adds tracing exporter for [Sentry](https://sentry.io/) (#565)
- Extensions
  - `endpoints` observer: adds generic endpoint watcher (#427)
  - `host` observer: looks for listening network endpoints on host (#432)

### 💡 Enhancements 💡

- Update `honeycomb` exporter for v0.8.0 compatibility
- Extend `metricstransform` processor to be able to add a label to an existing metric (#441)
- Update `kubeletstats` metrics according to semantic conventions (#475)
- Updated `awsxray` receiver config to use udp (#497)
- Add `/pods` endpoint support in `kubeletstats` receiver to add extra labels (#569)
- Add metric translation options to `signalfx` exporter (#477, #501, #571, #573)

### 🧰 Bug fixes 🧰

- `azuremonitor` exporter: Mark spanToEnvelope errors as permanent (#500)

## v0.6.0

# 🎉 OpenTelemetry Collector Contrib v0.6.0 (Beta) 🎉

The OpenTelemetry Collector Contrib contains everything in the [opentelemetry-collector release](https://github.com/open-telemetry/opentelemetry-collector/releases/tag/v0.6.0) (be sure to check the release notes here as well!). Check out the [Getting Started Guide](https://opentelemetry.io/docs/collector/getting-started/) for deployment and configuration information.

### 🛑 Breaking changes 🛑

- Removed `jaegarlegacy` (#397) and `zipkinscribe` receivers (#410)
- `kubeletstats` receiver: Renamed `k8s.pod.namespace` pod label to `k8s.namespace.name` and `k8s.container.name` container label to `container.name`

### 🚀 New components 🚀

- Processors
  - `metricstransform` renames/aggregates within individual metrics (#376) and allow changing the data type between int and float (#402)

### 💡 Enhancements 💡

- `awsxray` exporter: Use `peer.service` as segment name when set. (#385)
- `splunk` exporter: Add trace exports support (#359, #399)
- Build and publish Windows MSI (#408) and DEB/RPM Linux packages (#405)

### 🧰 Bug fixes 🧰

- `kubeletstats` receiver:
  - Fixed NPE for newly created pods (#404)
  - Updated to latest change in the ReceiverFactoryOld interface (#401)
  - Fixed logging and self reported metrics (#357)
- `awsxray` exporter: Only convert SQL information for SQL databases. (#379)
- `resourcedetection` processor: Correctly obtain machine-type info from gce metadata (#395)
- `k8scluster` receiver: Fix container resource metrics (#416)

## v0.5.0

Released 01-07-2020

# 🎉 OpenTelemetry Collector Contrib v0.5.0 (Beta) 🎉

The OpenTelemetry Collector Contrib contains everything in the [opentelemetry-collector release](https://github.com/open-telemetry/opentelemetry-collector/releases/tag/v0.5.0) (be sure to check the release notes here as well!). Check out the [Getting Started Guide](https://opentelemetry.io/docs/collector/getting-started/) for deployment and configuration information.

### 🚀 New components 🚀

- Processors
  - `resourcedetection` to automatically detect the resource based on the configured set of detectors (#309)

### 💡 Enhancements 💡

- `kubeletstats` receiver: Support for ServiceAccount authentication (#324)
- `signalfx` exporter and receiver
  - Add SignalFx metric token passthrough and config option (#325)
  - Set default endpoint of `signalfx` receiver to `:9943` (#351)
- `awsxray` exporter: Support aws plugins EC2/ECS/Beanstalk (#343)
- `sapm` exporter and receiver: Add SAPM access token passthrough and config option (#349)
- `k8s` processor: Add metrics support (#358)
- `k8s` observer: Separate annotations from labels in discovered pods (#363)

### 🧰 Bug fixes 🧰

- `honeycomb` exporter: Remove shared use of libhoney from goroutines (#305)

## v0.4.0

Released 17-06-2020

# 🎉 OpenTelemetry Collector Contrib v0.4.0 (Beta) 🎉

The OpenTelemetry Collector Contrib contains everything in the [opentelemetry-collector release](https://github.com/open-telemetry/opentelemetry-collector/releases/tag/v0.4.0) (be sure to check the release notes here as well!). Check out the [Getting Started Guide](https://opentelemetry.io/docs/collector/getting-started/) for deployment and configuration information.

### 🛑 Breaking changes 🛑

  - `signalfx` exporter `url` parameter changed to `ingest_url` (no impact if only using `realm` setting)

### 🚀 New components 🚀

- Receivers
  - `receiver_creator` to create receivers at runtime (#145), add observer support to receiver_creator (#173), add rules support (#207), add dynamic configuration values (#235) 
  - `kubeletstats` receiver (#237) 
  - `prometheus_simple` receiver (#184) 
  - `kubernetes-cluster` receiver (#175) 
  - `redis` receiver (#138)
- Exporters
  - `alibabacloudlogservice` exporter (#259) 
  - `SplunkHEC` metrics exporter (#246)
  - `elastic` APM exporter (#240)
  - `newrelic` exporter (#229) 
- Extensions
  - `k8s` observer (#185) 

### 💡 Enhancements 💡

- `awsxray` exporter
  - Use X-Ray convention of segment name == service name (#282)
  - Tweak xray export to improve rendering of traces and improve parity (#241)
  - Add handling for spans received with nil attributes (#212)
- `honeycomb` exporter
  - Use SendPresampled (#291)
  - Add span attributes as honeycomb event fields (#271)
  - Support resource labels in Honeycomb exporter (#20)
- `k8s` processor
  - Add support of Pod UID extraction to k8sprocessor (#219)
  - Use `k8s.pod.ip` to record resource IP instead of just `ip` (#183)
  - Support same authentication mechanism as other kubernetes components do (#307)
- `sapm` exporter: Add TLS for SAPM and SignalFx receiver (#215)
- `signalfx` exporter
  - Add metric metadata syncer to SignalFx exporter (#231)
  - Add TLS for SAPM and SignalFx receiver (#215)
- `stackdriver` exporter: Add support for resource mapping in config (#163)

### 🧰 Bug fixes 🧰

- `awsxray` exporter: Wrap bad request errors for proper handling by retry queue (#205)
- `lightstep` exporter: Ensure Lightstep exporter doesnt crash on nil node (#250)
- `sapm` exporter: Do not break Jaeger traces before sending downstream (#193)
- `k8s` processor: Ensure Jaeger spans work in passthrough mode (262)

## 🧩 Components 🧩

### Receivers

| Traces | Metrics |
|:-------:|:-------:|
| Jaeger Legacy | Carbon |
| SAPM (SignalFx APM) | Collectd | 
| Zipkin Scribe | K8s Cluster |
| | Redis |
| |  SignalFx | 
| | Simple Prometheus |
| | Wavefront |

### Processors

- K8s

### Exporters

| Commercial | Community |
|:------------:|:-----------:|
| Alibaba Cloud Log Service | Carbon |
| AWS X-ray | Elastic |
| Azure Monitor | Jaeger Thrift |
| Honeycomb | Kinesis |
| Lightstep |
| New Relic |
| SAPM (SignalFx APM) | 
| SignalFx (Metrics) |
| Splunk HEC |
| Stackdriver (Google) |

### Extensions

- Observer
  - K8s

## v0.3.0 Beta

Released 2020-03-30

### Breaking changes

-  Make prometheus receiver config loading strict. #697 
Prometheus receiver will now fail fast if the config contains unused keys in it.

### Changes and fixes

- Enable best effort serve by default of Prometheus Exporter (https://github.com/orijtech/prometheus-go-metrics-exporter/pull/6)
- Fix null pointer exception in the logging exporter #743 
- Remove unnecessary condition to have at least one processor #744 
- Updated Honeycomb exported to `honeycombio/opentelemetry-exporter-go v0.3.1`

### Features

Receivers / Exporters:

* AWS X-Ray
* Carbon
* CollectD
* Honeycomb
* Jaeger
* Kinesis
* LightStep
* OpenCensus
* OpenTelemetry
* SAPM
* SignalFx
* Stackdriver
* Wavefront
* Zipkin
* Zipkin Scribe


Processors:

* Attributes
* Batch
* Memory Limiter
* Queued Retry
* Resource
* Sampling
* Span
* Kubernetes

Extensions:

* Health Check
* Performance Profiler
* zPages


## v0.2.8

Released 2020-03-25

Alpha v0.2.8 of OpenTelemetry Collector Contrib.

- Implemented OTLP receiver and exporter.
- Added ability to pass config to the service programmatically (useful for custom builds).
- Improved own metrics / observability.


## v0.2.7

Released 2020-03-17

### Self-Observability
- New command-line switch to control legacy and new metrics. Users are encouraged
to experiment and migrate to the new metrics.
- Improved error handling on shutdown.


### Processors
- Fixed passthrough mode k8sprocessor.
- Added `HASH` action to attribute processor.

### Receivers and Exporters
- Added Honeycomb exporter.
- Added LightStep exporter.
- Added regular expression for Carbon receiver, allowing the metric name to be broken into proper label keys and values.
- Updated Stackdriver exporter to use a new batch API.


## v0.2.6 Alpha

Released 2020-02-18

### Self-Observability
- Updated metrics prefix to `otelcol` and expose command line argument to modify the prefix value.
- Batch dropped span now emits zero when no spans are dropped.

### Processors
- Extended Span processor to have include/exclude span logic.
- Ability to choose strict or regexp matching for include/exclude filters.

### Receivers and Exporters
- Added Carbon receiver and exporter.
- Added Wavefront receiver.


## v0.0.5 Alpha

Released 2020-01-30

- Regexp-based filtering of span names.
- Ability to extract attributes from span names and rename span.
- File exporter for debugging.
- Span processor is now enabled by default.

## v0.0.1 Alpha

Released 2020-01-11

First release of OpenTelemetry Collector Contrib.


[v0.3.0]: https://github.com/open-telemetry/opentelemetry-collector-contrib/compare/v0.2.8...v0.3.0
[v0.2.8]: https://github.com/open-telemetry/opentelemetry-collector-contrib/compare/v0.2.7...v0.2.8
[v0.2.7]: https://github.com/open-telemetry/opentelemetry-collector-contrib/compare/v0.2.6...v0.2.7
[v0.2.6]: https://github.com/open-telemetry/opentelemetry-collector-contrib/compare/v0.0.5...v0.2.6
[v0.0.5]: https://github.com/open-telemetry/opentelemetry-collector-contrib/compare/v0.0.1...v0.0.5
[v0.0.1]: https://github.com/open-telemetry/opentelemetry-collector-contrib/tree/v0.0.1<|MERGE_RESOLUTION|>--- conflicted
+++ resolved
@@ -17,12 +17,9 @@
 - `resourcedetectionprocessor`: Add confighttp.HTTPClientSettings To Resource Detection Config Fixes (#7397)
 - `honeycombexporter`: Add validation for `sending_queue` setting (#8113)
 - `routingprocessor`: Expand error handling on failure to build exporters (#8125)
-<<<<<<< HEAD
-- `oauth2clientauthextension`: Add support for EndpointParams (#7307)
-=======
 - `skywalkingreceiver`: Add new skywalking receiver component folder and structure (#8107)
 - `groupbyattrsprocesor`: Allow empty keys, which allows to use the processor for compaction (#7793)
->>>>>>> e5fd5283
+- `oauth2clientauthextension`: Add support for EndpointParams (#7307)
 
 ### 🛑 Breaking changes 🛑
 
