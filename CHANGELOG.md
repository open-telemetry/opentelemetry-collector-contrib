# Changelog

## Unreleased

### 🛑 Breaking changes 🛑

### 🚩 Deprecations 🚩

### 🚀 New components 🚀

### 💡 Enhancements 💡

### 🧰 Bug fixes 🧰

## v0.49.0

### 🛑 Breaking changes 🛑

- `filelogreceiver`, `journaldreceiver`, `syslogreceiver`, `tcplogreceiver`, `udplogreceiver`:
  - Updated data model to align with stable logs data model, which includes various breaking changes. (#9139, #8835)
    - A detailed [Upgrade Guide](https://github.com/open-telemetry/opentelemetry-log-collection/releases/tag/v0.28.0) is available in the log-collection v0.29.0 release notes. 
- `datadogexporter`: Remove `OnlyMetadata` method from `Config` struct (#8980)
- `datadogexporter`: Remove `GetCensoredKey` method from `APIConfig` struct (#8980)
- `mongodbatlasreceiver`: Updated to uses newer metric builder which changed some metric and resource attributes (#9093)
- `dynatraceexporter`: Make `serialization` package `/internal` (#9097)
- `attributesprocessor`: Remove log names from filters (#9131)

<<<<<<< HEAD
### 🧰 Bug fixes 🧰

- `filestorageextension`: use correct bbolt options for compaction (#9134)
- `hostmetricsreceiver`: Use cpu times for time delta in cpu.utilization calculation (#8857)
- `dynatraceexporter`: Remove overly verbose stacktrace from certain logs (#8989)
- `fluentforwardreceiver`: Fluentforward receiver not releasing port for reloading of OTEL collector (#9111)
- `googlecloudexporter`: fix the `exporter.googlecloud.OTLPDirect` fature-gate, which was not applied when the flag was provided (#9116)
- `signalfxexporter`: Fix bug to enable timeouts for correlating traces and metrics (#9101)
- `windowsperfcountersreceiver`: fix exported values being integers instead of doubles (#9138)

=======
>>>>>>> 12cc610f
### 🚩 Deprecations 🚩

- `datadogexporter`: Deprecate `service` setting in favor of `service.name` semantic convention (#8784)
- `datadogexporter`: Deprecate `version` setting in favor of `service.version` semantic convention (#8784)
- `datadogexporter`: Deprecate `env` setting in favor of `deployment.environment` semantic convention (#9017)
- `datadogexporter`: Deprecate `GetHostTags` method from `TagsConfig` struct (#8975)
- `datadogexporter`: Deprecate `tags` setting in favor of `host_metadata::tags` (#9100)
- `datadogexporter`: Deprecate `send_metadata` setting in favor of `host_metadata::enabled` (#9100)
- `datadogexporter`: Deprecate `use_resource_metadata` setting in favor of `host_metadata::hostname_source` (#9100)
- `prometheusexecreceiver`: Deprecate prom_exec receiver (#9058)
- `fluentbitextension`: Deprecate Fluentbit extension (#9062)

### 🚀 New components 🚀

- `riakreceiver`: Riak Metric Receiver (#8548)

### 💡 Enhancements 💡
- `splunkhecexporter`: Add support for batching traces (#8995)
- `hostmetricsreceiver`: Migrate Processes scraper to the Metrics builder (#8855)
- `tanzuobservabilityexporter`: Use resourcetotelemetry helper (#8338)
- Add `make crosslink` target to ensure replace statements are included in `go.mod` for all transitive dependencies within repository (#8822)
- `filestorageextension`: Change bbolt DB settings for better performance (#9004)
- `jaegerremotesamplingextension`: Add local and remote sampling stores (#8818)
- `attributesprocessor`: Add support to filter on log body (#8996)
- `prometheusremotewriteexporter`: Translate resource attributes to the target info metric (#8493)
- `prometheusexporter`: Add `job` and `instance` labels to metrics so they can be scraped with `honor_labels: true` (#9115)
- `podmanreceiver`: Add API timeout configuration option (#9014)
- `cmd/mdatagen`: Add `sem_conv_version` field to metadata.yaml that is used to set metrics SchemaURL (#9010)
- `splunkheceporter`: Add an option to disable log or profiling data (#9065)
- `windowsperfcountersreceiver`: Move code into separate package for use in other windowsperfcounter receivers (#9108) 
- `datadogexporter`: Add `host_metadata` configuration section to configure host metadata export (#9100)
- `cmd/mdatagen`: Update documentation generated for attributes to list enumerated values and show the "value" that will be visible on metrics when it is different from the attribute key in metadata.yaml (#8983)
- `routingprocessor`: add option to drop resource attribute used for routing (#8990)

### 🧰 Bug fixes 🧰

- `filestorageextension`: use correct bbolt options for compaction (#9134)
- `hostmetricsreceiver`: Use cpu times for time delta in cpu.utilization calculation (#8857)
- `dynatraceexporter`: Remove overly verbose stacktrace from certain logs (#8989)
- `googlecloudexporter`: fix the `exporter.googlecloud.OTLPDirect` fature-gate, which was not applied when the flag was provided (#9116)
- `signalfxexporter`: Fix bug to enable timeouts for correlating traces and metrics (#9101)
- `windowsperfcountersreceiver`: fix exported values being integers instead of doubles (#9138)
- `prometheusreceiver`: Fix issues with relabelling the `job` and `instance` labels. (#8780)

## v0.48.0

### 💡 Enhancements 💡

- `k8seventsreceiver`: Add Api_version and resource_version (#8539)
- `datadogexporter`: Add `metrics::sums::cumulative_monotonic_mode` to specify export mode for cumulative monotonic sums (#8490)
- `dynatraceexporter`: add multi-instance deployment note to README.md (#8848)
- `resourcedetectionprocessor`: Add attribute allowlist (#8547)
- `datadogexporter`:  Metrics payload data and Sketches payload data will be logged if collector is started in debug mode (#8929)
- `cmd/mdatagen`: Add resource attributes definition to metadata.yaml and move `pdata.Metrics` creation to the
  generated code (#8555)

### 🛑 Breaking changes 🛑

- `windowsperfcountersreceiver`: Added metrics configuration (#8376)
- `lokiexporter`: Remove deprecated LogRecord.name field (#8951)
- `splunkhecexporter`: Remove deprecated LogRecord.name field (#8951)

### 🚩 Deprecations 🚩

- `datadogexporter`: Deprecate `OnlyMetadata` method from `Config` struct (#8359)
- `datadogexporter`: Deprecate `GetCensoredKey` method from `APIConfig` struct (#8830)
- `datadogexporter`: Deprecate `metrics::send_monotonic_counter` in favor of `metrics::sums::cumulative_monotonic_mode` (#8490)

### 🚀 New components 🚀

- `sigv4authextension`: Enable component (#8518)

## v0.47.0

### 💡 Enhancements 💡

- `googlecloudexporter`: Add Validate method in config (#8559)
- `attributesprocessor`: Add convert action (#7930)
- `attributesprocessor`: Add metric support (#8111)
- `prometheusremotewriteexporter`: Write-Ahead Log support enabled (#7304)
- `hostreceiver/filesystemscraper`: Add filesystem utilization (#8027)
- `hostreceiver/pagingscraper`: Add paging.utilization (#6221)
- `googlecloudexporter`: [Alpha] Translate metrics directly from OTLP to gcm using the `exporter.googlecloud.OTLPDirect` feature-gate (#7177)
- `simpleprometheusreceiver`: Add support for static labels (#7908)
- `spanmetricsprocessor`: Dropping the condition to replace _ with key_ as __ label is reserved and _ is not (#8057)
- `podmanreceiver`: Add container.runtime attribute to container metrics (#8262)
- `dockerstatsreceiver`: Add container.runtime attribute to container metrics (#8261)
- `tanzuobservabilityexporter`: instrumentation Library and Dropped Counts to Span Tags (#8120)
- `clickhouseexporter`: Implement consume log logic. (#9705)
- `influxdbexporter`: Add support for cumulative, non-monotonic metrics. (#8348)
- `oauth2clientauthextension`: Add support for EndpointParams (#7307)
- Add `NewMetricData` function to `MetricsBuilder` to consistently set instrumentation library name (#8255)
- `googlecloudpubsubreceiver` Added implementation of Google Cloud Pubsub receiver. (#8391)
- `googlecloudpubsubexporter` Added implementation of Google Cloud Pubsub exporter. (#8391)
- `coralogixexporter` Allow exporter timeout to be configured (#7957)
- `prometheusremotewriteexporter` support adding trace id and span id attached to exemplars (#8380)
- `influxdbexporter`: accept histogram metric missing infinity bucket. (#8462)
- `skywalkingreceiver`: Added implementation of Skywalking receiver. (#8549)
- `prometheusreceiver`: Fix staleness bug for histograms and summaries (#8561)

### 🛑 Breaking changes 🛑

- `mongodbatlasreceiver`: rename mislabeled attribute `memory_state` to correct `disk_status` on partition disk metrics (#7747)
- `mongodbatlasreceiver`: Correctly set initial lookback for querying mongodb atlas api (#8246)
- `nginxreceiver`: instrumentation name updated from `otelcol/nginx` to `otelcol/nginxreceiver` (#8255)
- `postgresqlreceiver`: instrumentation name updated from `otelcol/postgresql` to `otelcol/postgresqlreceiver` (#8255)
- `redisreceiver`: instrumentation name updated from `otelcol/redis` to `otelcol/redisreceiver` (#8255)
- `apachereceiver`: instrumentation name updated from `otelcol/apache` to `otelcol/apachereceiver` ()
- `couchdbreceiver`: instrumentation name updated from `otelcol/couchdb` to `otelcol/couchdbreceiver` (#8366)
- `prometheusreceiver` Change resource attributes on metrics: `instance` -> `service.instance.id`, `host.name` -> `net.host.name`,  `port` -> `net.host.port`, `scheme` -> `http.scheme`, `job` removed (#8266)
- `prometheusremotewriteexporter` Use `service.*` resource attributes instead of `job` and `instance` resource attributes when adding job and instance labels to metrics (#8266)
- `mysqlreceiver`: instrumentation name updated from `otel/mysql` to `otelcol/mysqlreceiver` (#8387)
- `zookeeperreceiver`: instrumentation name updated from `otelcol/zookeeper` to `otelcol/zookeeperreceiver` (#8389)
- `coralogixexporter`: Create dynamic subsystem name (#7957)
  - Deprecate configuration changed. Dynamic subsystem name from traces service name property.
- `rabbitmqreceiver`: instrumentation name updated from `otelcol/rabbitmq` to `otelcol/rabbitmqreceiver` (#8400)

### 🧰 Bug fixes 🧰

- `zipkinexporter`: Set "error" tag value when status is set to error (#8187)
- `prometheusremotewriteexporter`: Correctly handle metric labels which collide after sanitization (#8378)
- `prometheusremotewriteexporter`: Drop labels when exemplar attributes exceed the max number of characters (#8379)
- `k8sclusterreceiver`: Add support to enable k8s node and container cpu metrics to be reported as double values (#8245)
  - Use "--feature-gates=receiver.k8sclusterreceiver.reportCpuMetricsAsDouble" to enable reporting node and container
    cpu metrics as a double values.
- `tanzuobservabilityexporter`: Fix a typo in Instrumentation Library name and version tags (#8384)
- `logreceivers`: Fix an issue where receiver would sometimes fail to build using Go 1.18 (#8521)
- `awsxrayreceiver`: Add defaults for optional stack frame parameters (#8790)

### 🚩 Deprecations 🚩

- `datadogexporter`: Deprecate automatic environment variable detection (#8397)

### 🚀 New components 🚀
- `sigv4authextension`: New Component: Sigv4 Authenticator Extension (#8263)

## v0.46.0

### 💡 Enhancements 💡

- `internal/stanza`: Export metrics from Stanza receivers (#8025)
- `hostreceiver/pagingscraper`: Migrate the scraper to the mdatagen metrics builder (#7139)
- Do not drop zero trace/span id spans in the jaeger conversion (#7946)
- Upgrade to use semantic conventions 1.6.1 (#7926)
- `dynatraceexporter`: Validate QueueSettings and perform config validation in Validate() instead (#8020)
- `sapmexporter`: Add validation for `sending_queue` setting (#8023)
- `signalfxexporter`: Add validation for `sending_queue` setting (#8026)
- `internal/stanza`: Add support for arbitrary attribute types (#8081)
- `resourcedetectionprocessor`: Add confighttp.HTTPClientSettings To Resource Detection Config Fixes (#7397)
- `hostmetricsreceiver`: Add cpu.utilization metrics to cpu scrapper (#7130)
- `honeycombexporter`: Add validation for `sending_queue` setting (#8113)
- `routingprocessor`: Expand error handling on failure to build exporters (#8125)
- `skywalkingreceiver`: Add new skywalking receiver component folder and structure (#8107)
- `groupbyattrsprocesor`: Allow empty keys, which allows to use the processor for compaction (#7793)
- `datadogexporter`: Add rbac to example k8s manifest file (#8186)
- `splunkhecexporter`: Add validation for `sending_queue` setting (#8256)

### 🛑 Breaking changes 🛑

- Remove deprecated functions from jaeger translator (#8032)
- `internal/stanza`: Remove `write_to` setting from input operators (#8081)
- `mongodbatlasreceiver`: rename `mongodb.atlas.*` attributes to `mongodb_atlas.*` adhering to naming guidelines. Adding 3 new attributes (#7960)

### 🧰 Bug fixes 🧰

- `prometheusreceiver`: Fix segfault that can occur after receiving stale metrics (#8056)
- `filelogreceiver`: Fix issue where logs could occasionally be duplicated (#8123)
- `prometheusremotewriteexporter`: Fix empty non-string resource attributes (#8116)

### 🚀 New components 🚀

## v0.45.1

### 💡 Enhancements 💡

- `sumologicexporter`: Move validation to Config (#7936)
- `elasticsearchexporter`: Fix crash with batch processor (#7953).
- `splunkhecexporter`: Batch metrics payloads (#7760)
- `tanzuobservabilityexporter`: Add internal SDK metric tag (#7826)
- `hostreceiver/processscraper`: Migrate the scraper to the mdatagen metrics builder (#7287)

### 🧰 Bug fixes 🧰

- `awsprometheusremotewriteexporter`: fix dependencies issue (#7963)

### 🚀 New components 🚀

- `awsfirehose` receiver: Add AWS Kinesis Data Firehose Receiver (#7918)

## v0.45.0

### 💡 Enhancements 💡

- `hostreceiver/filesystemscraper`: Migrate the scraper to the mdatagen metrics builder (#7772)
- `hostreceiver/memoryscraper`: Migrate the scraper to the mdatagen metrics builder (#7312)
- `lokiexporter`: Use record attributes as log labels (#7569)
- `routingprocessor`: Do not err on failure to build exporters (#7423)
- `apachereceiver`: Update to mdatagen v2 (#7573)
- `datadogexporter`: Don't send host metadata if hostname is empty (#7426)
- `datadogexporter`: Add insecure_skip_verify flag to configuration (#7422)
- `coralogixexporter`: Update readme (#7785)
- `awscloudwatchlogsexporter`: Remove name from aws cloudwatch logs exporter (#7554)
- `tanzuobservabilityexporter`: Update OTel Collector's Exporter to match WF Proxy Handling of source (#7929)
- `hostreceiver/memoryscraper`: Add memory.utilization (#6221)
- `awskinesisexporter`: Add Queue Config Validation AWS Kinesis Exporter (#7835)
- `elasticsearchexporter`: Remove usage of deprecated LogRecord.Name field (#7829).
- `loadbalancingexporter`: Allow non-exist hostname on startup (#7935)
- `datadogexporter`: Use exact sum, count and average on Datadog distributions (#7830)
- `storage/filestorage`: add optional compaction to filestorage (#7768)
- `tanzuobservabilityexporter`: Add attributes from the Resource to the resulting WF metric tags & set `source` value in WF metric (#8101)

### 🛑 Breaking changes 🛑

- Use go mod compat, drops support for reproducibility with go 1.16 (#7915)
- `apachereceiver`: Update instrumentation library name from `otel/apache` to `otelcol/apache` (#7754)
- `pkg/translator/prometheusremotewrite`: Cleanup prw translator public functions (#7776)
- `prometheusreceiver`: The OpenCensus-based metric conversion pipeline has 
  been removed.
  - The `receiver.prometheus.OTLPDirect` feature gate has been removed as 
    the direct pipeline is the only remaining pipeline.
- `translator/jaeger`: Cleanup jaeger translator function names (#7775)
  - Deprecate old funcs with Internal word.
- `mysqlreceiver`: Update data model and names for several metrics (#7924)
  - Change all metrics to Int values
  - Remove `mysql.buffer_pool_pages`. Replace with:
    - `mysql.buffer_pool.pages`
    - `mysql.buffer_pool.data_pages`
    - `mysql.buffer_pool.page_flushes`
  - Remove `mysql.buffer_pool_size`. Replace with:
    - `mysql.buffer_pool.limit`
    - `mysql.buffer_pool.usage`
  - Rename `mysql.buffer_pool_operations` to `mysql.buffer_pool.operations`

### 🚩 Deprecations 🚩

- Deprecated log_names setting from filter processor. (#7552)

### 🧰 Bug fixes 🧰

 - `tailsamplingprocessor`: "And" policy only works as a sub policy under a composite policy (#7590) 
 - `prometheusreceiver`: Correctly map description and units when converting
  Prometheus metadata directly to pdata. (#7748)
 - `sumologicexporter`: fix exporter panics on malformed histogram (#7548)
- `awsecscontainermetrics`: CPU Reserved is now 1024/vCPU for ECS Container Insights (#6734)

### 🚀 New components 🚀

- `clickhouse` exporter: Add ClickHouse Exporter (#6907)
- `pkg/translator/signalfx`: Extract signalfx to metrics conversion in a separate package (#7778)
  - Extract FromMetrics to SignalFx translator package (#7823)

## v0.44.0

### 💡 Enhancements 💡

- `kafkaexporter`: Add compression and flush max messages options.
- `dynatraceexporter`: Write error logs using plugin logger (#7360)
- `dynatraceexporter`: Fix docs for TLS settings (#7568)
- `tanzuobservabilityexporter`: Turn on metrics exporter (#7281)
- `attributesprocessor` `resourceprocessor`: Add `from_context` value source
- `resourcedetectionprocessor`: check cluster config to verify resource is on aws for eks resources (#7186)
- `awscloudwatchlogsexporter`: enable awscloudwatchlogsexporter which accepts and exports log data (#7297)
- `translator/prometheusremotewrite`: add a new module to help translate data from OTLP to Prometheus Remote Write (#7240)
- `azuremonitorexporter`: In addition to traces, export logs to Azure Application Insights (#7403)
- `jmxreceiver`: Added `additional_jars` configuration option to launch JMX Metric Gatherer JAR with extended `CLASSPATH` (#7378)
- `awscontainerinsightreceiver`: add full pod name when configured to AWS Container Insights Receiver (#7415)
- `hostreceiver/loadscraper`: Migrate the scraper to the mdatagen metrics builder (#7288)
- `awsecscontainermetricsreceiver`: Rename attributes to follow semantic conventions (#7425)
- `datadogexporter`: Always map conventional attributes to tags (#7185)
- `mysqlreceiver`: Add golden files for integration test (#7303)
- `nginxreceiver`: Standardize integration test (#7515)
- `mysqlreceiver`: Update to use mdatagen v2 (#7507)
- `postgresqlreceiver`: Add integration tests (#7501)
- `apachereceiver`: Add integration test (#7517)
- `mysqlreceiver`: Use scrapererror to report errors (#7513)
- `postgresreceiver`: Update to mdatagen v2 (#7503)
- `nginxreceiver`: Update to mdatagen v2 (#7549)
- `datadogexporter`: Fix traces exporter's initialization log (#7564)
- `tailsamplingprocessor`: Add And sampling policy (#6910)
- `coralogixexporter`: Add Coralogix Exporter (#7383)
- `prometheusexecreceiver`: Add default value for `scrape_timeout` option (#7587)

### 🛑 Breaking changes 🛑

- `resourcedetectionprocessor`: Update `os.type` attribute values according to semantic conventions (#7544)
- `awsprometheusremotewriteexporter`: Deprecation notice; may be removed after v0.49.0
  - Switch to using the `prometheusremotewriteexporter` + `sigv4authextension` instead

### 🧰 Bug fixes 🧰

- `resourcedetectionprocessor`: fix `meta` allow list excluding keys with nil values (#7424)
- `postgresqlreceiver`: Fix issue where empty metrics could be returned after failed connection (#7502)
- `resourcetotelemetry`: Ensure resource attributes are added to summary
  and exponential histogram data points. (#7523)

### 🚩 Deprecations 🚩

- Deprecated otel_to_hec_fields.name setting from splunkhec exporter. (#7560)

## v0.43.0

### 💡 Enhancements 💡

- `coralogixexporter`: First implementation of Coralogix Exporter (#6816)
- `cloudfoundryreceiver`: Enable Cloud Foundry client (#7060)
- `elasticsearchexporter`: add elasticsearchexporter to the components exporter list (#6002)
- `elasticsearchreceiver`: Add metric metadata (#6892)
- `elasticsearchreceiver`: Use same metrics as JMX receiver for JVM metrics (#7160)
- `elasticsearchreceiver`: Implement scraping logic (#7174)
- `datadogexporter`: Add http.status_code tag to trace stats (#6889)
- `datadogexporter`: Add configuration option to use OTel span name into the Datatog resource name (#6611)
- `mongodbreceiver`: Add initial client code to the component (#7125)
- `tanzuobservabilityexporter`: Support delta histograms (#6897)
- `awscloudwatchlogsexporter`: Use cwlogs package to export logs (#7152)
- `mysqlreceiver`: Add the receiver to available components (#7078)
- `tanzuobservabilityexporter`: Documentation for the memory_limiter configuration (#7164)
- `dynatraceexporter`: Do not shut down exporter when metrics ingest module is temporarily unavailable (#7161)
- `mongodbreceiver`: Add metric metadata (#7163)
- `mongodbreceiver`: Add metric scraping (#7175)
- `postgresqlreceiver`: add the receiver to available components (#7079)
- `rabbitmqreceiver`: Add scraper logic (#7299)
- `tanzuobservability exporter`: Support summary metrics (#7121)
- `mongodbatlasreceiver`: Add retry and backoff to HTTP client (#6943)
- Use Jaeger gRPC instead of Thrift in the docker-compose example (#7243)
- `tanzuobservabilityexporter`: Support exponential histograms (#7127)
- `receiver_creator`: Log added and removed endpoint env structs (#7248)
- `prometheusreceiver`: Use the OTLP data conversion path by default. (#7282)
  - Use `--feature-gates=-receiver.prometheus.OTLPDirect` to re-enable the 
    OpenCensus conversion path.
- `extension/observers`: Correctly set image and tag on container endpoints (#7279)
- `tanzuobservabilityexporter`: Document how to enable memory_limiter (#7286)
- `hostreceiver/networkscraper`: Migrate the scraper to the mdatagen metrics builder (#7048)
- `hostmetricsreceiver`: Add MuteProcessNameError config flag to mute specific error reading process executable (#7176)
- `scrapertest`: Improve comparison logic (#7305)
- `hostmetricsreceiver`: add `cpu_average` option for load scraper to report the average cpu load (#6999)
- `scrapertest`: Add comparison option to ignore specific attributes (#6519)
- `tracegen`: Add option to pass in custom headers to export calls via command line (#7308)
- `tracegen`: Provide official container images (#7179)
- `scrapertest`: Add comparison function for pdata.Metrics (#7400)
- `prometheusremotewriteexporter` : Dropping the condition to replace _ with key_ as __ label is reserved and _ is not (#7112)

### 🛑 Breaking changes 🛑

- `tanzuobservabilityexporter`: Remove status.code
- `tanzuobservabilityexporter`: Use semantic conventions for status.message (#7126) 
- `k8sattributesprocessor`: Move `kube` and `observability` packages to `internal` folder (#7159)
- `k8sattributesprocessor`: Unexport processor `Option`s (#7311)
- `zookeeperreceiver`: Refactored metrics to have correct units, types, and combined some metrics via attributes. (#7280)
- `prometheusremotewriteexporter`: `PRWExporter` struct and `NewPRWExporter()`
  function are now unexported. (#TBD)
- `newrelicexporter` marked as deprecated (#7284)

### 🚀 New components 🚀

- `rabbitmqreceiver`: Establish codebase for RabbitMQ metrics receiver (#7239)
- Add `basicauth` extension (#7167)
- `k8seventsreceiver`: Implement core logic (#6885)

### 🧰 Bug fixes 🧰

- `k8sattributeprocessor`: Parse IP out of net.Addr to correctly tag k8s.pod.ip (#7077)
- `k8sattributeprocessor`: Process IP correctly for net.Addr instances that are not typed (#7133)
- `mdatagen`: Fix validation of `enabled` field in metadata.yaml (#7166)
- `elasticsearch`: Fix timestamp for each metric being startup time (#7255)
- `prometheusremotewriteexporter`: Fix index out of range panic caused by expiring metrics (#7149)
- `resourcedetection`: Log the error when checking for ec2metadata availability (#7296) 

## v0.42.0

### 💡 Enhancements 💡

- `couchbasereceiver`: Add couchbase client (#7122)
- `couchdbreceiver`: Add couchdb scraper (#7131)
- `couchdbreceiver`: Add couchdb client (#6880)
- `elasticsearchreceiver`: Implement scraper client (#7019)
- `couchdbreceiver`: Add metadata metrics (#6878)
- `prometheusremotewriteexporter`: Handling Staleness flag from OTLP (#6679)
- `prometheusexporter`: Handling Staleness flag from OTLP (#6805)
- `prometheusreceiver`: Set OTLP no-data-present flag for stale scraped metrics. (#7043)
- `mysqlreceiver`: Add Integration test (#6916)
- `datadogexporter`: Add compatibility with ECS Fargate semantic conventions (#6670)
- `k8s_observer`: discover k8s.node endpoints (#6820)
- `redisreceiver`: Add missing description fields to keyspace metrics (#6940)
- `redisreceiver`: Set start timestamp uniformly for gauge and sum metrics (#6941)
- `kafkaexporter`: Allow controlling Kafka acknowledgment behaviour  (#6301)
- `lokiexporter`: Log the first part of the http body on failed pushes to loki (#6946)
- `resourcedetectionprocessor`: add the [consul](https://www.consul.io/) detector (#6382)
- `awsemfexporter`: refactor cw_client logic into separate `cwlogs` package (#7072)
- `prometheusexporter`: Dropping the condition to replace _ with key_ as __ label is reserved and _ is not (#7506)

### 🛑 Breaking changes 🛑

- `memcachedreceiver`: Update metric names (#6594)
- `memcachedreceiver`: Fix some metric units and value types (#6895)
- `sapm` receiver: Use Jaeger status values instead of OpenCensus (#6682)
- `jaeger` receiver/exporter: Parse/set Jaeger status with OTel spec values (#6682)
- `awsecscontainermetricsreceiver`: remove tag from `container.image.name` (#6436)
- `k8sclusterreceiver`: remove tag from `container.image.name` (#6436)

### 🚀 New components 🚀

- `ecs_task_observer`: Discover running containers in AWS ECS tasks (#6894)
- `mongodbreceiver`: Establish codebase for MongoDB metrics receiver (#6972)
- `couchbasereceiver`: Establish codebase for Couchbase metrics receiver (#7046)
- `dbstorage`: New experimental dbstorage extension (#7061)
- `redactionprocessor`: Remove sensitive data from traces (#6495)

### 🧰 Bug fixes 🧰

- `ecstaskobserver`: Fix "Incorrect conversion between integer types" security issue (#6939)
- Fix typo in "direction" metrics attribute description (#6949)
- `zookeeperreceiver`: Fix issue where receiver could panic during shutdown (#7020)
- `prometheusreceiver`: Fix metadata fetching when metrics differ by trimmable suffixes (#6932)
- Sanitize URLs being logged (#7021)
- `prometheusreceiver`: Fix start time tracking for long scrape intervals (#7053)
- `signalfxexporter`: Don't use syscall to avoid compilation errors on some platforms (#7062)
- `tailsamplingprocessor`: Add support for new policies as composite sub-policies (#6975)

### 💡 Enhancements 💡

- `lokiexporter`: add complete log record to body (#6619)
- `k8sclusterreceiver` add `container.image.tag` attribute (#6436)
- `spanmetricproccessor`: use an LRU cache for the cached Dimensions key-value pairs (#2179)
- `skywalkingexporter`: add skywalking metrics exporter (#6528)
- `deltatorateprocessor`: add int counter support (#6982)
- `filestorageextension`: document default values (#7022)
- `redisreceiver`: Migrate the scraper to the mdatagen metrics builder (#6938)  

## v0.41.0

### 🛑 Breaking changes 🛑

- None

### 🚀 New components 🚀

- `asapauthextension` (#6627)
- `mongodbatlasreceiver` (#6367)

### 🧰 Bug fixes 🧰

- `filestorageextension`: fix panic when configured directory cannot be accessed (#6103)
- `hostmetricsreceiver`: fix set of attributes for system.cpu.time metric (#6422)
- `k8sobserver`: only record pod endpoints for running pods (#5878)
- `mongodbatlasreceiver`: fix attributes fields in metadata.yaml (#6440)
- `prometheusexecreceiver`: command line processing on Windows (#6145)
- `spanmetricsprocessor`: fix exemplars support (#6140)
-  Remap arm64 to aarch64 on rpm/deb packages (#6635)

### 💡 Enhancements 💡

- `datadogexporter`: do not use attribute localhost-like hostnames (#6477)
- `datadogexporter`: retry per network call (#6412)
- `datadogexporter`: take hostname into account for cache (#6223)
- `exporter/lokiexporter`: adding a feature for loki exporter to encode JSON for log entry (#5846)
- `googlecloudspannerreceiver`: added fallback to ADC for database connections. (#6629)
- `googlecloudspannerreceiver`: added parsing only distinct items for sample lock request label. (#6514)
- `googlecloudspannerreceiver`: added request tag label to metadata config for top query stats. (#6475)
- `googlecloudspannerreceiver`: added sample lock requests label to the top lock stats metrics. (#6466)
- `googlecloudspannerreceiver`: added transaction tag label to metadata config for top transaction stats. (#6433)
- `groupbyattrsprocessor`: added support for metrics signal (#6248)
- `hostmetricsreceiver`: ensure SchemaURL is set (#6482)
- `kubeletstatsreceiver`: add support for read-only kubelet endpoint (#6488)
- `mysqlreceiver`: enable native authentication (#6628)
- `mysqlreceiver`: remove requirement for password on MySQL (#6479)
- `receiver/prometheusreceiver`: do not add host.name to metrics from localhost/unspecified targets (#6476)
- `spanmetricsprocessor`: add setStatus operation (#5886)
- `splunkhecexporter`: remove duplication of host.name attribute (#6527)
- `tanzuobservabilityexporter`: add consumer for sum metrics. (#6385)
- Update log-collection library to v0.23.0 (#6593)

## v0.40.0

### 🛑 Breaking changes 🛑

- `tencentcloudlogserviceexporter`: change `Endpoint` to `Region` to simplify configuration (#6135)

### 🚀 New components 🚀

- Add `memcached` receiver (#5839)

### 🧰 Bug fixes 🧰

- Fix token passthrough for HEC (#5435)
- `datadogexporter`: Fix missing resource attributes default mapping when resource_attributes_as_tags: false (#6359)
- `tanzuobservabilityexporter`: Log and report missing metric values. (#5835)
- `mongodbatlasreceiver`: Fix metrics metadata (#6395)

### 💡 Enhancements 💡

- `awsprometheusremotewrite` exporter: Improve error message when failing to sign request
- `mongodbatlas`: add metrics (#5921)
- `healthcheckextension`: Add path option (#6111)
- Set unprivileged user to container image (#6380)
- `k8sclusterreceiver`: Add allocatable type of metrics (#6113)
- `observiqexporter`: Allow Dialer timeout to be configured (#5906)
- `routingprocessor`: remove broken debug log fields (#6373)
- `prometheusremotewriteexporter`: Add exemplars support (#5578) 
- `fluentforwardreceiver`: Convert attributes with nil value to AttributeValueTypeEmpty (#6630)

## v0.39.0

### 🛑 Breaking changes 🛑

- `httpdreceiver` renamed to `apachereceiver` to match industry standards (#6207)
- `tencentcloudlogserviceexporter` change `Endpoint` to `Region` to simplify configuration (#6135)

### 🚀 New components 🚀

- Add `postgresqlreceiver` config and factory (#6153)
- Add TencentCloud LogService exporter `tencentcloudlogserviceexporter` (#5722)
- Restore `jaegerthrifthttpexporter` (#5666)
- Add `skywalkingexporter` (#5690, #6114)

### 🧰 Bug fixes 🧰

- `datadogexporter`: Improve cumulative metrics reset detection using `StartTimestamp` (#6120)
- `mysqlreceiver`: Address issues in shutdown function (#6239)
- `tailsamplingprocessor`: End go routines during shutdown (#5693)
- `googlecloudexporter`: Update google cloud exporter to correctly close the metric exporter (#5990)
- `statsdreceiver`: Fix the summary point calculation (#6155)
- `datadogexporter` Correct default value for `send_count_sum_metrics` (#6130)

### 💡 Enhancements 💡

- `datadogexporter`: Increase default timeout to 15 seconds (#6131)
- `googlecloudspannerreceiver`: Added metrics cardinality handling for Google Cloud Spanner receiver (#5981, #6148, #6229)
- `mysqlreceiver`: Mysql add support for different protocols (#6138)
- `bearertokenauthextension`: Added support of Bearer Auth for HTTP Exporters (#5962)
- `awsxrayexporter`: Fallback to rpc.method for segment operation when aws.operation missing (#6231)
- `healthcheckextension`: Add new health check feature for collector pipeline (#5643)
- `datadogexporter`: Always add current hostname (#5967)
- `k8sattributesprocessor`: Add code to fetch all annotations and labels by specifying key regex (#5780)
- `datadogexporter`: Do not rely on collector to resolve envvar when possible to resolve them (#6122)
- `datadogexporter`: Add container tags to attributes package (#6086)
- `datadogexporter`: Preserve original TraceID (#6158)
- `prometheusreceiver`: Enhance prometheus receiver logger to determine errors, test real e2e usage (#5870)
- `awsxrayexporter`: Added support for AWS AppRunner origin (#6141)

## v0.38.0

### 🛑 Breaking changes 🛑

- `datadogexporter` Make distributions the default histogram export option. (#5885)
- `redisreceiver` Update Redis receiver's metric names. (#5837)
- Remove `scraperhelper` from contrib, use the core version. (#5826)

### 🚀 New components 🚀

- `googlecloudspannerreceiver` Added implementation of Google Cloud Spanner receiver. (#5727)
- `awsxrayproxy` Wire up awsxrayproxy extension. (#5747)
- `awscontainerinsightreceiver` Enable AWS Container Insight receiver. (#5960)

### 🧰 Bug fixes 🧰

- `statsdreceiver`: fix start timestamp / temporality for counters. (#5714)
- Fix security issue related to github.com/tidwall/gjson. (#5936)
- `datadogexporter` Fix cumulative histogram handling in distributions mode (#5867)
- `datadogexporter` Skip nil sketches (#5925)

### 💡 Enhancements 💡

- Extend `kafkareceiver` configuration capabilities. (#5677)
- Convert `mongodbatlas` receiver to use scraperhelper. (#5827)
- Convert `dockerstats` receiver to use scraperhelper. (#5825)
- Convert `podman` receiver to use scraperhelper. (#5822)
- Convert `redisreceiver` to use scraperhelper. (#5796)
- Convert `kubeletstats` receiver to use scraperhelper. (#5821)
- `googlecloudspannerreceiver` Migrated Google Cloud Spanner receiver to scraper approach. (#5868)
- `datadogexporter` Use a `Consumer` interface for decoupling from zorkian's package. (#5315)
- `mdatagen` - Add support for extended metric descriptions (#5688)
- `signalfxexporter` Log datapoints option. (#5689)
- `cumulativetodeltaprocessor`: Update cumulative to delta. (#5772)
- Update configuration default values in log receivers docs. (#5840)
- `fluentforwardreceiver`: support more complex fluent-bit objects. (#5676)
- `datadogexporter` Remove spammy logging. (#5856)
- `datadogexporter` Remove obsolete report_buckets config. (#5858)
- Improve performance of metric expression matcher. (#5864)
- `tanzuobservabilityexporter` Introduce metricsConsumer and gaugeMetricConsumer. (#5426)
- `awsxrayexporter` rpc.system has priority to determine aws namespace. (#5833)
- `tailsamplingprocessor` Add support for composite sampling policy to the tailsampler. (#4958)
- `kafkaexporter` Add support for AWS_MSK_IAM SASL Auth (#5763)
- Refactor the client Authenticators  for the new "ClientAuthenticator" interfaces (#5905)
- `mongodbatlasreceiver` Add client wrapper for MongoDB Atlas support (#5386)
- `redisreceiver` Update Redis config options (#5861)
- `routingprocessor`: allow routing for all signals (#5869)
- `extension/observer/docker` add ListAndWatch to observer (#5851)

## v0.37.1

### 🧰 Bug fixes 🧰

- Fixes a problem with v0.37.0 which contained dependencies on v0.36.0 components. They should have been updated to v0.37.0.

## v0.37.0

### 🚀 New components 🚀

- [`journald` receiver](https://github.com/open-telemetry/opentelemetry-collector-contrib/tree/main/receiver/journaldreceiver) to parse Journald events from systemd journal using the [opentelemetry-log-collection](https://github.com/open-telemetry/opentelemetry-log-collection) library

### 🛑 Breaking changes 🛑

- Remove squash on configtls.TLSClientSetting for splunkhecexporter (#5541)
- Remove squash on configtls.TLSClientSetting for elastic components (#5539)
- Remove squash on configtls.TLSClientSetting for observiqexporter (#5540)
- Remove squash on configtls.TLSClientSetting for AWS components (#5454)
- Move `k8sprocessor` to `k8sattributesprocessor`.
- Rename `k8s_tagger` configuration `k8sattributes`.
- filelog receiver: use empty value for `SeverityText` field instead of `"Undefined"` (#5423)
- Rename `configparser.ConfigMap` to `config.Map`
- Rename `pdata.AggregationTemporality*` to `pdata.MetricAggregationTemporality*`
- Remove deprecated `batchpertrace` package/module (#5380)

### 💡 Enhancements 💡

- `k8sattributes` processor: add container metadata enrichment (#5467, #5572)
- `resourcedetection` processor: Add an option to force using hostname instead of FQDN (#5064)
- `dockerstats` receiver: Move docker client into new shared `internal/docker` (#4702)
- `spanmetrics` processor:
  - Add exemplars to metrics (#5263)
  - Support resource attributes in metrics dimensions (#4624)
- `filter` processor:
  - Add log filtering by `regexp` type filters (#5237)
  - Add record level log filtering (#5418)
- `dynatrace` exporter: Handle non-gauge data types (#5056)
- `datadog` exporter:
  - Add support for exporting histograms as sketches (#5082)
  - Scrub sensitive information from errors (#5575)
  - Add option to send instrumentation library metadata tags with metrics (#5431)
- `podman` receiver: Add `api_version`, `ssh_key`, and `ssh_passphrase` config options (#5430)
- `signalfx` exporter:
  - Add `max_connections` config option (#5432)
  - Add dimension name to log when value > 256 chars (#5258)
  - Discourage setting of endpoint path (#4851)
- `kubeletstats` receiver: Convert to pdata instead of using OpenCensus (#5458)
- `tailsampling` processor: Add `invert_match` config option to `string_attribute` policy (#4393)
- `awsemf` exporter: Add a feature flag in UserAgent for AWS backend to monitor the adoptions (#5178)
- `splunkhec` exporter: Handle explicitly NaN and Inf values (#5581)
- `hostmetrics` receiver:
  - Collect more process states in processes scraper (#4856)
  - Add device label to paging scraper (#4854)
- `awskinesis` exporter: Extend to allow for dynamic export types (#5440)

### 🧰 Bug fixes 🧰

- `datadog` exporter:
  - Fix tags on summary and bucket metrics (#5416)
  - Fix cache key generation for cumulative metrics (#5417)
- `resourcedetection` processor: Fix failure to start collector if at least one detector returns an error (#5242)
- `prometheus` exporter: Do not record obsreport calls (#5438)
- `prometheus` receiver: Metric type fixes to match Prometheus functionality (#4865)
- `sentry` exporter: Fix sentry tracing (#4320)
- `statsd` receiver: Set quantiles for metrics (#5647)

## v0.36.0

### 🛑 Breaking changes 🛑

- `filter` processor: The configs for `logs` filter processor have been changed to be consistent with the `metrics` filter processor. (#4895)
- `splunk_hec` receiver: 
  - `source_key`, `sourcetype_key`, `host_key` and `index_key` have now moved under `hec_metadata_to_otel_attrs` (#4726)
  - `path` field on splunkhecreceiver configuration is removed: We removed the `path` attribute as any request going to the Splunk HEC receiver port should be accepted, and added the `raw_path` field to explicitly map the path accepting raw HEC data. (#4951)
- feat(dynatrace): tags is deprecated in favor of default_dimensions (#5055)

### 💡 Enhancements 💡

- `filter` processor: Add ability to `include` logs based on resource attributes in addition to excluding logs based on resource attributes for strict matching. (#4895)
- `kubelet` API: Add ability to create an empty CertPool when the system run environment is windows
- `JMX` receiver: Allow JMX receiver logging level to be configured (#4898)
- `datadog` exporter: Export histograms as in OpenMetrics Datadog check (#5065)
- `dockerstats` receiver: Set Schema URL (#5239)
- Rename memorylimiter -> memorylimiterprocessor (#5262)
- `awskinesis` exporter: Refactor AWS kinesis exporter to be synchronous  (#5248)

## v0.35.0

### 🛑 Breaking changes 🛑

- Rename configparser.Parser to configparser.ConfigMap (#5070)
- Rename TelemetryCreateSettings -> TelemetrySettings (#5169)

### 💡 Enhancements 💡

- chore: update influxdb exporter and receiver (#5058)
- chore(dynatrace): use payload limit from api constants (#5077)
- Add documentation for filelog's new force_flush_period parameter (#5066)
- Reuse the gzip reader with a sync.Pool (#5145)
- Add a trace observer when splunkhecreceiver is used for logs (#5063)
- Remove usage of deprecated pdata.AttributeValueMapToMap (#5174)
- Podman Stats Receiver: Receiver and Metrics implementation (#4577)

### 🧰 Bug fixes 🧰

- Use staleness markers generated by prometheus, rather than making our own (#5062)
- `datadogexporter` exporter: skip NaN and infinite values (#5053)

## v0.34.0

### 🚀 New components 🚀

- [`cumulativetodelta` processor](https://github.com/open-telemetry/opentelemetry-collector-contrib/tree/main/processor/cumulativetodeltaprocessor) to convert cumulative sum metrics to cumulative delta

- [`file` exporter](https://github.com/open-telemetry/opentelemetry-collector-contrib/tree/main/exporter/fileexporter) from core repository ([#3474](https://github.com/open-telemetry/opentelemetry-collector/issues/3474))
- [`jaeger` exporter](https://github.com/open-telemetry/opentelemetry-collector-contrib/tree/main/exporter/jaegerexporter) from core repository ([#3474](https://github.com/open-telemetry/opentelemetry-collector/issues/3474))
- [`kafka` exporter](https://github.com/open-telemetry/opentelemetry-collector-contrib/tree/main/exporter/kafkaexporter) from core repository ([#3474](https://github.com/open-telemetry/opentelemetry-collector/issues/3474))
- [`opencensus` exporter](https://github.com/open-telemetry/opentelemetry-collector-contrib/tree/main/exporter/opencensusexporter) from core repository ([#3474](https://github.com/open-telemetry/opentelemetry-collector/issues/3474))
- [`prometheus` exporter](https://github.com/open-telemetry/opentelemetry-collector-contrib/tree/main/exporter/prometheusexporter) from core repository ([#3474](https://github.com/open-telemetry/opentelemetry-collector/issues/3474))
- [`prometheusremotewrite` exporter](https://github.com/open-telemetry/opentelemetry-collector-contrib/tree/main/exporter/prometheusremotewriteexporter) from core repository ([#3474](https://github.com/open-telemetry/opentelemetry-collector/issues/3474))
- [`zipkin` exporter](https://github.com/open-telemetry/opentelemetry-collector-contrib/tree/main/exporter/zipkinexporter) from core repository ([#3474](https://github.com/open-telemetry/opentelemetry-collector/issues/3474))
- [`attribute` processor](https://github.com/open-telemetry/opentelemetry-collector-contrib/tree/main/processor/attributeprocessor) from core repository ([#3474](https://github.com/open-telemetry/opentelemetry-collector/issues/3474))
- [`filter` processor](https://github.com/open-telemetry/opentelemetry-collector-contrib/tree/main/processor/filterprocessor) from core repository ([#3474](https://github.com/open-telemetry/opentelemetry-collector/issues/3474))
- [`probabilisticsampler` processor](https://github.com/open-telemetry/opentelemetry-collector-contrib/tree/main/processor/probabilisticsamplerprocessor) from core repository ([#3474](https://github.com/open-telemetry/opentelemetry-collector/issues/3474))
- [`resource` processor](https://github.com/open-telemetry/opentelemetry-collector-contrib/tree/main/processor/resourceprocessor) from core repository ([#3474](https://github.com/open-telemetry/opentelemetry-collector/issues/3474))
- [`span` processor](https://github.com/open-telemetry/opentelemetry-collector-contrib/tree/main/processor/spanprocessor) from core repository ([#3474](https://github.com/open-telemetry/opentelemetry-collector/issues/3474))
- [`hostmetrics` receiver](https://github.com/open-telemetry/opentelemetry-collector-contrib/tree/main/receiver/hostmetricsreceiver) from core repository ([#3474](https://github.com/open-telemetry/opentelemetry-collector/issues/3474))
- [`jaeger` receiver](https://github.com/open-telemetry/opentelemetry-collector-contrib/tree/main/receiver/jaegerreceiver) from core repository ([#3474](https://github.com/open-telemetry/opentelemetry-collector/issues/3474))
- [`kafka` receiver](https://github.com/open-telemetry/opentelemetry-collector-contrib/tree/main/receiver/kafkareceiver) from core repository ([#3474](https://github.com/open-telemetry/opentelemetry-collector/issues/3474))
- [`opencensus` receiver](https://github.com/open-telemetry/opentelemetry-collector-contrib/tree/main/receiver/opencensusreceiver) from core repository ([#3474](https://github.com/open-telemetry/opentelemetry-collector/issues/3474))
- [`prometheus` receiver](https://github.com/open-telemetry/opentelemetry-collector-contrib/tree/main/receiver/prometheusreceiver) from core repository ([#3474](https://github.com/open-telemetry/opentelemetry-collector/issues/3474))
- [`zipkin` receiver](https://github.com/open-telemetry/opentelemetry-collector-contrib/tree/main/receiver/zipkinreceiver) from core repository ([#3474](https://github.com/open-telemetry/opentelemetry-collector/issues/3474))
- [`bearertokenauth` extension](https://github.com/open-telemetry/opentelemetry-collector-contrib/tree/main/extension/bearertokenauthextension) from core repository ([#3474](https://github.com/open-telemetry/opentelemetry-collector/issues/3474))
- [`healthcheck` extension](https://github.com/open-telemetry/opentelemetry-collector-contrib/tree/main/extension/healthcheckextension) from core repository ([#3474](https://github.com/open-telemetry/opentelemetry-collector/issues/3474))
- [`oidcauth` extension](https://github.com/open-telemetry/opentelemetry-collector-contrib/tree/main/extension/oidcauthextension) from core repository ([#3474](https://github.com/open-telemetry/opentelemetry-collector/issues/3474))
- [`pprof` extension](https://github.com/open-telemetry/opentelemetry-collector-contrib/tree/main/extension/pprofextension) from core repository ([#3474](https://github.com/open-telemetry/opentelemetry-collector/issues/3474))
- [`testbed`](https://github.com/open-telemetry/opentelemetry-collector-contrib/tree/main/testbed) from core repository ([#3474](https://github.com/open-telemetry/opentelemetry-collector/issues/3474))

### 💡 Enhancements 💡

- `tailsampling` processor: Add new policy `probabilistic` (#3876)

## v0.33.0

# 🎉 OpenTelemetry Collector Contrib v0.33.0 (Beta) 🎉

The OpenTelemetry Collector Contrib contains everything in the [opentelemetry-collector release](https://github.com/open-telemetry/opentelemetry-collector/releases/tag/v0.32.0) (be sure to check the release notes here as well!). Check out the [Getting Started Guide](https://opentelemetry.io/docs/collector/getting-started/) for deployment and configuration information.

### 🚀 New components 🚀

- [`cumulativetodelta` processor](https://github.com/open-telemetry/opentelemetry-collector-contrib/tree/main/processor/cumulativetodeltaprocessor) to convert cumulative sum metrics to cumulative delta

### 💡 Enhancements 💡

- Collector contrib has now full support for metrics proto v0.9.0.

## v0.32.0

# 🎉 OpenTelemetry Collector Contrib v0.32.0 (Beta) 🎉

This release is marked as "bad" since the metrics pipelines will produce bad data.

- See https://github.com/open-telemetry/opentelemetry-collector/issues/3824

The OpenTelemetry Collector Contrib contains everything in the [opentelemetry-collector release](https://github.com/open-telemetry/opentelemetry-collector/releases/tag/v0.32.0) (be sure to check the release notes here as well!). Check out the [Getting Started Guide](https://opentelemetry.io/docs/collector/getting-started/) for deployment and configuration information.

### 🛑 Breaking changes 🛑

- `splunk_hec` receiver/exporter: `com.splunk.source` field is mapped to `source` field in Splunk instead of `service.name` (#4596)
- `redis` receiver: Move interval runner package to `internal/interval` (#4600)
- `datadog` exporter: Export summary count and sum as monotonic counts (#4605)

### 💡 Enhancements 💡

- `logzio` exporter:
  - New implementation of an in-memory queue to store traces, data compression with gzip, and queue configuration options (#4395)
  - Make `Hclog2ZapLogger` struct and methods private for public go api review (#4431)
- `newrelic` exporter (#4392):
  - Marked unsupported metric as permanent error
  - Force the interval to be valid even if 0
- `awsxray` exporter: Add PHP stacktrace parsing support (#4454)
- `file_storage` extension: Implementation of batch storage API (#4145)
- `datadog` exporter:
  - Skip sum metrics with no aggregation temporality (#4597)
  - Export delta sums as counts (#4609)
- `elasticsearch` exporter: Add dedot support (#4579)
- `signalfx` exporter: Add process metric to translation rules (#4598)
- `splunk_hec` exporter: Add profiling logs support (#4464)
- `awsemf` exporter: Replace logGroup and logStream pattern with metric labels (#4466)

### 🧰 Bug fixes 🧰

- `awsxray` exporter: Fix the origin on ECS/EKS/EB on EC2 cases (#4391)
- `splunk_hec` exporter: Prevent re-sending logs that were successfully sent (#4467)
- `signalfx` exporter: Prefix temporary metric translations (#4394)

## v0.31.0

# 🎉 OpenTelemetry Collector Contrib v0.31.0 (Beta) 🎉

The OpenTelemetry Collector Contrib contains everything in the [opentelemetry-collector release](https://github.com/open-telemetry/opentelemetry-collector/releases/tag/v0.31.0) (be sure to check the release notes here as well!). Check out the [Getting Started Guide](https://opentelemetry.io/docs/collector/getting-started/) for deployment and configuration information.

### 🛑 Breaking changes 🛑

- `influxdb` receiver: Removed `metrics_schema` config option (#4277)

### 💡 Enhancements 💡

- Update to OTLP 0.8.0:
  - Remove use of `IntHistogram` (#4276)
  - Update exporters/receivers for `NumberDataPoint`
- Remove use of deprecated `pdata` slice `Resize()` (#4203, #4208, #4209)
- `awsemf` exporter: Added the option to have a user who is sending metrics from EKS Fargate Container Insights to reformat them to look the same as insights from ECS so that they can be ingested by CloudWatch (#4130)
- `k8scluster` receiver: Support OpenShift cluster quota metrics (#4342)
- `newrelic` exporter (#4278):
  - Requests are now retry-able via configuration option (defaults to retries enabled). Permanent errors are not retried.
  - The exporter monitoring metrics now include an untagged summary metric for ease of use.
  - Improved error logging to include URLs that fail to post messages to New Relic.
- `datadog` exporter: Upscale trace stats when global sampling rate is set (#4213)

### 🧰 Bug fixes 🧰

- `statsd` receiver: Add option to set Counter to be monotonic (#4154)
- Fix `internal/stanza` severity mappings (#4315)
- `awsxray` exporter: Fix the wrong AWS env resource setting (#4384)
- `newrelic` exporter (#4278):
  - Configuration unmarshalling did not allow timeout value to be set to 0 in the endpoint specific section.
  - Request cancellation was not propagated via context into the http request.
  - The queued retry logger is set to a zap.Nop logger as intended.

## v0.30.0

# 🎉 OpenTelemetry Collector Contrib v0.30.0 (Beta) 🎉

The OpenTelemetry Collector Contrib contains everything in the [opentelemetry-collector release](https://github.com/open-telemetry/opentelemetry-collector/releases/tag/v0.30.0) (be sure to check the release notes here as well!). Check out the [Getting Started Guide](https://opentelemetry.io/docs/collector/getting-started/) for deployment and configuration information.

### 🚀 New components 🚀
- `oauth2clientauth` extension: ported from core (#3848)
- `metrics-generation` processor: is now enabled and available (#4047) 

### 🛑 Breaking changes 🛑

- Removed `jaegerthrifthttp` exporter (#4089) 

### 💡 Enhancements 💡

- `tailsampling` processor:
  - Add new policy `status_code` (#3754)
  - Add new tail sampling processor policy: status_code (#3754)
- `awscontainerinsights` receiver:
  - Integrate components and fix bugs for EKS Container Insights (#3846) 
  - Add Cgroup to collect ECS instance metrics for container insights receiver #3875
- `spanmetrics` processor: Support sub-millisecond latency buckets (#4091) 
- `sentry` exporter: Add exception event capture in sentry (#3854)

## v0.29.0

# 🎉 OpenTelemetry Collector Contrib v0.29.0 (Beta) 🎉

The OpenTelemetry Collector Contrib contains everything in the [opentelemetry-collector release](https://github.com/open-telemetry/opentelemetry-collector/releases/tag/v0.29.0) (be sure to check the release notes here as well!). Check out the [Getting Started Guide](https://opentelemetry.io/docs/collector/getting-started/) for deployment and configuration information.

### 🛑 Breaking changes 🛑

- `redis` receiver (#3808)
  - removed configuration `service_name`. Use resource processor or `resource_attributes` setting if using `receivercreator`
  - removed `type` label and set instrumentation library name to `otelcol/redis` as other receivers do

### 💡 Enhancements 💡

- `tailsampling` processor:
  - Add new policy `latency` (#3750)
  - Add new policy `status_code` (#3754)
- `splunkhec` exporter: Include `trace_id` and `span_id` if set (#3850)
- `newrelic` exporter: Update instrumentation naming in accordance with otel spec (#3733)
- `sentry` exporter: Added support for insecure connection with Sentry (#3446)
- `k8s` processor:
  - Add namespace k8s tagger (#3384)
  - Add ignored pod names as config parameter (#3520)
- `awsemf` exporter: Add support for `TaskDefinitionFamily` placeholder on log stream name (#3755)
- `loki` exporter: Add resource attributes as Loki label (#3418)

### 🧰 Bug fixes 🧰

- `datadog` exporter:
  - Ensure top level spans are computed (#3786)
  - Update `env` clobbering behavior (#3851)
- `awsxray` exporter: Fixed filtered attribute translation (#3757)
- `splunkhec` exporter: Include trace and span id if set in log record (#3850)

## v0.28.0

# 🎉 OpenTelemetry Collector Contrib v0.28.0 (Beta) 🎉

The OpenTelemetry Collector Contrib contains everything in the [opentelemetry-collector release](https://github.com/open-telemetry/opentelemetry-collector/releases/tag/v0.28.0) (be sure to check the release notes here as well!). Check out the [Getting Started Guide](https://opentelemetry.io/docs/collector/getting-started/) for deployment and configuration information.

### 🚀 New components 🚀

- `humio` exporter to export data to Humio using JSON over the HTTP [Ingest API](https://docs.humio.com/reference/api/ingest/)
- `udplog` receiver to receives logs from udp using the [opentelemetry-log-collection](https://github.com/open-telemetry/opentelemetry-log-collection) library
- `tanzuobservability` exporter to send traces to [Tanzu Observability](https://tanzu.vmware.com/observability)

### 🛑 Breaking changes 🛑

- `f5cloud` exporter (#3509):
  - Renamed the config 'auth' field to 'f5cloud_auth'. This will prevent a config field name collision when [Support for Custom Exporter Authenticators as Extensions](https://github.com/open-telemetry/opentelemetry-collector/pull/3128) is ready to be integrated.

### 💡 Enhancements 💡

- Enabled Dependabot for Github Actions (#3543)
- Change obsreport helpers for receivers to use the new pattern created in Collector (#3439,#3443,#3449,#3504,#3521,#3548)
- `datadog` exporter:
  - Add logging for unknown or unsupported metric types (#3421)
  - Add collector version tag to internal health metrics (#3394)
  - Remove sublayer stats calc and mutex (#3531)
  - Deduplicate hosts for which we send running metrics (#3539)
  - Add support for summary datatype (#3660)
  - Add datadog span operation name remapping config option (#3444)
  - Update error formatting for error spans that are not exceptions (#3701)
- `nginx` receiver: Update the nginx metrics to more closely align with the conventions (#3420)
- `elasticsearch` exporter: Init JSON encoding support (#3101)
- `jmx` receiver:
  - Allow setting system properties (#3450)
  - Update tested JMX Metric Gatherer release (#3695)
- Refactor components for the Client Authentication Extensions (#3507)
- Remove redundant conversion calls (#3688)
- `storage` extension: Add a `Close` method to Client interface (#3506)
- `splunkhec` exporter: Add `metric_type` as key which maps to the type of the metric (#3696)
- `k8s` processor: Add semantic conventions to k8s-tagger for pod metadata (#3544)
- `kubeletstats` receiver: Refactor kubelet client to internal folder (#3698)
- `newrelic` exporter (#3690):
  - Updates the log level from error to debug when New Relic rate limiting occurs
  - Updates the sanitized api key that is reported via metrics
- `filestorage` extension: Add ability to specify name (#3703)
- `awsemf` exporter: Store the initial value for cumulative metrics (#3425)
- `awskinesis` exporter: Refactor to allow for extended types of encoding (#3655)
- `ecsobserver` extension:
  - Add task definition, ec2, and service fetcher (#3503)
  - Add exporter to convert task to target (#3333)

### 🧰 Bug fixes 🧰

- `awsemf` exporter: Remove delta adjustment from summaries by default (#3408)
- `alibabacloudlogservice` exporter: Sanitize labels for metrics (#3454)
- `statsd` receiver: Fix StatsD drop metrics tags when using summary as observer_type for timer/histogram (#3440)
- `awsxray` exporter: Restore setting of Throttle for HTTP throttle response (#3685)
- `awsxray` receiver: Fix quick start bug (#3653)
- `metricstransform` processor: Check all data points for matching metric label values (#3435)

## v0.27.0

# 🎉 OpenTelemetry Collector Contrib v0.27.0 (Beta) 🎉

The OpenTelemetry Collector Contrib contains everything in the [opentelemetry-collector release](https://github.com/open-telemetry/opentelemetry-collector/releases/tag/v0.27.0) (be sure to check the release notes here as well!). Check out the [Getting Started Guide](https://opentelemetry.io/docs/collector/getting-started/) for deployment and configuration information.

### 🚀 New components 🚀

- `tcplog` receiver to receive logs from tcp using the [opentelemetry-log-collection](https://github.com/open-telemetry/opentelemetry-log-collection) library
- `influxdb` receiver to accept metrics data as [InfluxDB Line Protocol](https://docs.influxdata.com/influxdb/v2.0/reference/syntax/line-protocol/)

### 💡 Enhancements 💡

- `splunkhec` exporter:
  - Include the response in returned 400 errors (#3338)
  - Map summary metrics to Splunk HEC metrics (#3344)
  - Add HEC telemetry (#3260)
- `newrelic` exporter: Include dropped attributes and events counts (#3187)
- `datadog` exporter:
  - Add Fargate task ARN to container tags (#3326)
  - Improve mappings for span kind dd span type (#3368)
- `signalfx` exporter: Add info log for host metadata properties update (#3343)
- `awsprometheusremotewrite` exporter: Add SDK and system information to User-Agent header (#3317)
- `metricstransform` processor: Add filtering capabilities matching metric label values for applying changes (#3201)
- `groupbytrace` processor: Added workers for queue processing (#2902)
- `resourcedetection` processor: Add docker detector (#2775)
- `tailsampling` processor: Support regex on span attribute filtering (#3335)

### 🧰 Bug fixes 🧰

- `datadog` exporter:
  - Update Datadog attributes to tags mapping (#3292)
  - Consistent `hostname` and default metrics behavior (#3286)
- `signalfx` exporter: Handle character limits on metric names and dimensions (#3328)
- `newrelic` exporter: Fix timestamp value for cumulative metrics (#3406)

## v0.26.0

# 🎉 OpenTelemetry Collector Contrib v0.26.0 (Beta) 🎉

The OpenTelemetry Collector Contrib contains everything in the [opentelemetry-collector release](https://github.com/open-telemetry/opentelemetry-collector/releases/tag/v0.26.0) (be sure to check the release notes here as well!). Check out the [Getting Started Guide](https://opentelemetry.io/docs/collector/getting-started/) for deployment and configuration information.

### 🚀 New components 🚀

- `influxdb` exporter to support sending tracing, metrics, and logging data to [InfluxDB](https://www.influxdata.com/products/)

### 🛑 Breaking changes 🛑

- `signalfx` exporter (#3207):
  - Additional metrics excluded by default by signalfx exporter
    - system.disk.io_time
    - system.disk.operation_time
    - system.disk.weighted_io_time
    - system.network.connections
    - system.processes.count
    - system.processes.created

### 💡 Enhancements 💡

- Add default config and systemd environment file support for DEB/RPM packages (#3123)
- Log errors on receiver start/stop failures (#3208)
- `newrelic` exporter: Update API key detection logic (#3212)
- `splunkhec` exporter:
  - Mark permanent errors to avoid futile retries (#3253)
  - Add TLS certs verification (#3204)
- `datadog` exporter:
  - Add env and tag name normalization to trace payloads (#3200)
  - add `ignore_resource`s configuration option (#3245)
- `jmx` receiver: Update for latest snapshot and header support (#3283)
- `awsxray` exporter: Added support for stack trace translation for .NET language (#3280)
- `statsd` receiver: Add timing/histogram for statsD receiver as OTLP summary (#3261)

### 🧰 Bug fixes 🧰

- `awsprometheusremotewrite` exporter:
  - Remove `sending_queue` (#3186)
  - Use the correct default for aws_auth.service (#3161)
  - Identify the Amazon Prometheus region from the endpoint (#3210)
  - Don't panic in case session can't be constructed (#3221)
- `datadog` exporter: Add max tag length (#3185)
- `sapm` exporter: Fix crash when passing the signalfx access token (#3294)
- `newrelic` exporter: Update error conditions (#3322)

## v0.25.0

# 🎉 OpenTelemetry Collector Contrib v0.25.0 (Beta) 🎉

The OpenTelemetry Collector Contrib contains everything in the [opentelemetry-collector release](https://github.com/open-telemetry/opentelemetry-collector/releases/tag/v0.25.0) (be sure to check the release notes here as well!). Check out the [Getting Started Guide](https://opentelemetry.io/docs/collector/getting-started/) for deployment and configuration information.

### 🚀 New components 🚀

- `kafkametricsreceiver` new receiver component for collecting metrics about a kafka cluster - primarily lag and offset. [configuration instructions](receiver/kafkametricsreceiver/README.md)
- `file_storage` extension to read and write data to the local file system (#3087)

### 🛑 Breaking changes 🛑

- `newrelic` exporter (#3091):
  - Removal of common attributes (use opentelemetry collector resource processor to add attributes)
  - Drop support for cumulative metrics being sent to New Relic via a collector

### 💡 Enhancements 💡

- Update `opentelemetry-log-collection` to v0.17.0 for log receivers (#3017)
- `datadog` exporter:
  - Add `peer.service` priority instead of `service.name` (#2817)
  - Improve support of semantic conventions for K8s, Azure and ECS (#2623)
- Improve and batch logs translation for stanza (#2892)
- `statsd` receiver: Add timing/histogram as OTLP gauge (#2973)
- `honeycomb` exporter: Add Retry and Queue settings (#2714)
- `resourcedetection` processor:
  - Add AKS resource detector (#3035)
  - Use conventions package constants for ECS detector (#3171)
- `sumologic` exporter: Add graphite format (#2695)
- Add trace attributes to the log entry for stanza (#3018)
- `splunk_hec` exporter: Send log record name as part of the HEC log event (#3119)
- `newrelic` exporter (#3091):
  - Add support for logs
  - Performance improvements
  - Optimizations to the New Relic payload to reduce payload size
  - Metrics generated for monitoring the exporter
  - Insert Key vs License keys are auto-detected in some cases
  - Collector version information is properly extracted via the application start info parameters

### 🧰 Bug fixes 🧰

- `splunk_hec` exporter: Fix sending log payload with missing the GZIP footer (#3032)
- `awsxray` exporter: Remove propagation of error on shutdown (#2999)
- `resourcedetection` processor:
  - Correctly report DRAGONFLYBSD value (#3100)
  - Fallback to `os.Hostname` when FQDN is not available (#3099)
- `httpforwarder` extension: Do not report ErrServerClosed when shutting down the service (#3173)
- `collectd` receiver: Do not report ErrServerClosed when shutting down the service (#3178)

## v0.24.0

# 🎉 OpenTelemetry Collector Contrib v0.24.0 (Beta) 🎉

The OpenTelemetry Collector Contrib contains everything in the [opentelemetry-collector release](https://github.com/open-telemetry/opentelemetry-collector/releases/tag/v0.24.0) (be sure to check the release notes here as well!). Check out the [Getting Started Guide](https://opentelemetry.io/docs/collector/getting-started/) for deployment and configuration information.

### 🚀 New components 🚀

- `fluentbit` extension and `fluentforward` receiver moved from opentelemetry-collector

### 💡 Enhancements 💡

- Check `NO_WINDOWS_SERVICE` environment variable to force interactive mode on Windows (#2819)
- `resourcedetection `processor:
  - Add task revision to ECS resource detector (#2814)
  - Add GKE detector (#2821)
  - Add Amazon EKS detector (#2820)
  - Add `VMScaleSetName` field to Azure detector (#2890)
- `awsemf` exporter:
  - Add `parse_json_encoded_attr_values` config option to decode json-encoded strings in attribute values (#2827)
  - Add `output_destination` config option to support AWS Lambda (#2720)
- `googlecloud` exporter: Handle `cloud.availability_zone` semantic convention (#2893)
- `newrelic` exporter: Add `instrumentation.provider` to default attributes (#2900)
- Set unprivileged user to container image (#2925)
- `splunkhec` exporter: Add `max_content_length_logs` config option to send log data in payloads less than max content length (#2524)
- `k8scluster` and `kubeletstats` receiver: Replace package constants in favor of constants from conventions in core (#2996)

### 🧰 Bug fixes 🧰

- `spanmetrics` processor:
  - Rename `calls` metric to `calls_total` and set `IsMonotonic` to true (#2837)
  - Validate duplicate dimensions at start (#2844)
- `awsemf` exporter: Calculate delta instead of rate for cumulative metrics (#2512)
- `signalfx` exporter:
  - Remove more unnecessary translation rules (#2889)
  - Implement summary type (#2998)
- `awsxray` exporter: Remove translation to HTTP status from OC status (#2978)
- `awsprometheusremotewrite` exporter: Close HTTP body after RoundTrip (#2955)
- `splunkhec` exporter: Add ResourceAttributes to Splunk Event (#2843)

## v0.23.0

# 🎉 OpenTelemetry Collector Contrib v0.23.0 (Beta) 🎉

The OpenTelemetry Collector Contrib contains everything in the [opentelemetry-collector release](https://github.com/open-telemetry/opentelemetry-collector/releases/tag/v0.23.0) (be sure to check the release notes here as well!). Check out the [Getting Started Guide](https://opentelemetry.io/docs/collector/getting-started/) for deployment and configuration information.

### 🚀 New components 🚀

- `groupbyattrs` processor to group the records by provided attributes
- `dotnetdiagnostics` receiver to read metrics from .NET processes

### 🛑 Breaking changes 🛑

- `stackdriver` exporter marked as deprecated and renamed to `googlecloud`
- Change the rule expression in receiver creator for matching endpoints types from `type.port`, `type.hostport` and `type.pod` to `type == "port"`, `type == "hostport"` and `type == "pod"` (#2661)

### 💡 Enhancements 💡

- `loadbalancing` exporter: Add support for logs (#2470)
- `sumologic` exporter: Add carbon formatter (#2562)
- `awsecscontainermetrics` receiver: Add new metric for stopped container (#2383)
- `awsemf` exporter:
  - Send EMF logs in batches (#2572)
  - Add prometheus type field for CloudWatch compatibility (#2689)
- `signalfx` exporter:
  - Add resource attributes to events (#2631)
  - Add translation rule to drop dimensions (#2660)
  - Remove temporary host translation workaround (#2652)
  - Remove unnecessary default translation rules (#2672)
  - Update `exclude_metrics` option so that the default exclude rules can be overridden by setting the option to `[]` (#2737)
- `awsprometheusremotewrite` exporter: Add support for given IAM roles (#2675)
- `statsd` receiver: Change to use OpenTelemetry type instead of OpenCensus type (#2733)
- `resourcedetection` processor: Add missing entries for `cloud.infrastructure_service` (#2777)

### 🧰 Bug fixes 🧰

- `dynatrace` exporter: Serialize each datapoint into separate line (#2618)
- `splunkhec` exporter: Retain all otel attributes (#2712)
- `newrelic` exporter: Fix default metric URL (#2739)
- `googlecloud` exporter: Add host.name label if hostname is present in node (#2711)

## v0.22.0

# 🎉 OpenTelemetry Collector Contrib v0.22.0 (Beta) 🎉

The OpenTelemetry Collector Contrib contains everything in the [opentelemetry-collector release](https://github.com/open-telemetry/opentelemetry-collector/releases/tag/v0.22.0) (be sure to check the release notes here as well!). Check out the [Getting Started Guide](https://opentelemetry.io/docs/collector/getting-started/) for deployment and configuration information.

### 🚀 New components 🚀

- `filelog` receiver to tail and parse logs from files using the [opentelemetry-log-collection](https://github.com/open-telemetry/opentelemetry-log-collection) library

### 💡 Enhancements 💡

- `dynatrace` exporter: Send metrics to Dynatrace in chunks of 1000 (#2468)
- `k8s` processor: Add ability to associate metadata tags using pod UID rather than just IP (#2199)
- `signalfx` exporter:
  - Add statusCode to logging field on dimension client (#2459)
  - Add translation rules for `cpu.utilization_per_core` (#2540)
  - Updates to metadata handling (#2531)
  - Calculate extra network I/O metrics (#2553)
  - Calculate extra disk I/O metrics (#2557)
- `statsd` receiver: Add metric type label and `enable_metric_type` option (#2466)
- `sumologic` exporter: Add support for carbon2 format (#2562)
- `resourcedetection` processor: Add Azure detector (#2372)
- `k8scluster` receiver: Use OTel conventions for metadata (#2530)
- `newrelic` exporter: Multi-tenant support for sending trace data and performance enhancements (#2481)
- `stackdriver` exporter: Enable `retry_on_failure` and `sending_queue` options (#2613)
- Use standard way to convert from time.Time to proto Timestamp (#2548)

### 🧰 Bug fixes 🧰

- `signalfx` exporter:
  - Fix calculation of `network.total` metric (#2551)
  - Correctly convert dimensions on metadata updates (#2552)
- `awsxray` exporter and receiver: Fix the type of content_length (#2539)
- `resourcedetection` processor: Use values in accordance to semantic conventions for AWS (#2556)
- `awsemf` exporter: Fix concurrency issue (#2571)

## v0.21.0

# 🎉 OpenTelemetry Collector Contrib v0.21.0 (Beta) 🎉

The OpenTelemetry Collector Contrib contains everything in the [opentelemetry-collector release](https://github.com/open-telemetry/opentelemetry-collector/releases/tag/v0.21.0) (be sure to check the release notes here as well!). Check out the [Getting Started Guide](https://opentelemetry.io/docs/collector/getting-started/) for deployment and configuration information.

### 🚀 New components 🚀

- `loki` exporter to export data via HTTP to Loki

### 🛑 Breaking changes 🛑

- `signalfx` exporter: Allow periods to be sent in dimension keys (#2456). Existing users who do not want to change this functionality can set `nonalphanumeric_dimension_chars` to `_-`

### 💡 Enhancements 💡

- `awsemf` exporter:
  - Support unit customization before sending logs to AWS CloudWatch (#2318)
  - Group exported metrics by labels (#2317)
- `datadog` exporter: Add basic span events support (#2338)
- `alibabacloudlogservice` exporter: Support new metrics interface (#2280)
- `sumologic` exporter:
  - Enable metrics pipeline (#2117)
  - Add support for all types of log body (#2380)
- `signalfx` exporter: Add `nonalphanumeric_dimension_chars` config option (#2442)

### 🧰 Bug fixes 🧰

- `resourcedetection` processor: Fix resource attribute environment variable (#2378)
- `k8scluster` receiver: Fix nil pointer bug (#2450)

## v0.20.0

# 🎉 OpenTelemetry Collector Contrib v0.20.0 (Beta) 🎉

The OpenTelemetry Collector Contrib contains everything in the [opentelemetry-collector release](https://github.com/open-telemetry/opentelemetry-collector/releases/tag/v0.20.0) (be sure to check the release notes here as well!). Check out the [Getting Started Guide](https://opentelemetry.io/docs/collector/getting-started/) for deployment and configuration information.

### 🚀 New components 🚀

- `spanmetrics` processor to aggregate Request, Error and Duration (R.E.D) metrics from span data
- `awsxray` receiver to accept spans in the X-Ray Segment format
- `groupbyattrs` processor to group the records by provided attributes

### 🛑 Breaking changes 🛑

- Rename `kinesis` exporter to `awskinesis` (#2234)
- `signalfx` exporter: Remove `send_compatible_metrics` option, use `translation_rules` instead (#2267)
- `datadog` exporter: Remove default prefix from user metrics (#2308)

### 💡 Enhancements 💡

- `signalfx` exporter: Add k8s metrics to default excludes (#2167)
- `stackdriver` exporter: Reduce QPS (#2191)
- `datadog` exporter:
  - Translate otel exceptions to DataDog errors (#2195)
  - Use resource attributes for metadata and generated metrics (#2023)
- `sapm` exporter: Enable queuing by default (#1224)
- `dynatrace` exporter: Allow underscores anywhere in metric or dimension names (#2219)
- `awsecscontainermetrics` receiver: Handle stopped container's metadata (#2229)
- `awsemf` exporter: Enhance metrics batching in AWS EMF logs (#2271)
- `f5cloud` exporter: Add User-Agent header with version to requests (#2292)

### 🧰 Bug fixes 🧰

- `signalfx` exporter: Reinstate network/filesystem translation rules (#2171)

## v0.19.0

# 🎉 OpenTelemetry Collector Contrib v0.19.0 (Beta) 🎉

The OpenTelemetry Collector Contrib contains everything in the [opentelemetry-collector release](https://github.com/open-telemetry/opentelemetry-collector/releases/tag/v0.19.0) (be sure to check the release notes here as well!). Check out the [Getting Started Guide](https://opentelemetry.io/docs/collector/getting-started/) for deployment and configuration information.

### 🚀 New components 🚀

- `f5cloud` exporter to export metric, trace, and log data to F5 Cloud
- `jmx` receiver to report metrics from a target MBean server in conjunction with the [JMX Metric Gatherer](https://github.com/open-telemetry/opentelemetry-java-contrib/blob/main/contrib/jmx-metrics/README.md)

### 🛑 Breaking changes 🛑

- `signalfx` exporter: The `exclude_metrics` option now takes slice of metric filters instead of just metric names (slice of strings) (#1951)

### 💡 Enhancements 💡

- `datadog` exporter: Sanitize datadog service names (#1982)
- `awsecscontainermetrics` receiver: Add more metadata (#2011)
- `azuremonitor` exporter: Favor RPC over HTTP spans (#2006)
- `awsemf` exporter: Always use float64 as calculated rate (#2019)
- `splunkhec` receiver: Make the HEC receiver path configurable, and use `/*` by default (#2137)
- `signalfx` exporter:
  - Drop non-default metrics and add `include_metrics` option to override (#2145, #2146, #2162)
  - Rename `system.network.dropped_packets` metric to `system.network.dropped` (#2160)
  - Do not filter cloud attributes from dimensions (#2020)
- `redis` receiver: Migrate to pdata metrics #1889

### 🧰 Bug fixes 🧰

- `datadog` exporter: Ensure that version tag is added to trace stats (#2010)
- `loadbalancing` exporter: Rolling update of collector can stop the periodical check of DNS updates (#1798)
- `awsecscontainermetrics` receiver: Change the type of `exit_code` from string to int and deal with the situation when there is no data (#2147)
- `groupbytrace` processor: Make onTraceReleased asynchronous to fix processor overload (#1808)
- Handle cases where the time field of Splunk HEC events is encoded as a String (#2159)

## v0.18.0

# 🎉 OpenTelemetry Collector Contrib v0.18.0 (Beta) 🎉

The OpenTelemetry Collector Contrib contains everything in the [opentelemetry-collector release](https://github.com/open-telemetry/opentelemetry-collector/releases/tag/v0.18.0) (be sure to check the release notes here as well!). Check out the [Getting Started Guide](https://opentelemetry.io/docs/collector/getting-started/) for deployment and configuration information.

### 🚀 New components 🚀

- `sumologic` exporter to send logs and metrics data to Sumo Logic
- `dynatrace` exporter to send metrics to Dynatrace

### 💡 Enhancements 💡

- `datadog` exporter:
  - Add resource attributes to tags conversion feature (#1782)
  - Add Kubernetes conventions for hostnames (#1919)
  - Add container tags to datadog export for container infra metrics in service view (#1895)
  - Update resource naming and span naming (#1861)
  - Add environment variables support for config options (#1897)
- `awsxray` exporter: Add parsing of JavaScript stack traces (#1888)
- `elastic` exporter: Translate exception span events (#1858)
- `signalfx` exporter: Add translation rules to aggregate per core CPU metrics in default translations (#1841)
- `resourcedetection` processor: Gather tags associated with the EC2 instance and add them as resource attributes (#1899)
- `simpleprometheus` receiver: Add support for passing params to the prometheus scrape config (#1949)
- `azuremonitor` exporter: Implement Span status code specification changes - gRPC (#1960)
- `metricstransform` processor: Add grouping option ($1887)
- `alibabacloudlogservice` exporter: Use producer to send data to improve performance (#1981)

### 🧰 Bug fixes 🧰

- `datadog` exporter: Handle monotonic metrics client-side (#1805)
- `awsxray` exporter: Log error when translating span (#1809)

## v0.17.0

# 🎉 OpenTelemetry Collector Contrib v0.17.0 (Beta) 🎉

The OpenTelemetry Collector Contrib contains everything in the [opentelemetry-collector release](https://github.com/open-telemetry/opentelemetry-collector/releases/tag/v0.17.0) (be sure to check the release notes here as well!). Check out the [Getting Started Guide](https://opentelemetry.io/docs/collector/getting-started/) for deployment and configuration information.

### 💡 Enhancements 💡

- `awsemf` exporter: Add collector version to EMF exporter user agent (#1778)
- `signalfx` exporter: Add configuration for trace correlation (#1795)
- `statsd` receiver: Add support for metric aggregation (#1670)
- `datadog` exporter: Improve logging of hostname detection (#1796)

### 🧰 Bug fixes 🧰

- `resourcedetection` processor: Fix ecs detector to not use the default golang logger (#1745)
- `signalfx` receiver: Return 200 when receiver succeed (#1785)
- `datadog` exporter: Use a singleton for sublayer calculation (#1759)
- `awsxray` and `awsemf` exporters: Change the User-Agent content order (#1791)

## v0.16.0

# 🎉 OpenTelemetry Collector Contrib v0.16.0 (Beta) 🎉

The OpenTelemetry Collector Contrib contains everything in the [opentelemetry-collector release](https://github.com/open-telemetry/opentelemetry-collector/releases/tag/v0.16.0) (be sure to check the release notes here as well!). Check out the [Getting Started Guide](https://opentelemetry.io/docs/collector/getting-started/) for deployment and configuration information.

### 🛑 Breaking changes 🛑

- `honeycomb` exporter: Update to use internal data format (#1689)

### 💡 Enhancements 💡

- `newrelic` exporter: Add support for span events (#1643)
- `awsemf` exporter:
  - Add placeholder support in `log_group_name` and `log_stream_name` config (#1623, #1661)
  - Add label matching filtering rule (#1619)
- `resourcedetection` processor: Add new resource detector for AWS Elastic Beanstalk environments (#1585)
- `loadbalancing` exporter:
  - Add sort of endpoints in static resolver (#1692)
  - Allow specifying port when using DNS resolver (#1650)
- Add `batchperresourceattr` helper library that splits an incoming data based on an attribute in the resource (#1694)
- `alibabacloudlogservice` exporter:
  - Add logs exporter (#1609)
  - Change trace type from opencensus to opentelemetry (#1713)
- `datadog` exporter:
  - Improve trace exporter performance (#1706, #1707)
  - Add option to only send metadata (#1723)
- `awsxray` exporter:
  - Add parsing of Python stack traces (#1676)
  - Add collector version to user agent (#1730)

### 🧰 Bug fixes 🧰

- `loadbalancing` exporter:
  - Fix retry queue for exporters (#1687)
  - Fix `periodicallyResolve` for DNS resolver checks (#1678)
- `datadog` exporter: Fix status code handling (#1691)
- `awsxray` exporter:
  - Fix empty traces in X-Ray console (#1709)
  - Stricter requirements for adding http request url (#1729)
  - Fix status code handling for errors/faults (#1740)
- `signalfx` exporter:
  - Split incoming data requests by access token before enqueuing (#1727)
  - Disable retry on 400 and 401, retry with backoff on 429 and 503 (#1672)
- `awsecscontainermetrics` receiver: Improve error handling to fix seg fault (#1738)

## v0.15.0

# 🎉 OpenTelemetry Collector Contrib v0.15.0 (Beta) 🎉

The OpenTelemetry Collector Contrib contains everything in the [opentelemetry-collector release](https://github.com/open-telemetry/opentelemetry-collector/releases/tag/v0.15.0) (be sure to check the release notes here as well!). Check out the [Getting Started Guide](https://opentelemetry.io/docs/collector/getting-started/) for deployment and configuration information.

### 🚀 New components 🚀

- `zookeeper` receiver: Collects metrics from a Zookeeper instance using the `mntr` command
- `loadbalacing` exporter: Consistently exports spans belonging to the same trace to the same backend
- `windowsperfcounters` receiver: Captures the configured system, application, or custom performance counter data from the Windows registry using the PDH interface
- `awsprometheusremotewrite` exporter:  Sends metrics data in Prometheus TimeSeries format to a Prometheus Remote Write Backend and signs each outgoing HTTP request following the AWS Signature Version 4 signing process

### 💡 Enhancements 💡

- `awsemf` exporter:
  - Add `metric_declarations` config option for metric filtering and dimensions (#1503)
  - Add SummaryDataType and remove Min/Max from Histogram (#1584)
- `signalfxcorrelation` exporter: Add ability to translate host dimension (#1561)
- `newrelic` exporter: Use pdata instead of the OpenCensus for traces (#1587)
- `metricstransform` processor:
  - Add `combine` action for matched metrics (#1506)
  - Add `submatch_case` config option to specify case of matched label values (#1640)
- `awsecscontainermetrics` receiver: Extract cluster name from ARN (#1626)
- `elastic` exporter: Improve handling of span status if the status code is unset (#1591)

### 🧰 Bug fixes 🧰

- `awsemf` exporter: Add check for unhandled metric data types (#1493)
- `groupbytrace` processor: Make buffered channel to avoid goroutines leak (#1505)
- `stackdriver` exporter: Set `options.UserAgent` so that the OpenCensus exporter does not override the UA ($1620)

## v0.14.0

# 🎉 OpenTelemetry Collector Contrib v0.14.0 (Beta) 🎉

The OpenTelemetry Collector Contrib contains everything in the [opentelemetry-collector release](https://github.com/open-telemetry/opentelemetry-collector/releases/tag/v0.14.0) (be sure to check the release notes here as well!). Check out the [Getting Started Guide](https://opentelemetry.io/docs/collector/getting-started/) for deployment and configuration information.

### 🚀 New components 🚀

- `datadog` exporter to send metric and trace data to Datadog (#1352)
- `tailsampling` processor moved from core to contrib (#1383)

### 🛑 Breaking changes 🛑

- `jmxmetricsextension` migrated to `jmxreceiver` (#1182, #1357)
- Move signalfx correlation code out of `sapm` to `signalfxcorrelation` exporter (#1376)
- Move Splunk specific utils outside of common (#1306)
- `stackdriver` exporter:
    - Config options `metric_prefix` & `skip_create_metric_descriptor` are now nested under `metric`, see [README](https://github.com/open-telemetry/opentelemetry-collector-contrib/blob/main/exporter/stackdriverexporter/README.md).
    - Trace status codes no longer reflect gRPC codes as per spec changes: open-telemetry/opentelemetry-specification#1067
- `datadog` exporter: Remove option to change the namespace prefix (#1483)

### 💡 Enhancements 💡

- `splunkhec` receiver: Add ability to ingest metrics (#1276)
- `signalfx` receiver: Improve pipeline error handling (#1329)
- `datadog` exporter:
  - Improve hostname resolution (#1285)
  - Add flushing/export of traces and trace-related statistics (#1266)
  - Enable traces on Windows (#1340)
  - Send otel.exporter running metric (#1354)
  - Add tag normalization util method (#1373)
  - Send host metadata (#1351)
  - Support resource conventions for hostnames (#1434)
  - Add version tag extract (#1449)
- Add `batchpertrace` library to split the incoming batch into several batches, one per trace (#1257)
- `statsd` receiver:
  - Add timer support (#1335)
  - Add sample rate support for counter, transfer gauge to double and transfer counter to int only (#1361)
- `awsemf` exporter: Restructure metric translator logic (#1353)
- `resourcedetection` processor:
  - Add EC2 hostname attribute (#1324)
  - Add ECS Resource detector (#1360)
- `sapm` exporter: Add queue settings (#1390)
- `metrictransform` processor: Add metric filter option (#1447)
- `awsxray` exporter: Improve ECS attribute and origin translation (#1428)
- `resourcedetection` processor: Initial system detector (#1405)

### 🧰 Bug fixes 🧰

- Remove duplicate definition of cloud providers with core conventions (#1288)
- `kubeletstats` receiver: Handle nil references from the kubelet API (#1326)
- `awsxray` receiver:
  - Add kind type to root span to fix the empty parentID problem (#1338)
  - Fix the race condition issue (#1490)
- `awsxray` exporter:
  - Setting the tlsconfig InsecureSkipVerify using NoVerifySSL (#1350)
  - Drop invalid xray trace id (#1366)
- `elastic` exporter: Ensure span name is limited (#1371)
- `splunkhec` exporter: Don't send 'zero' timestamps to Splunk HEC (#1157)
- `stackdriver` exporter: Skip processing empty metrics slice (#1494)

## v0.13.0

# 🎉 OpenTelemetry Collector Contrib v0.13.0 (Beta) 🎉

The OpenTelemetry Collector Contrib contains everything in the [opentelemetry-collector release](https://github.com/open-telemetry/opentelemetry-collector/releases/tag/v0.13.0) (be sure to check the release notes here as well!). Check out the [Getting Started Guide](https://opentelemetry.io/docs/collector/getting-started/) for deployment and configuration information.

### 💡 Enhancements 💡

- `sapm` exporter:
  - Enable queuing by default (#1224)
  - Add SignalFx APM correlation (#1205)
  - Make span source attribute and destination dimension names configurable (#1286)
- `signalfx` exporter:
  - Pass context to the http client requests (#1225)
  - Update `disk.summary_utilization` translation rule to accommodate new labels (#1258)
- `newrelic` exporter: Add `span.kind` attribute (#1263)
- `datadog` exporter:
  - Add Datadog trace translation helpers (#1208)
  - Add API key validation (#1216)
- `splunkhec` receiver: Add the ability to ingest logs (#1268)
- `awscontainermetrics` receiver: Report `CpuUtilized` metric in percentage (#1283)
- `awsemf` exporter: Only calculate metric rate for cumulative counter and avoid SingleDimensionRollup for metrics with only one dimension (#1280)

### 🧰 Bug fixes 🧰

- Make `signalfx` exporter a metadata exporter (#1252)
- `awsecscontainermetrics` receiver: Check for empty network rate stats and set zero (#1260)
- `awsemf` exporter: Remove InstrumentationLibrary dimension in CloudWatch EMF Logs if it is undefined (#1256)
- `awsxray` receiver: Fix trace/span id transfer (#1264)
- `datadog` exporter: Remove trace support for Windows for now (#1274)
- `sapm` exporter: Correlation enabled check inversed (#1278)

## v0.12.0

# 🎉 OpenTelemetry Collector Contrib v0.12.0 (Beta) 🎉

The OpenTelemetry Collector Contrib contains everything in the [opentelemetry-collector release](https://github.com/open-telemetry/opentelemetry-collector/releases/tag/v0.12.0) (be sure to check the release notes here as well!). Check out the [Getting Started Guide](https://opentelemetry.io/docs/collector/getting-started/) for deployment and configuration information.

### 🚀 New components 🚀

- `awsemf` exporter to support exporting metrics to AWS CloudWatch (#498, #1169)
- `http_forwarder` extension that forwards HTTP requests to a specified target (#979, #1014, #1150)
- `datadog` exporter that sends metric and trace data to Datadog (#1142, #1178, #1181, #1212)
- `awsecscontainermetrics` receiver to collect metrics from Amazon ECS Task Metadata Endpoint (#1089, #1148, #1160)

### 💡 Enhancements 💡

- `signalfx` exporter:
  - Add host metadata synchronization (#1039, #1118)
  - Add `copy_dimensions` translator option (#1126)
  - Update `k8s_cluster` metric translations (#1121)
  - Add option to exclude metrics (#1156)
  - Add `avg` aggregation method (#1151)
  - Fallback to host if cloud resource id not found (#1170)
  - Add backwards compatible translation rules for the `dockerstatsreceiver` (#1201)
  - Enable queuing and retries (#1223)
- `splunkhec` exporter:
  - Add log support (#875)
  - Enable queuing and retries (#1222)
- `k8scluster` receiver: Standardize metric names (#1119)
- `awsxray` exporter:
  - Support AWS EKS attributes (#1090)
  - Store resource attributes in X-Ray segments (#1174)
- `honeycomb` exporter:
  - Add span kind to the event sent to Honeycomb (#474)
  - Add option to adjust the sample rate using an attribute on the span (#1162)
- `jmxmetrics` extension: Add subprocess manager to manage child java processes (#1028)
- `elastic` exporter: Initial metrics support (#1173)
- `k8s` processor: Rename default attr names for label/annotation extraction (#1214)
- Add common SignalFx host id extraction (#1100)
- Allow MSI upgrades (#1165)

### 🧰 Bug fixes 🧰

- `awsxray` exporter: Don't set origin to EC2 when not on AWS (#1115)

## v0.11.0

# 🎉 OpenTelemetry Collector Contrib v0.11.0 (Beta) 🎉

The OpenTelemetry Collector Contrib contains everything in the [opentelemetry-collector release](https://github.com/open-telemetry/opentelemetry-collector/releases/tag/v0.11.0) (be sure to check the release notes here as well!). Check out the [Getting Started Guide](https://opentelemetry.io/docs/collector/getting-started/) for deployment and configuration information.

### 🚀 New components 🚀
- add `dockerstats` receiver as top level component (#1081)
- add `tracegen` utility (#956)

### 💡 Enhancements 💡
- `stackdriver` exporter: Allow overriding client options via config (#1010)
- `k8scluster` receiver: Ensure informer caches are synced before initial data sync (#842)
- `elastic` exporter: Translate `deployment.environment` resource attribute to Elastic APM's semantically equivalent `service.environment` (#1022)
- `k8s` processor: Add logs support (#1051)
- `awsxray` exporter: Log response error with zap (#1050)
- `signalfx` exporter
  - Add dimensions to renamed metrics (#1041)
  - Add translation rules for `disk_ops.total` and `disk_ops.pending` metrics (#1082)
  - Add event support (#1036)
- `kubeletstats` receiver: Cache detailed PVC labels to reduce API calls (#1052)
- `signalfx` receiver: Add event support (#1035)

## v0.10.0

# 🎉 OpenTelemetry Collector Contrib v0.10.0 (Beta) 🎉

The OpenTelemetry Collector Contrib contains everything in the [opentelemetry-collector release](https://github.com/open-telemetry/opentelemetry-collector/releases/tag/v0.10.0) (be sure to check the release notes here as well!). Check out the [Getting Started Guide](https://opentelemetry.io/docs/collector/getting-started/) for deployment and configuration information.

### 🚀 New components 🚀
- add initial docker stats receiver, without sourcing in top level components (#495)
- add initial jmx metrics extension structure, without sourcing in top level components (#740)
- `routing` processor for routing spans based on HTTP headers (#907)
- `splunkhec` receiver to receive Splunk HEC metrics, traces and logs (#840)
- Add skeleton for `http_forwarder` extension that forwards HTTP requests to a specified target (#979)

### 💡 Enhancements 💡
- `stackdriver` exporter
  - Add timeout parameter (#835)
  - Add option to configurably set UserAgent string (#758)
- `signalfx` exporter
  - Reduce memory allocations for big batches processing (#871)
  - Add AWSUniqueId and gcp_id generation (#829)
  - Calculate cpu.utilization compatibility metric (#839, #974, #954)
- `metricstransform` processor: Replace `{{version}}` in label values (#876)
- `resourcedetection` processor: Logs Support (#970)
- `statsd` receiver: Add parsing for labels and gauges (#903)

### 🧰 Bug fixes 🧰
- `k8s` processor
  - Wrap metrics before sending further down the pipeline (#837)
  - Fix setting attributes on metrics passed from agent (#836)
- `awsxray` exporter: Fix "pointer to empty string" is not omitted bug (#830)
- `azuremonitor` exporter: Treat UNSPECIFIED span kind as INTERNAL (#844)
- `signalfx` exporter: Remove misleading warnings (#869)
- `newrelic` exporter: Fix panic if service name is empty (#969)
- `honeycomb` exporter: Don't emit default proc id + starttime (#972)

## v0.9.0

# 🎉 OpenTelemetry Collector Contrib v0.9.0 (Beta) 🎉

The OpenTelemetry Collector Contrib contains everything in the [opentelemetry-collector release](https://github.com/open-telemetry/opentelemetry-collector/releases/tag/v0.9.0) (be sure to check the release notes here as well!). Check out the [Getting Started Guide](https://opentelemetry.io/docs/collector/getting-started/) for deployment and configuration information.

### 🛑 Breaking changes 🛑
- Remove deprecated `lightstep` exporter (#828)

### 🚀 New components 🚀
- `statsd` receiver for ingesting StatsD messages (#566)

### 💡 Enhancements 💡
- `signalfx` exporter
   - Add disk usage translations (#760)
   - Add disk utilization translations (#782)
   - Add translation rule to drop redundant metrics (#809)
- `kubeletstats` receiver
  - Sync available volume metadata from /pods endpoint (#690)
  - Add ability to collect detailed data from PVC (#743)
- `awsxray` exporter: Translate SDK name/version into xray model (#755)
- `elastic` exporter: Translate semantic conventions to Elastic destination fields (#671)
- `stackdriver` exporter: Add point count metric (#757)
- `awsxray` receiver
  - Ported the TCP proxy from the X-Ray daemon (#774)
  - Convert to OTEL trace format (#691)

### 🧰 Bug fixes 🧰
- `kubeletstats` receiver: Do not break down metrics batch (#754)
- `host` observer: Fix issue on darwin where ports listening on all interfaces are not correctly accounted for (#582)
- `newrelic` exporter: Fix panic on missing span status (#775)

## v0.8.0

# 🎉 OpenTelemetry Collector Contrib v0.8.0 (Beta) 🎉

The OpenTelemetry Collector Contrib contains everything in the [opentelemetry-collector release](https://github.com/open-telemetry/opentelemetry-collector/releases/tag/v0.8.0) (be sure to check the release notes here as well!). Check out the [Getting Started Guide](https://opentelemetry.io/docs/collector/getting-started/) for deployment and configuration information.

### 🚀 New components 🚀

- Receivers
  - `prometheusexec` subprocess manager (##499)

### 💡 Enhancements 💡

- `signalfx` exporter
  - Add/Update metric translations (#579, #584, #639, #640, #652, #662)
  - Add support for calculate new metric translator (#644)
  - Add renaming rules for load metrics (#664)
  - Update `container.name` to `k8s.container.name` in default translation rule (#683)
  - Rename working-set and page-fault metrics (#679)
- `awsxray` exporter
  - Translate exception event into xray exception (#577)
  - Add ingestion of X-Ray segments via UDP (#502)
  - Parse Java stacktrace and populate in xray cause (#687)
- `kubeletstats` receiver
  - Add metric_groups option (#648)
  - Set datapoint timestamp in receiver (#661)
  - Change `container.name` label to `k8s.container.name` (#680)
  - Add working-set and page-fault metrics (#666)
  - Add basic support for volume metrics (#667)
- `stackdriver` trace exporter: Move to new interface and pdata (#486)
- `metricstranform` processor: Keep timeseries and points in order after aggregation (#663)
- `k8scluster` receiver: Change `container.spec.name` label to `k8s.container.name` (#681)
- Migrate receiver creator to internal data model (#701)
- Add ec2 support to `resourcedetection` processor (#587)
- Enable timeout, sending queue and retry for SAPM exporter (#707)

### 🧰 Bug fixes 🧰

- `azuremonitor` exporter: Correct HTTP status code success mapping (#588)
- `k8scluster` receiver: Fix owner reference in metadata updates (#649)
- `awsxray` exporter: Fix handling of db system (#697)

### 🚀 New components 🚀

- Skeleton for AWS ECS container metrics receiver (#463)
- `prometheus_exec` receiver (#655)

## v0.7.0

# 🎉 OpenTelemetry Collector Contrib v0.7.0 (Beta) 🎉

The OpenTelemetry Collector Contrib contains everything in the [opentelemetry-collector release](https://github.com/open-telemetry/opentelemetry-collector/releases/tag/v0.7.0) (be sure to check the release notes here as well!). Check out the [Getting Started Guide](https://opentelemetry.io/docs/collector/getting-started/) for deployment and configuration information.

### 🛑 Breaking changes 🛑

- `awsxray` receiver updated to support udp: `tcp_endpoint` config option renamed to `endpoint` (#497)
- TLS config changed for `sapmreceiver` (#488) and `signalfxreceiver` receivers (#488)

### 🚀 New components 🚀

- Exporters
  - `sentry` adds tracing exporter for [Sentry](https://sentry.io/) (#565)
- Extensions
  - `endpoints` observer: adds generic endpoint watcher (#427)
  - `host` observer: looks for listening network endpoints on host (#432)

### 💡 Enhancements 💡

- Update `honeycomb` exporter for v0.8.0 compatibility
- Extend `metricstransform` processor to be able to add a label to an existing metric (#441)
- Update `kubeletstats` metrics according to semantic conventions (#475)
- Updated `awsxray` receiver config to use udp (#497)
- Add `/pods` endpoint support in `kubeletstats` receiver to add extra labels (#569)
- Add metric translation options to `signalfx` exporter (#477, #501, #571, #573)

### 🧰 Bug fixes 🧰

- `azuremonitor` exporter: Mark spanToEnvelope errors as permanent (#500)

## v0.6.0

# 🎉 OpenTelemetry Collector Contrib v0.6.0 (Beta) 🎉

The OpenTelemetry Collector Contrib contains everything in the [opentelemetry-collector release](https://github.com/open-telemetry/opentelemetry-collector/releases/tag/v0.6.0) (be sure to check the release notes here as well!). Check out the [Getting Started Guide](https://opentelemetry.io/docs/collector/getting-started/) for deployment and configuration information.

### 🛑 Breaking changes 🛑

- Removed `jaegarlegacy` (#397) and `zipkinscribe` receivers (#410)
- `kubeletstats` receiver: Renamed `k8s.pod.namespace` pod label to `k8s.namespace.name` and `k8s.container.name` container label to `container.name`

### 🚀 New components 🚀

- Processors
  - `metricstransform` renames/aggregates within individual metrics (#376) and allow changing the data type between int and float (#402)

### 💡 Enhancements 💡

- `awsxray` exporter: Use `peer.service` as segment name when set. (#385)
- `splunk` exporter: Add trace exports support (#359, #399)
- Build and publish Windows MSI (#408) and DEB/RPM Linux packages (#405)

### 🧰 Bug fixes 🧰

- `kubeletstats` receiver:
  - Fixed NPE for newly created pods (#404)
  - Updated to latest change in the ReceiverFactoryOld interface (#401)
  - Fixed logging and self reported metrics (#357)
- `awsxray` exporter: Only convert SQL information for SQL databases. (#379)
- `resourcedetection` processor: Correctly obtain machine-type info from gce metadata (#395)
- `k8scluster` receiver: Fix container resource metrics (#416)

## v0.5.0

Released 01-07-2020

# 🎉 OpenTelemetry Collector Contrib v0.5.0 (Beta) 🎉

The OpenTelemetry Collector Contrib contains everything in the [opentelemetry-collector release](https://github.com/open-telemetry/opentelemetry-collector/releases/tag/v0.5.0) (be sure to check the release notes here as well!). Check out the [Getting Started Guide](https://opentelemetry.io/docs/collector/getting-started/) for deployment and configuration information.

### 🚀 New components 🚀

- Processors
  - `resourcedetection` to automatically detect the resource based on the configured set of detectors (#309)

### 💡 Enhancements 💡

- `kubeletstats` receiver: Support for ServiceAccount authentication (#324)
- `signalfx` exporter and receiver
  - Add SignalFx metric token passthrough and config option (#325)
  - Set default endpoint of `signalfx` receiver to `:9943` (#351)
- `awsxray` exporter: Support aws plugins EC2/ECS/Beanstalk (#343)
- `sapm` exporter and receiver: Add SAPM access token passthrough and config option (#349)
- `k8s` processor: Add metrics support (#358)
- `k8s` observer: Separate annotations from labels in discovered pods (#363)

### 🧰 Bug fixes 🧰

- `honeycomb` exporter: Remove shared use of libhoney from goroutines (#305)

## v0.4.0

Released 17-06-2020

# 🎉 OpenTelemetry Collector Contrib v0.4.0 (Beta) 🎉

The OpenTelemetry Collector Contrib contains everything in the [opentelemetry-collector release](https://github.com/open-telemetry/opentelemetry-collector/releases/tag/v0.4.0) (be sure to check the release notes here as well!). Check out the [Getting Started Guide](https://opentelemetry.io/docs/collector/getting-started/) for deployment and configuration information.

### 🛑 Breaking changes 🛑

  - `signalfx` exporter `url` parameter changed to `ingest_url` (no impact if only using `realm` setting)

### 🚀 New components 🚀

- Receivers
  - `receiver_creator` to create receivers at runtime (#145), add observer support to receiver_creator (#173), add rules support (#207), add dynamic configuration values (#235) 
  - `kubeletstats` receiver (#237) 
  - `prometheus_simple` receiver (#184) 
  - `kubernetes-cluster` receiver (#175) 
  - `redis` receiver (#138)
- Exporters
  - `alibabacloudlogservice` exporter (#259) 
  - `SplunkHEC` metrics exporter (#246)
  - `elastic` APM exporter (#240)
  - `newrelic` exporter (#229) 
- Extensions
  - `k8s` observer (#185) 

### 💡 Enhancements 💡

- `awsxray` exporter
  - Use X-Ray convention of segment name == service name (#282)
  - Tweak xray export to improve rendering of traces and improve parity (#241)
  - Add handling for spans received with nil attributes (#212)
- `honeycomb` exporter
  - Use SendPresampled (#291)
  - Add span attributes as honeycomb event fields (#271)
  - Support resource labels in Honeycomb exporter (#20)
- `k8s` processor
  - Add support of Pod UID extraction to k8sprocessor (#219)
  - Use `k8s.pod.ip` to record resource IP instead of just `ip` (#183)
  - Support same authentication mechanism as other kubernetes components do (#307)
- `sapm` exporter: Add TLS for SAPM and SignalFx receiver (#215)
- `signalfx` exporter
  - Add metric metadata syncer to SignalFx exporter (#231)
  - Add TLS for SAPM and SignalFx receiver (#215)
- `stackdriver` exporter: Add support for resource mapping in config (#163)

### 🧰 Bug fixes 🧰

- `awsxray` exporter: Wrap bad request errors for proper handling by retry queue (#205)
- `lightstep` exporter: Ensure Lightstep exporter doesnt crash on nil node (#250)
- `sapm` exporter: Do not break Jaeger traces before sending downstream (#193)
- `k8s` processor: Ensure Jaeger spans work in passthrough mode (262)

## 🧩 Components 🧩

### Receivers

| Traces | Metrics |
|:-------:|:-------:|
| Jaeger Legacy | Carbon |
| SAPM (SignalFx APM) | Collectd | 
| Zipkin Scribe | K8s Cluster |
| | Redis |
| |  SignalFx | 
| | Simple Prometheus |
| | Wavefront |

### Processors

- K8s

### Exporters

| Commercial | Community |
|:------------:|:-----------:|
| Alibaba Cloud Log Service | Carbon |
| AWS X-ray | Elastic |
| Azure Monitor | Jaeger Thrift |
| Honeycomb | Kinesis |
| Lightstep |
| New Relic |
| SAPM (SignalFx APM) | 
| SignalFx (Metrics) |
| Splunk HEC |
| Stackdriver (Google) |

### Extensions

- Observer
  - K8s

## v0.3.0 Beta

Released 2020-03-30

### Breaking changes

-  Make prometheus receiver config loading strict. #697 
Prometheus receiver will now fail fast if the config contains unused keys in it.

### Changes and fixes

- Enable best effort serve by default of Prometheus Exporter (https://github.com/orijtech/prometheus-go-metrics-exporter/pull/6)
- Fix null pointer exception in the logging exporter #743 
- Remove unnecessary condition to have at least one processor #744 
- Updated Honeycomb exported to `honeycombio/opentelemetry-exporter-go v0.3.1`

### Features

Receivers / Exporters:

* AWS X-Ray
* Carbon
* CollectD
* Honeycomb
* Jaeger
* Kinesis
* LightStep
* OpenCensus
* OpenTelemetry
* SAPM
* SignalFx
* Stackdriver
* Wavefront
* Zipkin
* Zipkin Scribe


Processors:

* Attributes
* Batch
* Memory Limiter
* Queued Retry
* Resource
* Sampling
* Span
* Kubernetes

Extensions:

* Health Check
* Performance Profiler
* zPages


## v0.2.8

Released 2020-03-25

Alpha v0.2.8 of OpenTelemetry Collector Contrib.

- Implemented OTLP receiver and exporter.
- Added ability to pass config to the service programmatically (useful for custom builds).
- Improved own metrics / observability.


## v0.2.7

Released 2020-03-17

### Self-Observability
- New command-line switch to control legacy and new metrics. Users are encouraged
to experiment and migrate to the new metrics.
- Improved error handling on shutdown.


### Processors
- Fixed passthrough mode k8sprocessor.
- Added `HASH` action to attribute processor.

### Receivers and Exporters
- Added Honeycomb exporter.
- Added LightStep exporter.
- Added regular expression for Carbon receiver, allowing the metric name to be broken into proper label keys and values.
- Updated Stackdriver exporter to use a new batch API.


## v0.2.6 Alpha

Released 2020-02-18

### Self-Observability
- Updated metrics prefix to `otelcol` and expose command line argument to modify the prefix value.
- Batch dropped span now emits zero when no spans are dropped.

### Processors
- Extended Span processor to have include/exclude span logic.
- Ability to choose strict or regexp matching for include/exclude filters.

### Receivers and Exporters
- Added Carbon receiver and exporter.
- Added Wavefront receiver.


## v0.0.5 Alpha

Released 2020-01-30

- Regexp-based filtering of span names.
- Ability to extract attributes from span names and rename span.
- File exporter for debugging.
- Span processor is now enabled by default.

## v0.0.1 Alpha

Released 2020-01-11

First release of OpenTelemetry Collector Contrib.


[v0.3.0]: https://github.com/open-telemetry/opentelemetry-collector-contrib/compare/v0.2.8...v0.3.0
[v0.2.8]: https://github.com/open-telemetry/opentelemetry-collector-contrib/compare/v0.2.7...v0.2.8
[v0.2.7]: https://github.com/open-telemetry/opentelemetry-collector-contrib/compare/v0.2.6...v0.2.7
[v0.2.6]: https://github.com/open-telemetry/opentelemetry-collector-contrib/compare/v0.0.5...v0.2.6
[v0.0.5]: https://github.com/open-telemetry/opentelemetry-collector-contrib/compare/v0.0.1...v0.0.5
[v0.0.1]: https://github.com/open-telemetry/opentelemetry-collector-contrib/tree/v0.0.1<|MERGE_RESOLUTION|>--- conflicted
+++ resolved
@@ -25,19 +25,6 @@
 - `dynatraceexporter`: Make `serialization` package `/internal` (#9097)
 - `attributesprocessor`: Remove log names from filters (#9131)
 
-<<<<<<< HEAD
-### 🧰 Bug fixes 🧰
-
-- `filestorageextension`: use correct bbolt options for compaction (#9134)
-- `hostmetricsreceiver`: Use cpu times for time delta in cpu.utilization calculation (#8857)
-- `dynatraceexporter`: Remove overly verbose stacktrace from certain logs (#8989)
-- `fluentforwardreceiver`: Fluentforward receiver not releasing port for reloading of OTEL collector (#9111)
-- `googlecloudexporter`: fix the `exporter.googlecloud.OTLPDirect` fature-gate, which was not applied when the flag was provided (#9116)
-- `signalfxexporter`: Fix bug to enable timeouts for correlating traces and metrics (#9101)
-- `windowsperfcountersreceiver`: fix exported values being integers instead of doubles (#9138)
-
-=======
->>>>>>> 12cc610f
 ### 🚩 Deprecations 🚩
 
 - `datadogexporter`: Deprecate `service` setting in favor of `service.name` semantic convention (#8784)
@@ -81,6 +68,7 @@
 - `signalfxexporter`: Fix bug to enable timeouts for correlating traces and metrics (#9101)
 - `windowsperfcountersreceiver`: fix exported values being integers instead of doubles (#9138)
 - `prometheusreceiver`: Fix issues with relabelling the `job` and `instance` labels. (#8780)
+- `fluentforwardreceiver`: Fluentforward receiver not releasing port for reloading of OTEL collector (#9111)
 
 ## v0.48.0
 
