# Changelog

## Unreleased

### 🛑 Breaking changes 🛑

- `stackdriverexporter`: Remove the stackdriver exporter in favor of the identical googlecloud exporter (#9274)

### 🚩 Deprecations 🚩

### 🚀 New components 🚀
- `iisreceiver`: Add implementation of IIS Metric Receiver (#8832)
### 💡 Enhancements 💡
<<<<<<< HEAD
- `riakreceiver`: Added implementation of Riak Metric Receiver (#8548)
- `splunkhecexporter`: Add support for batching traces (#8995)
- `hostmetricsreceiver`: Migrate Processes scraper to the Metrics builder (#8855)
- `tanzuobservabilityexporter`: Use resourcetotelemetry helper (#8338)
- Add `make crosslink` target to ensure replace statements are included in `go.mod` for all transitive dependencies within repository (#8822)
- `filestorageextension`: Change bbolt DB settings for better performance (#9004)
- `jaegerremotesamplingextension`: Add local and remote sampling stores (#8818)
- `attributesprocessor`: Add support to filter on log body (#8996)
- `prometheusremotewriteexporter`: Translate resource attributes to the target info metric (#8493)
- `prometheusexporter`: Add `job` and `instance` labels to metrics so they can be scraped with `honor_labels: true` (#9115)
- `podmanreceiver`: Add API timeout configuration option (#9014)
- `cmd/mdatagen`: Add `sem_conv_version` field to metadata.yaml that is used to set metrics SchemaURL (#9010)
- `splunkheceporter`: Add an option to disable log or profiling data (#9065)
- `windowsperfcountersreceiver`: Move code into separate package for use in other windowsperfcounter receivers (#9108) 
- `datadogexporter`: Add `host_metadata` configuration section to configure host metadata export (#9100)
- `cmd/mdatagen`: Update documentation generated for attributes to list enumerated values and show the "value" that will be visible on metrics when it is different from the attribute key in metadata.yaml (#8983)
- `pkg/translator/prometheusremotewrite`: Allow to disable sanitize metric labels (#8270)
=======
>>>>>>> 8f6dd0c3

### 🧰 Bug fixes 🧰

## v0.49.0

### 🛑 Breaking changes 🛑

- `filelogreceiver`, `journaldreceiver`, `syslogreceiver`, `tcplogreceiver`, `udplogreceiver`:
  - Updated data model to align with stable logs data model, which includes various breaking changes. (#9139, #8835)
    - A detailed [Upgrade Guide](https://github.com/open-telemetry/opentelemetry-log-collection/releases/tag/v0.28.0) is available in the log-collection v0.29.0 release notes. 
- `datadogexporter`: Remove `OnlyMetadata` method from `Config` struct (#8980)
- `datadogexporter`: Remove `GetCensoredKey` method from `APIConfig` struct (#8980)
- `mongodbatlasreceiver`: Updated to uses newer metric builder which changed some metric and resource attributes (#9093)
- `dynatraceexporter`: Make `serialization` package `/internal` (#9097)
- `attributesprocessor`: Remove log names from filters (#9131)

### 🚩 Deprecations 🚩

- `datadogexporter`: Deprecate `service` setting in favor of `service.name` semantic convention (#8784)
- `datadogexporter`: Deprecate `version` setting in favor of `service.version` semantic convention (#8784)
- `datadogexporter`: Deprecate `env` setting in favor of `deployment.environment` semantic convention (#9017)
- `datadogexporter`: Deprecate `GetHostTags` method from `TagsConfig` struct (#8975)
- `datadogexporter`: Deprecate `tags` setting in favor of `host_metadata::tags` (#9100)
- `datadogexporter`: Deprecate `send_metadata` setting in favor of `host_metadata::enabled` (#9100)
- `datadogexporter`: Deprecate `use_resource_metadata` setting in favor of `host_metadata::hostname_source` (#9100)
- `prometheusexecreceiver`: Deprecate prom_exec receiver (#9058)
- `fluentbitextension`: Deprecate Fluentbit extension (#9062)

### 🚀 New components 🚀

- `riakreceiver`: Riak Metric Receiver (#8548)

### 💡 Enhancements 💡
- `splunkhecexporter`: Add support for batching traces (#8995)
- `hostmetricsreceiver`: Migrate Processes scraper to the Metrics builder (#8855)
- `tanzuobservabilityexporter`: Use resourcetotelemetry helper (#8338)
- Add `make crosslink` target to ensure replace statements are included in `go.mod` for all transitive dependencies within repository (#8822)
- `filestorageextension`: Change bbolt DB settings for better performance (#9004)
- `jaegerremotesamplingextension`: Add local and remote sampling stores (#8818)
- `attributesprocessor`: Add support to filter on log body (#8996)
- `prometheusremotewriteexporter`: Translate resource attributes to the target info metric (#8493)
- `prometheusexporter`: Add `job` and `instance` labels to metrics so they can be scraped with `honor_labels: true` (#9115)
- `podmanreceiver`: Add API timeout configuration option (#9014)
- `cmd/mdatagen`: Add `sem_conv_version` field to metadata.yaml that is used to set metrics SchemaURL (#9010)
- `splunkheceporter`: Add an option to disable log or profiling data (#9065)
- `windowsperfcountersreceiver`: Move code into separate package for use in other windowsperfcounter receivers (#9108) 
- `datadogexporter`: Add `host_metadata` configuration section to configure host metadata export (#9100)
- `cmd/mdatagen`: Update documentation generated for attributes to list enumerated values and show the "value" that will be visible on metrics when it is different from the attribute key in metadata.yaml (#8983)
- `routingprocessor`: add option to drop resource attribute used for routing (#8990)

### 🧰 Bug fixes 🧰

- `filestorageextension`: use correct bbolt options for compaction (#9134)
- `hostmetricsreceiver`: Use cpu times for time delta in cpu.utilization calculation (#8857)
- `dynatraceexporter`: Remove overly verbose stacktrace from certain logs (#8989)
- `googlecloudexporter`: fix the `exporter.googlecloud.OTLPDirect` fature-gate, which was not applied when the flag was provided (#9116)
- `signalfxexporter`: Fix bug to enable timeouts for correlating traces and metrics (#9101)
- `windowsperfcountersreceiver`: fix exported values being integers instead of doubles (#9138)
- `prometheusreceiver`: Fix issues with relabelling the `job` and `instance` labels. (#8780)

## v0.48.0

### 💡 Enhancements 💡

- `k8seventsreceiver`: Add Api_version and resource_version (#8539)
- `datadogexporter`: Add `metrics::sums::cumulative_monotonic_mode` to specify export mode for cumulative monotonic sums (#8490)
- `dynatraceexporter`: add multi-instance deployment note to README.md (#8848)
- `resourcedetectionprocessor`: Add attribute allowlist (#8547)
- `datadogexporter`:  Metrics payload data and Sketches payload data will be logged if collector is started in debug mode (#8929)
- `cmd/mdatagen`: Add resource attributes definition to metadata.yaml and move `pdata.Metrics` creation to the
  generated code (#8555)

### 🛑 Breaking changes 🛑

- `windowsperfcountersreceiver`: Added metrics configuration (#8376)
- `lokiexporter`: Remove deprecated LogRecord.name field (#8951)
- `splunkhecexporter`: Remove deprecated LogRecord.name field (#8951)

### 🚩 Deprecations 🚩

- `datadogexporter`: Deprecate `OnlyMetadata` method from `Config` struct (#8359)
- `datadogexporter`: Deprecate `GetCensoredKey` method from `APIConfig` struct (#8830)
- `datadogexporter`: Deprecate `metrics::send_monotonic_counter` in favor of `metrics::sums::cumulative_monotonic_mode` (#8490)

### 🚀 New components 🚀

- `sigv4authextension`: Enable component (#8518)

## v0.47.0

### 💡 Enhancements 💡

- `googlecloudexporter`: Add Validate method in config (#8559)
- `attributesprocessor`: Add convert action (#7930)
- `attributesprocessor`: Add metric support (#8111)
- `prometheusremotewriteexporter`: Write-Ahead Log support enabled (#7304)
- `hostreceiver/filesystemscraper`: Add filesystem utilization (#8027)
- `hostreceiver/pagingscraper`: Add paging.utilization (#6221)
- `googlecloudexporter`: [Alpha] Translate metrics directly from OTLP to gcm using the `exporter.googlecloud.OTLPDirect` feature-gate (#7177)
- `simpleprometheusreceiver`: Add support for static labels (#7908)
- `spanmetricsprocessor`: Dropping the condition to replace _ with key_ as __ label is reserved and _ is not (#8057)
- `podmanreceiver`: Add container.runtime attribute to container metrics (#8262)
- `dockerstatsreceiver`: Add container.runtime attribute to container metrics (#8261)
- `tanzuobservabilityexporter`: instrumentation Library and Dropped Counts to Span Tags (#8120)
- `clickhouseexporter`: Implement consume log logic. (#9705)
- `influxdbexporter`: Add support for cumulative, non-monotonic metrics. (#8348)
- `oauth2clientauthextension`: Add support for EndpointParams (#7307)
- Add `NewMetricData` function to `MetricsBuilder` to consistently set instrumentation library name (#8255)
- `googlecloudpubsubreceiver` Added implementation of Google Cloud Pubsub receiver. (#8391)
- `googlecloudpubsubexporter` Added implementation of Google Cloud Pubsub exporter. (#8391)
- `coralogixexporter` Allow exporter timeout to be configured (#7957)
- `prometheusremotewriteexporter` support adding trace id and span id attached to exemplars (#8380)
- `influxdbexporter`: accept histogram metric missing infinity bucket. (#8462)
- `skywalkingreceiver`: Added implementation of Skywalking receiver. (#8549)
- `prometheusreceiver`: Fix staleness bug for histograms and summaries (#8561)

### 🛑 Breaking changes 🛑

- `mongodbatlasreceiver`: rename mislabeled attribute `memory_state` to correct `disk_status` on partition disk metrics (#7747)
- `mongodbatlasreceiver`: Correctly set initial lookback for querying mongodb atlas api (#8246)
- `nginxreceiver`: instrumentation name updated from `otelcol/nginx` to `otelcol/nginxreceiver` (#8255)
- `postgresqlreceiver`: instrumentation name updated from `otelcol/postgresql` to `otelcol/postgresqlreceiver` (#8255)
- `redisreceiver`: instrumentation name updated from `otelcol/redis` to `otelcol/redisreceiver` (#8255)
- `apachereceiver`: instrumentation name updated from `otelcol/apache` to `otelcol/apachereceiver` ()
- `couchdbreceiver`: instrumentation name updated from `otelcol/couchdb` to `otelcol/couchdbreceiver` (#8366)
- `prometheusreceiver` Change resource attributes on metrics: `instance` -> `service.instance.id`, `host.name` -> `net.host.name`,  `port` -> `net.host.port`, `scheme` -> `http.scheme`, `job` removed (#8266)
- `prometheusremotewriteexporter` Use `service.*` resource attributes instead of `job` and `instance` resource attributes when adding job and instance labels to metrics (#8266)
- `mysqlreceiver`: instrumentation name updated from `otel/mysql` to `otelcol/mysqlreceiver` (#8387)
- `zookeeperreceiver`: instrumentation name updated from `otelcol/zookeeper` to `otelcol/zookeeperreceiver` (#8389)
- `coralogixexporter`: Create dynamic subsystem name (#7957)
  - Deprecate configuration changed. Dynamic subsystem name from traces service name property.
- `rabbitmqreceiver`: instrumentation name updated from `otelcol/rabbitmq` to `otelcol/rabbitmqreceiver` (#8400)

### 🧰 Bug fixes 🧰

- `zipkinexporter`: Set "error" tag value when status is set to error (#8187)
- `prometheusremotewriteexporter`: Correctly handle metric labels which collide after sanitization (#8378)
- `prometheusremotewriteexporter`: Drop labels when exemplar attributes exceed the max number of characters (#8379)
- `k8sclusterreceiver`: Add support to enable k8s node and container cpu metrics to be reported as double values (#8245)
  - Use "--feature-gates=receiver.k8sclusterreceiver.reportCpuMetricsAsDouble" to enable reporting node and container
    cpu metrics as a double values.
- `tanzuobservabilityexporter`: Fix a typo in Instrumentation Library name and version tags (#8384)
- `logreceivers`: Fix an issue where receiver would sometimes fail to build using Go 1.18 (#8521)
- `awsxrayreceiver`: Add defaults for optional stack frame parameters (#8790)

### 🚩 Deprecations 🚩

- `datadogexporter`: Deprecate automatic environment variable detection (#8397)

### 🚀 New components 🚀
- `sigv4authextension`: New Component: Sigv4 Authenticator Extension (#8263)

## v0.46.0

### 💡 Enhancements 💡

- `internal/stanza`: Export metrics from Stanza receivers (#8025)
- `hostreceiver/pagingscraper`: Migrate the scraper to the mdatagen metrics builder (#7139)
- Do not drop zero trace/span id spans in the jaeger conversion (#7946)
- Upgrade to use semantic conventions 1.6.1 (#7926)
- `dynatraceexporter`: Validate QueueSettings and perform config validation in Validate() instead (#8020)
- `sapmexporter`: Add validation for `sending_queue` setting (#8023)
- `signalfxexporter`: Add validation for `sending_queue` setting (#8026)
- `internal/stanza`: Add support for arbitrary attribute types (#8081)
- `resourcedetectionprocessor`: Add confighttp.HTTPClientSettings To Resource Detection Config Fixes (#7397)
- `hostmetricsreceiver`: Add cpu.utilization metrics to cpu scrapper (#7130)
- `honeycombexporter`: Add validation for `sending_queue` setting (#8113)
- `routingprocessor`: Expand error handling on failure to build exporters (#8125)
- `skywalkingreceiver`: Add new skywalking receiver component folder and structure (#8107)
- `groupbyattrsprocesor`: Allow empty keys, which allows to use the processor for compaction (#7793)
- `datadogexporter`: Add rbac to example k8s manifest file (#8186)
- `splunkhecexporter`: Add validation for `sending_queue` setting (#8256)

### 🛑 Breaking changes 🛑

- Remove deprecated functions from jaeger translator (#8032)
- `internal/stanza`: Remove `write_to` setting from input operators (#8081)
- `mongodbatlasreceiver`: rename `mongodb.atlas.*` attributes to `mongodb_atlas.*` adhering to naming guidelines. Adding 3 new attributes (#7960)

### 🧰 Bug fixes 🧰

- `prometheusreceiver`: Fix segfault that can occur after receiving stale metrics (#8056)
- `filelogreceiver`: Fix issue where logs could occasionally be duplicated (#8123)
- `prometheusremotewriteexporter`: Fix empty non-string resource attributes (#8116)

### 🚀 New components 🚀

## v0.45.1

### 💡 Enhancements 💡

- `sumologicexporter`: Move validation to Config (#7936)
- `elasticsearchexporter`: Fix crash with batch processor (#7953).
- `splunkhecexporter`: Batch metrics payloads (#7760)
- `tanzuobservabilityexporter`: Add internal SDK metric tag (#7826)
- `hostreceiver/processscraper`: Migrate the scraper to the mdatagen metrics builder (#7287)

### 🧰 Bug fixes 🧰

- `awsprometheusremotewriteexporter`: fix dependencies issue (#7963)

### 🚀 New components 🚀

- `awsfirehose` receiver: Add AWS Kinesis Data Firehose Receiver (#7918)

## v0.45.0

### 💡 Enhancements 💡

- `hostreceiver/filesystemscraper`: Migrate the scraper to the mdatagen metrics builder (#7772)
- `hostreceiver/memoryscraper`: Migrate the scraper to the mdatagen metrics builder (#7312)
- `lokiexporter`: Use record attributes as log labels (#7569)
- `routingprocessor`: Do not err on failure to build exporters (#7423)
- `apachereceiver`: Update to mdatagen v2 (#7573)
- `datadogexporter`: Don't send host metadata if hostname is empty (#7426)
- `datadogexporter`: Add insecure_skip_verify flag to configuration (#7422)
- `coralogixexporter`: Update readme (#7785)
- `awscloudwatchlogsexporter`: Remove name from aws cloudwatch logs exporter (#7554)
- `tanzuobservabilityexporter`: Update OTel Collector's Exporter to match WF Proxy Handling of source (#7929)
- `hostreceiver/memoryscraper`: Add memory.utilization (#6221)
- `awskinesisexporter`: Add Queue Config Validation AWS Kinesis Exporter (#7835)
- `elasticsearchexporter`: Remove usage of deprecated LogRecord.Name field (#7829).
- `loadbalancingexporter`: Allow non-exist hostname on startup (#7935)
- `datadogexporter`: Use exact sum, count and average on Datadog distributions (#7830)
- `storage/filestorage`: add optional compaction to filestorage (#7768)
- `tanzuobservabilityexporter`: Add attributes from the Resource to the resulting WF metric tags & set `source` value in WF metric (#8101)

### 🛑 Breaking changes 🛑

- Use go mod compat, drops support for reproducibility with go 1.16 (#7915)
- `apachereceiver`: Update instrumentation library name from `otel/apache` to `otelcol/apache` (#7754)
- `pkg/translator/prometheusremotewrite`: Cleanup prw translator public functions (#7776)
- `prometheusreceiver`: The OpenCensus-based metric conversion pipeline has 
  been removed.
  - The `receiver.prometheus.OTLPDirect` feature gate has been removed as 
    the direct pipeline is the only remaining pipeline.
- `translator/jaeger`: Cleanup jaeger translator function names (#7775)
  - Deprecate old funcs with Internal word.
- `mysqlreceiver`: Update data model and names for several metrics (#7924)
  - Change all metrics to Int values
  - Remove `mysql.buffer_pool_pages`. Replace with:
    - `mysql.buffer_pool.pages`
    - `mysql.buffer_pool.data_pages`
    - `mysql.buffer_pool.page_flushes`
  - Remove `mysql.buffer_pool_size`. Replace with:
    - `mysql.buffer_pool.limit`
    - `mysql.buffer_pool.usage`
  - Rename `mysql.buffer_pool_operations` to `mysql.buffer_pool.operations`

### 🚩 Deprecations 🚩

- Deprecated log_names setting from filter processor. (#7552)

### 🧰 Bug fixes 🧰

 - `tailsamplingprocessor`: "And" policy only works as a sub policy under a composite policy (#7590) 
 - `prometheusreceiver`: Correctly map description and units when converting
  Prometheus metadata directly to pdata. (#7748)
 - `sumologicexporter`: fix exporter panics on malformed histogram (#7548)
- `awsecscontainermetrics`: CPU Reserved is now 1024/vCPU for ECS Container Insights (#6734)

### 🚀 New components 🚀

- `clickhouse` exporter: Add ClickHouse Exporter (#6907)
- `pkg/translator/signalfx`: Extract signalfx to metrics conversion in a separate package (#7778)
  - Extract FromMetrics to SignalFx translator package (#7823)

## v0.44.0

### 💡 Enhancements 💡

- `kafkaexporter`: Add compression and flush max messages options.
- `dynatraceexporter`: Write error logs using plugin logger (#7360)
- `dynatraceexporter`: Fix docs for TLS settings (#7568)
- `tanzuobservabilityexporter`: Turn on metrics exporter (#7281)
- `attributesprocessor` `resourceprocessor`: Add `from_context` value source
- `resourcedetectionprocessor`: check cluster config to verify resource is on aws for eks resources (#7186)
- `awscloudwatchlogsexporter`: enable awscloudwatchlogsexporter which accepts and exports log data (#7297)
- `translator/prometheusremotewrite`: add a new module to help translate data from OTLP to Prometheus Remote Write (#7240)
- `azuremonitorexporter`: In addition to traces, export logs to Azure Application Insights (#7403)
- `jmxreceiver`: Added `additional_jars` configuration option to launch JMX Metric Gatherer JAR with extended `CLASSPATH` (#7378)
- `awscontainerinsightreceiver`: add full pod name when configured to AWS Container Insights Receiver (#7415)
- `hostreceiver/loadscraper`: Migrate the scraper to the mdatagen metrics builder (#7288)
- `awsecscontainermetricsreceiver`: Rename attributes to follow semantic conventions (#7425)
- `datadogexporter`: Always map conventional attributes to tags (#7185)
- `mysqlreceiver`: Add golden files for integration test (#7303)
- `nginxreceiver`: Standardize integration test (#7515)
- `mysqlreceiver`: Update to use mdatagen v2 (#7507)
- `postgresqlreceiver`: Add integration tests (#7501)
- `apachereceiver`: Add integration test (#7517)
- `mysqlreceiver`: Use scrapererror to report errors (#7513)
- `postgresreceiver`: Update to mdatagen v2 (#7503)
- `nginxreceiver`: Update to mdatagen v2 (#7549)
- `datadogexporter`: Fix traces exporter's initialization log (#7564)
- `tailsamplingprocessor`: Add And sampling policy (#6910)
- `coralogixexporter`: Add Coralogix Exporter (#7383)
- `prometheusexecreceiver`: Add default value for `scrape_timeout` option (#7587)

### 🛑 Breaking changes 🛑

- `resourcedetectionprocessor`: Update `os.type` attribute values according to semantic conventions (#7544)
- `awsprometheusremotewriteexporter`: Deprecation notice; may be removed after v0.49.0
  - Switch to using the `prometheusremotewriteexporter` + `sigv4authextension` instead

### 🧰 Bug fixes 🧰

- `resourcedetectionprocessor`: fix `meta` allow list excluding keys with nil values (#7424)
- `postgresqlreceiver`: Fix issue where empty metrics could be returned after failed connection (#7502)
- `resourcetotelemetry`: Ensure resource attributes are added to summary
  and exponential histogram data points. (#7523)

### 🚩 Deprecations 🚩

- Deprecated otel_to_hec_fields.name setting from splunkhec exporter. (#7560)

## v0.43.0

### 💡 Enhancements 💡

- `coralogixexporter`: First implementation of Coralogix Exporter (#6816)
- `cloudfoundryreceiver`: Enable Cloud Foundry client (#7060)
- `elasticsearchexporter`: add elasticsearchexporter to the components exporter list (#6002)
- `elasticsearchreceiver`: Add metric metadata (#6892)
- `elasticsearchreceiver`: Use same metrics as JMX receiver for JVM metrics (#7160)
- `elasticsearchreceiver`: Implement scraping logic (#7174)
- `datadogexporter`: Add http.status_code tag to trace stats (#6889)
- `datadogexporter`: Add configuration option to use OTel span name into the Datatog resource name (#6611)
- `mongodbreceiver`: Add initial client code to the component (#7125)
- `tanzuobservabilityexporter`: Support delta histograms (#6897)
- `awscloudwatchlogsexporter`: Use cwlogs package to export logs (#7152)
- `mysqlreceiver`: Add the receiver to available components (#7078)
- `tanzuobservabilityexporter`: Documentation for the memory_limiter configuration (#7164)
- `dynatraceexporter`: Do not shut down exporter when metrics ingest module is temporarily unavailable (#7161)
- `mongodbreceiver`: Add metric metadata (#7163)
- `mongodbreceiver`: Add metric scraping (#7175)
- `postgresqlreceiver`: add the receiver to available components (#7079)
- `rabbitmqreceiver`: Add scraper logic (#7299)
- `tanzuobservability exporter`: Support summary metrics (#7121)
- `mongodbatlasreceiver`: Add retry and backoff to HTTP client (#6943)
- Use Jaeger gRPC instead of Thrift in the docker-compose example (#7243)
- `tanzuobservabilityexporter`: Support exponential histograms (#7127)
- `receiver_creator`: Log added and removed endpoint env structs (#7248)
- `prometheusreceiver`: Use the OTLP data conversion path by default. (#7282)
  - Use `--feature-gates=-receiver.prometheus.OTLPDirect` to re-enable the 
    OpenCensus conversion path.
- `extension/observers`: Correctly set image and tag on container endpoints (#7279)
- `tanzuobservabilityexporter`: Document how to enable memory_limiter (#7286)
- `hostreceiver/networkscraper`: Migrate the scraper to the mdatagen metrics builder (#7048)
- `hostmetricsreceiver`: Add MuteProcessNameError config flag to mute specific error reading process executable (#7176)
- `scrapertest`: Improve comparison logic (#7305)
- `hostmetricsreceiver`: add `cpu_average` option for load scraper to report the average cpu load (#6999)
- `scrapertest`: Add comparison option to ignore specific attributes (#6519)
- `tracegen`: Add option to pass in custom headers to export calls via command line (#7308)
- `tracegen`: Provide official container images (#7179)
- `scrapertest`: Add comparison function for pdata.Metrics (#7400)
- `prometheusremotewriteexporter` : Dropping the condition to replace _ with key_ as __ label is reserved and _ is not (#7112)

### 🛑 Breaking changes 🛑

- `tanzuobservabilityexporter`: Remove status.code
- `tanzuobservabilityexporter`: Use semantic conventions for status.message (#7126) 
- `k8sattributesprocessor`: Move `kube` and `observability` packages to `internal` folder (#7159)
- `k8sattributesprocessor`: Unexport processor `Option`s (#7311)
- `zookeeperreceiver`: Refactored metrics to have correct units, types, and combined some metrics via attributes. (#7280)
- `prometheusremotewriteexporter`: `PRWExporter` struct and `NewPRWExporter()`
  function are now unexported. (#TBD)
- `newrelicexporter` marked as deprecated (#7284)

### 🚀 New components 🚀

- `rabbitmqreceiver`: Establish codebase for RabbitMQ metrics receiver (#7239)
- Add `basicauth` extension (#7167)
- `k8seventsreceiver`: Implement core logic (#6885)

### 🧰 Bug fixes 🧰

- `k8sattributeprocessor`: Parse IP out of net.Addr to correctly tag k8s.pod.ip (#7077)
- `k8sattributeprocessor`: Process IP correctly for net.Addr instances that are not typed (#7133)
- `mdatagen`: Fix validation of `enabled` field in metadata.yaml (#7166)
- `elasticsearch`: Fix timestamp for each metric being startup time (#7255)
- `prometheusremotewriteexporter`: Fix index out of range panic caused by expiring metrics (#7149)
- `resourcedetection`: Log the error when checking for ec2metadata availability (#7296) 

## v0.42.0

### 💡 Enhancements 💡

- `couchbasereceiver`: Add couchbase client (#7122)
- `couchdbreceiver`: Add couchdb scraper (#7131)
- `couchdbreceiver`: Add couchdb client (#6880)
- `elasticsearchreceiver`: Implement scraper client (#7019)
- `couchdbreceiver`: Add metadata metrics (#6878)
- `prometheusremotewriteexporter`: Handling Staleness flag from OTLP (#6679)
- `prometheusexporter`: Handling Staleness flag from OTLP (#6805)
- `prometheusreceiver`: Set OTLP no-data-present flag for stale scraped metrics. (#7043)
- `mysqlreceiver`: Add Integration test (#6916)
- `datadogexporter`: Add compatibility with ECS Fargate semantic conventions (#6670)
- `k8s_observer`: discover k8s.node endpoints (#6820)
- `redisreceiver`: Add missing description fields to keyspace metrics (#6940)
- `redisreceiver`: Set start timestamp uniformly for gauge and sum metrics (#6941)
- `kafkaexporter`: Allow controlling Kafka acknowledgment behaviour  (#6301)
- `lokiexporter`: Log the first part of the http body on failed pushes to loki (#6946)
- `resourcedetectionprocessor`: add the [consul](https://www.consul.io/) detector (#6382)
- `awsemfexporter`: refactor cw_client logic into separate `cwlogs` package (#7072)
- `prometheusexporter`: Dropping the condition to replace _ with key_ as __ label is reserved and _ is not (#7506)

### 🛑 Breaking changes 🛑

- `memcachedreceiver`: Update metric names (#6594)
- `memcachedreceiver`: Fix some metric units and value types (#6895)
- `sapm` receiver: Use Jaeger status values instead of OpenCensus (#6682)
- `jaeger` receiver/exporter: Parse/set Jaeger status with OTel spec values (#6682)
- `awsecscontainermetricsreceiver`: remove tag from `container.image.name` (#6436)
- `k8sclusterreceiver`: remove tag from `container.image.name` (#6436)

### 🚀 New components 🚀

- `ecs_task_observer`: Discover running containers in AWS ECS tasks (#6894)
- `mongodbreceiver`: Establish codebase for MongoDB metrics receiver (#6972)
- `couchbasereceiver`: Establish codebase for Couchbase metrics receiver (#7046)
- `dbstorage`: New experimental dbstorage extension (#7061)
- `redactionprocessor`: Remove sensitive data from traces (#6495)

### 🧰 Bug fixes 🧰

- `ecstaskobserver`: Fix "Incorrect conversion between integer types" security issue (#6939)
- Fix typo in "direction" metrics attribute description (#6949)
- `zookeeperreceiver`: Fix issue where receiver could panic during shutdown (#7020)
- `prometheusreceiver`: Fix metadata fetching when metrics differ by trimmable suffixes (#6932)
- Sanitize URLs being logged (#7021)
- `prometheusreceiver`: Fix start time tracking for long scrape intervals (#7053)
- `signalfxexporter`: Don't use syscall to avoid compilation errors on some platforms (#7062)
- `tailsamplingprocessor`: Add support for new policies as composite sub-policies (#6975)

### 💡 Enhancements 💡

- `lokiexporter`: add complete log record to body (#6619)
- `k8sclusterreceiver` add `container.image.tag` attribute (#6436)
- `spanmetricproccessor`: use an LRU cache for the cached Dimensions key-value pairs (#2179)
- `skywalkingexporter`: add skywalking metrics exporter (#6528)
- `deltatorateprocessor`: add int counter support (#6982)
- `filestorageextension`: document default values (#7022)
- `redisreceiver`: Migrate the scraper to the mdatagen metrics builder (#6938)  

## v0.41.0

### 🛑 Breaking changes 🛑

- None

### 🚀 New components 🚀

- `asapauthextension` (#6627)
- `mongodbatlasreceiver` (#6367)

### 🧰 Bug fixes 🧰

- `filestorageextension`: fix panic when configured directory cannot be accessed (#6103)
- `hostmetricsreceiver`: fix set of attributes for system.cpu.time metric (#6422)
- `k8sobserver`: only record pod endpoints for running pods (#5878)
- `mongodbatlasreceiver`: fix attributes fields in metadata.yaml (#6440)
- `prometheusexecreceiver`: command line processing on Windows (#6145)
- `spanmetricsprocessor`: fix exemplars support (#6140)
-  Remap arm64 to aarch64 on rpm/deb packages (#6635)

### 💡 Enhancements 💡

- `datadogexporter`: do not use attribute localhost-like hostnames (#6477)
- `datadogexporter`: retry per network call (#6412)
- `datadogexporter`: take hostname into account for cache (#6223)
- `exporter/lokiexporter`: adding a feature for loki exporter to encode JSON for log entry (#5846)
- `googlecloudspannerreceiver`: added fallback to ADC for database connections. (#6629)
- `googlecloudspannerreceiver`: added parsing only distinct items for sample lock request label. (#6514)
- `googlecloudspannerreceiver`: added request tag label to metadata config for top query stats. (#6475)
- `googlecloudspannerreceiver`: added sample lock requests label to the top lock stats metrics. (#6466)
- `googlecloudspannerreceiver`: added transaction tag label to metadata config for top transaction stats. (#6433)
- `groupbyattrsprocessor`: added support for metrics signal (#6248)
- `hostmetricsreceiver`: ensure SchemaURL is set (#6482)
- `kubeletstatsreceiver`: add support for read-only kubelet endpoint (#6488)
- `mysqlreceiver`: enable native authentication (#6628)
- `mysqlreceiver`: remove requirement for password on MySQL (#6479)
- `receiver/prometheusreceiver`: do not add host.name to metrics from localhost/unspecified targets (#6476)
- `spanmetricsprocessor`: add setStatus operation (#5886)
- `splunkhecexporter`: remove duplication of host.name attribute (#6527)
- `tanzuobservabilityexporter`: add consumer for sum metrics. (#6385)
- Update log-collection library to v0.23.0 (#6593)

## v0.40.0

### 🛑 Breaking changes 🛑

- `tencentcloudlogserviceexporter`: change `Endpoint` to `Region` to simplify configuration (#6135)

### 🚀 New components 🚀

- Add `memcached` receiver (#5839)

### 🧰 Bug fixes 🧰

- Fix token passthrough for HEC (#5435)
- `datadogexporter`: Fix missing resource attributes default mapping when resource_attributes_as_tags: false (#6359)
- `tanzuobservabilityexporter`: Log and report missing metric values. (#5835)
- `mongodbatlasreceiver`: Fix metrics metadata (#6395)

### 💡 Enhancements 💡

- `awsprometheusremotewrite` exporter: Improve error message when failing to sign request
- `mongodbatlas`: add metrics (#5921)
- `healthcheckextension`: Add path option (#6111)
- Set unprivileged user to container image (#6380)
- `k8sclusterreceiver`: Add allocatable type of metrics (#6113)
- `observiqexporter`: Allow Dialer timeout to be configured (#5906)
- `routingprocessor`: remove broken debug log fields (#6373)
- `prometheusremotewriteexporter`: Add exemplars support (#5578) 
- `fluentforwardreceiver`: Convert attributes with nil value to AttributeValueTypeEmpty (#6630)

## v0.39.0

### 🛑 Breaking changes 🛑

- `httpdreceiver` renamed to `apachereceiver` to match industry standards (#6207)
- `tencentcloudlogserviceexporter` change `Endpoint` to `Region` to simplify configuration (#6135)

### 🚀 New components 🚀

- Add `postgresqlreceiver` config and factory (#6153)
- Add TencentCloud LogService exporter `tencentcloudlogserviceexporter` (#5722)
- Restore `jaegerthrifthttpexporter` (#5666)
- Add `skywalkingexporter` (#5690, #6114)

### 🧰 Bug fixes 🧰

- `datadogexporter`: Improve cumulative metrics reset detection using `StartTimestamp` (#6120)
- `mysqlreceiver`: Address issues in shutdown function (#6239)
- `tailsamplingprocessor`: End go routines during shutdown (#5693)
- `googlecloudexporter`: Update google cloud exporter to correctly close the metric exporter (#5990)
- `statsdreceiver`: Fix the summary point calculation (#6155)
- `datadogexporter` Correct default value for `send_count_sum_metrics` (#6130)

### 💡 Enhancements 💡

- `datadogexporter`: Increase default timeout to 15 seconds (#6131)
- `googlecloudspannerreceiver`: Added metrics cardinality handling for Google Cloud Spanner receiver (#5981, #6148, #6229)
- `mysqlreceiver`: Mysql add support for different protocols (#6138)
- `bearertokenauthextension`: Added support of Bearer Auth for HTTP Exporters (#5962)
- `awsxrayexporter`: Fallback to rpc.method for segment operation when aws.operation missing (#6231)
- `healthcheckextension`: Add new health check feature for collector pipeline (#5643)
- `datadogexporter`: Always add current hostname (#5967)
- `k8sattributesprocessor`: Add code to fetch all annotations and labels by specifying key regex (#5780)
- `datadogexporter`: Do not rely on collector to resolve envvar when possible to resolve them (#6122)
- `datadogexporter`: Add container tags to attributes package (#6086)
- `datadogexporter`: Preserve original TraceID (#6158)
- `prometheusreceiver`: Enhance prometheus receiver logger to determine errors, test real e2e usage (#5870)
- `awsxrayexporter`: Added support for AWS AppRunner origin (#6141)

## v0.38.0

### 🛑 Breaking changes 🛑

- `datadogexporter` Make distributions the default histogram export option. (#5885)
- `redisreceiver` Update Redis receiver's metric names. (#5837)
- Remove `scraperhelper` from contrib, use the core version. (#5826)

### 🚀 New components 🚀

- `googlecloudspannerreceiver` Added implementation of Google Cloud Spanner receiver. (#5727)
- `awsxrayproxy` Wire up awsxrayproxy extension. (#5747)
- `awscontainerinsightreceiver` Enable AWS Container Insight receiver. (#5960)

### 🧰 Bug fixes 🧰

- `statsdreceiver`: fix start timestamp / temporality for counters. (#5714)
- Fix security issue related to github.com/tidwall/gjson. (#5936)
- `datadogexporter` Fix cumulative histogram handling in distributions mode (#5867)
- `datadogexporter` Skip nil sketches (#5925)

### 💡 Enhancements 💡

- Extend `kafkareceiver` configuration capabilities. (#5677)
- Convert `mongodbatlas` receiver to use scraperhelper. (#5827)
- Convert `dockerstats` receiver to use scraperhelper. (#5825)
- Convert `podman` receiver to use scraperhelper. (#5822)
- Convert `redisreceiver` to use scraperhelper. (#5796)
- Convert `kubeletstats` receiver to use scraperhelper. (#5821)
- `googlecloudspannerreceiver` Migrated Google Cloud Spanner receiver to scraper approach. (#5868)
- `datadogexporter` Use a `Consumer` interface for decoupling from zorkian's package. (#5315)
- `mdatagen` - Add support for extended metric descriptions (#5688)
- `signalfxexporter` Log datapoints option. (#5689)
- `cumulativetodeltaprocessor`: Update cumulative to delta. (#5772)
- Update configuration default values in log receivers docs. (#5840)
- `fluentforwardreceiver`: support more complex fluent-bit objects. (#5676)
- `datadogexporter` Remove spammy logging. (#5856)
- `datadogexporter` Remove obsolete report_buckets config. (#5858)
- Improve performance of metric expression matcher. (#5864)
- `tanzuobservabilityexporter` Introduce metricsConsumer and gaugeMetricConsumer. (#5426)
- `awsxrayexporter` rpc.system has priority to determine aws namespace. (#5833)
- `tailsamplingprocessor` Add support for composite sampling policy to the tailsampler. (#4958)
- `kafkaexporter` Add support for AWS_MSK_IAM SASL Auth (#5763)
- Refactor the client Authenticators  for the new "ClientAuthenticator" interfaces (#5905)
- `mongodbatlasreceiver` Add client wrapper for MongoDB Atlas support (#5386)
- `redisreceiver` Update Redis config options (#5861)
- `routingprocessor`: allow routing for all signals (#5869)
- `extension/observer/docker` add ListAndWatch to observer (#5851)

## v0.37.1

### 🧰 Bug fixes 🧰

- Fixes a problem with v0.37.0 which contained dependencies on v0.36.0 components. They should have been updated to v0.37.0.

## v0.37.0

### 🚀 New components 🚀

- [`journald` receiver](https://github.com/open-telemetry/opentelemetry-collector-contrib/tree/main/receiver/journaldreceiver) to parse Journald events from systemd journal using the [opentelemetry-log-collection](https://github.com/open-telemetry/opentelemetry-log-collection) library

### 🛑 Breaking changes 🛑

- Remove squash on configtls.TLSClientSetting for splunkhecexporter (#5541)
- Remove squash on configtls.TLSClientSetting for elastic components (#5539)
- Remove squash on configtls.TLSClientSetting for observiqexporter (#5540)
- Remove squash on configtls.TLSClientSetting for AWS components (#5454)
- Move `k8sprocessor` to `k8sattributesprocessor`.
- Rename `k8s_tagger` configuration `k8sattributes`.
- filelog receiver: use empty value for `SeverityText` field instead of `"Undefined"` (#5423)
- Rename `configparser.ConfigMap` to `config.Map`
- Rename `pdata.AggregationTemporality*` to `pdata.MetricAggregationTemporality*`
- Remove deprecated `batchpertrace` package/module (#5380)

### 💡 Enhancements 💡

- `k8sattributes` processor: add container metadata enrichment (#5467, #5572)
- `resourcedetection` processor: Add an option to force using hostname instead of FQDN (#5064)
- `dockerstats` receiver: Move docker client into new shared `internal/docker` (#4702)
- `spanmetrics` processor:
  - Add exemplars to metrics (#5263)
  - Support resource attributes in metrics dimensions (#4624)
- `filter` processor:
  - Add log filtering by `regexp` type filters (#5237)
  - Add record level log filtering (#5418)
- `dynatrace` exporter: Handle non-gauge data types (#5056)
- `datadog` exporter:
  - Add support for exporting histograms as sketches (#5082)
  - Scrub sensitive information from errors (#5575)
  - Add option to send instrumentation library metadata tags with metrics (#5431)
- `podman` receiver: Add `api_version`, `ssh_key`, and `ssh_passphrase` config options (#5430)
- `signalfx` exporter:
  - Add `max_connections` config option (#5432)
  - Add dimension name to log when value > 256 chars (#5258)
  - Discourage setting of endpoint path (#4851)
- `kubeletstats` receiver: Convert to pdata instead of using OpenCensus (#5458)
- `tailsampling` processor: Add `invert_match` config option to `string_attribute` policy (#4393)
- `awsemf` exporter: Add a feature flag in UserAgent for AWS backend to monitor the adoptions (#5178)
- `splunkhec` exporter: Handle explicitly NaN and Inf values (#5581)
- `hostmetrics` receiver:
  - Collect more process states in processes scraper (#4856)
  - Add device label to paging scraper (#4854)
- `awskinesis` exporter: Extend to allow for dynamic export types (#5440)

### 🧰 Bug fixes 🧰

- `datadog` exporter:
  - Fix tags on summary and bucket metrics (#5416)
  - Fix cache key generation for cumulative metrics (#5417)
- `resourcedetection` processor: Fix failure to start collector if at least one detector returns an error (#5242)
- `prometheus` exporter: Do not record obsreport calls (#5438)
- `prometheus` receiver: Metric type fixes to match Prometheus functionality (#4865)
- `sentry` exporter: Fix sentry tracing (#4320)
- `statsd` receiver: Set quantiles for metrics (#5647)

## v0.36.0

### 🛑 Breaking changes 🛑

- `filter` processor: The configs for `logs` filter processor have been changed to be consistent with the `metrics` filter processor. (#4895)
- `splunk_hec` receiver: 
  - `source_key`, `sourcetype_key`, `host_key` and `index_key` have now moved under `hec_metadata_to_otel_attrs` (#4726)
  - `path` field on splunkhecreceiver configuration is removed: We removed the `path` attribute as any request going to the Splunk HEC receiver port should be accepted, and added the `raw_path` field to explicitly map the path accepting raw HEC data. (#4951)
- feat(dynatrace): tags is deprecated in favor of default_dimensions (#5055)

### 💡 Enhancements 💡

- `filter` processor: Add ability to `include` logs based on resource attributes in addition to excluding logs based on resource attributes for strict matching. (#4895)
- `kubelet` API: Add ability to create an empty CertPool when the system run environment is windows
- `JMX` receiver: Allow JMX receiver logging level to be configured (#4898)
- `datadog` exporter: Export histograms as in OpenMetrics Datadog check (#5065)
- `dockerstats` receiver: Set Schema URL (#5239)
- Rename memorylimiter -> memorylimiterprocessor (#5262)
- `awskinesis` exporter: Refactor AWS kinesis exporter to be synchronous  (#5248)

## v0.35.0

### 🛑 Breaking changes 🛑

- Rename configparser.Parser to configparser.ConfigMap (#5070)
- Rename TelemetryCreateSettings -> TelemetrySettings (#5169)

### 💡 Enhancements 💡

- chore: update influxdb exporter and receiver (#5058)
- chore(dynatrace): use payload limit from api constants (#5077)
- Add documentation for filelog's new force_flush_period parameter (#5066)
- Reuse the gzip reader with a sync.Pool (#5145)
- Add a trace observer when splunkhecreceiver is used for logs (#5063)
- Remove usage of deprecated pdata.AttributeValueMapToMap (#5174)
- Podman Stats Receiver: Receiver and Metrics implementation (#4577)

### 🧰 Bug fixes 🧰

- Use staleness markers generated by prometheus, rather than making our own (#5062)
- `datadogexporter` exporter: skip NaN and infinite values (#5053)

## v0.34.0

### 🚀 New components 🚀

- [`cumulativetodelta` processor](https://github.com/open-telemetry/opentelemetry-collector-contrib/tree/main/processor/cumulativetodeltaprocessor) to convert cumulative sum metrics to cumulative delta

- [`file` exporter](https://github.com/open-telemetry/opentelemetry-collector-contrib/tree/main/exporter/fileexporter) from core repository ([#3474](https://github.com/open-telemetry/opentelemetry-collector/issues/3474))
- [`jaeger` exporter](https://github.com/open-telemetry/opentelemetry-collector-contrib/tree/main/exporter/jaegerexporter) from core repository ([#3474](https://github.com/open-telemetry/opentelemetry-collector/issues/3474))
- [`kafka` exporter](https://github.com/open-telemetry/opentelemetry-collector-contrib/tree/main/exporter/kafkaexporter) from core repository ([#3474](https://github.com/open-telemetry/opentelemetry-collector/issues/3474))
- [`opencensus` exporter](https://github.com/open-telemetry/opentelemetry-collector-contrib/tree/main/exporter/opencensusexporter) from core repository ([#3474](https://github.com/open-telemetry/opentelemetry-collector/issues/3474))
- [`prometheus` exporter](https://github.com/open-telemetry/opentelemetry-collector-contrib/tree/main/exporter/prometheusexporter) from core repository ([#3474](https://github.com/open-telemetry/opentelemetry-collector/issues/3474))
- [`prometheusremotewrite` exporter](https://github.com/open-telemetry/opentelemetry-collector-contrib/tree/main/exporter/prometheusremotewriteexporter) from core repository ([#3474](https://github.com/open-telemetry/opentelemetry-collector/issues/3474))
- [`zipkin` exporter](https://github.com/open-telemetry/opentelemetry-collector-contrib/tree/main/exporter/zipkinexporter) from core repository ([#3474](https://github.com/open-telemetry/opentelemetry-collector/issues/3474))
- [`attribute` processor](https://github.com/open-telemetry/opentelemetry-collector-contrib/tree/main/processor/attributeprocessor) from core repository ([#3474](https://github.com/open-telemetry/opentelemetry-collector/issues/3474))
- [`filter` processor](https://github.com/open-telemetry/opentelemetry-collector-contrib/tree/main/processor/filterprocessor) from core repository ([#3474](https://github.com/open-telemetry/opentelemetry-collector/issues/3474))
- [`probabilisticsampler` processor](https://github.com/open-telemetry/opentelemetry-collector-contrib/tree/main/processor/probabilisticsamplerprocessor) from core repository ([#3474](https://github.com/open-telemetry/opentelemetry-collector/issues/3474))
- [`resource` processor](https://github.com/open-telemetry/opentelemetry-collector-contrib/tree/main/processor/resourceprocessor) from core repository ([#3474](https://github.com/open-telemetry/opentelemetry-collector/issues/3474))
- [`span` processor](https://github.com/open-telemetry/opentelemetry-collector-contrib/tree/main/processor/spanprocessor) from core repository ([#3474](https://github.com/open-telemetry/opentelemetry-collector/issues/3474))
- [`hostmetrics` receiver](https://github.com/open-telemetry/opentelemetry-collector-contrib/tree/main/receiver/hostmetricsreceiver) from core repository ([#3474](https://github.com/open-telemetry/opentelemetry-collector/issues/3474))
- [`jaeger` receiver](https://github.com/open-telemetry/opentelemetry-collector-contrib/tree/main/receiver/jaegerreceiver) from core repository ([#3474](https://github.com/open-telemetry/opentelemetry-collector/issues/3474))
- [`kafka` receiver](https://github.com/open-telemetry/opentelemetry-collector-contrib/tree/main/receiver/kafkareceiver) from core repository ([#3474](https://github.com/open-telemetry/opentelemetry-collector/issues/3474))
- [`opencensus` receiver](https://github.com/open-telemetry/opentelemetry-collector-contrib/tree/main/receiver/opencensusreceiver) from core repository ([#3474](https://github.com/open-telemetry/opentelemetry-collector/issues/3474))
- [`prometheus` receiver](https://github.com/open-telemetry/opentelemetry-collector-contrib/tree/main/receiver/prometheusreceiver) from core repository ([#3474](https://github.com/open-telemetry/opentelemetry-collector/issues/3474))
- [`zipkin` receiver](https://github.com/open-telemetry/opentelemetry-collector-contrib/tree/main/receiver/zipkinreceiver) from core repository ([#3474](https://github.com/open-telemetry/opentelemetry-collector/issues/3474))
- [`bearertokenauth` extension](https://github.com/open-telemetry/opentelemetry-collector-contrib/tree/main/extension/bearertokenauthextension) from core repository ([#3474](https://github.com/open-telemetry/opentelemetry-collector/issues/3474))
- [`healthcheck` extension](https://github.com/open-telemetry/opentelemetry-collector-contrib/tree/main/extension/healthcheckextension) from core repository ([#3474](https://github.com/open-telemetry/opentelemetry-collector/issues/3474))
- [`oidcauth` extension](https://github.com/open-telemetry/opentelemetry-collector-contrib/tree/main/extension/oidcauthextension) from core repository ([#3474](https://github.com/open-telemetry/opentelemetry-collector/issues/3474))
- [`pprof` extension](https://github.com/open-telemetry/opentelemetry-collector-contrib/tree/main/extension/pprofextension) from core repository ([#3474](https://github.com/open-telemetry/opentelemetry-collector/issues/3474))
- [`testbed`](https://github.com/open-telemetry/opentelemetry-collector-contrib/tree/main/testbed) from core repository ([#3474](https://github.com/open-telemetry/opentelemetry-collector/issues/3474))

### 💡 Enhancements 💡

- `tailsampling` processor: Add new policy `probabilistic` (#3876)

## v0.33.0

# 🎉 OpenTelemetry Collector Contrib v0.33.0 (Beta) 🎉

The OpenTelemetry Collector Contrib contains everything in the [opentelemetry-collector release](https://github.com/open-telemetry/opentelemetry-collector/releases/tag/v0.32.0) (be sure to check the release notes here as well!). Check out the [Getting Started Guide](https://opentelemetry.io/docs/collector/getting-started/) for deployment and configuration information.

### 🚀 New components 🚀

- [`cumulativetodelta` processor](https://github.com/open-telemetry/opentelemetry-collector-contrib/tree/main/processor/cumulativetodeltaprocessor) to convert cumulative sum metrics to cumulative delta

### 💡 Enhancements 💡

- Collector contrib has now full support for metrics proto v0.9.0.

## v0.32.0

# 🎉 OpenTelemetry Collector Contrib v0.32.0 (Beta) 🎉

This release is marked as "bad" since the metrics pipelines will produce bad data.

- See https://github.com/open-telemetry/opentelemetry-collector/issues/3824

The OpenTelemetry Collector Contrib contains everything in the [opentelemetry-collector release](https://github.com/open-telemetry/opentelemetry-collector/releases/tag/v0.32.0) (be sure to check the release notes here as well!). Check out the [Getting Started Guide](https://opentelemetry.io/docs/collector/getting-started/) for deployment and configuration information.

### 🛑 Breaking changes 🛑

- `splunk_hec` receiver/exporter: `com.splunk.source` field is mapped to `source` field in Splunk instead of `service.name` (#4596)
- `redis` receiver: Move interval runner package to `internal/interval` (#4600)
- `datadog` exporter: Export summary count and sum as monotonic counts (#4605)

### 💡 Enhancements 💡

- `logzio` exporter:
  - New implementation of an in-memory queue to store traces, data compression with gzip, and queue configuration options (#4395)
  - Make `Hclog2ZapLogger` struct and methods private for public go api review (#4431)
- `newrelic` exporter (#4392):
  - Marked unsupported metric as permanent error
  - Force the interval to be valid even if 0
- `awsxray` exporter: Add PHP stacktrace parsing support (#4454)
- `file_storage` extension: Implementation of batch storage API (#4145)
- `datadog` exporter:
  - Skip sum metrics with no aggregation temporality (#4597)
  - Export delta sums as counts (#4609)
- `elasticsearch` exporter: Add dedot support (#4579)
- `signalfx` exporter: Add process metric to translation rules (#4598)
- `splunk_hec` exporter: Add profiling logs support (#4464)
- `awsemf` exporter: Replace logGroup and logStream pattern with metric labels (#4466)

### 🧰 Bug fixes 🧰

- `awsxray` exporter: Fix the origin on ECS/EKS/EB on EC2 cases (#4391)
- `splunk_hec` exporter: Prevent re-sending logs that were successfully sent (#4467)
- `signalfx` exporter: Prefix temporary metric translations (#4394)

## v0.31.0

# 🎉 OpenTelemetry Collector Contrib v0.31.0 (Beta) 🎉

The OpenTelemetry Collector Contrib contains everything in the [opentelemetry-collector release](https://github.com/open-telemetry/opentelemetry-collector/releases/tag/v0.31.0) (be sure to check the release notes here as well!). Check out the [Getting Started Guide](https://opentelemetry.io/docs/collector/getting-started/) for deployment and configuration information.

### 🛑 Breaking changes 🛑

- `influxdb` receiver: Removed `metrics_schema` config option (#4277)

### 💡 Enhancements 💡

- Update to OTLP 0.8.0:
  - Remove use of `IntHistogram` (#4276)
  - Update exporters/receivers for `NumberDataPoint`
- Remove use of deprecated `pdata` slice `Resize()` (#4203, #4208, #4209)
- `awsemf` exporter: Added the option to have a user who is sending metrics from EKS Fargate Container Insights to reformat them to look the same as insights from ECS so that they can be ingested by CloudWatch (#4130)
- `k8scluster` receiver: Support OpenShift cluster quota metrics (#4342)
- `newrelic` exporter (#4278):
  - Requests are now retry-able via configuration option (defaults to retries enabled). Permanent errors are not retried.
  - The exporter monitoring metrics now include an untagged summary metric for ease of use.
  - Improved error logging to include URLs that fail to post messages to New Relic.
- `datadog` exporter: Upscale trace stats when global sampling rate is set (#4213)

### 🧰 Bug fixes 🧰

- `statsd` receiver: Add option to set Counter to be monotonic (#4154)
- Fix `internal/stanza` severity mappings (#4315)
- `awsxray` exporter: Fix the wrong AWS env resource setting (#4384)
- `newrelic` exporter (#4278):
  - Configuration unmarshalling did not allow timeout value to be set to 0 in the endpoint specific section.
  - Request cancellation was not propagated via context into the http request.
  - The queued retry logger is set to a zap.Nop logger as intended.

## v0.30.0

# 🎉 OpenTelemetry Collector Contrib v0.30.0 (Beta) 🎉

The OpenTelemetry Collector Contrib contains everything in the [opentelemetry-collector release](https://github.com/open-telemetry/opentelemetry-collector/releases/tag/v0.30.0) (be sure to check the release notes here as well!). Check out the [Getting Started Guide](https://opentelemetry.io/docs/collector/getting-started/) for deployment and configuration information.

### 🚀 New components 🚀
- `oauth2clientauth` extension: ported from core (#3848)
- `metrics-generation` processor: is now enabled and available (#4047) 

### 🛑 Breaking changes 🛑

- Removed `jaegerthrifthttp` exporter (#4089) 

### 💡 Enhancements 💡

- `tailsampling` processor:
  - Add new policy `status_code` (#3754)
  - Add new tail sampling processor policy: status_code (#3754)
- `awscontainerinsights` receiver:
  - Integrate components and fix bugs for EKS Container Insights (#3846) 
  - Add Cgroup to collect ECS instance metrics for container insights receiver #3875
- `spanmetrics` processor: Support sub-millisecond latency buckets (#4091) 
- `sentry` exporter: Add exception event capture in sentry (#3854)

## v0.29.0

# 🎉 OpenTelemetry Collector Contrib v0.29.0 (Beta) 🎉

The OpenTelemetry Collector Contrib contains everything in the [opentelemetry-collector release](https://github.com/open-telemetry/opentelemetry-collector/releases/tag/v0.29.0) (be sure to check the release notes here as well!). Check out the [Getting Started Guide](https://opentelemetry.io/docs/collector/getting-started/) for deployment and configuration information.

### 🛑 Breaking changes 🛑

- `redis` receiver (#3808)
  - removed configuration `service_name`. Use resource processor or `resource_attributes` setting if using `receivercreator`
  - removed `type` label and set instrumentation library name to `otelcol/redis` as other receivers do

### 💡 Enhancements 💡

- `tailsampling` processor:
  - Add new policy `latency` (#3750)
  - Add new policy `status_code` (#3754)
- `splunkhec` exporter: Include `trace_id` and `span_id` if set (#3850)
- `newrelic` exporter: Update instrumentation naming in accordance with otel spec (#3733)
- `sentry` exporter: Added support for insecure connection with Sentry (#3446)
- `k8s` processor:
  - Add namespace k8s tagger (#3384)
  - Add ignored pod names as config parameter (#3520)
- `awsemf` exporter: Add support for `TaskDefinitionFamily` placeholder on log stream name (#3755)
- `loki` exporter: Add resource attributes as Loki label (#3418)

### 🧰 Bug fixes 🧰

- `datadog` exporter:
  - Ensure top level spans are computed (#3786)
  - Update `env` clobbering behavior (#3851)
- `awsxray` exporter: Fixed filtered attribute translation (#3757)
- `splunkhec` exporter: Include trace and span id if set in log record (#3850)

## v0.28.0

# 🎉 OpenTelemetry Collector Contrib v0.28.0 (Beta) 🎉

The OpenTelemetry Collector Contrib contains everything in the [opentelemetry-collector release](https://github.com/open-telemetry/opentelemetry-collector/releases/tag/v0.28.0) (be sure to check the release notes here as well!). Check out the [Getting Started Guide](https://opentelemetry.io/docs/collector/getting-started/) for deployment and configuration information.

### 🚀 New components 🚀

- `humio` exporter to export data to Humio using JSON over the HTTP [Ingest API](https://docs.humio.com/reference/api/ingest/)
- `udplog` receiver to receives logs from udp using the [opentelemetry-log-collection](https://github.com/open-telemetry/opentelemetry-log-collection) library
- `tanzuobservability` exporter to send traces to [Tanzu Observability](https://tanzu.vmware.com/observability)

### 🛑 Breaking changes 🛑

- `f5cloud` exporter (#3509):
  - Renamed the config 'auth' field to 'f5cloud_auth'. This will prevent a config field name collision when [Support for Custom Exporter Authenticators as Extensions](https://github.com/open-telemetry/opentelemetry-collector/pull/3128) is ready to be integrated.

### 💡 Enhancements 💡

- Enabled Dependabot for Github Actions (#3543)
- Change obsreport helpers for receivers to use the new pattern created in Collector (#3439,#3443,#3449,#3504,#3521,#3548)
- `datadog` exporter:
  - Add logging for unknown or unsupported metric types (#3421)
  - Add collector version tag to internal health metrics (#3394)
  - Remove sublayer stats calc and mutex (#3531)
  - Deduplicate hosts for which we send running metrics (#3539)
  - Add support for summary datatype (#3660)
  - Add datadog span operation name remapping config option (#3444)
  - Update error formatting for error spans that are not exceptions (#3701)
- `nginx` receiver: Update the nginx metrics to more closely align with the conventions (#3420)
- `elasticsearch` exporter: Init JSON encoding support (#3101)
- `jmx` receiver:
  - Allow setting system properties (#3450)
  - Update tested JMX Metric Gatherer release (#3695)
- Refactor components for the Client Authentication Extensions (#3507)
- Remove redundant conversion calls (#3688)
- `storage` extension: Add a `Close` method to Client interface (#3506)
- `splunkhec` exporter: Add `metric_type` as key which maps to the type of the metric (#3696)
- `k8s` processor: Add semantic conventions to k8s-tagger for pod metadata (#3544)
- `kubeletstats` receiver: Refactor kubelet client to internal folder (#3698)
- `newrelic` exporter (#3690):
  - Updates the log level from error to debug when New Relic rate limiting occurs
  - Updates the sanitized api key that is reported via metrics
- `filestorage` extension: Add ability to specify name (#3703)
- `awsemf` exporter: Store the initial value for cumulative metrics (#3425)
- `awskinesis` exporter: Refactor to allow for extended types of encoding (#3655)
- `ecsobserver` extension:
  - Add task definition, ec2, and service fetcher (#3503)
  - Add exporter to convert task to target (#3333)

### 🧰 Bug fixes 🧰

- `awsemf` exporter: Remove delta adjustment from summaries by default (#3408)
- `alibabacloudlogservice` exporter: Sanitize labels for metrics (#3454)
- `statsd` receiver: Fix StatsD drop metrics tags when using summary as observer_type for timer/histogram (#3440)
- `awsxray` exporter: Restore setting of Throttle for HTTP throttle response (#3685)
- `awsxray` receiver: Fix quick start bug (#3653)
- `metricstransform` processor: Check all data points for matching metric label values (#3435)

## v0.27.0

# 🎉 OpenTelemetry Collector Contrib v0.27.0 (Beta) 🎉

The OpenTelemetry Collector Contrib contains everything in the [opentelemetry-collector release](https://github.com/open-telemetry/opentelemetry-collector/releases/tag/v0.27.0) (be sure to check the release notes here as well!). Check out the [Getting Started Guide](https://opentelemetry.io/docs/collector/getting-started/) for deployment and configuration information.

### 🚀 New components 🚀

- `tcplog` receiver to receive logs from tcp using the [opentelemetry-log-collection](https://github.com/open-telemetry/opentelemetry-log-collection) library
- `influxdb` receiver to accept metrics data as [InfluxDB Line Protocol](https://docs.influxdata.com/influxdb/v2.0/reference/syntax/line-protocol/)

### 💡 Enhancements 💡

- `splunkhec` exporter:
  - Include the response in returned 400 errors (#3338)
  - Map summary metrics to Splunk HEC metrics (#3344)
  - Add HEC telemetry (#3260)
- `newrelic` exporter: Include dropped attributes and events counts (#3187)
- `datadog` exporter:
  - Add Fargate task ARN to container tags (#3326)
  - Improve mappings for span kind dd span type (#3368)
- `signalfx` exporter: Add info log for host metadata properties update (#3343)
- `awsprometheusremotewrite` exporter: Add SDK and system information to User-Agent header (#3317)
- `metricstransform` processor: Add filtering capabilities matching metric label values for applying changes (#3201)
- `groupbytrace` processor: Added workers for queue processing (#2902)
- `resourcedetection` processor: Add docker detector (#2775)
- `tailsampling` processor: Support regex on span attribute filtering (#3335)

### 🧰 Bug fixes 🧰

- `datadog` exporter:
  - Update Datadog attributes to tags mapping (#3292)
  - Consistent `hostname` and default metrics behavior (#3286)
- `signalfx` exporter: Handle character limits on metric names and dimensions (#3328)
- `newrelic` exporter: Fix timestamp value for cumulative metrics (#3406)

## v0.26.0

# 🎉 OpenTelemetry Collector Contrib v0.26.0 (Beta) 🎉

The OpenTelemetry Collector Contrib contains everything in the [opentelemetry-collector release](https://github.com/open-telemetry/opentelemetry-collector/releases/tag/v0.26.0) (be sure to check the release notes here as well!). Check out the [Getting Started Guide](https://opentelemetry.io/docs/collector/getting-started/) for deployment and configuration information.

### 🚀 New components 🚀

- `influxdb` exporter to support sending tracing, metrics, and logging data to [InfluxDB](https://www.influxdata.com/products/)

### 🛑 Breaking changes 🛑

- `signalfx` exporter (#3207):
  - Additional metrics excluded by default by signalfx exporter
    - system.disk.io_time
    - system.disk.operation_time
    - system.disk.weighted_io_time
    - system.network.connections
    - system.processes.count
    - system.processes.created

### 💡 Enhancements 💡

- Add default config and systemd environment file support for DEB/RPM packages (#3123)
- Log errors on receiver start/stop failures (#3208)
- `newrelic` exporter: Update API key detection logic (#3212)
- `splunkhec` exporter:
  - Mark permanent errors to avoid futile retries (#3253)
  - Add TLS certs verification (#3204)
- `datadog` exporter:
  - Add env and tag name normalization to trace payloads (#3200)
  - add `ignore_resource`s configuration option (#3245)
- `jmx` receiver: Update for latest snapshot and header support (#3283)
- `awsxray` exporter: Added support for stack trace translation for .NET language (#3280)
- `statsd` receiver: Add timing/histogram for statsD receiver as OTLP summary (#3261)

### 🧰 Bug fixes 🧰

- `awsprometheusremotewrite` exporter:
  - Remove `sending_queue` (#3186)
  - Use the correct default for aws_auth.service (#3161)
  - Identify the Amazon Prometheus region from the endpoint (#3210)
  - Don't panic in case session can't be constructed (#3221)
- `datadog` exporter: Add max tag length (#3185)
- `sapm` exporter: Fix crash when passing the signalfx access token (#3294)
- `newrelic` exporter: Update error conditions (#3322)

## v0.25.0

# 🎉 OpenTelemetry Collector Contrib v0.25.0 (Beta) 🎉

The OpenTelemetry Collector Contrib contains everything in the [opentelemetry-collector release](https://github.com/open-telemetry/opentelemetry-collector/releases/tag/v0.25.0) (be sure to check the release notes here as well!). Check out the [Getting Started Guide](https://opentelemetry.io/docs/collector/getting-started/) for deployment and configuration information.

### 🚀 New components 🚀

- `kafkametricsreceiver` new receiver component for collecting metrics about a kafka cluster - primarily lag and offset. [configuration instructions](receiver/kafkametricsreceiver/README.md)
- `file_storage` extension to read and write data to the local file system (#3087)

### 🛑 Breaking changes 🛑

- `newrelic` exporter (#3091):
  - Removal of common attributes (use opentelemetry collector resource processor to add attributes)
  - Drop support for cumulative metrics being sent to New Relic via a collector

### 💡 Enhancements 💡

- Update `opentelemetry-log-collection` to v0.17.0 for log receivers (#3017)
- `datadog` exporter:
  - Add `peer.service` priority instead of `service.name` (#2817)
  - Improve support of semantic conventions for K8s, Azure and ECS (#2623)
- Improve and batch logs translation for stanza (#2892)
- `statsd` receiver: Add timing/histogram as OTLP gauge (#2973)
- `honeycomb` exporter: Add Retry and Queue settings (#2714)
- `resourcedetection` processor:
  - Add AKS resource detector (#3035)
  - Use conventions package constants for ECS detector (#3171)
- `sumologic` exporter: Add graphite format (#2695)
- Add trace attributes to the log entry for stanza (#3018)
- `splunk_hec` exporter: Send log record name as part of the HEC log event (#3119)
- `newrelic` exporter (#3091):
  - Add support for logs
  - Performance improvements
  - Optimizations to the New Relic payload to reduce payload size
  - Metrics generated for monitoring the exporter
  - Insert Key vs License keys are auto-detected in some cases
  - Collector version information is properly extracted via the application start info parameters

### 🧰 Bug fixes 🧰

- `splunk_hec` exporter: Fix sending log payload with missing the GZIP footer (#3032)
- `awsxray` exporter: Remove propagation of error on shutdown (#2999)
- `resourcedetection` processor:
  - Correctly report DRAGONFLYBSD value (#3100)
  - Fallback to `os.Hostname` when FQDN is not available (#3099)
- `httpforwarder` extension: Do not report ErrServerClosed when shutting down the service (#3173)
- `collectd` receiver: Do not report ErrServerClosed when shutting down the service (#3178)

## v0.24.0

# 🎉 OpenTelemetry Collector Contrib v0.24.0 (Beta) 🎉

The OpenTelemetry Collector Contrib contains everything in the [opentelemetry-collector release](https://github.com/open-telemetry/opentelemetry-collector/releases/tag/v0.24.0) (be sure to check the release notes here as well!). Check out the [Getting Started Guide](https://opentelemetry.io/docs/collector/getting-started/) for deployment and configuration information.

### 🚀 New components 🚀

- `fluentbit` extension and `fluentforward` receiver moved from opentelemetry-collector

### 💡 Enhancements 💡

- Check `NO_WINDOWS_SERVICE` environment variable to force interactive mode on Windows (#2819)
- `resourcedetection `processor:
  - Add task revision to ECS resource detector (#2814)
  - Add GKE detector (#2821)
  - Add Amazon EKS detector (#2820)
  - Add `VMScaleSetName` field to Azure detector (#2890)
- `awsemf` exporter:
  - Add `parse_json_encoded_attr_values` config option to decode json-encoded strings in attribute values (#2827)
  - Add `output_destination` config option to support AWS Lambda (#2720)
- `googlecloud` exporter: Handle `cloud.availability_zone` semantic convention (#2893)
- `newrelic` exporter: Add `instrumentation.provider` to default attributes (#2900)
- Set unprivileged user to container image (#2925)
- `splunkhec` exporter: Add `max_content_length_logs` config option to send log data in payloads less than max content length (#2524)
- `k8scluster` and `kubeletstats` receiver: Replace package constants in favor of constants from conventions in core (#2996)

### 🧰 Bug fixes 🧰

- `spanmetrics` processor:
  - Rename `calls` metric to `calls_total` and set `IsMonotonic` to true (#2837)
  - Validate duplicate dimensions at start (#2844)
- `awsemf` exporter: Calculate delta instead of rate for cumulative metrics (#2512)
- `signalfx` exporter:
  - Remove more unnecessary translation rules (#2889)
  - Implement summary type (#2998)
- `awsxray` exporter: Remove translation to HTTP status from OC status (#2978)
- `awsprometheusremotewrite` exporter: Close HTTP body after RoundTrip (#2955)
- `splunkhec` exporter: Add ResourceAttributes to Splunk Event (#2843)

## v0.23.0

# 🎉 OpenTelemetry Collector Contrib v0.23.0 (Beta) 🎉

The OpenTelemetry Collector Contrib contains everything in the [opentelemetry-collector release](https://github.com/open-telemetry/opentelemetry-collector/releases/tag/v0.23.0) (be sure to check the release notes here as well!). Check out the [Getting Started Guide](https://opentelemetry.io/docs/collector/getting-started/) for deployment and configuration information.

### 🚀 New components 🚀

- `groupbyattrs` processor to group the records by provided attributes
- `dotnetdiagnostics` receiver to read metrics from .NET processes

### 🛑 Breaking changes 🛑

- `stackdriver` exporter marked as deprecated and renamed to `googlecloud`
- Change the rule expression in receiver creator for matching endpoints types from `type.port`, `type.hostport` and `type.pod` to `type == "port"`, `type == "hostport"` and `type == "pod"` (#2661)

### 💡 Enhancements 💡

- `loadbalancing` exporter: Add support for logs (#2470)
- `sumologic` exporter: Add carbon formatter (#2562)
- `awsecscontainermetrics` receiver: Add new metric for stopped container (#2383)
- `awsemf` exporter:
  - Send EMF logs in batches (#2572)
  - Add prometheus type field for CloudWatch compatibility (#2689)
- `signalfx` exporter:
  - Add resource attributes to events (#2631)
  - Add translation rule to drop dimensions (#2660)
  - Remove temporary host translation workaround (#2652)
  - Remove unnecessary default translation rules (#2672)
  - Update `exclude_metrics` option so that the default exclude rules can be overridden by setting the option to `[]` (#2737)
- `awsprometheusremotewrite` exporter: Add support for given IAM roles (#2675)
- `statsd` receiver: Change to use OpenTelemetry type instead of OpenCensus type (#2733)
- `resourcedetection` processor: Add missing entries for `cloud.infrastructure_service` (#2777)

### 🧰 Bug fixes 🧰

- `dynatrace` exporter: Serialize each datapoint into separate line (#2618)
- `splunkhec` exporter: Retain all otel attributes (#2712)
- `newrelic` exporter: Fix default metric URL (#2739)
- `googlecloud` exporter: Add host.name label if hostname is present in node (#2711)

## v0.22.0

# 🎉 OpenTelemetry Collector Contrib v0.22.0 (Beta) 🎉

The OpenTelemetry Collector Contrib contains everything in the [opentelemetry-collector release](https://github.com/open-telemetry/opentelemetry-collector/releases/tag/v0.22.0) (be sure to check the release notes here as well!). Check out the [Getting Started Guide](https://opentelemetry.io/docs/collector/getting-started/) for deployment and configuration information.

### 🚀 New components 🚀

- `filelog` receiver to tail and parse logs from files using the [opentelemetry-log-collection](https://github.com/open-telemetry/opentelemetry-log-collection) library

### 💡 Enhancements 💡

- `dynatrace` exporter: Send metrics to Dynatrace in chunks of 1000 (#2468)
- `k8s` processor: Add ability to associate metadata tags using pod UID rather than just IP (#2199)
- `signalfx` exporter:
  - Add statusCode to logging field on dimension client (#2459)
  - Add translation rules for `cpu.utilization_per_core` (#2540)
  - Updates to metadata handling (#2531)
  - Calculate extra network I/O metrics (#2553)
  - Calculate extra disk I/O metrics (#2557)
- `statsd` receiver: Add metric type label and `enable_metric_type` option (#2466)
- `sumologic` exporter: Add support for carbon2 format (#2562)
- `resourcedetection` processor: Add Azure detector (#2372)
- `k8scluster` receiver: Use OTel conventions for metadata (#2530)
- `newrelic` exporter: Multi-tenant support for sending trace data and performance enhancements (#2481)
- `stackdriver` exporter: Enable `retry_on_failure` and `sending_queue` options (#2613)
- Use standard way to convert from time.Time to proto Timestamp (#2548)

### 🧰 Bug fixes 🧰

- `signalfx` exporter:
  - Fix calculation of `network.total` metric (#2551)
  - Correctly convert dimensions on metadata updates (#2552)
- `awsxray` exporter and receiver: Fix the type of content_length (#2539)
- `resourcedetection` processor: Use values in accordance to semantic conventions for AWS (#2556)
- `awsemf` exporter: Fix concurrency issue (#2571)

## v0.21.0

# 🎉 OpenTelemetry Collector Contrib v0.21.0 (Beta) 🎉

The OpenTelemetry Collector Contrib contains everything in the [opentelemetry-collector release](https://github.com/open-telemetry/opentelemetry-collector/releases/tag/v0.21.0) (be sure to check the release notes here as well!). Check out the [Getting Started Guide](https://opentelemetry.io/docs/collector/getting-started/) for deployment and configuration information.

### 🚀 New components 🚀

- `loki` exporter to export data via HTTP to Loki

### 🛑 Breaking changes 🛑

- `signalfx` exporter: Allow periods to be sent in dimension keys (#2456). Existing users who do not want to change this functionality can set `nonalphanumeric_dimension_chars` to `_-`

### 💡 Enhancements 💡

- `awsemf` exporter:
  - Support unit customization before sending logs to AWS CloudWatch (#2318)
  - Group exported metrics by labels (#2317)
- `datadog` exporter: Add basic span events support (#2338)
- `alibabacloudlogservice` exporter: Support new metrics interface (#2280)
- `sumologic` exporter:
  - Enable metrics pipeline (#2117)
  - Add support for all types of log body (#2380)
- `signalfx` exporter: Add `nonalphanumeric_dimension_chars` config option (#2442)

### 🧰 Bug fixes 🧰

- `resourcedetection` processor: Fix resource attribute environment variable (#2378)
- `k8scluster` receiver: Fix nil pointer bug (#2450)

## v0.20.0

# 🎉 OpenTelemetry Collector Contrib v0.20.0 (Beta) 🎉

The OpenTelemetry Collector Contrib contains everything in the [opentelemetry-collector release](https://github.com/open-telemetry/opentelemetry-collector/releases/tag/v0.20.0) (be sure to check the release notes here as well!). Check out the [Getting Started Guide](https://opentelemetry.io/docs/collector/getting-started/) for deployment and configuration information.

### 🚀 New components 🚀

- `spanmetrics` processor to aggregate Request, Error and Duration (R.E.D) metrics from span data
- `awsxray` receiver to accept spans in the X-Ray Segment format
- `groupbyattrs` processor to group the records by provided attributes

### 🛑 Breaking changes 🛑

- Rename `kinesis` exporter to `awskinesis` (#2234)
- `signalfx` exporter: Remove `send_compatible_metrics` option, use `translation_rules` instead (#2267)
- `datadog` exporter: Remove default prefix from user metrics (#2308)

### 💡 Enhancements 💡

- `signalfx` exporter: Add k8s metrics to default excludes (#2167)
- `stackdriver` exporter: Reduce QPS (#2191)
- `datadog` exporter:
  - Translate otel exceptions to DataDog errors (#2195)
  - Use resource attributes for metadata and generated metrics (#2023)
- `sapm` exporter: Enable queuing by default (#1224)
- `dynatrace` exporter: Allow underscores anywhere in metric or dimension names (#2219)
- `awsecscontainermetrics` receiver: Handle stopped container's metadata (#2229)
- `awsemf` exporter: Enhance metrics batching in AWS EMF logs (#2271)
- `f5cloud` exporter: Add User-Agent header with version to requests (#2292)

### 🧰 Bug fixes 🧰

- `signalfx` exporter: Reinstate network/filesystem translation rules (#2171)

## v0.19.0

# 🎉 OpenTelemetry Collector Contrib v0.19.0 (Beta) 🎉

The OpenTelemetry Collector Contrib contains everything in the [opentelemetry-collector release](https://github.com/open-telemetry/opentelemetry-collector/releases/tag/v0.19.0) (be sure to check the release notes here as well!). Check out the [Getting Started Guide](https://opentelemetry.io/docs/collector/getting-started/) for deployment and configuration information.

### 🚀 New components 🚀

- `f5cloud` exporter to export metric, trace, and log data to F5 Cloud
- `jmx` receiver to report metrics from a target MBean server in conjunction with the [JMX Metric Gatherer](https://github.com/open-telemetry/opentelemetry-java-contrib/blob/main/contrib/jmx-metrics/README.md)

### 🛑 Breaking changes 🛑

- `signalfx` exporter: The `exclude_metrics` option now takes slice of metric filters instead of just metric names (slice of strings) (#1951)

### 💡 Enhancements 💡

- `datadog` exporter: Sanitize datadog service names (#1982)
- `awsecscontainermetrics` receiver: Add more metadata (#2011)
- `azuremonitor` exporter: Favor RPC over HTTP spans (#2006)
- `awsemf` exporter: Always use float64 as calculated rate (#2019)
- `splunkhec` receiver: Make the HEC receiver path configurable, and use `/*` by default (#2137)
- `signalfx` exporter:
  - Drop non-default metrics and add `include_metrics` option to override (#2145, #2146, #2162)
  - Rename `system.network.dropped_packets` metric to `system.network.dropped` (#2160)
  - Do not filter cloud attributes from dimensions (#2020)
- `redis` receiver: Migrate to pdata metrics #1889

### 🧰 Bug fixes 🧰

- `datadog` exporter: Ensure that version tag is added to trace stats (#2010)
- `loadbalancing` exporter: Rolling update of collector can stop the periodical check of DNS updates (#1798)
- `awsecscontainermetrics` receiver: Change the type of `exit_code` from string to int and deal with the situation when there is no data (#2147)
- `groupbytrace` processor: Make onTraceReleased asynchronous to fix processor overload (#1808)
- Handle cases where the time field of Splunk HEC events is encoded as a String (#2159)

## v0.18.0

# 🎉 OpenTelemetry Collector Contrib v0.18.0 (Beta) 🎉

The OpenTelemetry Collector Contrib contains everything in the [opentelemetry-collector release](https://github.com/open-telemetry/opentelemetry-collector/releases/tag/v0.18.0) (be sure to check the release notes here as well!). Check out the [Getting Started Guide](https://opentelemetry.io/docs/collector/getting-started/) for deployment and configuration information.

### 🚀 New components 🚀

- `sumologic` exporter to send logs and metrics data to Sumo Logic
- `dynatrace` exporter to send metrics to Dynatrace

### 💡 Enhancements 💡

- `datadog` exporter:
  - Add resource attributes to tags conversion feature (#1782)
  - Add Kubernetes conventions for hostnames (#1919)
  - Add container tags to datadog export for container infra metrics in service view (#1895)
  - Update resource naming and span naming (#1861)
  - Add environment variables support for config options (#1897)
- `awsxray` exporter: Add parsing of JavaScript stack traces (#1888)
- `elastic` exporter: Translate exception span events (#1858)
- `signalfx` exporter: Add translation rules to aggregate per core CPU metrics in default translations (#1841)
- `resourcedetection` processor: Gather tags associated with the EC2 instance and add them as resource attributes (#1899)
- `simpleprometheus` receiver: Add support for passing params to the prometheus scrape config (#1949)
- `azuremonitor` exporter: Implement Span status code specification changes - gRPC (#1960)
- `metricstransform` processor: Add grouping option ($1887)
- `alibabacloudlogservice` exporter: Use producer to send data to improve performance (#1981)

### 🧰 Bug fixes 🧰

- `datadog` exporter: Handle monotonic metrics client-side (#1805)
- `awsxray` exporter: Log error when translating span (#1809)

## v0.17.0

# 🎉 OpenTelemetry Collector Contrib v0.17.0 (Beta) 🎉

The OpenTelemetry Collector Contrib contains everything in the [opentelemetry-collector release](https://github.com/open-telemetry/opentelemetry-collector/releases/tag/v0.17.0) (be sure to check the release notes here as well!). Check out the [Getting Started Guide](https://opentelemetry.io/docs/collector/getting-started/) for deployment and configuration information.

### 💡 Enhancements 💡

- `awsemf` exporter: Add collector version to EMF exporter user agent (#1778)
- `signalfx` exporter: Add configuration for trace correlation (#1795)
- `statsd` receiver: Add support for metric aggregation (#1670)
- `datadog` exporter: Improve logging of hostname detection (#1796)

### 🧰 Bug fixes 🧰

- `resourcedetection` processor: Fix ecs detector to not use the default golang logger (#1745)
- `signalfx` receiver: Return 200 when receiver succeed (#1785)
- `datadog` exporter: Use a singleton for sublayer calculation (#1759)
- `awsxray` and `awsemf` exporters: Change the User-Agent content order (#1791)

## v0.16.0

# 🎉 OpenTelemetry Collector Contrib v0.16.0 (Beta) 🎉

The OpenTelemetry Collector Contrib contains everything in the [opentelemetry-collector release](https://github.com/open-telemetry/opentelemetry-collector/releases/tag/v0.16.0) (be sure to check the release notes here as well!). Check out the [Getting Started Guide](https://opentelemetry.io/docs/collector/getting-started/) for deployment and configuration information.

### 🛑 Breaking changes 🛑

- `honeycomb` exporter: Update to use internal data format (#1689)

### 💡 Enhancements 💡

- `newrelic` exporter: Add support for span events (#1643)
- `awsemf` exporter:
  - Add placeholder support in `log_group_name` and `log_stream_name` config (#1623, #1661)
  - Add label matching filtering rule (#1619)
- `resourcedetection` processor: Add new resource detector for AWS Elastic Beanstalk environments (#1585)
- `loadbalancing` exporter:
  - Add sort of endpoints in static resolver (#1692)
  - Allow specifying port when using DNS resolver (#1650)
- Add `batchperresourceattr` helper library that splits an incoming data based on an attribute in the resource (#1694)
- `alibabacloudlogservice` exporter:
  - Add logs exporter (#1609)
  - Change trace type from opencensus to opentelemetry (#1713)
- `datadog` exporter:
  - Improve trace exporter performance (#1706, #1707)
  - Add option to only send metadata (#1723)
- `awsxray` exporter:
  - Add parsing of Python stack traces (#1676)
  - Add collector version to user agent (#1730)

### 🧰 Bug fixes 🧰

- `loadbalancing` exporter:
  - Fix retry queue for exporters (#1687)
  - Fix `periodicallyResolve` for DNS resolver checks (#1678)
- `datadog` exporter: Fix status code handling (#1691)
- `awsxray` exporter:
  - Fix empty traces in X-Ray console (#1709)
  - Stricter requirements for adding http request url (#1729)
  - Fix status code handling for errors/faults (#1740)
- `signalfx` exporter:
  - Split incoming data requests by access token before enqueuing (#1727)
  - Disable retry on 400 and 401, retry with backoff on 429 and 503 (#1672)
- `awsecscontainermetrics` receiver: Improve error handling to fix seg fault (#1738)

## v0.15.0

# 🎉 OpenTelemetry Collector Contrib v0.15.0 (Beta) 🎉

The OpenTelemetry Collector Contrib contains everything in the [opentelemetry-collector release](https://github.com/open-telemetry/opentelemetry-collector/releases/tag/v0.15.0) (be sure to check the release notes here as well!). Check out the [Getting Started Guide](https://opentelemetry.io/docs/collector/getting-started/) for deployment and configuration information.

### 🚀 New components 🚀

- `zookeeper` receiver: Collects metrics from a Zookeeper instance using the `mntr` command
- `loadbalacing` exporter: Consistently exports spans belonging to the same trace to the same backend
- `windowsperfcounters` receiver: Captures the configured system, application, or custom performance counter data from the Windows registry using the PDH interface
- `awsprometheusremotewrite` exporter:  Sends metrics data in Prometheus TimeSeries format to a Prometheus Remote Write Backend and signs each outgoing HTTP request following the AWS Signature Version 4 signing process

### 💡 Enhancements 💡

- `awsemf` exporter:
  - Add `metric_declarations` config option for metric filtering and dimensions (#1503)
  - Add SummaryDataType and remove Min/Max from Histogram (#1584)
- `signalfxcorrelation` exporter: Add ability to translate host dimension (#1561)
- `newrelic` exporter: Use pdata instead of the OpenCensus for traces (#1587)
- `metricstransform` processor:
  - Add `combine` action for matched metrics (#1506)
  - Add `submatch_case` config option to specify case of matched label values (#1640)
- `awsecscontainermetrics` receiver: Extract cluster name from ARN (#1626)
- `elastic` exporter: Improve handling of span status if the status code is unset (#1591)

### 🧰 Bug fixes 🧰

- `awsemf` exporter: Add check for unhandled metric data types (#1493)
- `groupbytrace` processor: Make buffered channel to avoid goroutines leak (#1505)
- `stackdriver` exporter: Set `options.UserAgent` so that the OpenCensus exporter does not override the UA ($1620)

## v0.14.0

# 🎉 OpenTelemetry Collector Contrib v0.14.0 (Beta) 🎉

The OpenTelemetry Collector Contrib contains everything in the [opentelemetry-collector release](https://github.com/open-telemetry/opentelemetry-collector/releases/tag/v0.14.0) (be sure to check the release notes here as well!). Check out the [Getting Started Guide](https://opentelemetry.io/docs/collector/getting-started/) for deployment and configuration information.

### 🚀 New components 🚀

- `datadog` exporter to send metric and trace data to Datadog (#1352)
- `tailsampling` processor moved from core to contrib (#1383)

### 🛑 Breaking changes 🛑

- `jmxmetricsextension` migrated to `jmxreceiver` (#1182, #1357)
- Move signalfx correlation code out of `sapm` to `signalfxcorrelation` exporter (#1376)
- Move Splunk specific utils outside of common (#1306)
- `stackdriver` exporter:
    - Config options `metric_prefix` & `skip_create_metric_descriptor` are now nested under `metric`, see [README](https://github.com/open-telemetry/opentelemetry-collector-contrib/blob/main/exporter/stackdriverexporter/README.md).
    - Trace status codes no longer reflect gRPC codes as per spec changes: open-telemetry/opentelemetry-specification#1067
- `datadog` exporter: Remove option to change the namespace prefix (#1483)

### 💡 Enhancements 💡

- `splunkhec` receiver: Add ability to ingest metrics (#1276)
- `signalfx` receiver: Improve pipeline error handling (#1329)
- `datadog` exporter:
  - Improve hostname resolution (#1285)
  - Add flushing/export of traces and trace-related statistics (#1266)
  - Enable traces on Windows (#1340)
  - Send otel.exporter running metric (#1354)
  - Add tag normalization util method (#1373)
  - Send host metadata (#1351)
  - Support resource conventions for hostnames (#1434)
  - Add version tag extract (#1449)
- Add `batchpertrace` library to split the incoming batch into several batches, one per trace (#1257)
- `statsd` receiver:
  - Add timer support (#1335)
  - Add sample rate support for counter, transfer gauge to double and transfer counter to int only (#1361)
- `awsemf` exporter: Restructure metric translator logic (#1353)
- `resourcedetection` processor:
  - Add EC2 hostname attribute (#1324)
  - Add ECS Resource detector (#1360)
- `sapm` exporter: Add queue settings (#1390)
- `metrictransform` processor: Add metric filter option (#1447)
- `awsxray` exporter: Improve ECS attribute and origin translation (#1428)
- `resourcedetection` processor: Initial system detector (#1405)

### 🧰 Bug fixes 🧰

- Remove duplicate definition of cloud providers with core conventions (#1288)
- `kubeletstats` receiver: Handle nil references from the kubelet API (#1326)
- `awsxray` receiver:
  - Add kind type to root span to fix the empty parentID problem (#1338)
  - Fix the race condition issue (#1490)
- `awsxray` exporter:
  - Setting the tlsconfig InsecureSkipVerify using NoVerifySSL (#1350)
  - Drop invalid xray trace id (#1366)
- `elastic` exporter: Ensure span name is limited (#1371)
- `splunkhec` exporter: Don't send 'zero' timestamps to Splunk HEC (#1157)
- `stackdriver` exporter: Skip processing empty metrics slice (#1494)

## v0.13.0

# 🎉 OpenTelemetry Collector Contrib v0.13.0 (Beta) 🎉

The OpenTelemetry Collector Contrib contains everything in the [opentelemetry-collector release](https://github.com/open-telemetry/opentelemetry-collector/releases/tag/v0.13.0) (be sure to check the release notes here as well!). Check out the [Getting Started Guide](https://opentelemetry.io/docs/collector/getting-started/) for deployment and configuration information.

### 💡 Enhancements 💡

- `sapm` exporter:
  - Enable queuing by default (#1224)
  - Add SignalFx APM correlation (#1205)
  - Make span source attribute and destination dimension names configurable (#1286)
- `signalfx` exporter:
  - Pass context to the http client requests (#1225)
  - Update `disk.summary_utilization` translation rule to accommodate new labels (#1258)
- `newrelic` exporter: Add `span.kind` attribute (#1263)
- `datadog` exporter:
  - Add Datadog trace translation helpers (#1208)
  - Add API key validation (#1216)
- `splunkhec` receiver: Add the ability to ingest logs (#1268)
- `awscontainermetrics` receiver: Report `CpuUtilized` metric in percentage (#1283)
- `awsemf` exporter: Only calculate metric rate for cumulative counter and avoid SingleDimensionRollup for metrics with only one dimension (#1280)

### 🧰 Bug fixes 🧰

- Make `signalfx` exporter a metadata exporter (#1252)
- `awsecscontainermetrics` receiver: Check for empty network rate stats and set zero (#1260)
- `awsemf` exporter: Remove InstrumentationLibrary dimension in CloudWatch EMF Logs if it is undefined (#1256)
- `awsxray` receiver: Fix trace/span id transfer (#1264)
- `datadog` exporter: Remove trace support for Windows for now (#1274)
- `sapm` exporter: Correlation enabled check inversed (#1278)

## v0.12.0

# 🎉 OpenTelemetry Collector Contrib v0.12.0 (Beta) 🎉

The OpenTelemetry Collector Contrib contains everything in the [opentelemetry-collector release](https://github.com/open-telemetry/opentelemetry-collector/releases/tag/v0.12.0) (be sure to check the release notes here as well!). Check out the [Getting Started Guide](https://opentelemetry.io/docs/collector/getting-started/) for deployment and configuration information.

### 🚀 New components 🚀

- `awsemf` exporter to support exporting metrics to AWS CloudWatch (#498, #1169)
- `http_forwarder` extension that forwards HTTP requests to a specified target (#979, #1014, #1150)
- `datadog` exporter that sends metric and trace data to Datadog (#1142, #1178, #1181, #1212)
- `awsecscontainermetrics` receiver to collect metrics from Amazon ECS Task Metadata Endpoint (#1089, #1148, #1160)

### 💡 Enhancements 💡

- `signalfx` exporter:
  - Add host metadata synchronization (#1039, #1118)
  - Add `copy_dimensions` translator option (#1126)
  - Update `k8s_cluster` metric translations (#1121)
  - Add option to exclude metrics (#1156)
  - Add `avg` aggregation method (#1151)
  - Fallback to host if cloud resource id not found (#1170)
  - Add backwards compatible translation rules for the `dockerstatsreceiver` (#1201)
  - Enable queuing and retries (#1223)
- `splunkhec` exporter:
  - Add log support (#875)
  - Enable queuing and retries (#1222)
- `k8scluster` receiver: Standardize metric names (#1119)
- `awsxray` exporter:
  - Support AWS EKS attributes (#1090)
  - Store resource attributes in X-Ray segments (#1174)
- `honeycomb` exporter:
  - Add span kind to the event sent to Honeycomb (#474)
  - Add option to adjust the sample rate using an attribute on the span (#1162)
- `jmxmetrics` extension: Add subprocess manager to manage child java processes (#1028)
- `elastic` exporter: Initial metrics support (#1173)
- `k8s` processor: Rename default attr names for label/annotation extraction (#1214)
- Add common SignalFx host id extraction (#1100)
- Allow MSI upgrades (#1165)

### 🧰 Bug fixes 🧰

- `awsxray` exporter: Don't set origin to EC2 when not on AWS (#1115)

## v0.11.0

# 🎉 OpenTelemetry Collector Contrib v0.11.0 (Beta) 🎉

The OpenTelemetry Collector Contrib contains everything in the [opentelemetry-collector release](https://github.com/open-telemetry/opentelemetry-collector/releases/tag/v0.11.0) (be sure to check the release notes here as well!). Check out the [Getting Started Guide](https://opentelemetry.io/docs/collector/getting-started/) for deployment and configuration information.

### 🚀 New components 🚀
- add `dockerstats` receiver as top level component (#1081)
- add `tracegen` utility (#956)

### 💡 Enhancements 💡
- `stackdriver` exporter: Allow overriding client options via config (#1010)
- `k8scluster` receiver: Ensure informer caches are synced before initial data sync (#842)
- `elastic` exporter: Translate `deployment.environment` resource attribute to Elastic APM's semantically equivalent `service.environment` (#1022)
- `k8s` processor: Add logs support (#1051)
- `awsxray` exporter: Log response error with zap (#1050)
- `signalfx` exporter
  - Add dimensions to renamed metrics (#1041)
  - Add translation rules for `disk_ops.total` and `disk_ops.pending` metrics (#1082)
  - Add event support (#1036)
- `kubeletstats` receiver: Cache detailed PVC labels to reduce API calls (#1052)
- `signalfx` receiver: Add event support (#1035)

## v0.10.0

# 🎉 OpenTelemetry Collector Contrib v0.10.0 (Beta) 🎉

The OpenTelemetry Collector Contrib contains everything in the [opentelemetry-collector release](https://github.com/open-telemetry/opentelemetry-collector/releases/tag/v0.10.0) (be sure to check the release notes here as well!). Check out the [Getting Started Guide](https://opentelemetry.io/docs/collector/getting-started/) for deployment and configuration information.

### 🚀 New components 🚀
- add initial docker stats receiver, without sourcing in top level components (#495)
- add initial jmx metrics extension structure, without sourcing in top level components (#740)
- `routing` processor for routing spans based on HTTP headers (#907)
- `splunkhec` receiver to receive Splunk HEC metrics, traces and logs (#840)
- Add skeleton for `http_forwarder` extension that forwards HTTP requests to a specified target (#979)

### 💡 Enhancements 💡
- `stackdriver` exporter
  - Add timeout parameter (#835)
  - Add option to configurably set UserAgent string (#758)
- `signalfx` exporter
  - Reduce memory allocations for big batches processing (#871)
  - Add AWSUniqueId and gcp_id generation (#829)
  - Calculate cpu.utilization compatibility metric (#839, #974, #954)
- `metricstransform` processor: Replace `{{version}}` in label values (#876)
- `resourcedetection` processor: Logs Support (#970)
- `statsd` receiver: Add parsing for labels and gauges (#903)

### 🧰 Bug fixes 🧰
- `k8s` processor
  - Wrap metrics before sending further down the pipeline (#837)
  - Fix setting attributes on metrics passed from agent (#836)
- `awsxray` exporter: Fix "pointer to empty string" is not omitted bug (#830)
- `azuremonitor` exporter: Treat UNSPECIFIED span kind as INTERNAL (#844)
- `signalfx` exporter: Remove misleading warnings (#869)
- `newrelic` exporter: Fix panic if service name is empty (#969)
- `honeycomb` exporter: Don't emit default proc id + starttime (#972)

## v0.9.0

# 🎉 OpenTelemetry Collector Contrib v0.9.0 (Beta) 🎉

The OpenTelemetry Collector Contrib contains everything in the [opentelemetry-collector release](https://github.com/open-telemetry/opentelemetry-collector/releases/tag/v0.9.0) (be sure to check the release notes here as well!). Check out the [Getting Started Guide](https://opentelemetry.io/docs/collector/getting-started/) for deployment and configuration information.

### 🛑 Breaking changes 🛑
- Remove deprecated `lightstep` exporter (#828)

### 🚀 New components 🚀
- `statsd` receiver for ingesting StatsD messages (#566)

### 💡 Enhancements 💡
- `signalfx` exporter
   - Add disk usage translations (#760)
   - Add disk utilization translations (#782)
   - Add translation rule to drop redundant metrics (#809)
- `kubeletstats` receiver
  - Sync available volume metadata from /pods endpoint (#690)
  - Add ability to collect detailed data from PVC (#743)
- `awsxray` exporter: Translate SDK name/version into xray model (#755)
- `elastic` exporter: Translate semantic conventions to Elastic destination fields (#671)
- `stackdriver` exporter: Add point count metric (#757)
- `awsxray` receiver
  - Ported the TCP proxy from the X-Ray daemon (#774)
  - Convert to OTEL trace format (#691)

### 🧰 Bug fixes 🧰
- `kubeletstats` receiver: Do not break down metrics batch (#754)
- `host` observer: Fix issue on darwin where ports listening on all interfaces are not correctly accounted for (#582)
- `newrelic` exporter: Fix panic on missing span status (#775)

## v0.8.0

# 🎉 OpenTelemetry Collector Contrib v0.8.0 (Beta) 🎉

The OpenTelemetry Collector Contrib contains everything in the [opentelemetry-collector release](https://github.com/open-telemetry/opentelemetry-collector/releases/tag/v0.8.0) (be sure to check the release notes here as well!). Check out the [Getting Started Guide](https://opentelemetry.io/docs/collector/getting-started/) for deployment and configuration information.

### 🚀 New components 🚀

- Receivers
  - `prometheusexec` subprocess manager (##499)

### 💡 Enhancements 💡

- `signalfx` exporter
  - Add/Update metric translations (#579, #584, #639, #640, #652, #662)
  - Add support for calculate new metric translator (#644)
  - Add renaming rules for load metrics (#664)
  - Update `container.name` to `k8s.container.name` in default translation rule (#683)
  - Rename working-set and page-fault metrics (#679)
- `awsxray` exporter
  - Translate exception event into xray exception (#577)
  - Add ingestion of X-Ray segments via UDP (#502)
  - Parse Java stacktrace and populate in xray cause (#687)
- `kubeletstats` receiver
  - Add metric_groups option (#648)
  - Set datapoint timestamp in receiver (#661)
  - Change `container.name` label to `k8s.container.name` (#680)
  - Add working-set and page-fault metrics (#666)
  - Add basic support for volume metrics (#667)
- `stackdriver` trace exporter: Move to new interface and pdata (#486)
- `metricstranform` processor: Keep timeseries and points in order after aggregation (#663)
- `k8scluster` receiver: Change `container.spec.name` label to `k8s.container.name` (#681)
- Migrate receiver creator to internal data model (#701)
- Add ec2 support to `resourcedetection` processor (#587)
- Enable timeout, sending queue and retry for SAPM exporter (#707)

### 🧰 Bug fixes 🧰

- `azuremonitor` exporter: Correct HTTP status code success mapping (#588)
- `k8scluster` receiver: Fix owner reference in metadata updates (#649)
- `awsxray` exporter: Fix handling of db system (#697)

### 🚀 New components 🚀

- Skeleton for AWS ECS container metrics receiver (#463)
- `prometheus_exec` receiver (#655)

## v0.7.0

# 🎉 OpenTelemetry Collector Contrib v0.7.0 (Beta) 🎉

The OpenTelemetry Collector Contrib contains everything in the [opentelemetry-collector release](https://github.com/open-telemetry/opentelemetry-collector/releases/tag/v0.7.0) (be sure to check the release notes here as well!). Check out the [Getting Started Guide](https://opentelemetry.io/docs/collector/getting-started/) for deployment and configuration information.

### 🛑 Breaking changes 🛑

- `awsxray` receiver updated to support udp: `tcp_endpoint` config option renamed to `endpoint` (#497)
- TLS config changed for `sapmreceiver` (#488) and `signalfxreceiver` receivers (#488)

### 🚀 New components 🚀

- Exporters
  - `sentry` adds tracing exporter for [Sentry](https://sentry.io/) (#565)
- Extensions
  - `endpoints` observer: adds generic endpoint watcher (#427)
  - `host` observer: looks for listening network endpoints on host (#432)

### 💡 Enhancements 💡

- Update `honeycomb` exporter for v0.8.0 compatibility
- Extend `metricstransform` processor to be able to add a label to an existing metric (#441)
- Update `kubeletstats` metrics according to semantic conventions (#475)
- Updated `awsxray` receiver config to use udp (#497)
- Add `/pods` endpoint support in `kubeletstats` receiver to add extra labels (#569)
- Add metric translation options to `signalfx` exporter (#477, #501, #571, #573)

### 🧰 Bug fixes 🧰

- `azuremonitor` exporter: Mark spanToEnvelope errors as permanent (#500)

## v0.6.0

# 🎉 OpenTelemetry Collector Contrib v0.6.0 (Beta) 🎉

The OpenTelemetry Collector Contrib contains everything in the [opentelemetry-collector release](https://github.com/open-telemetry/opentelemetry-collector/releases/tag/v0.6.0) (be sure to check the release notes here as well!). Check out the [Getting Started Guide](https://opentelemetry.io/docs/collector/getting-started/) for deployment and configuration information.

### 🛑 Breaking changes 🛑

- Removed `jaegarlegacy` (#397) and `zipkinscribe` receivers (#410)
- `kubeletstats` receiver: Renamed `k8s.pod.namespace` pod label to `k8s.namespace.name` and `k8s.container.name` container label to `container.name`

### 🚀 New components 🚀

- Processors
  - `metricstransform` renames/aggregates within individual metrics (#376) and allow changing the data type between int and float (#402)

### 💡 Enhancements 💡

- `awsxray` exporter: Use `peer.service` as segment name when set. (#385)
- `splunk` exporter: Add trace exports support (#359, #399)
- Build and publish Windows MSI (#408) and DEB/RPM Linux packages (#405)

### 🧰 Bug fixes 🧰

- `kubeletstats` receiver:
  - Fixed NPE for newly created pods (#404)
  - Updated to latest change in the ReceiverFactoryOld interface (#401)
  - Fixed logging and self reported metrics (#357)
- `awsxray` exporter: Only convert SQL information for SQL databases. (#379)
- `resourcedetection` processor: Correctly obtain machine-type info from gce metadata (#395)
- `k8scluster` receiver: Fix container resource metrics (#416)

## v0.5.0

Released 01-07-2020

# 🎉 OpenTelemetry Collector Contrib v0.5.0 (Beta) 🎉

The OpenTelemetry Collector Contrib contains everything in the [opentelemetry-collector release](https://github.com/open-telemetry/opentelemetry-collector/releases/tag/v0.5.0) (be sure to check the release notes here as well!). Check out the [Getting Started Guide](https://opentelemetry.io/docs/collector/getting-started/) for deployment and configuration information.

### 🚀 New components 🚀

- Processors
  - `resourcedetection` to automatically detect the resource based on the configured set of detectors (#309)

### 💡 Enhancements 💡

- `kubeletstats` receiver: Support for ServiceAccount authentication (#324)
- `signalfx` exporter and receiver
  - Add SignalFx metric token passthrough and config option (#325)
  - Set default endpoint of `signalfx` receiver to `:9943` (#351)
- `awsxray` exporter: Support aws plugins EC2/ECS/Beanstalk (#343)
- `sapm` exporter and receiver: Add SAPM access token passthrough and config option (#349)
- `k8s` processor: Add metrics support (#358)
- `k8s` observer: Separate annotations from labels in discovered pods (#363)

### 🧰 Bug fixes 🧰

- `honeycomb` exporter: Remove shared use of libhoney from goroutines (#305)

## v0.4.0

Released 17-06-2020

# 🎉 OpenTelemetry Collector Contrib v0.4.0 (Beta) 🎉

The OpenTelemetry Collector Contrib contains everything in the [opentelemetry-collector release](https://github.com/open-telemetry/opentelemetry-collector/releases/tag/v0.4.0) (be sure to check the release notes here as well!). Check out the [Getting Started Guide](https://opentelemetry.io/docs/collector/getting-started/) for deployment and configuration information.

### 🛑 Breaking changes 🛑

  - `signalfx` exporter `url` parameter changed to `ingest_url` (no impact if only using `realm` setting)

### 🚀 New components 🚀

- Receivers
  - `receiver_creator` to create receivers at runtime (#145), add observer support to receiver_creator (#173), add rules support (#207), add dynamic configuration values (#235) 
  - `kubeletstats` receiver (#237) 
  - `prometheus_simple` receiver (#184) 
  - `kubernetes-cluster` receiver (#175) 
  - `redis` receiver (#138)
- Exporters
  - `alibabacloudlogservice` exporter (#259) 
  - `SplunkHEC` metrics exporter (#246)
  - `elastic` APM exporter (#240)
  - `newrelic` exporter (#229) 
- Extensions
  - `k8s` observer (#185) 

### 💡 Enhancements 💡

- `awsxray` exporter
  - Use X-Ray convention of segment name == service name (#282)
  - Tweak xray export to improve rendering of traces and improve parity (#241)
  - Add handling for spans received with nil attributes (#212)
- `honeycomb` exporter
  - Use SendPresampled (#291)
  - Add span attributes as honeycomb event fields (#271)
  - Support resource labels in Honeycomb exporter (#20)
- `k8s` processor
  - Add support of Pod UID extraction to k8sprocessor (#219)
  - Use `k8s.pod.ip` to record resource IP instead of just `ip` (#183)
  - Support same authentication mechanism as other kubernetes components do (#307)
- `sapm` exporter: Add TLS for SAPM and SignalFx receiver (#215)
- `signalfx` exporter
  - Add metric metadata syncer to SignalFx exporter (#231)
  - Add TLS for SAPM and SignalFx receiver (#215)
- `stackdriver` exporter: Add support for resource mapping in config (#163)

### 🧰 Bug fixes 🧰

- `awsxray` exporter: Wrap bad request errors for proper handling by retry queue (#205)
- `lightstep` exporter: Ensure Lightstep exporter doesnt crash on nil node (#250)
- `sapm` exporter: Do not break Jaeger traces before sending downstream (#193)
- `k8s` processor: Ensure Jaeger spans work in passthrough mode (262)

## 🧩 Components 🧩

### Receivers

| Traces | Metrics |
|:-------:|:-------:|
| Jaeger Legacy | Carbon |
| SAPM (SignalFx APM) | Collectd | 
| Zipkin Scribe | K8s Cluster |
| | Redis |
| |  SignalFx | 
| | Simple Prometheus |
| | Wavefront |

### Processors

- K8s

### Exporters

| Commercial | Community |
|:------------:|:-----------:|
| Alibaba Cloud Log Service | Carbon |
| AWS X-ray | Elastic |
| Azure Monitor | Jaeger Thrift |
| Honeycomb | Kinesis |
| Lightstep |
| New Relic |
| SAPM (SignalFx APM) | 
| SignalFx (Metrics) |
| Splunk HEC |
| Stackdriver (Google) |

### Extensions

- Observer
  - K8s

## v0.3.0 Beta

Released 2020-03-30

### Breaking changes

-  Make prometheus receiver config loading strict. #697 
Prometheus receiver will now fail fast if the config contains unused keys in it.

### Changes and fixes

- Enable best effort serve by default of Prometheus Exporter (https://github.com/orijtech/prometheus-go-metrics-exporter/pull/6)
- Fix null pointer exception in the logging exporter #743 
- Remove unnecessary condition to have at least one processor #744 
- Updated Honeycomb exported to `honeycombio/opentelemetry-exporter-go v0.3.1`

### Features

Receivers / Exporters:

* AWS X-Ray
* Carbon
* CollectD
* Honeycomb
* Jaeger
* Kinesis
* LightStep
* OpenCensus
* OpenTelemetry
* SAPM
* SignalFx
* Stackdriver
* Wavefront
* Zipkin
* Zipkin Scribe


Processors:

* Attributes
* Batch
* Memory Limiter
* Queued Retry
* Resource
* Sampling
* Span
* Kubernetes

Extensions:

* Health Check
* Performance Profiler
* zPages


## v0.2.8

Released 2020-03-25

Alpha v0.2.8 of OpenTelemetry Collector Contrib.

- Implemented OTLP receiver and exporter.
- Added ability to pass config to the service programmatically (useful for custom builds).
- Improved own metrics / observability.


## v0.2.7

Released 2020-03-17

### Self-Observability
- New command-line switch to control legacy and new metrics. Users are encouraged
to experiment and migrate to the new metrics.
- Improved error handling on shutdown.


### Processors
- Fixed passthrough mode k8sprocessor.
- Added `HASH` action to attribute processor.

### Receivers and Exporters
- Added Honeycomb exporter.
- Added LightStep exporter.
- Added regular expression for Carbon receiver, allowing the metric name to be broken into proper label keys and values.
- Updated Stackdriver exporter to use a new batch API.


## v0.2.6 Alpha

Released 2020-02-18

### Self-Observability
- Updated metrics prefix to `otelcol` and expose command line argument to modify the prefix value.
- Batch dropped span now emits zero when no spans are dropped.

### Processors
- Extended Span processor to have include/exclude span logic.
- Ability to choose strict or regexp matching for include/exclude filters.

### Receivers and Exporters
- Added Carbon receiver and exporter.
- Added Wavefront receiver.


## v0.0.5 Alpha

Released 2020-01-30

- Regexp-based filtering of span names.
- Ability to extract attributes from span names and rename span.
- File exporter for debugging.
- Span processor is now enabled by default.

## v0.0.1 Alpha

Released 2020-01-11

First release of OpenTelemetry Collector Contrib.


[v0.3.0]: https://github.com/open-telemetry/opentelemetry-collector-contrib/compare/v0.2.8...v0.3.0
[v0.2.8]: https://github.com/open-telemetry/opentelemetry-collector-contrib/compare/v0.2.7...v0.2.8
[v0.2.7]: https://github.com/open-telemetry/opentelemetry-collector-contrib/compare/v0.2.6...v0.2.7
[v0.2.6]: https://github.com/open-telemetry/opentelemetry-collector-contrib/compare/v0.0.5...v0.2.6
[v0.0.5]: https://github.com/open-telemetry/opentelemetry-collector-contrib/compare/v0.0.1...v0.0.5
[v0.0.1]: https://github.com/open-telemetry/opentelemetry-collector-contrib/tree/v0.0.1<|MERGE_RESOLUTION|>--- conflicted
+++ resolved
@@ -11,7 +11,6 @@
 ### 🚀 New components 🚀
 - `iisreceiver`: Add implementation of IIS Metric Receiver (#8832)
 ### 💡 Enhancements 💡
-<<<<<<< HEAD
 - `riakreceiver`: Added implementation of Riak Metric Receiver (#8548)
 - `splunkhecexporter`: Add support for batching traces (#8995)
 - `hostmetricsreceiver`: Migrate Processes scraper to the Metrics builder (#8855)
@@ -29,8 +28,6 @@
 - `datadogexporter`: Add `host_metadata` configuration section to configure host metadata export (#9100)
 - `cmd/mdatagen`: Update documentation generated for attributes to list enumerated values and show the "value" that will be visible on metrics when it is different from the attribute key in metadata.yaml (#8983)
 - `pkg/translator/prometheusremotewrite`: Allow to disable sanitize metric labels (#8270)
-=======
->>>>>>> 8f6dd0c3
 
 ### 🧰 Bug fixes 🧰
 
