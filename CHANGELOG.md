--- conflicted
+++ resolved
@@ -217,14 +217,11 @@
 - `redisreceiver`: Set start timestamp uniformly for gauge and sum metrics (#6941)
 - `kafkaexporter`: Allow controlling Kafka acknowledgment behaviour  (#6301)
 - `lokiexporter`: Log the first part of the http body on failed pushes to loki (#6946)
-<<<<<<< HEAD
-- `spanmetricsprocessor`: Dropping the condition to replace _ with key_ as __ label is reserved and _ is not (#8057)
-=======
 - `resourcedetectionprocessor`: add the [consul](https://www.consul.io/) detector (#6382)
 - `awsemfexporter`: refactor cw_client logic into separate `cwlogs` package (#7072)
 - `prometheusexporter`: Dropping the condition to replace _ with key_ as __ label is reserved and _ is not (#7506)
-- `spanmetricsprocessor`: Dropping the condition to replace _ with key_ as __ label is reserved and _ is not (#7506)
->>>>>>> 576a8932
+- - `spanmetricsprocessor`: Dropping the condition to replace _ with key_ as __ label is reserved and _ is not (#8057)
+
 
 
 ### 🛑 Breaking changes 🛑
