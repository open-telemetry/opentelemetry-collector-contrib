# Changelog

## Unreleased

## 💡 Enhancements 💡

- `dynatraceexporter`: Write error logs using plugin logger (#7360)
- `dynatraceexporter`: Fix docs for TLS settings (#7568)
- `tanzuobservabilityexporter`: Turn on metrics exporter (#7281)
- `attributesprocessor` `resourceprocessor`: Add `from_context` value source
- `resourcedetectionprocessor`: check cluster config to verify resource is on aws for eks resources (#7186)
- `awscloudwatchlogsexporter`: enable awscloudwatchlogsexporter which accepts and exports log data (#7297)
- `translator/prometheusremotewrite`: add a new module to help translate data from OTLP to Prometheus Remote Write (#7240)
- `jmxreceiver`: Added `additional_jars` configuration option to launch JMX Metric Gatherer JAR with extended `CLASSPATH` (#7378)
- `awscontainerinsightreceiver`: add full pod name when configured to AWS Container Insights Receiver (#7415)
- `hostreceiver/loadscraper`: Migrate the scraper to the mdatagen metrics builder (#7288)
- `awsecscontainermetricsreceiver`: Rename attributes to follow semantic conventions (#7425)
- `datadogexporter`: Always map conventional attributes to tags (#7185)
- `mysqlreceiver`: Add golden files for integration test (#7303)
- `nginxreceiver`: Standardize integration test (#7515)
- `mysqlreceiver`: Update to use mdatagen v2 (#7507)
- `postgresqlreceiver`: Add integration tests (#7501)
- `apachereceiver`: Add integration test (#7517)
- `mysqlreceiver`: Use scrapererror to report errors (#7513)
- `postgresreceiver`: Update to mdatagen v2 (#7503)
- `nginxreceiver`: Update to mdatagen v2 (#7549)
- `datadogexporter`: Fix traces exporter's initialization log (#7564)
<<<<<<< HEAD
- `hostreceiver/memoryscraper`: Migrate the scraper to the mdatagen metrics builder (#7421)
=======
- `tailsamplingprocessor`: Add And sampling policy (#6910)
>>>>>>> e182f522

## 🛑 Breaking changes 🛑

- `resourcedetectionprocessor`: Update `os.type` attribute values according to semantic conventions (#7544)

## 🚀 New components 🚀

## 🧰 Bug fixes 🧰

- `resourcedetectionprocessor`: fix `meta` allow list excluding keys with nil values (#7424)
- `postgresqlreceiver`: Fix issue where empty metrics could be returned after failed connection (#7502)
- `resourcetotelemetry`: Ensure resource attributes are added to summary
  and exponential histogram data points. (#7523)

## Deprecations

- Deprecated otel_to_hec_fields.name setting from splunkhec exporter. (#7560)

## v0.43.0

## 💡 Enhancements 💡

- `coralogixexporter`: First implementation of Coralogix Exporter (#6816)
- `cloudfoundryreceiver`: Enable Cloud Foundry client (#7060)
- `elasticsearchexporter`: add elasticsearchexporter to the components exporter list (#6002)
- `elasticsearchreceiver`: Add metric metadata (#6892)
- `elasticsearchreceiver`: Use same metrics as JMX receiver for JVM metrics (#7160)
- `elasticsearchreceiver`: Implement scraping logic (#7174)
- `datadogexporter`: Add http.status_code tag to trace stats (#6889)
- `datadogexporter`: Add configuration option to use OTel span name into the Datatog resource name (#6611)
- `mongodbreceiver`: Add initial client code to the component (#7125)
- `tanzuobservabilityexporter`: Support delta histograms (#6897)
- `awscloudwatchlogsexporter`: Use cwlogs package to export logs (#7152)
- `mysqlreceiver`: Add the receiver to available components (#7078)
- `tanzuobservabilityexporter`: Documentation for the memory_limiter configuration (#7164)
- `dynatraceexporter`: Do not shut down exporter when metrics ingest module is temporarily unavailable (#7161)
- `mongodbreceiver`: Add metric metadata (#7163)
- `mongodbreceiver`: Add metric scraping (#7175)
- `postgresqlreceiver`: add the receiver to available components (#7079)
- `rabbitmqreceiver`: Add scraper logic (#7299)
- `tanzuobservability exporter`: Support summary metrics (#7121)
- `mongodbatlasreceiver`: Add retry and backoff to HTTP client (#6943)
- Use Jaeger gRPC instead of Thrift in the docker-compose example (#7243)
- `tanzuobservabilityexporter`: Support exponential histograms (#7127)
- `receiver_creator`: Log added and removed endpoint env structs (#7248)
- `prometheusreceiver`: Use the OTLP data conversion path by default. (#7282)
  - Use `--feature-gates=-receiver.prometheus.OTLPDirect` to re-enable the 
    OpenCensus conversion path.
- `extension/observers`: Correctly set image and tag on container endpoints (#7279)
- `tanzuobservabilityexporter`: Document how to enable memory_limiter (#7286)
- `hostreceiver/networkscraper`: Migrate the scraper to the mdatagen metrics builder (#7048)
- `hostmetricsreceiver`: Add MuteProcessNameError config flag to mute specific error reading process executable (#7176)
- `scrapertest`: Improve comparison logic (#7305)
- `hostmetricsreceiver`: add `cpu_average` option for load scraper to report the average cpu load (#6999)
- `scrapertest`: Add comparison option to ignore specific attributes (#6519)
- `tracegen`: Add option to pass in custom headers to export calls via command line (#7308)
- `tracegen`: Provide official container images (#7179)
- `scrapertest`: Add comparison function for pdata.Metrics (#7400)

## 🛑 Breaking changes 🛑

- `tanzuobservabilityexporter`: Remove status.code
- `tanzuobservabilityexporter`: Use semantic conventions for status.message (#7126) 
- `k8sattributesprocessor`: Move `kube` and `observability` packages to `internal` folder (#7159)
- `k8sattributesprocessor`: Unexport processor `Option`s (#7311)
- `zookeeperreceiver`: Refactored metrics to have correct units, types, and combined some metrics via attributes. (#7280)
- `prometheusremotewriteexporter`: `PRWExporter` struct and `NewPRWExporter()`
  function are now unexported. (#TBD)
- `newrelicexporter` marked as deprecated (#7284)

## 🚀 New components 🚀

- `rabbitmqreceiver`: Establish codebase for RabbitMQ metrics receiver (#7239)
- Add `basicauth` extension (#7167)
- `k8seventsreceiver`: Implement core logic (#6885)

## 🧰 Bug fixes 🧰

- `k8sattributeprocessor`: Parse IP out of net.Addr to correctly tag k8s.pod.ip (#7077)
- `k8sattributeprocessor`: Process IP correctly for net.Addr instances that are not typed (#7133)
- `mdatagen`: Fix validation of `enabled` field in metadata.yaml (#7166)
- `elasticsearch`: Fix timestamp for each metric being startup time (#7255)
- `prometheusremotewriteexporter`: Fix index out of range panic caused by expiring metrics (#7149)
- `resourcedetection`: Log the error when checking for ec2metadata availability (#7296) 

## v0.42.0

## 💡 Enhancements 💡

- `couchbasereceiver`: Add couchbase client (#7122)
- `couchdbreceiver`: Add couchdb scraper (#7131)
- `couchdbreceiver`: Add couchdb client (#6880)
- `elasticsearchreceiver`: Implement scraper client (#7019)
- `couchdbreceiver`: Add metadata metrics (#6878)
- `prometheusremotewriteexporter`: Handling Staleness flag from OTLP (#6679)
- `prometheusexporter`: Handling Staleness flag from OTLP (#6805)
- `prometheusreceiver`: Set OTLP no-data-present flag for stale scraped metrics. (#7043)
- `mysqlreceiver`: Add Integration test (#6916)
- `datadogexporter`: Add compatibility with ECS Fargate semantic conventions (#6670)
- `k8s_observer`: discover k8s.node endpoints (#6820)
- `redisreceiver`: Add missing description fields to keyspace metrics (#6940)
- `redisreceiver`: Set start timestamp uniformly for gauge and sum metrics (#6941)
- `kafkaexporter`: Allow controlling Kafka acknowledgment behaviour  (#6301)
- `lokiexporter`: Log the first part of the http body on failed pushes to loki (#6946)
- `resourcedetectionprocessor`: add the [consul](https://www.consul.io/) detector (#6382)
- `awsemfexporter`: refactor cw_client logic into separate `cwlogs` package (#7072)

## 🛑 Breaking changes 🛑

- `memcachedreceiver`: Update metric names (#6594)
- `memcachedreceiver`: Fix some metric units and value types (#6895)
- `sapm` receiver: Use Jaeger status values instead of OpenCensus (#6682)
- `jaeger` receiver/exporter: Parse/set Jaeger status with OTel spec values (#6682)
- `awsecscontainermetricsreceiver`: remove tag from `container.image.name` (#6436)
- `k8sclusterreceiver`: remove tag from `container.image.name` (#6436)

## 🚀 New components 🚀

- `ecs_task_observer`: Discover running containers in AWS ECS tasks (#6894)
- `mongodbreceiver`: Establish codebase for MongoDB metrics receiver (#6972)
- `couchbasereceiver`: Establish codebase for Couchbase metrics receiver (#7046)
- `dbstorage`: New experimental dbstorage extension (#7061)

## 🧰 Bug fixes 🧰

- `ecstaskobserver`: Fix "Incorrect conversion between integer types" security issue (#6939)
- Fix typo in "direction" metrics attribute description (#6949)
- `zookeeperreceiver`: Fix issue where receiver could panic during shutdown (#7020)
- `prometheusreceiver`: Fix metadata fetching when metrics differ by trimmable suffixes (#6932)
- Sanitize URLs being logged (#7021)
- `prometheusreceiver`: Fix start time tracking for long scrape intervals (#7053)
- `signalfxexporter`: Don't use syscall to avoid compilation errors on some platforms (#7062)
- `tailsamplingprocessor`: Add support for new policies as composite sub-policies (#6975)

## 💡 Enhancements 💡

- `lokiexporter`: add complete log record to body (#6619)
- `k8sclusterreceiver` add `container.image.tag` attribute (#6436)
- `spanmetricproccessor`: use an LRU cache for the cached Dimensions key-value pairs (#2179)
- `skywalkingexporter`: add skywalking metrics exporter (#6528)
- `deltatorateprocessor`: add int counter support (#6982)
- `filestorageextension`: document default values (#7022)
- `redisreceiver`: Migrate the scraper to the mdatagen metrics builder (#6938)  

## v0.41.0

## 🛑 Breaking changes 🛑

- None

## 🚀 New components 🚀

- `asapauthextension` (#6627)
- `mongodbatlasreceiver` (#6367)

## 🧰 Bug fixes 🧰

- `filestorageextension`: fix panic when configured directory cannot be accessed (#6103)
- `hostmetricsreceiver`: fix set of attributes for system.cpu.time metric (#6422)
- `k8sobserver`: only record pod endpoints for running pods (#5878)
- `mongodbatlasreceiver`: fix attributes fields in metadata.yaml (#6440)
- `prometheusexecreceiver`: command line processing on Windows (#6145)
- `spanmetricsprocessor`: fix exemplars support (#6140)
-  Remap arm64 to aarch64 on rpm/deb packages (#6635)

## 💡 Enhancements 💡

- `datadogexporter`: do not use attribute localhost-like hostnames (#6477)
- `datadogexporter`: retry per network call (#6412)
- `datadogexporter`: take hostname into account for cache (#6223)
- `exporter/lokiexporter`: adding a feature for loki exporter to encode JSON for log entry (#5846)
- `googlecloudspannerreceiver`: added fallback to ADC for database connections. (#6629)
- `googlecloudspannerreceiver`: added parsing only distinct items for sample lock request label. (#6514)
- `googlecloudspannerreceiver`: added request tag label to metadata config for top query stats. (#6475)
- `googlecloudspannerreceiver`: added sample lock requests label to the top lock stats metrics. (#6466)
- `googlecloudspannerreceiver`: added transaction tag label to metadata config for top transaction stats. (#6433)
- `groupbyattrsprocessor`: added support for metrics signal (#6248)
- `hostmetricsreceiver`: ensure SchemaURL is set (#6482)
- `kubeletstatsreceiver`: add support for read-only kubelet endpoint (#6488)
- `mysqlreceiver`: enable native authentication (#6628)
- `mysqlreceiver`: remove requirement for password on MySQL (#6479)
- `receiver/prometheusreceiver`: do not add host.name to metrics from localhost/unspecified targets (#6476)
- `spanmetricsprocessor`: add setStatus operation (#5886)
- `splunkhecexporter`: remove duplication of host.name attribute (#6527)
- `tanzuobservabilityexporter`: add consumer for sum metrics. (#6385)
- Update log-collection library to v0.23.0 (#6593)

## v0.40.0

## 🛑 Breaking changes 🛑

- `tencentcloudlogserviceexporter`: change `Endpoint` to `Region` to simplify configuration (#6135)

## 🚀 New components 🚀

- Add `memcached` receiver (#5839)

## 🧰 Bug fixes 🧰

- Fix token passthrough for HEC (#5435)
- `datadogexporter`: Fix missing resource attributes default mapping when resource_attributes_as_tags: false (#6359)
- `tanzuobservabilityexporter`: Log and report missing metric values. (#5835)
- `mongodbatlasreceiver`: Fix metrics metadata (#6395)

## 💡 Enhancements 💡

- `awsprometheusremotewrite` exporter: Improve error message when failing to sign request
- `mongodbatlas`: add metrics (#5921)
- `healthcheckextension`: Add path option (#6111)
- Set unprivileged user to container image (#6380)
- `k8sclusterreceiver`: Add allocatable type of metrics (#6113)
- `observiqexporter`: Allow Dialer timeout to be configured (#5906)
- `routingprocessor`: remove broken debug log fields (#6373)
- `prometheusremotewriteexporter`: Add exemplars support (#5578) 
- `fluentforwardreceiver`: Convert attributes with nil value to AttributeValueTypeEmpty (#6630)

## v0.39.0

## 🛑 Breaking changes 🛑

- `httpdreceiver` renamed to `apachereceiver` to match industry standards (#6207)
- `tencentcloudlogserviceexporter` change `Endpoint` to `Region` to simplify configuration (#6135)

## 🚀 New components 🚀

- Add `postgresqlreceiver` config and factory (#6153)
- Add TencentCloud LogService exporter `tencentcloudlogserviceexporter` (#5722)
- Restore `jaegerthrifthttpexporter` (#5666)
- Add `skywalkingexporter` (#5690, #6114)

## 🧰 Bug fixes 🧰

- `datadogexporter`: Improve cumulative metrics reset detection using `StartTimestamp` (#6120)
- `mysqlreceiver`: Address issues in shutdown function (#6239)
- `tailsamplingprocessor`: End go routines during shutdown (#5693)
- `googlecloudexporter`: Update google cloud exporter to correctly close the metric exporter (#5990)
- `statsdreceiver`: Fix the summary point calculation (#6155)
- `datadogexporter` Correct default value for `send_count_sum_metrics` (#6130)

## 💡 Enhancements 💡

- `datadogexporter`: Increase default timeout to 15 seconds (#6131)
- `googlecloudspannerreceiver`: Added metrics cardinality handling for Google Cloud Spanner receiver (#5981, #6148, #6229)
- `mysqlreceiver`: Mysql add support for different protocols (#6138)
- `bearertokenauthextension`: Added support of Bearer Auth for HTTP Exporters (#5962)
- `awsxrayexporter`: Fallback to rpc.method for segment operation when aws.operation missing (#6231)
- `healthcheckextension`: Add new health check feature for collector pipeline (#5643)
- `datadogexporter`: Always add current hostname (#5967)
- `k8sattributesprocessor`: Add code to fetch all annotations and labels by specifying key regex (#5780)
- `datadogexporter`: Do not rely on collector to resolve envvar when possible to resolve them (#6122)
- `datadogexporter`: Add container tags to attributes package (#6086)
- `datadogexporter`: Preserve original TraceID (#6158)
- `prometheusreceiver`: Enhance prometheus receiver logger to determine errors, test real e2e usage (#5870)
- `awsxrayexporter`: Added support for AWS AppRunner origin (#6141)

## v0.38.0

## 🛑 Breaking changes 🛑

- `datadogexporter` Make distributions the default histogram export option. (#5885)
- `redisreceiver` Update Redis receiver's metric names. (#5837)
- Remove `scraperhelper` from contrib, use the core version. (#5826)

## 🚀 New components 🚀

- `googlecloudspannerreceiver` Added implementation of Google Cloud Spanner receiver. (#5727)
- `awsxrayproxy` Wire up awsxrayproxy extension. (#5747)
- `awscontainerinsightreceiver` Enable AWS Container Insight receiver. (#5960)

## 🧰 Bug fixes 🧰

- `statsdreceiver`: fix start timestamp / temporality for counters. (#5714)
- Fix security issue related to github.com/tidwall/gjson. (#5936)
- `datadogexporter` Fix cumulative histogram handling in distributions mode (#5867)
- `datadogexporter` Skip nil sketches (#5925)

## 💡 Enhancements 💡

- Extend `kafkareceiver` configuration capabilities. (#5677)
- Convert `mongodbatlas` receiver to use scraperhelper. (#5827)
- Convert `dockerstats` receiver to use scraperhelper. (#5825)
- Convert `podman` receiver to use scraperhelper. (#5822)
- Convert `redisreceiver` to use scraperhelper. (#5796)
- Convert `kubeletstats` receiver to use scraperhelper. (#5821)
- `googlecloudspannerreceiver` Migrated Google Cloud Spanner receiver to scraper approach. (#5868)
- `datadogexporter` Use a `Consumer` interface for decoupling from zorkian's package. (#5315)
- `mdatagen` - Add support for extended metric descriptions (#5688)
- `signalfxexporter` Log datapoints option. (#5689)
- `cumulativetodeltaprocessor`: Update cumulative to delta. (#5772)
- Update configuration default values in log receivers docs. (#5840)
- `fluentforwardreceiver`: support more complex fluent-bit objects. (#5676)
- `datadogexporter` Remove spammy logging. (#5856)
- `datadogexporter` Remove obsolete report_buckets config. (#5858)
- Improve performance of metric expression matcher. (#5864)
- `tanzuobservabilityexporter` Introduce metricsConsumer and gaugeMetricConsumer. (#5426)
- `awsxrayexporter` rpc.system has priority to determine aws namespace. (#5833)
- `tailsamplingprocessor` Add support for composite sampling policy to the tailsampler. (#4958)
- `kafkaexporter` Add support for AWS_MSK_IAM SASL Auth (#5763)
- Refactor the client Authenticators  for the new "ClientAuthenticator" interfaces (#5905)
- `mongodbatlasreceiver` Add client wrapper for MongoDB Atlas support (#5386)
- `redisreceiver` Update Redis config options (#5861)
- `routingprocessor`: allow routing for all signals (#5869)
- `extension/observer/docker` add ListAndWatch to observer (#5851)

## v0.37.1

## 🧰 Bug fixes 🧰

- Fixes a problem with v0.37.0 which contained dependencies on v0.36.0 components. They should have been updated to v0.37.0.

## v0.37.0

## 🚀 New components 🚀

- [`journald` receiver](https://github.com/open-telemetry/opentelemetry-collector-contrib/tree/main/receiver/journaldreceiver) to parse Journald events from systemd journal using the [opentelemetry-log-collection](https://github.com/open-telemetry/opentelemetry-log-collection) library

## 🛑 Breaking changes 🛑

- Remove squash on configtls.TLSClientSetting for splunkhecexporter (#5541)
- Remove squash on configtls.TLSClientSetting for elastic components (#5539)
- Remove squash on configtls.TLSClientSetting for observiqexporter (#5540)
- Remove squash on configtls.TLSClientSetting for AWS components (#5454)
- Move `k8sprocessor` to `k8sattributesprocessor`.
- Rename `k8s_tagger` configuration `k8sattributes`.
- filelog receiver: use empty value for `SeverityText` field instead of `"Undefined"` (#5423)
- Rename `configparser.ConfigMap` to `config.Map`
- Rename `pdata.AggregationTemporality*` to `pdata.MetricAggregationTemporality*`
- Remove deprecated `batchpertrace` package/module (#5380)

## 💡 Enhancements 💡

- `k8sattributes` processor: add container metadata enrichment (#5467, #5572)
- `resourcedetection` processor: Add an option to force using hostname instead of FQDN (#5064)
- `dockerstats` receiver: Move docker client into new shared `internal/docker` (#4702)
- `spanmetrics` processor:
  - Add exemplars to metrics (#5263)
  - Support resource attributes in metrics dimensions (#4624)
- `filter` processor:
  - Add log filtering by `regexp` type filters (#5237)
  - Add record level log filtering (#5418)
- `dynatrace` exporter: Handle non-gauge data types (#5056)
- `datadog` exporter:
  - Add support for exporting histograms as sketches (#5082)
  - Scrub sensitive information from errors (#5575)
  - Add option to send instrumentation library metadata tags with metrics (#5431)
- `podman` receiver: Add `api_version`, `ssh_key`, and `ssh_passphrase` config options (#5430)
- `signalfx` exporter:
  - Add `max_connections` config option (#5432)
  - Add dimension name to log when value > 256 chars (#5258)
  - Discourage setting of endpoint path (#4851)
- `kubeletstats` receiver: Convert to pdata instead of using OpenCensus (#5458)
- `tailsampling` processor: Add `invert_match` config option to `string_attribute` policy (#4393)
- `awsemf` exporter: Add a feature flag in UserAgent for AWS backend to monitor the adoptions (#5178)
- `splunkhec` exporter: Handle explicitly NaN and Inf values (#5581)
- `hostmetrics` receiver:
  - Collect more process states in processes scraper (#4856)
  - Add device label to paging scraper (#4854)
- `awskinesis` exporter: Extend to allow for dynamic export types (#5440)

## 🧰 Bug fixes 🧰

- `datadog` exporter:
  - Fix tags on summary and bucket metrics (#5416)
  - Fix cache key generation for cumulative metrics (#5417)
- `resourcedetection` processor: Fix failure to start collector if at least one detector returns an error (#5242)
- `prometheus` exporter: Do not record obsreport calls (#5438)
- `prometheus` receiver: Metric type fixes to match Prometheus functionality (#4865)
- `sentry` exporter: Fix sentry tracing (#4320)
- `statsd` receiver: Set quantiles for metrics (#5647)

## v0.36.0

## 🛑 Breaking changes 🛑

- `filter` processor: The configs for `logs` filter processor have been changed to be consistent with the `metrics` filter processor. (#4895)
- `splunk_hec` receiver: 
  - `source_key`, `sourcetype_key`, `host_key` and `index_key` have now moved under `hec_metadata_to_otel_attrs` (#4726)
  - `path` field on splunkhecreceiver configuration is removed: We removed the `path` attribute as any request going to the Splunk HEC receiver port should be accepted, and added the `raw_path` field to explicitly map the path accepting raw HEC data. (#4951)
- feat(dynatrace): tags is deprecated in favor of default_dimensions (#5055)

## 💡 Enhancements 💡

- `filter` processor: Add ability to `include` logs based on resource attributes in addition to excluding logs based on resource attributes for strict matching. (#4895)
- `kubelet` API: Add ability to create an empty CertPool when the system run environment is windows
- `JMX` receiver: Allow JMX receiver logging level to be configured (#4898)
- `datadog` exporter: Export histograms as in OpenMetrics Datadog check (#5065)
- `dockerstats` receiver: Set Schema URL (#5239)
- Rename memorylimiter -> memorylimiterprocessor (#5262)
- `awskinesis` exporter: Refactor AWS kinesis exporter to be synchronous  (#5248)

## v0.35.0

## 🛑 Breaking changes 🛑

- Rename configparser.Parser to configparser.ConfigMap (#5070)
- Rename TelemetryCreateSettings -> TelemetrySettings (#5169)

## 💡 Enhancements 💡

- chore: update influxdb exporter and receiver (#5058)
- chore(dynatrace): use payload limit from api constants (#5077)
- Add documentation for filelog's new force_flush_period parameter (#5066)
- Reuse the gzip reader with a sync.Pool (#5145)
- Add a trace observer when splunkhecreceiver is used for logs (#5063)
- Remove usage of deprecated pdata.AttributeValueMapToMap (#5174)
- Podman Stats Receiver: Receiver and Metrics implementation (#4577)

## 🧰 Bug fixes 🧰

- Use staleness markers generated by prometheus, rather than making our own (#5062)
- `datadogexporter` exporter: skip NaN and infinite values (#5053)

## v0.34.0

## 🚀 New components 🚀

- [`cumulativetodelta` processor](https://github.com/open-telemetry/opentelemetry-collector-contrib/tree/main/processor/cumulativetodeltaprocessor) to convert cumulative sum metrics to cumulative delta

- [`file` exporter](https://github.com/open-telemetry/opentelemetry-collector-contrib/tree/main/exporter/fileexporter) from core repository ([#3474](https://github.com/open-telemetry/opentelemetry-collector/issues/3474))
- [`jaeger` exporter](https://github.com/open-telemetry/opentelemetry-collector-contrib/tree/main/exporter/jaegerexporter) from core repository ([#3474](https://github.com/open-telemetry/opentelemetry-collector/issues/3474))
- [`kafka` exporter](https://github.com/open-telemetry/opentelemetry-collector-contrib/tree/main/exporter/kafkaexporter) from core repository ([#3474](https://github.com/open-telemetry/opentelemetry-collector/issues/3474))
- [`opencensus` exporter](https://github.com/open-telemetry/opentelemetry-collector-contrib/tree/main/exporter/opencensusexporter) from core repository ([#3474](https://github.com/open-telemetry/opentelemetry-collector/issues/3474))
- [`prometheus` exporter](https://github.com/open-telemetry/opentelemetry-collector-contrib/tree/main/exporter/prometheusexporter) from core repository ([#3474](https://github.com/open-telemetry/opentelemetry-collector/issues/3474))
- [`prometheusremotewrite` exporter](https://github.com/open-telemetry/opentelemetry-collector-contrib/tree/main/exporter/prometheusremotewriteexporter) from core repository ([#3474](https://github.com/open-telemetry/opentelemetry-collector/issues/3474))
- [`zipkin` exporter](https://github.com/open-telemetry/opentelemetry-collector-contrib/tree/main/exporter/zipkinexporter) from core repository ([#3474](https://github.com/open-telemetry/opentelemetry-collector/issues/3474))
- [`attribute` processor](https://github.com/open-telemetry/opentelemetry-collector-contrib/tree/main/processor/attributeprocessor) from core repository ([#3474](https://github.com/open-telemetry/opentelemetry-collector/issues/3474))
- [`filter` processor](https://github.com/open-telemetry/opentelemetry-collector-contrib/tree/main/processor/filterprocessor) from core repository ([#3474](https://github.com/open-telemetry/opentelemetry-collector/issues/3474))
- [`probabilisticsampler` processor](https://github.com/open-telemetry/opentelemetry-collector-contrib/tree/main/processor/probabilisticsamplerprocessor) from core repository ([#3474](https://github.com/open-telemetry/opentelemetry-collector/issues/3474))
- [`resource` processor](https://github.com/open-telemetry/opentelemetry-collector-contrib/tree/main/processor/resourceprocessor) from core repository ([#3474](https://github.com/open-telemetry/opentelemetry-collector/issues/3474))
- [`span` processor](https://github.com/open-telemetry/opentelemetry-collector-contrib/tree/main/processor/spanprocessor) from core repository ([#3474](https://github.com/open-telemetry/opentelemetry-collector/issues/3474))
- [`hostmetrics` receiver](https://github.com/open-telemetry/opentelemetry-collector-contrib/tree/main/receiver/hostmetricsreceiver) from core repository ([#3474](https://github.com/open-telemetry/opentelemetry-collector/issues/3474))
- [`jaeger` receiver](https://github.com/open-telemetry/opentelemetry-collector-contrib/tree/main/receiver/jaegerreceiver) from core repository ([#3474](https://github.com/open-telemetry/opentelemetry-collector/issues/3474))
- [`kafka` receiver](https://github.com/open-telemetry/opentelemetry-collector-contrib/tree/main/receiver/kafkareceiver) from core repository ([#3474](https://github.com/open-telemetry/opentelemetry-collector/issues/3474))
- [`opencensus` receiver](https://github.com/open-telemetry/opentelemetry-collector-contrib/tree/main/receiver/opencensusreceiver) from core repository ([#3474](https://github.com/open-telemetry/opentelemetry-collector/issues/3474))
- [`prometheus` receiver](https://github.com/open-telemetry/opentelemetry-collector-contrib/tree/main/receiver/prometheusreceiver) from core repository ([#3474](https://github.com/open-telemetry/opentelemetry-collector/issues/3474))
- [`zipkin` receiver](https://github.com/open-telemetry/opentelemetry-collector-contrib/tree/main/receiver/zipkinreceiver) from core repository ([#3474](https://github.com/open-telemetry/opentelemetry-collector/issues/3474))
- [`bearertokenauth` extension](https://github.com/open-telemetry/opentelemetry-collector-contrib/tree/main/extension/bearertokenauthextension) from core repository ([#3474](https://github.com/open-telemetry/opentelemetry-collector/issues/3474))
- [`healthcheck` extension](https://github.com/open-telemetry/opentelemetry-collector-contrib/tree/main/extension/healthcheckextension) from core repository ([#3474](https://github.com/open-telemetry/opentelemetry-collector/issues/3474))
- [`oidcauth` extension](https://github.com/open-telemetry/opentelemetry-collector-contrib/tree/main/extension/oidcauthextension) from core repository ([#3474](https://github.com/open-telemetry/opentelemetry-collector/issues/3474))
- [`pprof` extension](https://github.com/open-telemetry/opentelemetry-collector-contrib/tree/main/extension/pprofextension) from core repository ([#3474](https://github.com/open-telemetry/opentelemetry-collector/issues/3474))
- [`testbed`](https://github.com/open-telemetry/opentelemetry-collector-contrib/tree/main/testbed) from core repository ([#3474](https://github.com/open-telemetry/opentelemetry-collector/issues/3474))

## 💡 Enhancements 💡

- `tailsampling` processor: Add new policy `probabilistic` (#3876)

## v0.33.0

# 🎉 OpenTelemetry Collector Contrib v0.33.0 (Beta) 🎉

The OpenTelemetry Collector Contrib contains everything in the [opentelemetry-collector release](https://github.com/open-telemetry/opentelemetry-collector/releases/tag/v0.32.0) (be sure to check the release notes here as well!). Check out the [Getting Started Guide](https://opentelemetry.io/docs/collector/getting-started/) for deployment and configuration information.

## 🚀 New components 🚀

- [`cumulativetodelta` processor](https://github.com/open-telemetry/opentelemetry-collector-contrib/tree/main/processor/cumulativetodeltaprocessor) to convert cumulative sum metrics to cumulative delta

## 💡 Enhancements 💡

- Collector contrib has now full support for metrics proto v0.9.0.

## v0.32.0

# 🎉 OpenTelemetry Collector Contrib v0.32.0 (Beta) 🎉

This release is marked as "bad" since the metrics pipelines will produce bad data.

- See https://github.com/open-telemetry/opentelemetry-collector/issues/3824

The OpenTelemetry Collector Contrib contains everything in the [opentelemetry-collector release](https://github.com/open-telemetry/opentelemetry-collector/releases/tag/v0.32.0) (be sure to check the release notes here as well!). Check out the [Getting Started Guide](https://opentelemetry.io/docs/collector/getting-started/) for deployment and configuration information.

## 🛑 Breaking changes 🛑

- `splunk_hec` receiver/exporter: `com.splunk.source` field is mapped to `source` field in Splunk instead of `service.name` (#4596)
- `redis` receiver: Move interval runner package to `internal/interval` (#4600)
- `datadog` exporter: Export summary count and sum as monotonic counts (#4605)

## 💡 Enhancements 💡

- `logzio` exporter:
  - New implementation of an in-memory queue to store traces, data compression with gzip, and queue configuration options (#4395)
  - Make `Hclog2ZapLogger` struct and methods private for public go api review (#4431)
- `newrelic` exporter (#4392):
  - Marked unsupported metric as permanent error
  - Force the interval to be valid even if 0
- `awsxray` exporter: Add PHP stacktrace parsing support (#4454)
- `file_storage` extension: Implementation of batch storage API (#4145)
- `datadog` exporter:
  - Skip sum metrics with no aggregation temporality (#4597)
  - Export delta sums as counts (#4609)
- `elasticsearch` exporter: Add dedot support (#4579)
- `signalfx` exporter: Add process metric to translation rules (#4598)
- `splunk_hec` exporter: Add profiling logs support (#4464)
- `awsemf` exporter: Replace logGroup and logStream pattern with metric labels (#4466)

## 🧰 Bug fixes 🧰

- `awsxray` exporter: Fix the origin on ECS/EKS/EB on EC2 cases (#4391)
- `splunk_hec` exporter: Prevent re-sending logs that were successfully sent (#4467)
- `signalfx` exporter: Prefix temporary metric translations (#4394)

## v0.31.0

# 🎉 OpenTelemetry Collector Contrib v0.31.0 (Beta) 🎉

The OpenTelemetry Collector Contrib contains everything in the [opentelemetry-collector release](https://github.com/open-telemetry/opentelemetry-collector/releases/tag/v0.31.0) (be sure to check the release notes here as well!). Check out the [Getting Started Guide](https://opentelemetry.io/docs/collector/getting-started/) for deployment and configuration information.

## 🛑 Breaking changes 🛑

- `influxdb` receiver: Removed `metrics_schema` config option (#4277)

## 💡 Enhancements 💡

- Update to OTLP 0.8.0:
  - Remove use of `IntHistogram` (#4276)
  - Update exporters/receivers for `NumberDataPoint`
- Remove use of deprecated `pdata` slice `Resize()` (#4203, #4208, #4209)
- `awsemf` exporter: Added the option to have a user who is sending metrics from EKS Fargate Container Insights to reformat them to look the same as insights from ECS so that they can be ingested by CloudWatch (#4130)
- `k8scluster` receiver: Support OpenShift cluster quota metrics (#4342)
- `newrelic` exporter (#4278):
  - Requests are now retry-able via configuration option (defaults to retries enabled). Permanent errors are not retried.
  - The exporter monitoring metrics now include an untagged summary metric for ease of use.
  - Improved error logging to include URLs that fail to post messages to New Relic.
- `datadog` exporter: Upscale trace stats when global sampling rate is set (#4213)

## 🧰 Bug fixes 🧰

- `statsd` receiver: Add option to set Counter to be monotonic (#4154)
- Fix `internal/stanza` severity mappings (#4315)
- `awsxray` exporter: Fix the wrong AWS env resource setting (#4384)
- `newrelic` exporter (#4278):
  - Configuration unmarshalling did not allow timeout value to be set to 0 in the endpoint specific section.
  - Request cancellation was not propagated via context into the http request.
  - The queued retry logger is set to a zap.Nop logger as intended.

## v0.30.0

# 🎉 OpenTelemetry Collector Contrib v0.30.0 (Beta) 🎉

The OpenTelemetry Collector Contrib contains everything in the [opentelemetry-collector release](https://github.com/open-telemetry/opentelemetry-collector/releases/tag/v0.30.0) (be sure to check the release notes here as well!). Check out the [Getting Started Guide](https://opentelemetry.io/docs/collector/getting-started/) for deployment and configuration information.

## 🚀 New components 🚀
- `oauth2clientauth` extension: ported from core (#3848)
- `metrics-generation` processor: is now enabled and available (#4047) 

## 🛑 Breaking changes 🛑

- Removed `jaegerthrifthttp` exporter (#4089) 

## 💡 Enhancements 💡

- `tailsampling` processor:
  - Add new policy `status_code` (#3754)
  - Add new tail sampling processor policy: status_code (#3754)
- `awscontainerinsights` receiver:
  - Integrate components and fix bugs for EKS Container Insights (#3846) 
  - Add Cgroup to collect ECS instance metrics for container insights receiver #3875
- `spanmetrics` processor: Support sub-millisecond latency buckets (#4091) 
- `sentry` exporter: Add exception event capture in sentry (#3854)

## v0.29.0

# 🎉 OpenTelemetry Collector Contrib v0.29.0 (Beta) 🎉

The OpenTelemetry Collector Contrib contains everything in the [opentelemetry-collector release](https://github.com/open-telemetry/opentelemetry-collector/releases/tag/v0.29.0) (be sure to check the release notes here as well!). Check out the [Getting Started Guide](https://opentelemetry.io/docs/collector/getting-started/) for deployment and configuration information.

## 🛑 Breaking changes 🛑

- `redis` receiver (#3808)
  - removed configuration `service_name`. Use resource processor or `resource_attributes` setting if using `receivercreator`
  - removed `type` label and set instrumentation library name to `otelcol/redis` as other receivers do

## 💡 Enhancements 💡

- `tailsampling` processor:
  - Add new policy `latency` (#3750)
  - Add new policy `status_code` (#3754)
- `splunkhec` exporter: Include `trace_id` and `span_id` if set (#3850)
- `newrelic` exporter: Update instrumentation naming in accordance with otel spec (#3733)
- `sentry` exporter: Added support for insecure connection with Sentry (#3446)
- `k8s` processor:
  - Add namespace k8s tagger (#3384)
  - Add ignored pod names as config parameter (#3520)
- `awsemf` exporter: Add support for `TaskDefinitionFamily` placeholder on log stream name (#3755)
- `loki` exporter: Add resource attributes as Loki label (#3418)

## 🧰 Bug fixes 🧰

- `datadog` exporter:
  - Ensure top level spans are computed (#3786)
  - Update `env` clobbering behavior (#3851)
- `awsxray` exporter: Fixed filtered attribute translation (#3757)
- `splunkhec` exporter: Include trace and span id if set in log record (#3850)

## v0.28.0

# 🎉 OpenTelemetry Collector Contrib v0.28.0 (Beta) 🎉

The OpenTelemetry Collector Contrib contains everything in the [opentelemetry-collector release](https://github.com/open-telemetry/opentelemetry-collector/releases/tag/v0.28.0) (be sure to check the release notes here as well!). Check out the [Getting Started Guide](https://opentelemetry.io/docs/collector/getting-started/) for deployment and configuration information.

## 🚀 New components 🚀

- `humio` exporter to export data to Humio using JSON over the HTTP [Ingest API](https://docs.humio.com/reference/api/ingest/)
- `udplog` receiver to receives logs from udp using the [opentelemetry-log-collection](https://github.com/open-telemetry/opentelemetry-log-collection) library
- `tanzuobservability` exporter to send traces to [Tanzu Observability](https://tanzu.vmware.com/observability)

## 🛑 Breaking changes 🛑

- `f5cloud` exporter (#3509):
  - Renamed the config 'auth' field to 'f5cloud_auth'. This will prevent a config field name collision when [Support for Custom Exporter Authenticators as Extensions](https://github.com/open-telemetry/opentelemetry-collector/pull/3128) is ready to be integrated.

## 💡 Enhancements 💡

- Enabled Dependabot for Github Actions (#3543)
- Change obsreport helpers for receivers to use the new pattern created in Collector (#3439,#3443,#3449,#3504,#3521,#3548)
- `datadog` exporter:
  - Add logging for unknown or unsupported metric types (#3421)
  - Add collector version tag to internal health metrics (#3394)
  - Remove sublayer stats calc and mutex (#3531)
  - Deduplicate hosts for which we send running metrics (#3539)
  - Add support for summary datatype (#3660)
  - Add datadog span operation name remapping config option (#3444)
  - Update error formatting for error spans that are not exceptions (#3701)
- `nginx` receiver: Update the nginx metrics to more closely align with the conventions (#3420)
- `elasticsearch` exporter: Init JSON encoding support (#3101)
- `jmx` receiver:
  - Allow setting system properties (#3450)
  - Update tested JMX Metric Gatherer release (#3695)
- Refactor components for the Client Authentication Extensions (#3507)
- Remove redundant conversion calls (#3688)
- `storage` extension: Add a `Close` method to Client interface (#3506)
- `splunkhec` exporter: Add `metric_type` as key which maps to the type of the metric (#3696)
- `k8s` processor: Add semantic conventions to k8s-tagger for pod metadata (#3544)
- `kubeletstats` receiver: Refactor kubelet client to internal folder (#3698)
- `newrelic` exporter (#3690):
  - Updates the log level from error to debug when New Relic rate limiting occurs
  - Updates the sanitized api key that is reported via metrics
- `filestorage` extension: Add ability to specify name (#3703)
- `awsemf` exporter: Store the initial value for cumulative metrics (#3425)
- `awskinesis` exporter: Refactor to allow for extended types of encoding (#3655)
- `ecsobserver` extension:
  - Add task definition, ec2, and service fetcher (#3503)
  - Add exporter to convert task to target (#3333)

## 🧰 Bug fixes 🧰

- `awsemf` exporter: Remove delta adjustment from summaries by default (#3408)
- `alibabacloudlogservice` exporter: Sanitize labels for metrics (#3454)
- `statsd` receiver: Fix StatsD drop metrics tags when using summary as observer_type for timer/histogram (#3440)
- `awsxray` exporter: Restore setting of Throttle for HTTP throttle response (#3685)
- `awsxray` receiver: Fix quick start bug (#3653)
- `metricstransform` processor: Check all data points for matching metric label values (#3435)

## v0.27.0

# 🎉 OpenTelemetry Collector Contrib v0.27.0 (Beta) 🎉

The OpenTelemetry Collector Contrib contains everything in the [opentelemetry-collector release](https://github.com/open-telemetry/opentelemetry-collector/releases/tag/v0.27.0) (be sure to check the release notes here as well!). Check out the [Getting Started Guide](https://opentelemetry.io/docs/collector/getting-started/) for deployment and configuration information.

## 🚀 New components 🚀

- `tcplog` receiver to receive logs from tcp using the [opentelemetry-log-collection](https://github.com/open-telemetry/opentelemetry-log-collection) library
- `influxdb` receiver to accept metrics data as [InfluxDB Line Protocol](https://docs.influxdata.com/influxdb/v2.0/reference/syntax/line-protocol/)

## 💡 Enhancements 💡

- `splunkhec` exporter:
  - Include the response in returned 400 errors (#3338)
  - Map summary metrics to Splunk HEC metrics (#3344)
  - Add HEC telemetry (#3260)
- `newrelic` exporter: Include dropped attributes and events counts (#3187)
- `datadog` exporter:
  - Add Fargate task ARN to container tags (#3326)
  - Improve mappings for span kind dd span type (#3368)
- `signalfx` exporter: Add info log for host metadata properties update (#3343)
- `awsprometheusremotewrite` exporter: Add SDK and system information to User-Agent header (#3317)
- `metricstransform` processor: Add filtering capabilities matching metric label values for applying changes (#3201)
- `groupbytrace` processor: Added workers for queue processing (#2902)
- `resourcedetection` processor: Add docker detector (#2775)
- `tailsampling` processor: Support regex on span attribute filtering (#3335)

## 🧰 Bug fixes 🧰

- `datadog` exporter:
  - Update Datadog attributes to tags mapping (#3292)
  - Consistent `hostname` and default metrics behavior (#3286)
- `signalfx` exporter: Handle character limits on metric names and dimensions (#3328)
- `newrelic` exporter: Fix timestamp value for cumulative metrics (#3406)

## v0.26.0

# 🎉 OpenTelemetry Collector Contrib v0.26.0 (Beta) 🎉

The OpenTelemetry Collector Contrib contains everything in the [opentelemetry-collector release](https://github.com/open-telemetry/opentelemetry-collector/releases/tag/v0.26.0) (be sure to check the release notes here as well!). Check out the [Getting Started Guide](https://opentelemetry.io/docs/collector/getting-started/) for deployment and configuration information.

## 🚀 New components 🚀

- `influxdb` exporter to support sending tracing, metrics, and logging data to [InfluxDB](https://www.influxdata.com/products/)

## 🛑 Breaking changes 🛑

- `signalfx` exporter (#3207):
  - Additional metrics excluded by default by signalfx exporter
    - system.disk.io_time
    - system.disk.operation_time
    - system.disk.weighted_io_time
    - system.network.connections
    - system.processes.count
    - system.processes.created

## 💡 Enhancements 💡

- Add default config and systemd environment file support for DEB/RPM packages (#3123)
- Log errors on receiver start/stop failures (#3208)
- `newrelic` exporter: Update API key detection logic (#3212)
- `splunkhec` exporter:
  - Mark permanent errors to avoid futile retries (#3253)
  - Add TLS certs verification (#3204)
- `datadog` exporter:
  - Add env and tag name normalization to trace payloads (#3200)
  - add `ignore_resource`s configuration option (#3245)
- `jmx` receiver: Update for latest snapshot and header support (#3283)
- `awsxray` exporter: Added support for stack trace translation for .NET language (#3280)
- `statsd` receiver: Add timing/histogram for statsD receiver as OTLP summary (#3261)

## 🧰 Bug fixes 🧰

- `awsprometheusremotewrite` exporter:
  - Remove `sending_queue` (#3186)
  - Use the correct default for aws_auth.service (#3161)
  - Identify the Amazon Prometheus region from the endpoint (#3210)
  - Don't panic in case session can't be constructed (#3221)
- `datadog` exporter: Add max tag length (#3185)
- `sapm` exporter: Fix crash when passing the signalfx access token (#3294)
- `newrelic` exporter: Update error conditions (#3322)

## v0.25.0

# 🎉 OpenTelemetry Collector Contrib v0.25.0 (Beta) 🎉

The OpenTelemetry Collector Contrib contains everything in the [opentelemetry-collector release](https://github.com/open-telemetry/opentelemetry-collector/releases/tag/v0.25.0) (be sure to check the release notes here as well!). Check out the [Getting Started Guide](https://opentelemetry.io/docs/collector/getting-started/) for deployment and configuration information.

## 🚀 New components 🚀

- `kafkametricsreceiver` new receiver component for collecting metrics about a kafka cluster - primarily lag and offset. [configuration instructions](receiver/kafkametricsreceiver/README.md)
- `file_storage` extension to read and write data to the local file system (#3087)

## 🛑 Breaking changes 🛑

- `newrelic` exporter (#3091):
  - Removal of common attributes (use opentelemetry collector resource processor to add attributes)
  - Drop support for cumulative metrics being sent to New Relic via a collector

## 💡 Enhancements 💡

- Update `opentelemetry-log-collection` to v0.17.0 for log receivers (#3017)
- `datadog` exporter:
  - Add `peer.service` priority instead of `service.name` (#2817)
  - Improve support of semantic conventions for K8s, Azure and ECS (#2623)
- Improve and batch logs translation for stanza (#2892)
- `statsd` receiver: Add timing/histogram as OTLP gauge (#2973)
- `honeycomb` exporter: Add Retry and Queue settings (#2714)
- `resourcedetection` processor:
  - Add AKS resource detector (#3035)
  - Use conventions package constants for ECS detector (#3171)
- `sumologic` exporter: Add graphite format (#2695)
- Add trace attributes to the log entry for stanza (#3018)
- `splunk_hec` exporter: Send log record name as part of the HEC log event (#3119)
- `newrelic` exporter (#3091):
  - Add support for logs
  - Performance improvements
  - Optimizations to the New Relic payload to reduce payload size
  - Metrics generated for monitoring the exporter
  - Insert Key vs License keys are auto-detected in some cases
  - Collector version information is properly extracted via the application start info parameters

## 🧰 Bug fixes 🧰

- `splunk_hec` exporter: Fix sending log payload with missing the GZIP footer (#3032)
- `awsxray` exporter: Remove propagation of error on shutdown (#2999)
- `resourcedetection` processor:
  - Correctly report DRAGONFLYBSD value (#3100)
  - Fallback to `os.Hostname` when FQDN is not available (#3099)
- `httpforwarder` extension: Do not report ErrServerClosed when shutting down the service (#3173)
- `collectd` receiver: Do not report ErrServerClosed when shutting down the service (#3178)

## v0.24.0

# 🎉 OpenTelemetry Collector Contrib v0.24.0 (Beta) 🎉

The OpenTelemetry Collector Contrib contains everything in the [opentelemetry-collector release](https://github.com/open-telemetry/opentelemetry-collector/releases/tag/v0.24.0) (be sure to check the release notes here as well!). Check out the [Getting Started Guide](https://opentelemetry.io/docs/collector/getting-started/) for deployment and configuration information.

## 🚀 New components 🚀

- `fluentbit` extension and `fluentforward` receiver moved from opentelemetry-collector

## 💡 Enhancements 💡

- Check `NO_WINDOWS_SERVICE` environment variable to force interactive mode on Windows (#2819)
- `resourcedetection `processor:
  - Add task revision to ECS resource detector (#2814)
  - Add GKE detector (#2821)
  - Add Amazon EKS detector (#2820)
  - Add `VMScaleSetName` field to Azure detector (#2890)
- `awsemf` exporter:
  - Add `parse_json_encoded_attr_values` config option to decode json-encoded strings in attribute values (#2827)
  - Add `output_destination` config option to support AWS Lambda (#2720)
- `googlecloud` exporter: Handle `cloud.availability_zone` semantic convention (#2893)
- `newrelic` exporter: Add `instrumentation.provider` to default attributes (#2900)
- Set unprivileged user to container image (#2925)
- `splunkhec` exporter: Add `max_content_length_logs` config option to send log data in payloads less than max content length (#2524)
- `k8scluster` and `kubeletstats` receiver: Replace package constants in favor of constants from conventions in core (#2996)

## 🧰 Bug fixes 🧰

- `spanmetrics` processor:
  - Rename `calls` metric to `calls_total` and set `IsMonotonic` to true (#2837)
  - Validate duplicate dimensions at start (#2844)
- `awsemf` exporter: Calculate delta instead of rate for cumulative metrics (#2512)
- `signalfx` exporter:
  - Remove more unnecessary translation rules (#2889)
  - Implement summary type (#2998)
- `awsxray` exporter: Remove translation to HTTP status from OC status (#2978)
- `awsprometheusremotewrite` exporter: Close HTTP body after RoundTrip (#2955)
- `splunkhec` exporter: Add ResourceAttributes to Splunk Event (#2843)

## v0.23.0

# 🎉 OpenTelemetry Collector Contrib v0.23.0 (Beta) 🎉

The OpenTelemetry Collector Contrib contains everything in the [opentelemetry-collector release](https://github.com/open-telemetry/opentelemetry-collector/releases/tag/v0.23.0) (be sure to check the release notes here as well!). Check out the [Getting Started Guide](https://opentelemetry.io/docs/collector/getting-started/) for deployment and configuration information.

## 🚀 New components 🚀

- `groupbyattrs` processor to group the records by provided attributes
- `dotnetdiagnostics` receiver to read metrics from .NET processes

## 🛑 Breaking changes 🛑

- `stackdriver` exporter marked as deprecated and renamed to `googlecloud`
- Change the rule expression in receiver creator for matching endpoints types from `type.port`, `type.hostport` and `type.pod` to `type == "port"`, `type == "hostport"` and `type == "pod"` (#2661)

## 💡 Enhancements 💡

- `loadbalancing` exporter: Add support for logs (#2470)
- `sumologic` exporter: Add carbon formatter (#2562)
- `awsecscontainermetrics` receiver: Add new metric for stopped container (#2383)
- `awsemf` exporter:
  - Send EMF logs in batches (#2572)
  - Add prometheus type field for CloudWatch compatibility (#2689)
- `signalfx` exporter:
  - Add resource attributes to events (#2631)
  - Add translation rule to drop dimensions (#2660)
  - Remove temporary host translation workaround (#2652)
  - Remove unnecessary default translation rules (#2672)
  - Update `exclude_metrics` option so that the default exclude rules can be overridden by setting the option to `[]` (#2737)
- `awsprometheusremotewrite` exporter: Add support for given IAM roles (#2675)
- `statsd` receiver: Change to use OpenTelemetry type instead of OpenCensus type (#2733)
- `resourcedetection` processor: Add missing entries for `cloud.infrastructure_service` (#2777)

## 🧰 Bug fixes 🧰

- `dynatrace` exporter: Serialize each datapoint into separate line (#2618)
- `splunkhec` exporter: Retain all otel attributes (#2712)
- `newrelic` exporter: Fix default metric URL (#2739)
- `googlecloud` exporter: Add host.name label if hostname is present in node (#2711)

## v0.22.0

# 🎉 OpenTelemetry Collector Contrib v0.22.0 (Beta) 🎉

The OpenTelemetry Collector Contrib contains everything in the [opentelemetry-collector release](https://github.com/open-telemetry/opentelemetry-collector/releases/tag/v0.22.0) (be sure to check the release notes here as well!). Check out the [Getting Started Guide](https://opentelemetry.io/docs/collector/getting-started/) for deployment and configuration information.

## 🚀 New components 🚀

- `filelog` receiver to tail and parse logs from files using the [opentelemetry-log-collection](https://github.com/open-telemetry/opentelemetry-log-collection) library

## 💡 Enhancements 💡

- `dynatrace` exporter: Send metrics to Dynatrace in chunks of 1000 (#2468)
- `k8s` processor: Add ability to associate metadata tags using pod UID rather than just IP (#2199)
- `signalfx` exporter:
  - Add statusCode to logging field on dimension client (#2459)
  - Add translation rules for `cpu.utilization_per_core` (#2540)
  - Updates to metadata handling (#2531)
  - Calculate extra network I/O metrics (#2553)
  - Calculate extra disk I/O metrics (#2557)
- `statsd` receiver: Add metric type label and `enable_metric_type` option (#2466)
- `sumologic` exporter: Add support for carbon2 format (#2562)
- `resourcedetection` processor: Add Azure detector (#2372)
- `k8scluster` receiver: Use OTel conventions for metadata (#2530)
- `newrelic` exporter: Multi-tenant support for sending trace data and performance enhancements (#2481)
- `stackdriver` exporter: Enable `retry_on_failure` and `sending_queue` options (#2613)
- Use standard way to convert from time.Time to proto Timestamp (#2548)

## 🧰 Bug fixes 🧰

- `signalfx` exporter:
  - Fix calculation of `network.total` metric (#2551)
  - Correctly convert dimensions on metadata updates (#2552)
- `awsxray` exporter and receiver: Fix the type of content_length (#2539)
- `resourcedetection` processor: Use values in accordance to semantic conventions for AWS (#2556)
- `awsemf` exporter: Fix concurrency issue (#2571)

## v0.21.0

# 🎉 OpenTelemetry Collector Contrib v0.21.0 (Beta) 🎉

The OpenTelemetry Collector Contrib contains everything in the [opentelemetry-collector release](https://github.com/open-telemetry/opentelemetry-collector/releases/tag/v0.21.0) (be sure to check the release notes here as well!). Check out the [Getting Started Guide](https://opentelemetry.io/docs/collector/getting-started/) for deployment and configuration information.

## 🚀 New components 🚀

- `loki` exporter to export data via HTTP to Loki

## 🛑 Breaking changes 🛑

- `signalfx` exporter: Allow periods to be sent in dimension keys (#2456). Existing users who do not want to change this functionality can set `nonalphanumeric_dimension_chars` to `_-`

## 💡 Enhancements 💡

- `awsemf` exporter:
  - Support unit customization before sending logs to AWS CloudWatch (#2318)
  - Group exported metrics by labels (#2317)
- `datadog` exporter: Add basic span events support (#2338)
- `alibabacloudlogservice` exporter: Support new metrics interface (#2280)
- `sumologic` exporter:
  - Enable metrics pipeline (#2117)
  - Add support for all types of log body (#2380)
- `signalfx` exporter: Add `nonalphanumeric_dimension_chars` config option (#2442)

## 🧰 Bug fixes 🧰

- `resourcedetection` processor: Fix resource attribute environment variable (#2378)
- `k8scluster` receiver: Fix nil pointer bug (#2450)

## v0.20.0

# 🎉 OpenTelemetry Collector Contrib v0.20.0 (Beta) 🎉

The OpenTelemetry Collector Contrib contains everything in the [opentelemetry-collector release](https://github.com/open-telemetry/opentelemetry-collector/releases/tag/v0.20.0) (be sure to check the release notes here as well!). Check out the [Getting Started Guide](https://opentelemetry.io/docs/collector/getting-started/) for deployment and configuration information.

## 🚀 New components 🚀

- `spanmetrics` processor to aggregate Request, Error and Duration (R.E.D) metrics from span data
- `awsxray` receiver to accept spans in the X-Ray Segment format
- `groupbyattrs` processor to group the records by provided attributes

## 🛑 Breaking changes 🛑

- Rename `kinesis` exporter to `awskinesis` (#2234)
- `signalfx` exporter: Remove `send_compatible_metrics` option, use `translation_rules` instead (#2267)
- `datadog` exporter: Remove default prefix from user metrics (#2308)

## 💡 Enhancements 💡

- `signalfx` exporter: Add k8s metrics to default excludes (#2167)
- `stackdriver` exporter: Reduce QPS (#2191)
- `datadog` exporter:
  - Translate otel exceptions to DataDog errors (#2195)
  - Use resource attributes for metadata and generated metrics (#2023)
- `sapm` exporter: Enable queuing by default (#1224)
- `dynatrace` exporter: Allow underscores anywhere in metric or dimension names (#2219)
- `awsecscontainermetrics` receiver: Handle stopped container's metadata (#2229)
- `awsemf` exporter: Enhance metrics batching in AWS EMF logs (#2271)
- `f5cloud` exporter: Add User-Agent header with version to requests (#2292)

## 🧰 Bug fixes 🧰

- `signalfx` exporter: Reinstate network/filesystem translation rules (#2171)

## v0.19.0

# 🎉 OpenTelemetry Collector Contrib v0.19.0 (Beta) 🎉

The OpenTelemetry Collector Contrib contains everything in the [opentelemetry-collector release](https://github.com/open-telemetry/opentelemetry-collector/releases/tag/v0.19.0) (be sure to check the release notes here as well!). Check out the [Getting Started Guide](https://opentelemetry.io/docs/collector/getting-started/) for deployment and configuration information.

## 🚀 New components 🚀

- `f5cloud` exporter to export metric, trace, and log data to F5 Cloud
- `jmx` receiver to report metrics from a target MBean server in conjunction with the [JMX Metric Gatherer](https://github.com/open-telemetry/opentelemetry-java-contrib/blob/main/contrib/jmx-metrics/README.md)

## 🛑 Breaking changes 🛑

- `signalfx` exporter: The `exclude_metrics` option now takes slice of metric filters instead of just metric names (slice of strings) (#1951)

## 💡 Enhancements 💡

- `datadog` exporter: Sanitize datadog service names (#1982)
- `awsecscontainermetrics` receiver: Add more metadata (#2011)
- `azuremonitor` exporter: Favor RPC over HTTP spans (#2006)
- `awsemf` exporter: Always use float64 as calculated rate (#2019)
- `splunkhec` receiver: Make the HEC receiver path configurable, and use `/*` by default (#2137)
- `signalfx` exporter:
  - Drop non-default metrics and add `include_metrics` option to override (#2145, #2146, #2162)
  - Rename `system.network.dropped_packets` metric to `system.network.dropped` (#2160)
  - Do not filter cloud attributes from dimensions (#2020)
- `redis` receiver: Migrate to pdata metrics #1889

## 🧰 Bug fixes 🧰

- `datadog` exporter: Ensure that version tag is added to trace stats (#2010)
- `loadbalancing` exporter: Rolling update of collector can stop the periodical check of DNS updates (#1798)
- `awsecscontainermetrics` receiver: Change the type of `exit_code` from string to int and deal with the situation when there is no data (#2147)
- `groupbytrace` processor: Make onTraceReleased asynchronous to fix processor overload (#1808)
- Handle cases where the time field of Splunk HEC events is encoded as a String (#2159)

## v0.18.0

# 🎉 OpenTelemetry Collector Contrib v0.18.0 (Beta) 🎉

The OpenTelemetry Collector Contrib contains everything in the [opentelemetry-collector release](https://github.com/open-telemetry/opentelemetry-collector/releases/tag/v0.18.0) (be sure to check the release notes here as well!). Check out the [Getting Started Guide](https://opentelemetry.io/docs/collector/getting-started/) for deployment and configuration information.

## 🚀 New components 🚀

- `sumologic` exporter to send logs and metrics data to Sumo Logic
- `dynatrace` exporter to send metrics to Dynatrace

## 💡 Enhancements 💡

- `datadog` exporter:
  - Add resource attributes to tags conversion feature (#1782)
  - Add Kubernetes conventions for hostnames (#1919)
  - Add container tags to datadog export for container infra metrics in service view (#1895)
  - Update resource naming and span naming (#1861)
  - Add environment variables support for config options (#1897)
- `awsxray` exporter: Add parsing of JavaScript stack traces (#1888)
- `elastic` exporter: Translate exception span events (#1858)
- `signalfx` exporter: Add translation rules to aggregate per core CPU metrics in default translations (#1841)
- `resourcedetection` processor: Gather tags associated with the EC2 instance and add them as resource attributes (#1899)
- `simpleprometheus` receiver: Add support for passing params to the prometheus scrape config (#1949)
- `azuremonitor` exporter: Implement Span status code specification changes - gRPC (#1960)
- `metricstransform` processor: Add grouping option ($1887)
- `alibabacloudlogservice` exporter: Use producer to send data to improve performance (#1981)

## 🧰 Bug fixes 🧰

- `datadog` exporter: Handle monotonic metrics client-side (#1805)
- `awsxray` exporter: Log error when translating span (#1809)

## v0.17.0

# 🎉 OpenTelemetry Collector Contrib v0.17.0 (Beta) 🎉

The OpenTelemetry Collector Contrib contains everything in the [opentelemetry-collector release](https://github.com/open-telemetry/opentelemetry-collector/releases/tag/v0.17.0) (be sure to check the release notes here as well!). Check out the [Getting Started Guide](https://opentelemetry.io/docs/collector/getting-started/) for deployment and configuration information.

## 💡 Enhancements 💡

- `awsemf` exporter: Add collector version to EMF exporter user agent (#1778)
- `signalfx` exporter: Add configuration for trace correlation (#1795)
- `statsd` receiver: Add support for metric aggregation (#1670)
- `datadog` exporter: Improve logging of hostname detection (#1796)

## 🧰 Bug fixes 🧰

- `resourcedetection` processor: Fix ecs detector to not use the default golang logger (#1745)
- `signalfx` receiver: Return 200 when receiver succeed (#1785)
- `datadog` exporter: Use a singleton for sublayer calculation (#1759)
- `awsxray` and `awsemf` exporters: Change the User-Agent content order (#1791)

## v0.16.0

# 🎉 OpenTelemetry Collector Contrib v0.16.0 (Beta) 🎉

The OpenTelemetry Collector Contrib contains everything in the [opentelemetry-collector release](https://github.com/open-telemetry/opentelemetry-collector/releases/tag/v0.16.0) (be sure to check the release notes here as well!). Check out the [Getting Started Guide](https://opentelemetry.io/docs/collector/getting-started/) for deployment and configuration information.

## 🛑 Breaking changes 🛑

- `honeycomb` exporter: Update to use internal data format (#1689)

## 💡 Enhancements 💡

- `newrelic` exporter: Add support for span events (#1643)
- `awsemf` exporter:
  - Add placeholder support in `log_group_name` and `log_stream_name` config (#1623, #1661)
  - Add label matching filtering rule (#1619)
- `resourcedetection` processor: Add new resource detector for AWS Elastic Beanstalk environments (#1585)
- `loadbalancing` exporter:
  - Add sort of endpoints in static resolver (#1692)
  - Allow specifying port when using DNS resolver (#1650)
- Add `batchperresourceattr` helper library that splits an incoming data based on an attribute in the resource (#1694)
- `alibabacloudlogservice` exporter:
  - Add logs exporter (#1609)
  - Change trace type from opencensus to opentelemetry (#1713)
- `datadog` exporter:
  - Improve trace exporter performance (#1706, #1707)
  - Add option to only send metadata (#1723)
- `awsxray` exporter:
  - Add parsing of Python stack traces (#1676)
  - Add collector version to user agent (#1730)

## 🧰 Bug fixes 🧰

- `loadbalancing` exporter:
  - Fix retry queue for exporters (#1687)
  - Fix `periodicallyResolve` for DNS resolver checks (#1678)
- `datadog` exporter: Fix status code handling (#1691)
- `awsxray` exporter:
  - Fix empty traces in X-Ray console (#1709)
  - Stricter requirements for adding http request url (#1729)
  - Fix status code handling for errors/faults (#1740)
- `signalfx` exporter:
  - Split incoming data requests by access token before enqueuing (#1727)
  - Disable retry on 400 and 401, retry with backoff on 429 and 503 (#1672)
- `awsecscontainermetrics` receiver: Improve error handling to fix seg fault (#1738)

## v0.15.0

# 🎉 OpenTelemetry Collector Contrib v0.15.0 (Beta) 🎉

The OpenTelemetry Collector Contrib contains everything in the [opentelemetry-collector release](https://github.com/open-telemetry/opentelemetry-collector/releases/tag/v0.15.0) (be sure to check the release notes here as well!). Check out the [Getting Started Guide](https://opentelemetry.io/docs/collector/getting-started/) for deployment and configuration information.

## 🚀 New components 🚀

- `zookeeper` receiver: Collects metrics from a Zookeeper instance using the `mntr` command
- `loadbalacing` exporter: Consistently exports spans belonging to the same trace to the same backend
- `windowsperfcounters` receiver: Captures the configured system, application, or custom performance counter data from the Windows registry using the PDH interface
- `awsprometheusremotewrite` exporter:  Sends metrics data in Prometheus TimeSeries format to a Prometheus Remote Write Backend and signs each outgoing HTTP request following the AWS Signature Version 4 signing process

## 💡 Enhancements 💡

- `awsemf` exporter:
  - Add `metric_declarations` config option for metric filtering and dimensions (#1503)
  - Add SummaryDataType and remove Min/Max from Histogram (#1584)
- `signalfxcorrelation` exporter: Add ability to translate host dimension (#1561)
- `newrelic` exporter: Use pdata instead of the OpenCensus for traces (#1587)
- `metricstransform` processor:
  - Add `combine` action for matched metrics (#1506)
  - Add `submatch_case` config option to specify case of matched label values (#1640)
- `awsecscontainermetrics` receiver: Extract cluster name from ARN (#1626)
- `elastic` exporter: Improve handling of span status if the status code is unset (#1591)

## 🧰 Bug fixes 🧰

- `awsemf` exporter: Add check for unhandled metric data types (#1493)
- `groupbytrace` processor: Make buffered channel to avoid goroutines leak (#1505)
- `stackdriver` exporter: Set `options.UserAgent` so that the OpenCensus exporter does not override the UA ($1620)

## v0.14.0

# 🎉 OpenTelemetry Collector Contrib v0.14.0 (Beta) 🎉

The OpenTelemetry Collector Contrib contains everything in the [opentelemetry-collector release](https://github.com/open-telemetry/opentelemetry-collector/releases/tag/v0.14.0) (be sure to check the release notes here as well!). Check out the [Getting Started Guide](https://opentelemetry.io/docs/collector/getting-started/) for deployment and configuration information.

## 🚀 New components 🚀

- `datadog` exporter to send metric and trace data to Datadog (#1352)
- `tailsampling` processor moved from core to contrib (#1383)

## 🛑 Breaking changes 🛑

- `jmxmetricsextension` migrated to `jmxreceiver` (#1182, #1357)
- Move signalfx correlation code out of `sapm` to `signalfxcorrelation` exporter (#1376)
- Move Splunk specific utils outside of common (#1306)
- `stackdriver` exporter:
    - Config options `metric_prefix` & `skip_create_metric_descriptor` are now nested under `metric`, see [README](https://github.com/open-telemetry/opentelemetry-collector-contrib/blob/main/exporter/stackdriverexporter/README.md).
    - Trace status codes no longer reflect gRPC codes as per spec changes: open-telemetry/opentelemetry-specification#1067
- `datadog` exporter: Remove option to change the namespace prefix (#1483)

## 💡 Enhancements 💡

- `splunkhec` receiver: Add ability to ingest metrics (#1276)
- `signalfx` receiver: Improve pipeline error handling (#1329)
- `datadog` exporter:
  - Improve hostname resolution (#1285)
  - Add flushing/export of traces and trace-related statistics (#1266)
  - Enable traces on Windows (#1340)
  - Send otel.exporter running metric (#1354)
  - Add tag normalization util method (#1373)
  - Send host metadata (#1351)
  - Support resource conventions for hostnames (#1434)
  - Add version tag extract (#1449)
- Add `batchpertrace` library to split the incoming batch into several batches, one per trace (#1257)
- `statsd` receiver:
  - Add timer support (#1335)
  - Add sample rate support for counter, transfer gauge to double and transfer counter to int only (#1361)
- `awsemf` exporter: Restructure metric translator logic (#1353)
- `resourcedetection` processor:
  - Add EC2 hostname attribute (#1324)
  - Add ECS Resource detector (#1360)
- `sapm` exporter: Add queue settings (#1390)
- `metrictransform` processor: Add metric filter option (#1447)
- `awsxray` exporter: Improve ECS attribute and origin translation (#1428)
- `resourcedetection` processor: Initial system detector (#1405)

## 🧰 Bug fixes 🧰

- Remove duplicate definition of cloud providers with core conventions (#1288)
- `kubeletstats` receiver: Handle nil references from the kubelet API (#1326)
- `awsxray` receiver:
  - Add kind type to root span to fix the empty parentID problem (#1338)
  - Fix the race condition issue (#1490)
- `awsxray` exporter:
  - Setting the tlsconfig InsecureSkipVerify using NoVerifySSL (#1350)
  - Drop invalid xray trace id (#1366)
- `elastic` exporter: Ensure span name is limited (#1371)
- `splunkhec` exporter: Don't send 'zero' timestamps to Splunk HEC (#1157)
- `stackdriver` exporter: Skip processing empty metrics slice (#1494)

## v0.13.0

# 🎉 OpenTelemetry Collector Contrib v0.13.0 (Beta) 🎉

The OpenTelemetry Collector Contrib contains everything in the [opentelemetry-collector release](https://github.com/open-telemetry/opentelemetry-collector/releases/tag/v0.13.0) (be sure to check the release notes here as well!). Check out the [Getting Started Guide](https://opentelemetry.io/docs/collector/getting-started/) for deployment and configuration information.

## 💡 Enhancements 💡

- `sapm` exporter:
  - Enable queuing by default (#1224)
  - Add SignalFx APM correlation (#1205)
  - Make span source attribute and destination dimension names configurable (#1286)
- `signalfx` exporter:
  - Pass context to the http client requests (#1225)
  - Update `disk.summary_utilization` translation rule to accommodate new labels (#1258)
- `newrelic` exporter: Add `span.kind` attribute (#1263)
- `datadog` exporter:
  - Add Datadog trace translation helpers (#1208)
  - Add API key validation (#1216)
- `splunkhec` receiver: Add the ability to ingest logs (#1268)
- `awscontainermetrics` receiver: Report `CpuUtilized` metric in percentage (#1283)
- `awsemf` exporter: Only calculate metric rate for cumulative counter and avoid SingleDimensionRollup for metrics with only one dimension (#1280)

## 🧰 Bug fixes 🧰

- Make `signalfx` exporter a metadata exporter (#1252)
- `awsecscontainermetrics` receiver: Check for empty network rate stats and set zero (#1260)
- `awsemf` exporter: Remove InstrumentationLibrary dimension in CloudWatch EMF Logs if it is undefined (#1256)
- `awsxray` receiver: Fix trace/span id transfer (#1264)
- `datadog` exporter: Remove trace support for Windows for now (#1274)
- `sapm` exporter: Correlation enabled check inversed (#1278)

## v0.12.0

# 🎉 OpenTelemetry Collector Contrib v0.12.0 (Beta) 🎉

The OpenTelemetry Collector Contrib contains everything in the [opentelemetry-collector release](https://github.com/open-telemetry/opentelemetry-collector/releases/tag/v0.12.0) (be sure to check the release notes here as well!). Check out the [Getting Started Guide](https://opentelemetry.io/docs/collector/getting-started/) for deployment and configuration information.

## 🚀 New components 🚀

- `awsemf` exporter to support exporting metrics to AWS CloudWatch (#498, #1169)
- `http_forwarder` extension that forwards HTTP requests to a specified target (#979, #1014, #1150)
- `datadog` exporter that sends metric and trace data to Datadog (#1142, #1178, #1181, #1212)
- `awsecscontainermetrics` receiver to collect metrics from Amazon ECS Task Metadata Endpoint (#1089, #1148, #1160)

## 💡 Enhancements 💡

- `signalfx` exporter:
  - Add host metadata synchronization (#1039, #1118)
  - Add `copy_dimensions` translator option (#1126)
  - Update `k8s_cluster` metric translations (#1121)
  - Add option to exclude metrics (#1156)
  - Add `avg` aggregation method (#1151)
  - Fallback to host if cloud resource id not found (#1170)
  - Add backwards compatible translation rules for the `dockerstatsreceiver` (#1201)
  - Enable queuing and retries (#1223)
- `splunkhec` exporter:
  - Add log support (#875)
  - Enable queuing and retries (#1222)
- `k8scluster` receiver: Standardize metric names (#1119)
- `awsxray` exporter:
  - Support AWS EKS attributes (#1090)
  - Store resource attributes in X-Ray segments (#1174)
- `honeycomb` exporter:
  - Add span kind to the event sent to Honeycomb (#474)
  - Add option to adjust the sample rate using an attribute on the span (#1162)
- `jmxmetrics` extension: Add subprocess manager to manage child java processes (#1028)
- `elastic` exporter: Initial metrics support (#1173)
- `k8s` processor: Rename default attr names for label/annotation extraction (#1214)
- Add common SignalFx host id extraction (#1100)
- Allow MSI upgrades (#1165)

## 🧰 Bug fixes 🧰

- `awsxray` exporter: Don't set origin to EC2 when not on AWS (#1115)

## v0.11.0

# 🎉 OpenTelemetry Collector Contrib v0.11.0 (Beta) 🎉

The OpenTelemetry Collector Contrib contains everything in the [opentelemetry-collector release](https://github.com/open-telemetry/opentelemetry-collector/releases/tag/v0.11.0) (be sure to check the release notes here as well!). Check out the [Getting Started Guide](https://opentelemetry.io/docs/collector/getting-started/) for deployment and configuration information.

## 🚀 New components 🚀
- add `dockerstats` receiver as top level component (#1081)
- add `tracegen` utility (#956)

## 💡 Enhancements 💡
- `stackdriver` exporter: Allow overriding client options via config (#1010)
- `k8scluster` receiver: Ensure informer caches are synced before initial data sync (#842)
- `elastic` exporter: Translate `deployment.environment` resource attribute to Elastic APM's semantically equivalent `service.environment` (#1022)
- `k8s` processor: Add logs support (#1051)
- `awsxray` exporter: Log response error with zap (#1050)
- `signalfx` exporter
  - Add dimensions to renamed metrics (#1041)
  - Add translation rules for `disk_ops.total` and `disk_ops.pending` metrics (#1082)
  - Add event support (#1036)
- `kubeletstats` receiver: Cache detailed PVC labels to reduce API calls (#1052)
- `signalfx` receiver: Add event support (#1035)

## v0.10.0

# 🎉 OpenTelemetry Collector Contrib v0.10.0 (Beta) 🎉

The OpenTelemetry Collector Contrib contains everything in the [opentelemetry-collector release](https://github.com/open-telemetry/opentelemetry-collector/releases/tag/v0.10.0) (be sure to check the release notes here as well!). Check out the [Getting Started Guide](https://opentelemetry.io/docs/collector/getting-started/) for deployment and configuration information.

## 🚀 New components 🚀
- add initial docker stats receiver, without sourcing in top level components (#495)
- add initial jmx metrics extension structure, without sourcing in top level components (#740)
- `routing` processor for routing spans based on HTTP headers (#907)
- `splunkhec` receiver to receive Splunk HEC metrics, traces and logs (#840)
- Add skeleton for `http_forwarder` extension that forwards HTTP requests to a specified target (#979)

## 💡 Enhancements 💡
- `stackdriver` exporter
  - Add timeout parameter (#835)
  - Add option to configurably set UserAgent string (#758)
- `signalfx` exporter
  - Reduce memory allocations for big batches processing (#871)
  - Add AWSUniqueId and gcp_id generation (#829)
  - Calculate cpu.utilization compatibility metric (#839, #974, #954)
- `metricstransform` processor: Replace `{{version}}` in label values (#876)
- `resourcedetection` processor: Logs Support (#970)
- `statsd` receiver: Add parsing for labels and gauges (#903)

## 🧰 Bug fixes 🧰
- `k8s` processor
  - Wrap metrics before sending further down the pipeline (#837)
  - Fix setting attributes on metrics passed from agent (#836)
- `awsxray` exporter: Fix "pointer to empty string" is not omitted bug (#830)
- `azuremonitor` exporter: Treat UNSPECIFIED span kind as INTERNAL (#844)
- `signalfx` exporter: Remove misleading warnings (#869)
- `newrelic` exporter: Fix panic if service name is empty (#969)
- `honeycomb` exporter: Don't emit default proc id + starttime (#972)

## v0.9.0

# 🎉 OpenTelemetry Collector Contrib v0.9.0 (Beta) 🎉

The OpenTelemetry Collector Contrib contains everything in the [opentelemetry-collector release](https://github.com/open-telemetry/opentelemetry-collector/releases/tag/v0.9.0) (be sure to check the release notes here as well!). Check out the [Getting Started Guide](https://opentelemetry.io/docs/collector/getting-started/) for deployment and configuration information.

## 🛑 Breaking changes 🛑
- Remove deprecated `lightstep` exporter (#828)

## 🚀 New components 🚀
- `statsd` receiver for ingesting StatsD messages (#566)

## 💡 Enhancements 💡
- `signalfx` exporter
   - Add disk usage translations (#760)
   - Add disk utilization translations (#782)
   - Add translation rule to drop redundant metrics (#809)
- `kubeletstats` receiver
  - Sync available volume metadata from /pods endpoint (#690)
  - Add ability to collect detailed data from PVC (#743)
- `awsxray` exporter: Translate SDK name/version into xray model (#755)
- `elastic` exporter: Translate semantic conventions to Elastic destination fields (#671)
- `stackdriver` exporter: Add point count metric (#757)
- `awsxray` receiver
  - Ported the TCP proxy from the X-Ray daemon (#774)
  - Convert to OTEL trace format (#691)

## 🧰 Bug fixes 🧰
- `kubeletstats` receiver: Do not break down metrics batch (#754)
- `host` observer: Fix issue on darwin where ports listening on all interfaces are not correctly accounted for (#582)
- `newrelic` exporter: Fix panic on missing span status (#775)

## v0.8.0

# 🎉 OpenTelemetry Collector Contrib v0.8.0 (Beta) 🎉

The OpenTelemetry Collector Contrib contains everything in the [opentelemetry-collector release](https://github.com/open-telemetry/opentelemetry-collector/releases/tag/v0.8.0) (be sure to check the release notes here as well!). Check out the [Getting Started Guide](https://opentelemetry.io/docs/collector/getting-started/) for deployment and configuration information.

## 🚀 New components 🚀

- Receivers
  - `prometheusexec` subprocess manager (##499)

## 💡 Enhancements 💡

- `signalfx` exporter
  - Add/Update metric translations (#579, #584, #639, #640, #652, #662)
  - Add support for calculate new metric translator (#644)
  - Add renaming rules for load metrics (#664)
  - Update `container.name` to `k8s.container.name` in default translation rule (#683)
  - Rename working-set and page-fault metrics (#679)
- `awsxray` exporter
  - Translate exception event into xray exception (#577)
  - Add ingestion of X-Ray segments via UDP (#502)
  - Parse Java stacktrace and populate in xray cause (#687)
- `kubeletstats` receiver
  - Add metric_groups option (#648)
  - Set datapoint timestamp in receiver (#661)
  - Change `container.name` label to `k8s.container.name` (#680)
  - Add working-set and page-fault metrics (#666)
  - Add basic support for volume metrics (#667)
- `stackdriver` trace exporter: Move to new interface and pdata (#486)
- `metricstranform` processor: Keep timeseries and points in order after aggregation (#663)
- `k8scluster` receiver: Change `container.spec.name` label to `k8s.container.name` (#681)
- Migrate receiver creator to internal data model (#701)
- Add ec2 support to `resourcedetection` processor (#587)
- Enable timeout, sending queue and retry for SAPM exporter (#707)

## 🧰 Bug fixes 🧰

- `azuremonitor` exporter: Correct HTTP status code success mapping (#588)
- `k8scluster` receiver: Fix owner reference in metadata updates (#649)
- `awsxray` exporter: Fix handling of db system (#697)

## 🚀 New components 🚀

- Skeleton for AWS ECS container metrics receiver (#463)
- `prometheus_exec` receiver (#655)

## v0.7.0

# 🎉 OpenTelemetry Collector Contrib v0.7.0 (Beta) 🎉

The OpenTelemetry Collector Contrib contains everything in the [opentelemetry-collector release](https://github.com/open-telemetry/opentelemetry-collector/releases/tag/v0.7.0) (be sure to check the release notes here as well!). Check out the [Getting Started Guide](https://opentelemetry.io/docs/collector/getting-started/) for deployment and configuration information.

## 🛑 Breaking changes 🛑

- `awsxray` receiver updated to support udp: `tcp_endpoint` config option renamed to `endpoint` (#497)
- TLS config changed for `sapmreceiver` (#488) and `signalfxreceiver` receivers (#488)

## 🚀 New components 🚀

- Exporters
  - `sentry` adds tracing exporter for [Sentry](https://sentry.io/) (#565)
- Extensions
  - `endpoints` observer: adds generic endpoint watcher (#427)
  - `host` observer: looks for listening network endpoints on host (#432)

## 💡 Enhancements 💡

- Update `honeycomb` exporter for v0.8.0 compatibility
- Extend `metricstransform` processor to be able to add a label to an existing metric (#441)
- Update `kubeletstats` metrics according to semantic conventions (#475)
- Updated `awsxray` receiver config to use udp (#497)
- Add `/pods` endpoint support in `kubeletstats` receiver to add extra labels (#569)
- Add metric translation options to `signalfx` exporter (#477, #501, #571, #573)

## 🧰 Bug fixes 🧰

- `azuremonitor` exporter: Mark spanToEnvelope errors as permanent (#500)

## v0.6.0

# 🎉 OpenTelemetry Collector Contrib v0.6.0 (Beta) 🎉

The OpenTelemetry Collector Contrib contains everything in the [opentelemetry-collector release](https://github.com/open-telemetry/opentelemetry-collector/releases/tag/v0.6.0) (be sure to check the release notes here as well!). Check out the [Getting Started Guide](https://opentelemetry.io/docs/collector/getting-started/) for deployment and configuration information.

## 🛑 Breaking changes 🛑

- Removed `jaegarlegacy` (#397) and `zipkinscribe` receivers (#410)
- `kubeletstats` receiver: Renamed `k8s.pod.namespace` pod label to `k8s.namespace.name` and `k8s.container.name` container label to `container.name`

## 🚀 New components 🚀

- Processors
  - `metricstransform` renames/aggregates within individual metrics (#376) and allow changing the data type between int and float (#402)

## 💡 Enhancements 💡

- `awsxray` exporter: Use `peer.service` as segment name when set. (#385)
- `splunk` exporter: Add trace exports support (#359, #399)
- Build and publish Windows MSI (#408) and DEB/RPM Linux packages (#405)

## 🧰 Bug fixes 🧰

- `kubeletstats` receiver:
  - Fixed NPE for newly created pods (#404)
  - Updated to latest change in the ReceiverFactoryOld interface (#401)
  - Fixed logging and self reported metrics (#357)
- `awsxray` exporter: Only convert SQL information for SQL databases. (#379)
- `resourcedetection` processor: Correctly obtain machine-type info from gce metadata (#395)
- `k8scluster` receiver: Fix container resource metrics (#416)

## v0.5.0

Released 01-07-2020

# 🎉 OpenTelemetry Collector Contrib v0.5.0 (Beta) 🎉

The OpenTelemetry Collector Contrib contains everything in the [opentelemetry-collector release](https://github.com/open-telemetry/opentelemetry-collector/releases/tag/v0.5.0) (be sure to check the release notes here as well!). Check out the [Getting Started Guide](https://opentelemetry.io/docs/collector/getting-started/) for deployment and configuration information.

## 🚀 New components 🚀

- Processors
  - `resourcedetection` to automatically detect the resource based on the configured set of detectors (#309)

## 💡 Enhancements 💡

- `kubeletstats` receiver: Support for ServiceAccount authentication (#324)
- `signalfx` exporter and receiver
  - Add SignalFx metric token passthrough and config option (#325)
  - Set default endpoint of `signalfx` receiver to `:9943` (#351)
- `awsxray` exporter: Support aws plugins EC2/ECS/Beanstalk (#343)
- `sapm` exporter and receiver: Add SAPM access token passthrough and config option (#349)
- `k8s` processor: Add metrics support (#358)
- `k8s` observer: Separate annotations from labels in discovered pods (#363)

## 🧰 Bug fixes 🧰

- `honeycomb` exporter: Remove shared use of libhoney from goroutines (#305)

## v0.4.0

Released 17-06-2020

# 🎉 OpenTelemetry Collector Contrib v0.4.0 (Beta) 🎉

The OpenTelemetry Collector Contrib contains everything in the [opentelemetry-collector release](https://github.com/open-telemetry/opentelemetry-collector/releases/tag/v0.4.0) (be sure to check the release notes here as well!). Check out the [Getting Started Guide](https://opentelemetry.io/docs/collector/getting-started/) for deployment and configuration information.

## 🛑 Breaking changes 🛑

  - `signalfx` exporter `url` parameter changed to `ingest_url` (no impact if only using `realm` setting)

## 🚀 New components 🚀

- Receivers
  - `receiver_creator` to create receivers at runtime (#145), add observer support to receiver_creator (#173), add rules support (#207), add dynamic configuration values (#235) 
  - `kubeletstats` receiver (#237) 
  - `prometheus_simple` receiver (#184) 
  - `kubernetes-cluster` receiver (#175) 
  - `redis` receiver (#138)
- Exporters
  - `alibabacloudlogservice` exporter (#259) 
  - `SplunkHEC` metrics exporter (#246)
  - `elastic` APM exporter (#240)
  - `newrelic` exporter (#229) 
- Extensions
  - `k8s` observer (#185) 

## 💡 Enhancements 💡

- `awsxray` exporter
  - Use X-Ray convention of segment name == service name (#282)
  - Tweak xray export to improve rendering of traces and improve parity (#241)
  - Add handling for spans received with nil attributes (#212)
- `honeycomb` exporter
  - Use SendPresampled (#291)
  - Add span attributes as honeycomb event fields (#271)
  - Support resource labels in Honeycomb exporter (#20)
- `k8s` processor
  - Add support of Pod UID extraction to k8sprocessor (#219)
  - Use `k8s.pod.ip` to record resource IP instead of just `ip` (#183)
  - Support same authentication mechanism as other kubernetes components do (#307)
- `sapm` exporter: Add TLS for SAPM and SignalFx receiver (#215)
- `signalfx` exporter
  - Add metric metadata syncer to SignalFx exporter (#231)
  - Add TLS for SAPM and SignalFx receiver (#215)
- `stackdriver` exporter: Add support for resource mapping in config (#163)

## 🧰 Bug fixes 🧰

- `awsxray` exporter: Wrap bad request errors for proper handling by retry queue (#205)
- `lightstep` exporter: Ensure Lightstep exporter doesnt crash on nil node (#250)
- `sapm` exporter: Do not break Jaeger traces before sending downstream (#193)
- `k8s` processor: Ensure Jaeger spans work in passthrough mode (262)

## 🧩 Components 🧩

### Receivers

| Traces | Metrics |
|:-------:|:-------:|
| Jaeger Legacy | Carbon |
| SAPM (SignalFx APM) | Collectd | 
| Zipkin Scribe | K8s Cluster |
| | Redis |
| |  SignalFx | 
| | Simple Prometheus |
| | Wavefront |

### Processors

- K8s

### Exporters

| Commercial | Community |
|:------------:|:-----------:|
| Alibaba Cloud Log Service | Carbon |
| AWS X-ray | Elastic |
| Azure Monitor | Jaeger Thrift |
| Honeycomb | Kinesis |
| Lightstep |
| New Relic |
| SAPM (SignalFx APM) | 
| SignalFx (Metrics) |
| Splunk HEC |
| Stackdriver (Google) |

### Extensions

- Observer
  - K8s

## v0.3.0 Beta

Released 2020-03-30

### Breaking changes

-  Make prometheus receiver config loading strict. #697 
Prometheus receiver will now fail fast if the config contains unused keys in it.

### Changes and fixes

- Enable best effort serve by default of Prometheus Exporter (https://github.com/orijtech/prometheus-go-metrics-exporter/pull/6)
- Fix null pointer exception in the logging exporter #743 
- Remove unnecessary condition to have at least one processor #744 
- Updated Honeycomb exported to `honeycombio/opentelemetry-exporter-go v0.3.1`

### Features

Receivers / Exporters:

* AWS X-Ray
* Carbon
* CollectD
* Honeycomb
* Jaeger
* Kinesis
* LightStep
* OpenCensus
* OpenTelemetry
* SAPM
* SignalFx
* Stackdriver
* Wavefront
* Zipkin
* Zipkin Scribe


Processors:

* Attributes
* Batch
* Memory Limiter
* Queued Retry
* Resource
* Sampling
* Span
* Kubernetes

Extensions:

* Health Check
* Performance Profiler
* zPages


## v0.2.8

Released 2020-03-25

Alpha v0.2.8 of OpenTelemetry Collector Contrib.

- Implemented OTLP receiver and exporter.
- Added ability to pass config to the service programmatically (useful for custom builds).
- Improved own metrics / observability.


## v0.2.7

Released 2020-03-17

### Self-Observability
- New command-line switch to control legacy and new metrics. Users are encouraged
to experiment and migrate to the new metrics.
- Improved error handling on shutdown.


### Processors
- Fixed passthrough mode k8sprocessor.
- Added `HASH` action to attribute processor.

### Receivers and Exporters
- Added Honeycomb exporter.
- Added LightStep exporter.
- Added regular expression for Carbon receiver, allowing the metric name to be broken into proper label keys and values.
- Updated Stackdriver exporter to use a new batch API.


## v0.2.6 Alpha

Released 2020-02-18

### Self-Observability
- Updated metrics prefix to `otelcol` and expose command line argument to modify the prefix value.
- Batch dropped span now emits zero when no spans are dropped.

### Processors
- Extended Span processor to have include/exclude span logic.
- Ability to choose strict or regexp matching for include/exclude filters.

### Receivers and Exporters
- Added Carbon receiver and exporter.
- Added Wavefront receiver.


## v0.0.5 Alpha

Released 2020-01-30

- Regexp-based filtering of span names.
- Ability to extract attributes from span names and rename span.
- File exporter for debugging.
- Span processor is now enabled by default.

## v0.0.1 Alpha

Released 2020-01-11

First release of OpenTelemetry Collector Contrib.


[v0.3.0]: https://github.com/open-telemetry/opentelemetry-collector-contrib/compare/v0.2.8...v0.3.0
[v0.2.8]: https://github.com/open-telemetry/opentelemetry-collector-contrib/compare/v0.2.7...v0.2.8
[v0.2.7]: https://github.com/open-telemetry/opentelemetry-collector-contrib/compare/v0.2.6...v0.2.7
[v0.2.6]: https://github.com/open-telemetry/opentelemetry-collector-contrib/compare/v0.0.5...v0.2.6
[v0.0.5]: https://github.com/open-telemetry/opentelemetry-collector-contrib/compare/v0.0.1...v0.0.5
[v0.0.1]: https://github.com/open-telemetry/opentelemetry-collector-contrib/tree/v0.0.1<|MERGE_RESOLUTION|>--- conflicted
+++ resolved
@@ -25,11 +25,8 @@
 - `postgresreceiver`: Update to mdatagen v2 (#7503)
 - `nginxreceiver`: Update to mdatagen v2 (#7549)
 - `datadogexporter`: Fix traces exporter's initialization log (#7564)
-<<<<<<< HEAD
 - `hostreceiver/memoryscraper`: Migrate the scraper to the mdatagen metrics builder (#7421)
-=======
 - `tailsamplingprocessor`: Add And sampling policy (#6910)
->>>>>>> e182f522
 
 ## 🛑 Breaking changes 🛑
 
