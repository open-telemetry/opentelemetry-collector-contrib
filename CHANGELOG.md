# Changelog

## Unreleased

### 💡 Enhancements 💡

- `hostreceiver/memoryscraper`: Migrate the scraper to the mdatagen metrics builder (#7312)
- `lokiexporter`: Use record attributes as log labels (#7569)
- `routingprocessor`: Do not err on failure to build exporters (#7423)
- `apachereceiver`: Update to mdatagen v2 (#7573)
- `datadogexporter`: Don't send host metadata if hostname is empty (#7426)
- `datadogexporter`: Add insecure_skip_verify flag to configuration (#7422)
- `coralogixexporter`: Update readme (#7785)
- `awscloudwatchlogsexporter`: Remove name from aws cloudwatch logs exporter (#7554)
- `hostreceiver/memoryscraper`: Add memory.utilization (#6221)
<<<<<<< HEAD
- `datadogexporter`: Use exact sum, count and average on Datadog distributions (#7830)
=======
- `elasticsearchexporter`: Remove usage of deprecated LogRecord.Name field (#7829).
>>>>>>> 2a79d600

### 🛑 Breaking changes 🛑

- Use go mod compat, drops support for reproducibility with go 1.16 (#7915)
- `apachereceiver`: Update instrumentation library name from `otel/apache` to `otelcol/apache` (#7754)
- `pkg/translator/prometheusremotewrite`: Cleanup prw translator public functions (#7776)
- `prometheusreceiver`: The OpenCensus-based metric conversion pipeline has 
  been removed.
  - The `receiver.prometheus.OTLPDirect` feature gate has been removed as 
    the direct pipeline is the only remaining pipeline.
- `translator/jaeger`: Cleanup jaeger translator function names (#7775)
  - Deprecate old funcs with Internal word.

### 🚩 Deprecations 🚩

- Deprecated log_names setting from filter processor. (#7552)

### 🧰 Bug fixes 🧰

 - `tailsamplingprocessor`: "And" policy only works as a sub policy under a composite policy (#7590) 
 - `prometheusreceiver`: Correctly map description and units when converting
  Prometheus metadata directly to pdata. (#7748)
 - `sumologicexporter`: fix exporter panics on malformed histogram (#7548)
- `awsecscontainermetrics`: CPU Reserved is now 1024/vCPU for ECS Container Insights (#6734)

### 🚀 New components 🚀

- `clickhouse` exporter: Add ClickHouse Exporter (#6907)
- `pkg/translator/signalfx`: Extract signalfx to metrics conversion in a separate package (#7778)
  - Extract FromMetrics to SignalFx translator package (#7823)

## v0.44.0

### 💡 Enhancements 💡

- `dynatraceexporter`: Write error logs using plugin logger (#7360)
- `dynatraceexporter`: Fix docs for TLS settings (#7568)
- `tanzuobservabilityexporter`: Turn on metrics exporter (#7281)
- `attributesprocessor` `resourceprocessor`: Add `from_context` value source
- `resourcedetectionprocessor`: check cluster config to verify resource is on aws for eks resources (#7186)
- `awscloudwatchlogsexporter`: enable awscloudwatchlogsexporter which accepts and exports log data (#7297)
- `translator/prometheusremotewrite`: add a new module to help translate data from OTLP to Prometheus Remote Write (#7240)
- `azuremonitorexporter`: In addition to traces, export logs to Azure Application Insights (#7403)
- `jmxreceiver`: Added `additional_jars` configuration option to launch JMX Metric Gatherer JAR with extended `CLASSPATH` (#7378)
- `awscontainerinsightreceiver`: add full pod name when configured to AWS Container Insights Receiver (#7415)
- `hostreceiver/loadscraper`: Migrate the scraper to the mdatagen metrics builder (#7288)
- `awsecscontainermetricsreceiver`: Rename attributes to follow semantic conventions (#7425)
- `datadogexporter`: Always map conventional attributes to tags (#7185)
- `mysqlreceiver`: Add golden files for integration test (#7303)
- `nginxreceiver`: Standardize integration test (#7515)
- `mysqlreceiver`: Update to use mdatagen v2 (#7507)
- `postgresqlreceiver`: Add integration tests (#7501)
- `apachereceiver`: Add integration test (#7517)
- `mysqlreceiver`: Use scrapererror to report errors (#7513)
- `postgresreceiver`: Update to mdatagen v2 (#7503)
- `nginxreceiver`: Update to mdatagen v2 (#7549)
- `datadogexporter`: Fix traces exporter's initialization log (#7564)
- `tailsamplingprocessor`: Add And sampling policy (#6910)
- `coralogixexporter`: Add Coralogix Exporter (#7383)
- `prometheusexecreceiver`: Add default value for `scrape_timeout` option (#7587)

### 🛑 Breaking changes 🛑

- `resourcedetectionprocessor`: Update `os.type` attribute values according to semantic conventions (#7544)

### 🧰 Bug fixes 🧰

- `resourcedetectionprocessor`: fix `meta` allow list excluding keys with nil values (#7424)
- `postgresqlreceiver`: Fix issue where empty metrics could be returned after failed connection (#7502)
- `resourcetotelemetry`: Ensure resource attributes are added to summary
  and exponential histogram data points. (#7523)

### 🚩 Deprecations 🚩

- Deprecated otel_to_hec_fields.name setting from splunkhec exporter. (#7560)

## v0.43.0

### 💡 Enhancements 💡

- `coralogixexporter`: First implementation of Coralogix Exporter (#6816)
- `cloudfoundryreceiver`: Enable Cloud Foundry client (#7060)
- `elasticsearchexporter`: add elasticsearchexporter to the components exporter list (#6002)
- `elasticsearchreceiver`: Add metric metadata (#6892)
- `elasticsearchreceiver`: Use same metrics as JMX receiver for JVM metrics (#7160)
- `elasticsearchreceiver`: Implement scraping logic (#7174)
- `datadogexporter`: Add http.status_code tag to trace stats (#6889)
- `datadogexporter`: Add configuration option to use OTel span name into the Datatog resource name (#6611)
- `mongodbreceiver`: Add initial client code to the component (#7125)
- `tanzuobservabilityexporter`: Support delta histograms (#6897)
- `awscloudwatchlogsexporter`: Use cwlogs package to export logs (#7152)
- `mysqlreceiver`: Add the receiver to available components (#7078)
- `tanzuobservabilityexporter`: Documentation for the memory_limiter configuration (#7164)
- `dynatraceexporter`: Do not shut down exporter when metrics ingest module is temporarily unavailable (#7161)
- `mongodbreceiver`: Add metric metadata (#7163)
- `mongodbreceiver`: Add metric scraping (#7175)
- `postgresqlreceiver`: add the receiver to available components (#7079)
- `rabbitmqreceiver`: Add scraper logic (#7299)
- `tanzuobservability exporter`: Support summary metrics (#7121)
- `mongodbatlasreceiver`: Add retry and backoff to HTTP client (#6943)
- Use Jaeger gRPC instead of Thrift in the docker-compose example (#7243)
- `tanzuobservabilityexporter`: Support exponential histograms (#7127)
- `receiver_creator`: Log added and removed endpoint env structs (#7248)
- `prometheusreceiver`: Use the OTLP data conversion path by default. (#7282)
  - Use `--feature-gates=-receiver.prometheus.OTLPDirect` to re-enable the 
    OpenCensus conversion path.
- `extension/observers`: Correctly set image and tag on container endpoints (#7279)
- `tanzuobservabilityexporter`: Document how to enable memory_limiter (#7286)
- `hostreceiver/networkscraper`: Migrate the scraper to the mdatagen metrics builder (#7048)
- `hostmetricsreceiver`: Add MuteProcessNameError config flag to mute specific error reading process executable (#7176)
- `scrapertest`: Improve comparison logic (#7305)
- `hostmetricsreceiver`: add `cpu_average` option for load scraper to report the average cpu load (#6999)
- `scrapertest`: Add comparison option to ignore specific attributes (#6519)
- `tracegen`: Add option to pass in custom headers to export calls via command line (#7308)
- `tracegen`: Provide official container images (#7179)
- `scrapertest`: Add comparison function for pdata.Metrics (#7400)

### 🛑 Breaking changes 🛑

- `tanzuobservabilityexporter`: Remove status.code
- `tanzuobservabilityexporter`: Use semantic conventions for status.message (#7126) 
- `k8sattributesprocessor`: Move `kube` and `observability` packages to `internal` folder (#7159)
- `k8sattributesprocessor`: Unexport processor `Option`s (#7311)
- `zookeeperreceiver`: Refactored metrics to have correct units, types, and combined some metrics via attributes. (#7280)
- `prometheusremotewriteexporter`: `PRWExporter` struct and `NewPRWExporter()`
  function are now unexported. (#TBD)
- `newrelicexporter` marked as deprecated (#7284)

### 🚀 New components 🚀

- `rabbitmqreceiver`: Establish codebase for RabbitMQ metrics receiver (#7239)
- Add `basicauth` extension (#7167)
- `k8seventsreceiver`: Implement core logic (#6885)

### 🧰 Bug fixes 🧰

- `k8sattributeprocessor`: Parse IP out of net.Addr to correctly tag k8s.pod.ip (#7077)
- `k8sattributeprocessor`: Process IP correctly for net.Addr instances that are not typed (#7133)
- `mdatagen`: Fix validation of `enabled` field in metadata.yaml (#7166)
- `elasticsearch`: Fix timestamp for each metric being startup time (#7255)
- `prometheusremotewriteexporter`: Fix index out of range panic caused by expiring metrics (#7149)
- `resourcedetection`: Log the error when checking for ec2metadata availability (#7296) 

## v0.42.0

### 💡 Enhancements 💡

- `couchbasereceiver`: Add couchbase client (#7122)
- `couchdbreceiver`: Add couchdb scraper (#7131)
- `couchdbreceiver`: Add couchdb client (#6880)
- `elasticsearchreceiver`: Implement scraper client (#7019)
- `couchdbreceiver`: Add metadata metrics (#6878)
- `prometheusremotewriteexporter`: Handling Staleness flag from OTLP (#6679)
- `prometheusexporter`: Handling Staleness flag from OTLP (#6805)
- `prometheusreceiver`: Set OTLP no-data-present flag for stale scraped metrics. (#7043)
- `mysqlreceiver`: Add Integration test (#6916)
- `datadogexporter`: Add compatibility with ECS Fargate semantic conventions (#6670)
- `k8s_observer`: discover k8s.node endpoints (#6820)
- `redisreceiver`: Add missing description fields to keyspace metrics (#6940)
- `redisreceiver`: Set start timestamp uniformly for gauge and sum metrics (#6941)
- `kafkaexporter`: Allow controlling Kafka acknowledgment behaviour  (#6301)
- `lokiexporter`: Log the first part of the http body on failed pushes to loki (#6946)
- `resourcedetectionprocessor`: add the [consul](https://www.consul.io/) detector (#6382)
- `awsemfexporter`: refactor cw_client logic into separate `cwlogs` package (#7072)
- `prometheusexporter`: Dropping the condition to replace _ with key_ as __ label is reserved and _ is not (#7506)


### 🛑 Breaking changes 🛑

- `memcachedreceiver`: Update metric names (#6594)
- `memcachedreceiver`: Fix some metric units and value types (#6895)
- `sapm` receiver: Use Jaeger status values instead of OpenCensus (#6682)
- `jaeger` receiver/exporter: Parse/set Jaeger status with OTel spec values (#6682)
- `awsecscontainermetricsreceiver`: remove tag from `container.image.name` (#6436)
- `k8sclusterreceiver`: remove tag from `container.image.name` (#6436)

### 🚀 New components 🚀

- `ecs_task_observer`: Discover running containers in AWS ECS tasks (#6894)
- `mongodbreceiver`: Establish codebase for MongoDB metrics receiver (#6972)
- `couchbasereceiver`: Establish codebase for Couchbase metrics receiver (#7046)
- `dbstorage`: New experimental dbstorage extension (#7061)

### 🧰 Bug fixes 🧰

- `ecstaskobserver`: Fix "Incorrect conversion between integer types" security issue (#6939)
- Fix typo in "direction" metrics attribute description (#6949)
- `zookeeperreceiver`: Fix issue where receiver could panic during shutdown (#7020)
- `prometheusreceiver`: Fix metadata fetching when metrics differ by trimmable suffixes (#6932)
- Sanitize URLs being logged (#7021)
- `prometheusreceiver`: Fix start time tracking for long scrape intervals (#7053)
- `signalfxexporter`: Don't use syscall to avoid compilation errors on some platforms (#7062)
- `tailsamplingprocessor`: Add support for new policies as composite sub-policies (#6975)

### 💡 Enhancements 💡

- `lokiexporter`: add complete log record to body (#6619)
- `k8sclusterreceiver` add `container.image.tag` attribute (#6436)
- `spanmetricproccessor`: use an LRU cache for the cached Dimensions key-value pairs (#2179)
- `skywalkingexporter`: add skywalking metrics exporter (#6528)
- `deltatorateprocessor`: add int counter support (#6982)
- `filestorageextension`: document default values (#7022)
- `redisreceiver`: Migrate the scraper to the mdatagen metrics builder (#6938)  

## v0.41.0

### 🛑 Breaking changes 🛑

- None

### 🚀 New components 🚀

- `asapauthextension` (#6627)
- `mongodbatlasreceiver` (#6367)

### 🧰 Bug fixes 🧰

- `filestorageextension`: fix panic when configured directory cannot be accessed (#6103)
- `hostmetricsreceiver`: fix set of attributes for system.cpu.time metric (#6422)
- `k8sobserver`: only record pod endpoints for running pods (#5878)
- `mongodbatlasreceiver`: fix attributes fields in metadata.yaml (#6440)
- `prometheusexecreceiver`: command line processing on Windows (#6145)
- `spanmetricsprocessor`: fix exemplars support (#6140)
-  Remap arm64 to aarch64 on rpm/deb packages (#6635)

### 💡 Enhancements 💡

- `datadogexporter`: do not use attribute localhost-like hostnames (#6477)
- `datadogexporter`: retry per network call (#6412)
- `datadogexporter`: take hostname into account for cache (#6223)
- `exporter/lokiexporter`: adding a feature for loki exporter to encode JSON for log entry (#5846)
- `googlecloudspannerreceiver`: added fallback to ADC for database connections. (#6629)
- `googlecloudspannerreceiver`: added parsing only distinct items for sample lock request label. (#6514)
- `googlecloudspannerreceiver`: added request tag label to metadata config for top query stats. (#6475)
- `googlecloudspannerreceiver`: added sample lock requests label to the top lock stats metrics. (#6466)
- `googlecloudspannerreceiver`: added transaction tag label to metadata config for top transaction stats. (#6433)
- `groupbyattrsprocessor`: added support for metrics signal (#6248)
- `hostmetricsreceiver`: ensure SchemaURL is set (#6482)
- `kubeletstatsreceiver`: add support for read-only kubelet endpoint (#6488)
- `mysqlreceiver`: enable native authentication (#6628)
- `mysqlreceiver`: remove requirement for password on MySQL (#6479)
- `receiver/prometheusreceiver`: do not add host.name to metrics from localhost/unspecified targets (#6476)
- `spanmetricsprocessor`: add setStatus operation (#5886)
- `splunkhecexporter`: remove duplication of host.name attribute (#6527)
- `tanzuobservabilityexporter`: add consumer for sum metrics. (#6385)
- Update log-collection library to v0.23.0 (#6593)

## v0.40.0

### 🛑 Breaking changes 🛑

- `tencentcloudlogserviceexporter`: change `Endpoint` to `Region` to simplify configuration (#6135)

### 🚀 New components 🚀

- Add `memcached` receiver (#5839)

### 🧰 Bug fixes 🧰

- Fix token passthrough for HEC (#5435)
- `datadogexporter`: Fix missing resource attributes default mapping when resource_attributes_as_tags: false (#6359)
- `tanzuobservabilityexporter`: Log and report missing metric values. (#5835)
- `mongodbatlasreceiver`: Fix metrics metadata (#6395)

### 💡 Enhancements 💡

- `awsprometheusremotewrite` exporter: Improve error message when failing to sign request
- `mongodbatlas`: add metrics (#5921)
- `healthcheckextension`: Add path option (#6111)
- Set unprivileged user to container image (#6380)
- `k8sclusterreceiver`: Add allocatable type of metrics (#6113)
- `observiqexporter`: Allow Dialer timeout to be configured (#5906)
- `routingprocessor`: remove broken debug log fields (#6373)
- `prometheusremotewriteexporter`: Add exemplars support (#5578) 
- `fluentforwardreceiver`: Convert attributes with nil value to AttributeValueTypeEmpty (#6630)

## v0.39.0

### 🛑 Breaking changes 🛑

- `httpdreceiver` renamed to `apachereceiver` to match industry standards (#6207)
- `tencentcloudlogserviceexporter` change `Endpoint` to `Region` to simplify configuration (#6135)

### 🚀 New components 🚀

- Add `postgresqlreceiver` config and factory (#6153)
- Add TencentCloud LogService exporter `tencentcloudlogserviceexporter` (#5722)
- Restore `jaegerthrifthttpexporter` (#5666)
- Add `skywalkingexporter` (#5690, #6114)

### 🧰 Bug fixes 🧰

- `datadogexporter`: Improve cumulative metrics reset detection using `StartTimestamp` (#6120)
- `mysqlreceiver`: Address issues in shutdown function (#6239)
- `tailsamplingprocessor`: End go routines during shutdown (#5693)
- `googlecloudexporter`: Update google cloud exporter to correctly close the metric exporter (#5990)
- `statsdreceiver`: Fix the summary point calculation (#6155)
- `datadogexporter` Correct default value for `send_count_sum_metrics` (#6130)

### 💡 Enhancements 💡

- `datadogexporter`: Increase default timeout to 15 seconds (#6131)
- `googlecloudspannerreceiver`: Added metrics cardinality handling for Google Cloud Spanner receiver (#5981, #6148, #6229)
- `mysqlreceiver`: Mysql add support for different protocols (#6138)
- `bearertokenauthextension`: Added support of Bearer Auth for HTTP Exporters (#5962)
- `awsxrayexporter`: Fallback to rpc.method for segment operation when aws.operation missing (#6231)
- `healthcheckextension`: Add new health check feature for collector pipeline (#5643)
- `datadogexporter`: Always add current hostname (#5967)
- `k8sattributesprocessor`: Add code to fetch all annotations and labels by specifying key regex (#5780)
- `datadogexporter`: Do not rely on collector to resolve envvar when possible to resolve them (#6122)
- `datadogexporter`: Add container tags to attributes package (#6086)
- `datadogexporter`: Preserve original TraceID (#6158)
- `prometheusreceiver`: Enhance prometheus receiver logger to determine errors, test real e2e usage (#5870)
- `awsxrayexporter`: Added support for AWS AppRunner origin (#6141)

## v0.38.0

### 🛑 Breaking changes 🛑

- `datadogexporter` Make distributions the default histogram export option. (#5885)
- `redisreceiver` Update Redis receiver's metric names. (#5837)
- Remove `scraperhelper` from contrib, use the core version. (#5826)

### 🚀 New components 🚀

- `googlecloudspannerreceiver` Added implementation of Google Cloud Spanner receiver. (#5727)
- `awsxrayproxy` Wire up awsxrayproxy extension. (#5747)
- `awscontainerinsightreceiver` Enable AWS Container Insight receiver. (#5960)

### 🧰 Bug fixes 🧰

- `statsdreceiver`: fix start timestamp / temporality for counters. (#5714)
- Fix security issue related to github.com/tidwall/gjson. (#5936)
- `datadogexporter` Fix cumulative histogram handling in distributions mode (#5867)
- `datadogexporter` Skip nil sketches (#5925)

### 💡 Enhancements 💡

- Extend `kafkareceiver` configuration capabilities. (#5677)
- Convert `mongodbatlas` receiver to use scraperhelper. (#5827)
- Convert `dockerstats` receiver to use scraperhelper. (#5825)
- Convert `podman` receiver to use scraperhelper. (#5822)
- Convert `redisreceiver` to use scraperhelper. (#5796)
- Convert `kubeletstats` receiver to use scraperhelper. (#5821)
- `googlecloudspannerreceiver` Migrated Google Cloud Spanner receiver to scraper approach. (#5868)
- `datadogexporter` Use a `Consumer` interface for decoupling from zorkian's package. (#5315)
- `mdatagen` - Add support for extended metric descriptions (#5688)
- `signalfxexporter` Log datapoints option. (#5689)
- `cumulativetodeltaprocessor`: Update cumulative to delta. (#5772)
- Update configuration default values in log receivers docs. (#5840)
- `fluentforwardreceiver`: support more complex fluent-bit objects. (#5676)
- `datadogexporter` Remove spammy logging. (#5856)
- `datadogexporter` Remove obsolete report_buckets config. (#5858)
- Improve performance of metric expression matcher. (#5864)
- `tanzuobservabilityexporter` Introduce metricsConsumer and gaugeMetricConsumer. (#5426)
- `awsxrayexporter` rpc.system has priority to determine aws namespace. (#5833)
- `tailsamplingprocessor` Add support for composite sampling policy to the tailsampler. (#4958)
- `kafkaexporter` Add support for AWS_MSK_IAM SASL Auth (#5763)
- Refactor the client Authenticators  for the new "ClientAuthenticator" interfaces (#5905)
- `mongodbatlasreceiver` Add client wrapper for MongoDB Atlas support (#5386)
- `redisreceiver` Update Redis config options (#5861)
- `routingprocessor`: allow routing for all signals (#5869)
- `extension/observer/docker` add ListAndWatch to observer (#5851)

## v0.37.1

### 🧰 Bug fixes 🧰

- Fixes a problem with v0.37.0 which contained dependencies on v0.36.0 components. They should have been updated to v0.37.0.

## v0.37.0

### 🚀 New components 🚀

- [`journald` receiver](https://github.com/open-telemetry/opentelemetry-collector-contrib/tree/main/receiver/journaldreceiver) to parse Journald events from systemd journal using the [opentelemetry-log-collection](https://github.com/open-telemetry/opentelemetry-log-collection) library

### 🛑 Breaking changes 🛑

- Remove squash on configtls.TLSClientSetting for splunkhecexporter (#5541)
- Remove squash on configtls.TLSClientSetting for elastic components (#5539)
- Remove squash on configtls.TLSClientSetting for observiqexporter (#5540)
- Remove squash on configtls.TLSClientSetting for AWS components (#5454)
- Move `k8sprocessor` to `k8sattributesprocessor`.
- Rename `k8s_tagger` configuration `k8sattributes`.
- filelog receiver: use empty value for `SeverityText` field instead of `"Undefined"` (#5423)
- Rename `configparser.ConfigMap` to `config.Map`
- Rename `pdata.AggregationTemporality*` to `pdata.MetricAggregationTemporality*`
- Remove deprecated `batchpertrace` package/module (#5380)

### 💡 Enhancements 💡

- `k8sattributes` processor: add container metadata enrichment (#5467, #5572)
- `resourcedetection` processor: Add an option to force using hostname instead of FQDN (#5064)
- `dockerstats` receiver: Move docker client into new shared `internal/docker` (#4702)
- `spanmetrics` processor:
  - Add exemplars to metrics (#5263)
  - Support resource attributes in metrics dimensions (#4624)
- `filter` processor:
  - Add log filtering by `regexp` type filters (#5237)
  - Add record level log filtering (#5418)
- `dynatrace` exporter: Handle non-gauge data types (#5056)
- `datadog` exporter:
  - Add support for exporting histograms as sketches (#5082)
  - Scrub sensitive information from errors (#5575)
  - Add option to send instrumentation library metadata tags with metrics (#5431)
- `podman` receiver: Add `api_version`, `ssh_key`, and `ssh_passphrase` config options (#5430)
- `signalfx` exporter:
  - Add `max_connections` config option (#5432)
  - Add dimension name to log when value > 256 chars (#5258)
  - Discourage setting of endpoint path (#4851)
- `kubeletstats` receiver: Convert to pdata instead of using OpenCensus (#5458)
- `tailsampling` processor: Add `invert_match` config option to `string_attribute` policy (#4393)
- `awsemf` exporter: Add a feature flag in UserAgent for AWS backend to monitor the adoptions (#5178)
- `splunkhec` exporter: Handle explicitly NaN and Inf values (#5581)
- `hostmetrics` receiver:
  - Collect more process states in processes scraper (#4856)
  - Add device label to paging scraper (#4854)
- `awskinesis` exporter: Extend to allow for dynamic export types (#5440)

### 🧰 Bug fixes 🧰

- `datadog` exporter:
  - Fix tags on summary and bucket metrics (#5416)
  - Fix cache key generation for cumulative metrics (#5417)
- `resourcedetection` processor: Fix failure to start collector if at least one detector returns an error (#5242)
- `prometheus` exporter: Do not record obsreport calls (#5438)
- `prometheus` receiver: Metric type fixes to match Prometheus functionality (#4865)
- `sentry` exporter: Fix sentry tracing (#4320)
- `statsd` receiver: Set quantiles for metrics (#5647)

## v0.36.0

### 🛑 Breaking changes 🛑

- `filter` processor: The configs for `logs` filter processor have been changed to be consistent with the `metrics` filter processor. (#4895)
- `splunk_hec` receiver: 
  - `source_key`, `sourcetype_key`, `host_key` and `index_key` have now moved under `hec_metadata_to_otel_attrs` (#4726)
  - `path` field on splunkhecreceiver configuration is removed: We removed the `path` attribute as any request going to the Splunk HEC receiver port should be accepted, and added the `raw_path` field to explicitly map the path accepting raw HEC data. (#4951)
- feat(dynatrace): tags is deprecated in favor of default_dimensions (#5055)

### 💡 Enhancements 💡

- `filter` processor: Add ability to `include` logs based on resource attributes in addition to excluding logs based on resource attributes for strict matching. (#4895)
- `kubelet` API: Add ability to create an empty CertPool when the system run environment is windows
- `JMX` receiver: Allow JMX receiver logging level to be configured (#4898)
- `datadog` exporter: Export histograms as in OpenMetrics Datadog check (#5065)
- `dockerstats` receiver: Set Schema URL (#5239)
- Rename memorylimiter -> memorylimiterprocessor (#5262)
- `awskinesis` exporter: Refactor AWS kinesis exporter to be synchronous  (#5248)

## v0.35.0

### 🛑 Breaking changes 🛑

- Rename configparser.Parser to configparser.ConfigMap (#5070)
- Rename TelemetryCreateSettings -> TelemetrySettings (#5169)

### 💡 Enhancements 💡

- chore: update influxdb exporter and receiver (#5058)
- chore(dynatrace): use payload limit from api constants (#5077)
- Add documentation for filelog's new force_flush_period parameter (#5066)
- Reuse the gzip reader with a sync.Pool (#5145)
- Add a trace observer when splunkhecreceiver is used for logs (#5063)
- Remove usage of deprecated pdata.AttributeValueMapToMap (#5174)
- Podman Stats Receiver: Receiver and Metrics implementation (#4577)

### 🧰 Bug fixes 🧰

- Use staleness markers generated by prometheus, rather than making our own (#5062)
- `datadogexporter` exporter: skip NaN and infinite values (#5053)

## v0.34.0

### 🚀 New components 🚀

- [`cumulativetodelta` processor](https://github.com/open-telemetry/opentelemetry-collector-contrib/tree/main/processor/cumulativetodeltaprocessor) to convert cumulative sum metrics to cumulative delta

- [`file` exporter](https://github.com/open-telemetry/opentelemetry-collector-contrib/tree/main/exporter/fileexporter) from core repository ([#3474](https://github.com/open-telemetry/opentelemetry-collector/issues/3474))
- [`jaeger` exporter](https://github.com/open-telemetry/opentelemetry-collector-contrib/tree/main/exporter/jaegerexporter) from core repository ([#3474](https://github.com/open-telemetry/opentelemetry-collector/issues/3474))
- [`kafka` exporter](https://github.com/open-telemetry/opentelemetry-collector-contrib/tree/main/exporter/kafkaexporter) from core repository ([#3474](https://github.com/open-telemetry/opentelemetry-collector/issues/3474))
- [`opencensus` exporter](https://github.com/open-telemetry/opentelemetry-collector-contrib/tree/main/exporter/opencensusexporter) from core repository ([#3474](https://github.com/open-telemetry/opentelemetry-collector/issues/3474))
- [`prometheus` exporter](https://github.com/open-telemetry/opentelemetry-collector-contrib/tree/main/exporter/prometheusexporter) from core repository ([#3474](https://github.com/open-telemetry/opentelemetry-collector/issues/3474))
- [`prometheusremotewrite` exporter](https://github.com/open-telemetry/opentelemetry-collector-contrib/tree/main/exporter/prometheusremotewriteexporter) from core repository ([#3474](https://github.com/open-telemetry/opentelemetry-collector/issues/3474))
- [`zipkin` exporter](https://github.com/open-telemetry/opentelemetry-collector-contrib/tree/main/exporter/zipkinexporter) from core repository ([#3474](https://github.com/open-telemetry/opentelemetry-collector/issues/3474))
- [`attribute` processor](https://github.com/open-telemetry/opentelemetry-collector-contrib/tree/main/processor/attributeprocessor) from core repository ([#3474](https://github.com/open-telemetry/opentelemetry-collector/issues/3474))
- [`filter` processor](https://github.com/open-telemetry/opentelemetry-collector-contrib/tree/main/processor/filterprocessor) from core repository ([#3474](https://github.com/open-telemetry/opentelemetry-collector/issues/3474))
- [`probabilisticsampler` processor](https://github.com/open-telemetry/opentelemetry-collector-contrib/tree/main/processor/probabilisticsamplerprocessor) from core repository ([#3474](https://github.com/open-telemetry/opentelemetry-collector/issues/3474))
- [`resource` processor](https://github.com/open-telemetry/opentelemetry-collector-contrib/tree/main/processor/resourceprocessor) from core repository ([#3474](https://github.com/open-telemetry/opentelemetry-collector/issues/3474))
- [`span` processor](https://github.com/open-telemetry/opentelemetry-collector-contrib/tree/main/processor/spanprocessor) from core repository ([#3474](https://github.com/open-telemetry/opentelemetry-collector/issues/3474))
- [`hostmetrics` receiver](https://github.com/open-telemetry/opentelemetry-collector-contrib/tree/main/receiver/hostmetricsreceiver) from core repository ([#3474](https://github.com/open-telemetry/opentelemetry-collector/issues/3474))
- [`jaeger` receiver](https://github.com/open-telemetry/opentelemetry-collector-contrib/tree/main/receiver/jaegerreceiver) from core repository ([#3474](https://github.com/open-telemetry/opentelemetry-collector/issues/3474))
- [`kafka` receiver](https://github.com/open-telemetry/opentelemetry-collector-contrib/tree/main/receiver/kafkareceiver) from core repository ([#3474](https://github.com/open-telemetry/opentelemetry-collector/issues/3474))
- [`opencensus` receiver](https://github.com/open-telemetry/opentelemetry-collector-contrib/tree/main/receiver/opencensusreceiver) from core repository ([#3474](https://github.com/open-telemetry/opentelemetry-collector/issues/3474))
- [`prometheus` receiver](https://github.com/open-telemetry/opentelemetry-collector-contrib/tree/main/receiver/prometheusreceiver) from core repository ([#3474](https://github.com/open-telemetry/opentelemetry-collector/issues/3474))
- [`zipkin` receiver](https://github.com/open-telemetry/opentelemetry-collector-contrib/tree/main/receiver/zipkinreceiver) from core repository ([#3474](https://github.com/open-telemetry/opentelemetry-collector/issues/3474))
- [`bearertokenauth` extension](https://github.com/open-telemetry/opentelemetry-collector-contrib/tree/main/extension/bearertokenauthextension) from core repository ([#3474](https://github.com/open-telemetry/opentelemetry-collector/issues/3474))
- [`healthcheck` extension](https://github.com/open-telemetry/opentelemetry-collector-contrib/tree/main/extension/healthcheckextension) from core repository ([#3474](https://github.com/open-telemetry/opentelemetry-collector/issues/3474))
- [`oidcauth` extension](https://github.com/open-telemetry/opentelemetry-collector-contrib/tree/main/extension/oidcauthextension) from core repository ([#3474](https://github.com/open-telemetry/opentelemetry-collector/issues/3474))
- [`pprof` extension](https://github.com/open-telemetry/opentelemetry-collector-contrib/tree/main/extension/pprofextension) from core repository ([#3474](https://github.com/open-telemetry/opentelemetry-collector/issues/3474))
- [`testbed`](https://github.com/open-telemetry/opentelemetry-collector-contrib/tree/main/testbed) from core repository ([#3474](https://github.com/open-telemetry/opentelemetry-collector/issues/3474))

### 💡 Enhancements 💡

- `tailsampling` processor: Add new policy `probabilistic` (#3876)

## v0.33.0

# 🎉 OpenTelemetry Collector Contrib v0.33.0 (Beta) 🎉

The OpenTelemetry Collector Contrib contains everything in the [opentelemetry-collector release](https://github.com/open-telemetry/opentelemetry-collector/releases/tag/v0.32.0) (be sure to check the release notes here as well!). Check out the [Getting Started Guide](https://opentelemetry.io/docs/collector/getting-started/) for deployment and configuration information.

### 🚀 New components 🚀

- [`cumulativetodelta` processor](https://github.com/open-telemetry/opentelemetry-collector-contrib/tree/main/processor/cumulativetodeltaprocessor) to convert cumulative sum metrics to cumulative delta

### 💡 Enhancements 💡

- Collector contrib has now full support for metrics proto v0.9.0.

## v0.32.0

# 🎉 OpenTelemetry Collector Contrib v0.32.0 (Beta) 🎉

This release is marked as "bad" since the metrics pipelines will produce bad data.

- See https://github.com/open-telemetry/opentelemetry-collector/issues/3824

The OpenTelemetry Collector Contrib contains everything in the [opentelemetry-collector release](https://github.com/open-telemetry/opentelemetry-collector/releases/tag/v0.32.0) (be sure to check the release notes here as well!). Check out the [Getting Started Guide](https://opentelemetry.io/docs/collector/getting-started/) for deployment and configuration information.

### 🛑 Breaking changes 🛑

- `splunk_hec` receiver/exporter: `com.splunk.source` field is mapped to `source` field in Splunk instead of `service.name` (#4596)
- `redis` receiver: Move interval runner package to `internal/interval` (#4600)
- `datadog` exporter: Export summary count and sum as monotonic counts (#4605)

### 💡 Enhancements 💡

- `logzio` exporter:
  - New implementation of an in-memory queue to store traces, data compression with gzip, and queue configuration options (#4395)
  - Make `Hclog2ZapLogger` struct and methods private for public go api review (#4431)
- `newrelic` exporter (#4392):
  - Marked unsupported metric as permanent error
  - Force the interval to be valid even if 0
- `awsxray` exporter: Add PHP stacktrace parsing support (#4454)
- `file_storage` extension: Implementation of batch storage API (#4145)
- `datadog` exporter:
  - Skip sum metrics with no aggregation temporality (#4597)
  - Export delta sums as counts (#4609)
- `elasticsearch` exporter: Add dedot support (#4579)
- `signalfx` exporter: Add process metric to translation rules (#4598)
- `splunk_hec` exporter: Add profiling logs support (#4464)
- `awsemf` exporter: Replace logGroup and logStream pattern with metric labels (#4466)

### 🧰 Bug fixes 🧰

- `awsxray` exporter: Fix the origin on ECS/EKS/EB on EC2 cases (#4391)
- `splunk_hec` exporter: Prevent re-sending logs that were successfully sent (#4467)
- `signalfx` exporter: Prefix temporary metric translations (#4394)

## v0.31.0

# 🎉 OpenTelemetry Collector Contrib v0.31.0 (Beta) 🎉

The OpenTelemetry Collector Contrib contains everything in the [opentelemetry-collector release](https://github.com/open-telemetry/opentelemetry-collector/releases/tag/v0.31.0) (be sure to check the release notes here as well!). Check out the [Getting Started Guide](https://opentelemetry.io/docs/collector/getting-started/) for deployment and configuration information.

### 🛑 Breaking changes 🛑

- `influxdb` receiver: Removed `metrics_schema` config option (#4277)

### 💡 Enhancements 💡

- Update to OTLP 0.8.0:
  - Remove use of `IntHistogram` (#4276)
  - Update exporters/receivers for `NumberDataPoint`
- Remove use of deprecated `pdata` slice `Resize()` (#4203, #4208, #4209)
- `awsemf` exporter: Added the option to have a user who is sending metrics from EKS Fargate Container Insights to reformat them to look the same as insights from ECS so that they can be ingested by CloudWatch (#4130)
- `k8scluster` receiver: Support OpenShift cluster quota metrics (#4342)
- `newrelic` exporter (#4278):
  - Requests are now retry-able via configuration option (defaults to retries enabled). Permanent errors are not retried.
  - The exporter monitoring metrics now include an untagged summary metric for ease of use.
  - Improved error logging to include URLs that fail to post messages to New Relic.
- `datadog` exporter: Upscale trace stats when global sampling rate is set (#4213)

### 🧰 Bug fixes 🧰

- `statsd` receiver: Add option to set Counter to be monotonic (#4154)
- Fix `internal/stanza` severity mappings (#4315)
- `awsxray` exporter: Fix the wrong AWS env resource setting (#4384)
- `newrelic` exporter (#4278):
  - Configuration unmarshalling did not allow timeout value to be set to 0 in the endpoint specific section.
  - Request cancellation was not propagated via context into the http request.
  - The queued retry logger is set to a zap.Nop logger as intended.

## v0.30.0

# 🎉 OpenTelemetry Collector Contrib v0.30.0 (Beta) 🎉

The OpenTelemetry Collector Contrib contains everything in the [opentelemetry-collector release](https://github.com/open-telemetry/opentelemetry-collector/releases/tag/v0.30.0) (be sure to check the release notes here as well!). Check out the [Getting Started Guide](https://opentelemetry.io/docs/collector/getting-started/) for deployment and configuration information.

### 🚀 New components 🚀
- `oauth2clientauth` extension: ported from core (#3848)
- `metrics-generation` processor: is now enabled and available (#4047) 

### 🛑 Breaking changes 🛑

- Removed `jaegerthrifthttp` exporter (#4089) 

### 💡 Enhancements 💡

- `tailsampling` processor:
  - Add new policy `status_code` (#3754)
  - Add new tail sampling processor policy: status_code (#3754)
- `awscontainerinsights` receiver:
  - Integrate components and fix bugs for EKS Container Insights (#3846) 
  - Add Cgroup to collect ECS instance metrics for container insights receiver #3875
- `spanmetrics` processor: Support sub-millisecond latency buckets (#4091) 
- `sentry` exporter: Add exception event capture in sentry (#3854)

## v0.29.0

# 🎉 OpenTelemetry Collector Contrib v0.29.0 (Beta) 🎉

The OpenTelemetry Collector Contrib contains everything in the [opentelemetry-collector release](https://github.com/open-telemetry/opentelemetry-collector/releases/tag/v0.29.0) (be sure to check the release notes here as well!). Check out the [Getting Started Guide](https://opentelemetry.io/docs/collector/getting-started/) for deployment and configuration information.

### 🛑 Breaking changes 🛑

- `redis` receiver (#3808)
  - removed configuration `service_name`. Use resource processor or `resource_attributes` setting if using `receivercreator`
  - removed `type` label and set instrumentation library name to `otelcol/redis` as other receivers do

### 💡 Enhancements 💡

- `tailsampling` processor:
  - Add new policy `latency` (#3750)
  - Add new policy `status_code` (#3754)
- `splunkhec` exporter: Include `trace_id` and `span_id` if set (#3850)
- `newrelic` exporter: Update instrumentation naming in accordance with otel spec (#3733)
- `sentry` exporter: Added support for insecure connection with Sentry (#3446)
- `k8s` processor:
  - Add namespace k8s tagger (#3384)
  - Add ignored pod names as config parameter (#3520)
- `awsemf` exporter: Add support for `TaskDefinitionFamily` placeholder on log stream name (#3755)
- `loki` exporter: Add resource attributes as Loki label (#3418)

### 🧰 Bug fixes 🧰

- `datadog` exporter:
  - Ensure top level spans are computed (#3786)
  - Update `env` clobbering behavior (#3851)
- `awsxray` exporter: Fixed filtered attribute translation (#3757)
- `splunkhec` exporter: Include trace and span id if set in log record (#3850)

## v0.28.0

# 🎉 OpenTelemetry Collector Contrib v0.28.0 (Beta) 🎉

The OpenTelemetry Collector Contrib contains everything in the [opentelemetry-collector release](https://github.com/open-telemetry/opentelemetry-collector/releases/tag/v0.28.0) (be sure to check the release notes here as well!). Check out the [Getting Started Guide](https://opentelemetry.io/docs/collector/getting-started/) for deployment and configuration information.

### 🚀 New components 🚀

- `humio` exporter to export data to Humio using JSON over the HTTP [Ingest API](https://docs.humio.com/reference/api/ingest/)
- `udplog` receiver to receives logs from udp using the [opentelemetry-log-collection](https://github.com/open-telemetry/opentelemetry-log-collection) library
- `tanzuobservability` exporter to send traces to [Tanzu Observability](https://tanzu.vmware.com/observability)

### 🛑 Breaking changes 🛑

- `f5cloud` exporter (#3509):
  - Renamed the config 'auth' field to 'f5cloud_auth'. This will prevent a config field name collision when [Support for Custom Exporter Authenticators as Extensions](https://github.com/open-telemetry/opentelemetry-collector/pull/3128) is ready to be integrated.

### 💡 Enhancements 💡

- Enabled Dependabot for Github Actions (#3543)
- Change obsreport helpers for receivers to use the new pattern created in Collector (#3439,#3443,#3449,#3504,#3521,#3548)
- `datadog` exporter:
  - Add logging for unknown or unsupported metric types (#3421)
  - Add collector version tag to internal health metrics (#3394)
  - Remove sublayer stats calc and mutex (#3531)
  - Deduplicate hosts for which we send running metrics (#3539)
  - Add support for summary datatype (#3660)
  - Add datadog span operation name remapping config option (#3444)
  - Update error formatting for error spans that are not exceptions (#3701)
- `nginx` receiver: Update the nginx metrics to more closely align with the conventions (#3420)
- `elasticsearch` exporter: Init JSON encoding support (#3101)
- `jmx` receiver:
  - Allow setting system properties (#3450)
  - Update tested JMX Metric Gatherer release (#3695)
- Refactor components for the Client Authentication Extensions (#3507)
- Remove redundant conversion calls (#3688)
- `storage` extension: Add a `Close` method to Client interface (#3506)
- `splunkhec` exporter: Add `metric_type` as key which maps to the type of the metric (#3696)
- `k8s` processor: Add semantic conventions to k8s-tagger for pod metadata (#3544)
- `kubeletstats` receiver: Refactor kubelet client to internal folder (#3698)
- `newrelic` exporter (#3690):
  - Updates the log level from error to debug when New Relic rate limiting occurs
  - Updates the sanitized api key that is reported via metrics
- `filestorage` extension: Add ability to specify name (#3703)
- `awsemf` exporter: Store the initial value for cumulative metrics (#3425)
- `awskinesis` exporter: Refactor to allow for extended types of encoding (#3655)
- `ecsobserver` extension:
  - Add task definition, ec2, and service fetcher (#3503)
  - Add exporter to convert task to target (#3333)

### 🧰 Bug fixes 🧰

- `awsemf` exporter: Remove delta adjustment from summaries by default (#3408)
- `alibabacloudlogservice` exporter: Sanitize labels for metrics (#3454)
- `statsd` receiver: Fix StatsD drop metrics tags when using summary as observer_type for timer/histogram (#3440)
- `awsxray` exporter: Restore setting of Throttle for HTTP throttle response (#3685)
- `awsxray` receiver: Fix quick start bug (#3653)
- `metricstransform` processor: Check all data points for matching metric label values (#3435)

## v0.27.0

# 🎉 OpenTelemetry Collector Contrib v0.27.0 (Beta) 🎉

The OpenTelemetry Collector Contrib contains everything in the [opentelemetry-collector release](https://github.com/open-telemetry/opentelemetry-collector/releases/tag/v0.27.0) (be sure to check the release notes here as well!). Check out the [Getting Started Guide](https://opentelemetry.io/docs/collector/getting-started/) for deployment and configuration information.

### 🚀 New components 🚀

- `tcplog` receiver to receive logs from tcp using the [opentelemetry-log-collection](https://github.com/open-telemetry/opentelemetry-log-collection) library
- `influxdb` receiver to accept metrics data as [InfluxDB Line Protocol](https://docs.influxdata.com/influxdb/v2.0/reference/syntax/line-protocol/)

### 💡 Enhancements 💡

- `splunkhec` exporter:
  - Include the response in returned 400 errors (#3338)
  - Map summary metrics to Splunk HEC metrics (#3344)
  - Add HEC telemetry (#3260)
- `newrelic` exporter: Include dropped attributes and events counts (#3187)
- `datadog` exporter:
  - Add Fargate task ARN to container tags (#3326)
  - Improve mappings for span kind dd span type (#3368)
- `signalfx` exporter: Add info log for host metadata properties update (#3343)
- `awsprometheusremotewrite` exporter: Add SDK and system information to User-Agent header (#3317)
- `metricstransform` processor: Add filtering capabilities matching metric label values for applying changes (#3201)
- `groupbytrace` processor: Added workers for queue processing (#2902)
- `resourcedetection` processor: Add docker detector (#2775)
- `tailsampling` processor: Support regex on span attribute filtering (#3335)

### 🧰 Bug fixes 🧰

- `datadog` exporter:
  - Update Datadog attributes to tags mapping (#3292)
  - Consistent `hostname` and default metrics behavior (#3286)
- `signalfx` exporter: Handle character limits on metric names and dimensions (#3328)
- `newrelic` exporter: Fix timestamp value for cumulative metrics (#3406)

## v0.26.0

# 🎉 OpenTelemetry Collector Contrib v0.26.0 (Beta) 🎉

The OpenTelemetry Collector Contrib contains everything in the [opentelemetry-collector release](https://github.com/open-telemetry/opentelemetry-collector/releases/tag/v0.26.0) (be sure to check the release notes here as well!). Check out the [Getting Started Guide](https://opentelemetry.io/docs/collector/getting-started/) for deployment and configuration information.

### 🚀 New components 🚀

- `influxdb` exporter to support sending tracing, metrics, and logging data to [InfluxDB](https://www.influxdata.com/products/)

### 🛑 Breaking changes 🛑

- `signalfx` exporter (#3207):
  - Additional metrics excluded by default by signalfx exporter
    - system.disk.io_time
    - system.disk.operation_time
    - system.disk.weighted_io_time
    - system.network.connections
    - system.processes.count
    - system.processes.created

### 💡 Enhancements 💡

- Add default config and systemd environment file support for DEB/RPM packages (#3123)
- Log errors on receiver start/stop failures (#3208)
- `newrelic` exporter: Update API key detection logic (#3212)
- `splunkhec` exporter:
  - Mark permanent errors to avoid futile retries (#3253)
  - Add TLS certs verification (#3204)
- `datadog` exporter:
  - Add env and tag name normalization to trace payloads (#3200)
  - add `ignore_resource`s configuration option (#3245)
- `jmx` receiver: Update for latest snapshot and header support (#3283)
- `awsxray` exporter: Added support for stack trace translation for .NET language (#3280)
- `statsd` receiver: Add timing/histogram for statsD receiver as OTLP summary (#3261)

### 🧰 Bug fixes 🧰

- `awsprometheusremotewrite` exporter:
  - Remove `sending_queue` (#3186)
  - Use the correct default for aws_auth.service (#3161)
  - Identify the Amazon Prometheus region from the endpoint (#3210)
  - Don't panic in case session can't be constructed (#3221)
- `datadog` exporter: Add max tag length (#3185)
- `sapm` exporter: Fix crash when passing the signalfx access token (#3294)
- `newrelic` exporter: Update error conditions (#3322)

## v0.25.0

# 🎉 OpenTelemetry Collector Contrib v0.25.0 (Beta) 🎉

The OpenTelemetry Collector Contrib contains everything in the [opentelemetry-collector release](https://github.com/open-telemetry/opentelemetry-collector/releases/tag/v0.25.0) (be sure to check the release notes here as well!). Check out the [Getting Started Guide](https://opentelemetry.io/docs/collector/getting-started/) for deployment and configuration information.

### 🚀 New components 🚀

- `kafkametricsreceiver` new receiver component for collecting metrics about a kafka cluster - primarily lag and offset. [configuration instructions](receiver/kafkametricsreceiver/README.md)
- `file_storage` extension to read and write data to the local file system (#3087)

### 🛑 Breaking changes 🛑

- `newrelic` exporter (#3091):
  - Removal of common attributes (use opentelemetry collector resource processor to add attributes)
  - Drop support for cumulative metrics being sent to New Relic via a collector

### 💡 Enhancements 💡

- Update `opentelemetry-log-collection` to v0.17.0 for log receivers (#3017)
- `datadog` exporter:
  - Add `peer.service` priority instead of `service.name` (#2817)
  - Improve support of semantic conventions for K8s, Azure and ECS (#2623)
- Improve and batch logs translation for stanza (#2892)
- `statsd` receiver: Add timing/histogram as OTLP gauge (#2973)
- `honeycomb` exporter: Add Retry and Queue settings (#2714)
- `resourcedetection` processor:
  - Add AKS resource detector (#3035)
  - Use conventions package constants for ECS detector (#3171)
- `sumologic` exporter: Add graphite format (#2695)
- Add trace attributes to the log entry for stanza (#3018)
- `splunk_hec` exporter: Send log record name as part of the HEC log event (#3119)
- `newrelic` exporter (#3091):
  - Add support for logs
  - Performance improvements
  - Optimizations to the New Relic payload to reduce payload size
  - Metrics generated for monitoring the exporter
  - Insert Key vs License keys are auto-detected in some cases
  - Collector version information is properly extracted via the application start info parameters

### 🧰 Bug fixes 🧰

- `splunk_hec` exporter: Fix sending log payload with missing the GZIP footer (#3032)
- `awsxray` exporter: Remove propagation of error on shutdown (#2999)
- `resourcedetection` processor:
  - Correctly report DRAGONFLYBSD value (#3100)
  - Fallback to `os.Hostname` when FQDN is not available (#3099)
- `httpforwarder` extension: Do not report ErrServerClosed when shutting down the service (#3173)
- `collectd` receiver: Do not report ErrServerClosed when shutting down the service (#3178)

## v0.24.0

# 🎉 OpenTelemetry Collector Contrib v0.24.0 (Beta) 🎉

The OpenTelemetry Collector Contrib contains everything in the [opentelemetry-collector release](https://github.com/open-telemetry/opentelemetry-collector/releases/tag/v0.24.0) (be sure to check the release notes here as well!). Check out the [Getting Started Guide](https://opentelemetry.io/docs/collector/getting-started/) for deployment and configuration information.

### 🚀 New components 🚀

- `fluentbit` extension and `fluentforward` receiver moved from opentelemetry-collector

### 💡 Enhancements 💡

- Check `NO_WINDOWS_SERVICE` environment variable to force interactive mode on Windows (#2819)
- `resourcedetection `processor:
  - Add task revision to ECS resource detector (#2814)
  - Add GKE detector (#2821)
  - Add Amazon EKS detector (#2820)
  - Add `VMScaleSetName` field to Azure detector (#2890)
- `awsemf` exporter:
  - Add `parse_json_encoded_attr_values` config option to decode json-encoded strings in attribute values (#2827)
  - Add `output_destination` config option to support AWS Lambda (#2720)
- `googlecloud` exporter: Handle `cloud.availability_zone` semantic convention (#2893)
- `newrelic` exporter: Add `instrumentation.provider` to default attributes (#2900)
- Set unprivileged user to container image (#2925)
- `splunkhec` exporter: Add `max_content_length_logs` config option to send log data in payloads less than max content length (#2524)
- `k8scluster` and `kubeletstats` receiver: Replace package constants in favor of constants from conventions in core (#2996)

### 🧰 Bug fixes 🧰

- `spanmetrics` processor:
  - Rename `calls` metric to `calls_total` and set `IsMonotonic` to true (#2837)
  - Validate duplicate dimensions at start (#2844)
- `awsemf` exporter: Calculate delta instead of rate for cumulative metrics (#2512)
- `signalfx` exporter:
  - Remove more unnecessary translation rules (#2889)
  - Implement summary type (#2998)
- `awsxray` exporter: Remove translation to HTTP status from OC status (#2978)
- `awsprometheusremotewrite` exporter: Close HTTP body after RoundTrip (#2955)
- `splunkhec` exporter: Add ResourceAttributes to Splunk Event (#2843)

## v0.23.0

# 🎉 OpenTelemetry Collector Contrib v0.23.0 (Beta) 🎉

The OpenTelemetry Collector Contrib contains everything in the [opentelemetry-collector release](https://github.com/open-telemetry/opentelemetry-collector/releases/tag/v0.23.0) (be sure to check the release notes here as well!). Check out the [Getting Started Guide](https://opentelemetry.io/docs/collector/getting-started/) for deployment and configuration information.

### 🚀 New components 🚀

- `groupbyattrs` processor to group the records by provided attributes
- `dotnetdiagnostics` receiver to read metrics from .NET processes

### 🛑 Breaking changes 🛑

- `stackdriver` exporter marked as deprecated and renamed to `googlecloud`
- Change the rule expression in receiver creator for matching endpoints types from `type.port`, `type.hostport` and `type.pod` to `type == "port"`, `type == "hostport"` and `type == "pod"` (#2661)

### 💡 Enhancements 💡

- `loadbalancing` exporter: Add support for logs (#2470)
- `sumologic` exporter: Add carbon formatter (#2562)
- `awsecscontainermetrics` receiver: Add new metric for stopped container (#2383)
- `awsemf` exporter:
  - Send EMF logs in batches (#2572)
  - Add prometheus type field for CloudWatch compatibility (#2689)
- `signalfx` exporter:
  - Add resource attributes to events (#2631)
  - Add translation rule to drop dimensions (#2660)
  - Remove temporary host translation workaround (#2652)
  - Remove unnecessary default translation rules (#2672)
  - Update `exclude_metrics` option so that the default exclude rules can be overridden by setting the option to `[]` (#2737)
- `awsprometheusremotewrite` exporter: Add support for given IAM roles (#2675)
- `statsd` receiver: Change to use OpenTelemetry type instead of OpenCensus type (#2733)
- `resourcedetection` processor: Add missing entries for `cloud.infrastructure_service` (#2777)

### 🧰 Bug fixes 🧰

- `dynatrace` exporter: Serialize each datapoint into separate line (#2618)
- `splunkhec` exporter: Retain all otel attributes (#2712)
- `newrelic` exporter: Fix default metric URL (#2739)
- `googlecloud` exporter: Add host.name label if hostname is present in node (#2711)

## v0.22.0

# 🎉 OpenTelemetry Collector Contrib v0.22.0 (Beta) 🎉

The OpenTelemetry Collector Contrib contains everything in the [opentelemetry-collector release](https://github.com/open-telemetry/opentelemetry-collector/releases/tag/v0.22.0) (be sure to check the release notes here as well!). Check out the [Getting Started Guide](https://opentelemetry.io/docs/collector/getting-started/) for deployment and configuration information.

### 🚀 New components 🚀

- `filelog` receiver to tail and parse logs from files using the [opentelemetry-log-collection](https://github.com/open-telemetry/opentelemetry-log-collection) library

### 💡 Enhancements 💡

- `dynatrace` exporter: Send metrics to Dynatrace in chunks of 1000 (#2468)
- `k8s` processor: Add ability to associate metadata tags using pod UID rather than just IP (#2199)
- `signalfx` exporter:
  - Add statusCode to logging field on dimension client (#2459)
  - Add translation rules for `cpu.utilization_per_core` (#2540)
  - Updates to metadata handling (#2531)
  - Calculate extra network I/O metrics (#2553)
  - Calculate extra disk I/O metrics (#2557)
- `statsd` receiver: Add metric type label and `enable_metric_type` option (#2466)
- `sumologic` exporter: Add support for carbon2 format (#2562)
- `resourcedetection` processor: Add Azure detector (#2372)
- `k8scluster` receiver: Use OTel conventions for metadata (#2530)
- `newrelic` exporter: Multi-tenant support for sending trace data and performance enhancements (#2481)
- `stackdriver` exporter: Enable `retry_on_failure` and `sending_queue` options (#2613)
- Use standard way to convert from time.Time to proto Timestamp (#2548)

### 🧰 Bug fixes 🧰

- `signalfx` exporter:
  - Fix calculation of `network.total` metric (#2551)
  - Correctly convert dimensions on metadata updates (#2552)
- `awsxray` exporter and receiver: Fix the type of content_length (#2539)
- `resourcedetection` processor: Use values in accordance to semantic conventions for AWS (#2556)
- `awsemf` exporter: Fix concurrency issue (#2571)

## v0.21.0

# 🎉 OpenTelemetry Collector Contrib v0.21.0 (Beta) 🎉

The OpenTelemetry Collector Contrib contains everything in the [opentelemetry-collector release](https://github.com/open-telemetry/opentelemetry-collector/releases/tag/v0.21.0) (be sure to check the release notes here as well!). Check out the [Getting Started Guide](https://opentelemetry.io/docs/collector/getting-started/) for deployment and configuration information.

### 🚀 New components 🚀

- `loki` exporter to export data via HTTP to Loki

### 🛑 Breaking changes 🛑

- `signalfx` exporter: Allow periods to be sent in dimension keys (#2456). Existing users who do not want to change this functionality can set `nonalphanumeric_dimension_chars` to `_-`

### 💡 Enhancements 💡

- `awsemf` exporter:
  - Support unit customization before sending logs to AWS CloudWatch (#2318)
  - Group exported metrics by labels (#2317)
- `datadog` exporter: Add basic span events support (#2338)
- `alibabacloudlogservice` exporter: Support new metrics interface (#2280)
- `sumologic` exporter:
  - Enable metrics pipeline (#2117)
  - Add support for all types of log body (#2380)
- `signalfx` exporter: Add `nonalphanumeric_dimension_chars` config option (#2442)

### 🧰 Bug fixes 🧰

- `resourcedetection` processor: Fix resource attribute environment variable (#2378)
- `k8scluster` receiver: Fix nil pointer bug (#2450)

## v0.20.0

# 🎉 OpenTelemetry Collector Contrib v0.20.0 (Beta) 🎉

The OpenTelemetry Collector Contrib contains everything in the [opentelemetry-collector release](https://github.com/open-telemetry/opentelemetry-collector/releases/tag/v0.20.0) (be sure to check the release notes here as well!). Check out the [Getting Started Guide](https://opentelemetry.io/docs/collector/getting-started/) for deployment and configuration information.

### 🚀 New components 🚀

- `spanmetrics` processor to aggregate Request, Error and Duration (R.E.D) metrics from span data
- `awsxray` receiver to accept spans in the X-Ray Segment format
- `groupbyattrs` processor to group the records by provided attributes

### 🛑 Breaking changes 🛑

- Rename `kinesis` exporter to `awskinesis` (#2234)
- `signalfx` exporter: Remove `send_compatible_metrics` option, use `translation_rules` instead (#2267)
- `datadog` exporter: Remove default prefix from user metrics (#2308)

### 💡 Enhancements 💡

- `signalfx` exporter: Add k8s metrics to default excludes (#2167)
- `stackdriver` exporter: Reduce QPS (#2191)
- `datadog` exporter:
  - Translate otel exceptions to DataDog errors (#2195)
  - Use resource attributes for metadata and generated metrics (#2023)
- `sapm` exporter: Enable queuing by default (#1224)
- `dynatrace` exporter: Allow underscores anywhere in metric or dimension names (#2219)
- `awsecscontainermetrics` receiver: Handle stopped container's metadata (#2229)
- `awsemf` exporter: Enhance metrics batching in AWS EMF logs (#2271)
- `f5cloud` exporter: Add User-Agent header with version to requests (#2292)

### 🧰 Bug fixes 🧰

- `signalfx` exporter: Reinstate network/filesystem translation rules (#2171)

## v0.19.0

# 🎉 OpenTelemetry Collector Contrib v0.19.0 (Beta) 🎉

The OpenTelemetry Collector Contrib contains everything in the [opentelemetry-collector release](https://github.com/open-telemetry/opentelemetry-collector/releases/tag/v0.19.0) (be sure to check the release notes here as well!). Check out the [Getting Started Guide](https://opentelemetry.io/docs/collector/getting-started/) for deployment and configuration information.

### 🚀 New components 🚀

- `f5cloud` exporter to export metric, trace, and log data to F5 Cloud
- `jmx` receiver to report metrics from a target MBean server in conjunction with the [JMX Metric Gatherer](https://github.com/open-telemetry/opentelemetry-java-contrib/blob/main/contrib/jmx-metrics/README.md)

### 🛑 Breaking changes 🛑

- `signalfx` exporter: The `exclude_metrics` option now takes slice of metric filters instead of just metric names (slice of strings) (#1951)

### 💡 Enhancements 💡

- `datadog` exporter: Sanitize datadog service names (#1982)
- `awsecscontainermetrics` receiver: Add more metadata (#2011)
- `azuremonitor` exporter: Favor RPC over HTTP spans (#2006)
- `awsemf` exporter: Always use float64 as calculated rate (#2019)
- `splunkhec` receiver: Make the HEC receiver path configurable, and use `/*` by default (#2137)
- `signalfx` exporter:
  - Drop non-default metrics and add `include_metrics` option to override (#2145, #2146, #2162)
  - Rename `system.network.dropped_packets` metric to `system.network.dropped` (#2160)
  - Do not filter cloud attributes from dimensions (#2020)
- `redis` receiver: Migrate to pdata metrics #1889

### 🧰 Bug fixes 🧰

- `datadog` exporter: Ensure that version tag is added to trace stats (#2010)
- `loadbalancing` exporter: Rolling update of collector can stop the periodical check of DNS updates (#1798)
- `awsecscontainermetrics` receiver: Change the type of `exit_code` from string to int and deal with the situation when there is no data (#2147)
- `groupbytrace` processor: Make onTraceReleased asynchronous to fix processor overload (#1808)
- Handle cases where the time field of Splunk HEC events is encoded as a String (#2159)

## v0.18.0

# 🎉 OpenTelemetry Collector Contrib v0.18.0 (Beta) 🎉

The OpenTelemetry Collector Contrib contains everything in the [opentelemetry-collector release](https://github.com/open-telemetry/opentelemetry-collector/releases/tag/v0.18.0) (be sure to check the release notes here as well!). Check out the [Getting Started Guide](https://opentelemetry.io/docs/collector/getting-started/) for deployment and configuration information.

### 🚀 New components 🚀

- `sumologic` exporter to send logs and metrics data to Sumo Logic
- `dynatrace` exporter to send metrics to Dynatrace

### 💡 Enhancements 💡

- `datadog` exporter:
  - Add resource attributes to tags conversion feature (#1782)
  - Add Kubernetes conventions for hostnames (#1919)
  - Add container tags to datadog export for container infra metrics in service view (#1895)
  - Update resource naming and span naming (#1861)
  - Add environment variables support for config options (#1897)
- `awsxray` exporter: Add parsing of JavaScript stack traces (#1888)
- `elastic` exporter: Translate exception span events (#1858)
- `signalfx` exporter: Add translation rules to aggregate per core CPU metrics in default translations (#1841)
- `resourcedetection` processor: Gather tags associated with the EC2 instance and add them as resource attributes (#1899)
- `simpleprometheus` receiver: Add support for passing params to the prometheus scrape config (#1949)
- `azuremonitor` exporter: Implement Span status code specification changes - gRPC (#1960)
- `metricstransform` processor: Add grouping option ($1887)
- `alibabacloudlogservice` exporter: Use producer to send data to improve performance (#1981)

### 🧰 Bug fixes 🧰

- `datadog` exporter: Handle monotonic metrics client-side (#1805)
- `awsxray` exporter: Log error when translating span (#1809)

## v0.17.0

# 🎉 OpenTelemetry Collector Contrib v0.17.0 (Beta) 🎉

The OpenTelemetry Collector Contrib contains everything in the [opentelemetry-collector release](https://github.com/open-telemetry/opentelemetry-collector/releases/tag/v0.17.0) (be sure to check the release notes here as well!). Check out the [Getting Started Guide](https://opentelemetry.io/docs/collector/getting-started/) for deployment and configuration information.

### 💡 Enhancements 💡

- `awsemf` exporter: Add collector version to EMF exporter user agent (#1778)
- `signalfx` exporter: Add configuration for trace correlation (#1795)
- `statsd` receiver: Add support for metric aggregation (#1670)
- `datadog` exporter: Improve logging of hostname detection (#1796)

### 🧰 Bug fixes 🧰

- `resourcedetection` processor: Fix ecs detector to not use the default golang logger (#1745)
- `signalfx` receiver: Return 200 when receiver succeed (#1785)
- `datadog` exporter: Use a singleton for sublayer calculation (#1759)
- `awsxray` and `awsemf` exporters: Change the User-Agent content order (#1791)

## v0.16.0

# 🎉 OpenTelemetry Collector Contrib v0.16.0 (Beta) 🎉

The OpenTelemetry Collector Contrib contains everything in the [opentelemetry-collector release](https://github.com/open-telemetry/opentelemetry-collector/releases/tag/v0.16.0) (be sure to check the release notes here as well!). Check out the [Getting Started Guide](https://opentelemetry.io/docs/collector/getting-started/) for deployment and configuration information.

### 🛑 Breaking changes 🛑

- `honeycomb` exporter: Update to use internal data format (#1689)

### 💡 Enhancements 💡

- `newrelic` exporter: Add support for span events (#1643)
- `awsemf` exporter:
  - Add placeholder support in `log_group_name` and `log_stream_name` config (#1623, #1661)
  - Add label matching filtering rule (#1619)
- `resourcedetection` processor: Add new resource detector for AWS Elastic Beanstalk environments (#1585)
- `loadbalancing` exporter:
  - Add sort of endpoints in static resolver (#1692)
  - Allow specifying port when using DNS resolver (#1650)
- Add `batchperresourceattr` helper library that splits an incoming data based on an attribute in the resource (#1694)
- `alibabacloudlogservice` exporter:
  - Add logs exporter (#1609)
  - Change trace type from opencensus to opentelemetry (#1713)
- `datadog` exporter:
  - Improve trace exporter performance (#1706, #1707)
  - Add option to only send metadata (#1723)
- `awsxray` exporter:
  - Add parsing of Python stack traces (#1676)
  - Add collector version to user agent (#1730)

### 🧰 Bug fixes 🧰

- `loadbalancing` exporter:
  - Fix retry queue for exporters (#1687)
  - Fix `periodicallyResolve` for DNS resolver checks (#1678)
- `datadog` exporter: Fix status code handling (#1691)
- `awsxray` exporter:
  - Fix empty traces in X-Ray console (#1709)
  - Stricter requirements for adding http request url (#1729)
  - Fix status code handling for errors/faults (#1740)
- `signalfx` exporter:
  - Split incoming data requests by access token before enqueuing (#1727)
  - Disable retry on 400 and 401, retry with backoff on 429 and 503 (#1672)
- `awsecscontainermetrics` receiver: Improve error handling to fix seg fault (#1738)

## v0.15.0

# 🎉 OpenTelemetry Collector Contrib v0.15.0 (Beta) 🎉

The OpenTelemetry Collector Contrib contains everything in the [opentelemetry-collector release](https://github.com/open-telemetry/opentelemetry-collector/releases/tag/v0.15.0) (be sure to check the release notes here as well!). Check out the [Getting Started Guide](https://opentelemetry.io/docs/collector/getting-started/) for deployment and configuration information.

### 🚀 New components 🚀

- `zookeeper` receiver: Collects metrics from a Zookeeper instance using the `mntr` command
- `loadbalacing` exporter: Consistently exports spans belonging to the same trace to the same backend
- `windowsperfcounters` receiver: Captures the configured system, application, or custom performance counter data from the Windows registry using the PDH interface
- `awsprometheusremotewrite` exporter:  Sends metrics data in Prometheus TimeSeries format to a Prometheus Remote Write Backend and signs each outgoing HTTP request following the AWS Signature Version 4 signing process

### 💡 Enhancements 💡

- `awsemf` exporter:
  - Add `metric_declarations` config option for metric filtering and dimensions (#1503)
  - Add SummaryDataType and remove Min/Max from Histogram (#1584)
- `signalfxcorrelation` exporter: Add ability to translate host dimension (#1561)
- `newrelic` exporter: Use pdata instead of the OpenCensus for traces (#1587)
- `metricstransform` processor:
  - Add `combine` action for matched metrics (#1506)
  - Add `submatch_case` config option to specify case of matched label values (#1640)
- `awsecscontainermetrics` receiver: Extract cluster name from ARN (#1626)
- `elastic` exporter: Improve handling of span status if the status code is unset (#1591)

### 🧰 Bug fixes 🧰

- `awsemf` exporter: Add check for unhandled metric data types (#1493)
- `groupbytrace` processor: Make buffered channel to avoid goroutines leak (#1505)
- `stackdriver` exporter: Set `options.UserAgent` so that the OpenCensus exporter does not override the UA ($1620)

## v0.14.0

# 🎉 OpenTelemetry Collector Contrib v0.14.0 (Beta) 🎉

The OpenTelemetry Collector Contrib contains everything in the [opentelemetry-collector release](https://github.com/open-telemetry/opentelemetry-collector/releases/tag/v0.14.0) (be sure to check the release notes here as well!). Check out the [Getting Started Guide](https://opentelemetry.io/docs/collector/getting-started/) for deployment and configuration information.

### 🚀 New components 🚀

- `datadog` exporter to send metric and trace data to Datadog (#1352)
- `tailsampling` processor moved from core to contrib (#1383)

### 🛑 Breaking changes 🛑

- `jmxmetricsextension` migrated to `jmxreceiver` (#1182, #1357)
- Move signalfx correlation code out of `sapm` to `signalfxcorrelation` exporter (#1376)
- Move Splunk specific utils outside of common (#1306)
- `stackdriver` exporter:
    - Config options `metric_prefix` & `skip_create_metric_descriptor` are now nested under `metric`, see [README](https://github.com/open-telemetry/opentelemetry-collector-contrib/blob/main/exporter/stackdriverexporter/README.md).
    - Trace status codes no longer reflect gRPC codes as per spec changes: open-telemetry/opentelemetry-specification#1067
- `datadog` exporter: Remove option to change the namespace prefix (#1483)

### 💡 Enhancements 💡

- `splunkhec` receiver: Add ability to ingest metrics (#1276)
- `signalfx` receiver: Improve pipeline error handling (#1329)
- `datadog` exporter:
  - Improve hostname resolution (#1285)
  - Add flushing/export of traces and trace-related statistics (#1266)
  - Enable traces on Windows (#1340)
  - Send otel.exporter running metric (#1354)
  - Add tag normalization util method (#1373)
  - Send host metadata (#1351)
  - Support resource conventions for hostnames (#1434)
  - Add version tag extract (#1449)
- Add `batchpertrace` library to split the incoming batch into several batches, one per trace (#1257)
- `statsd` receiver:
  - Add timer support (#1335)
  - Add sample rate support for counter, transfer gauge to double and transfer counter to int only (#1361)
- `awsemf` exporter: Restructure metric translator logic (#1353)
- `resourcedetection` processor:
  - Add EC2 hostname attribute (#1324)
  - Add ECS Resource detector (#1360)
- `sapm` exporter: Add queue settings (#1390)
- `metrictransform` processor: Add metric filter option (#1447)
- `awsxray` exporter: Improve ECS attribute and origin translation (#1428)
- `resourcedetection` processor: Initial system detector (#1405)

### 🧰 Bug fixes 🧰

- Remove duplicate definition of cloud providers with core conventions (#1288)
- `kubeletstats` receiver: Handle nil references from the kubelet API (#1326)
- `awsxray` receiver:
  - Add kind type to root span to fix the empty parentID problem (#1338)
  - Fix the race condition issue (#1490)
- `awsxray` exporter:
  - Setting the tlsconfig InsecureSkipVerify using NoVerifySSL (#1350)
  - Drop invalid xray trace id (#1366)
- `elastic` exporter: Ensure span name is limited (#1371)
- `splunkhec` exporter: Don't send 'zero' timestamps to Splunk HEC (#1157)
- `stackdriver` exporter: Skip processing empty metrics slice (#1494)

## v0.13.0

# 🎉 OpenTelemetry Collector Contrib v0.13.0 (Beta) 🎉

The OpenTelemetry Collector Contrib contains everything in the [opentelemetry-collector release](https://github.com/open-telemetry/opentelemetry-collector/releases/tag/v0.13.0) (be sure to check the release notes here as well!). Check out the [Getting Started Guide](https://opentelemetry.io/docs/collector/getting-started/) for deployment and configuration information.

### 💡 Enhancements 💡

- `sapm` exporter:
  - Enable queuing by default (#1224)
  - Add SignalFx APM correlation (#1205)
  - Make span source attribute and destination dimension names configurable (#1286)
- `signalfx` exporter:
  - Pass context to the http client requests (#1225)
  - Update `disk.summary_utilization` translation rule to accommodate new labels (#1258)
- `newrelic` exporter: Add `span.kind` attribute (#1263)
- `datadog` exporter:
  - Add Datadog trace translation helpers (#1208)
  - Add API key validation (#1216)
- `splunkhec` receiver: Add the ability to ingest logs (#1268)
- `awscontainermetrics` receiver: Report `CpuUtilized` metric in percentage (#1283)
- `awsemf` exporter: Only calculate metric rate for cumulative counter and avoid SingleDimensionRollup for metrics with only one dimension (#1280)

### 🧰 Bug fixes 🧰

- Make `signalfx` exporter a metadata exporter (#1252)
- `awsecscontainermetrics` receiver: Check for empty network rate stats and set zero (#1260)
- `awsemf` exporter: Remove InstrumentationLibrary dimension in CloudWatch EMF Logs if it is undefined (#1256)
- `awsxray` receiver: Fix trace/span id transfer (#1264)
- `datadog` exporter: Remove trace support for Windows for now (#1274)
- `sapm` exporter: Correlation enabled check inversed (#1278)

## v0.12.0

# 🎉 OpenTelemetry Collector Contrib v0.12.0 (Beta) 🎉

The OpenTelemetry Collector Contrib contains everything in the [opentelemetry-collector release](https://github.com/open-telemetry/opentelemetry-collector/releases/tag/v0.12.0) (be sure to check the release notes here as well!). Check out the [Getting Started Guide](https://opentelemetry.io/docs/collector/getting-started/) for deployment and configuration information.

### 🚀 New components 🚀

- `awsemf` exporter to support exporting metrics to AWS CloudWatch (#498, #1169)
- `http_forwarder` extension that forwards HTTP requests to a specified target (#979, #1014, #1150)
- `datadog` exporter that sends metric and trace data to Datadog (#1142, #1178, #1181, #1212)
- `awsecscontainermetrics` receiver to collect metrics from Amazon ECS Task Metadata Endpoint (#1089, #1148, #1160)

### 💡 Enhancements 💡

- `signalfx` exporter:
  - Add host metadata synchronization (#1039, #1118)
  - Add `copy_dimensions` translator option (#1126)
  - Update `k8s_cluster` metric translations (#1121)
  - Add option to exclude metrics (#1156)
  - Add `avg` aggregation method (#1151)
  - Fallback to host if cloud resource id not found (#1170)
  - Add backwards compatible translation rules for the `dockerstatsreceiver` (#1201)
  - Enable queuing and retries (#1223)
- `splunkhec` exporter:
  - Add log support (#875)
  - Enable queuing and retries (#1222)
- `k8scluster` receiver: Standardize metric names (#1119)
- `awsxray` exporter:
  - Support AWS EKS attributes (#1090)
  - Store resource attributes in X-Ray segments (#1174)
- `honeycomb` exporter:
  - Add span kind to the event sent to Honeycomb (#474)
  - Add option to adjust the sample rate using an attribute on the span (#1162)
- `jmxmetrics` extension: Add subprocess manager to manage child java processes (#1028)
- `elastic` exporter: Initial metrics support (#1173)
- `k8s` processor: Rename default attr names for label/annotation extraction (#1214)
- Add common SignalFx host id extraction (#1100)
- Allow MSI upgrades (#1165)

### 🧰 Bug fixes 🧰

- `awsxray` exporter: Don't set origin to EC2 when not on AWS (#1115)

## v0.11.0

# 🎉 OpenTelemetry Collector Contrib v0.11.0 (Beta) 🎉

The OpenTelemetry Collector Contrib contains everything in the [opentelemetry-collector release](https://github.com/open-telemetry/opentelemetry-collector/releases/tag/v0.11.0) (be sure to check the release notes here as well!). Check out the [Getting Started Guide](https://opentelemetry.io/docs/collector/getting-started/) for deployment and configuration information.

### 🚀 New components 🚀
- add `dockerstats` receiver as top level component (#1081)
- add `tracegen` utility (#956)

### 💡 Enhancements 💡
- `stackdriver` exporter: Allow overriding client options via config (#1010)
- `k8scluster` receiver: Ensure informer caches are synced before initial data sync (#842)
- `elastic` exporter: Translate `deployment.environment` resource attribute to Elastic APM's semantically equivalent `service.environment` (#1022)
- `k8s` processor: Add logs support (#1051)
- `awsxray` exporter: Log response error with zap (#1050)
- `signalfx` exporter
  - Add dimensions to renamed metrics (#1041)
  - Add translation rules for `disk_ops.total` and `disk_ops.pending` metrics (#1082)
  - Add event support (#1036)
- `kubeletstats` receiver: Cache detailed PVC labels to reduce API calls (#1052)
- `signalfx` receiver: Add event support (#1035)

## v0.10.0

# 🎉 OpenTelemetry Collector Contrib v0.10.0 (Beta) 🎉

The OpenTelemetry Collector Contrib contains everything in the [opentelemetry-collector release](https://github.com/open-telemetry/opentelemetry-collector/releases/tag/v0.10.0) (be sure to check the release notes here as well!). Check out the [Getting Started Guide](https://opentelemetry.io/docs/collector/getting-started/) for deployment and configuration information.

### 🚀 New components 🚀
- add initial docker stats receiver, without sourcing in top level components (#495)
- add initial jmx metrics extension structure, without sourcing in top level components (#740)
- `routing` processor for routing spans based on HTTP headers (#907)
- `splunkhec` receiver to receive Splunk HEC metrics, traces and logs (#840)
- Add skeleton for `http_forwarder` extension that forwards HTTP requests to a specified target (#979)

### 💡 Enhancements 💡
- `stackdriver` exporter
  - Add timeout parameter (#835)
  - Add option to configurably set UserAgent string (#758)
- `signalfx` exporter
  - Reduce memory allocations for big batches processing (#871)
  - Add AWSUniqueId and gcp_id generation (#829)
  - Calculate cpu.utilization compatibility metric (#839, #974, #954)
- `metricstransform` processor: Replace `{{version}}` in label values (#876)
- `resourcedetection` processor: Logs Support (#970)
- `statsd` receiver: Add parsing for labels and gauges (#903)

### 🧰 Bug fixes 🧰
- `k8s` processor
  - Wrap metrics before sending further down the pipeline (#837)
  - Fix setting attributes on metrics passed from agent (#836)
- `awsxray` exporter: Fix "pointer to empty string" is not omitted bug (#830)
- `azuremonitor` exporter: Treat UNSPECIFIED span kind as INTERNAL (#844)
- `signalfx` exporter: Remove misleading warnings (#869)
- `newrelic` exporter: Fix panic if service name is empty (#969)
- `honeycomb` exporter: Don't emit default proc id + starttime (#972)

## v0.9.0

# 🎉 OpenTelemetry Collector Contrib v0.9.0 (Beta) 🎉

The OpenTelemetry Collector Contrib contains everything in the [opentelemetry-collector release](https://github.com/open-telemetry/opentelemetry-collector/releases/tag/v0.9.0) (be sure to check the release notes here as well!). Check out the [Getting Started Guide](https://opentelemetry.io/docs/collector/getting-started/) for deployment and configuration information.

### 🛑 Breaking changes 🛑
- Remove deprecated `lightstep` exporter (#828)

### 🚀 New components 🚀
- `statsd` receiver for ingesting StatsD messages (#566)

### 💡 Enhancements 💡
- `signalfx` exporter
   - Add disk usage translations (#760)
   - Add disk utilization translations (#782)
   - Add translation rule to drop redundant metrics (#809)
- `kubeletstats` receiver
  - Sync available volume metadata from /pods endpoint (#690)
  - Add ability to collect detailed data from PVC (#743)
- `awsxray` exporter: Translate SDK name/version into xray model (#755)
- `elastic` exporter: Translate semantic conventions to Elastic destination fields (#671)
- `stackdriver` exporter: Add point count metric (#757)
- `awsxray` receiver
  - Ported the TCP proxy from the X-Ray daemon (#774)
  - Convert to OTEL trace format (#691)

### 🧰 Bug fixes 🧰
- `kubeletstats` receiver: Do not break down metrics batch (#754)
- `host` observer: Fix issue on darwin where ports listening on all interfaces are not correctly accounted for (#582)
- `newrelic` exporter: Fix panic on missing span status (#775)

## v0.8.0

# 🎉 OpenTelemetry Collector Contrib v0.8.0 (Beta) 🎉

The OpenTelemetry Collector Contrib contains everything in the [opentelemetry-collector release](https://github.com/open-telemetry/opentelemetry-collector/releases/tag/v0.8.0) (be sure to check the release notes here as well!). Check out the [Getting Started Guide](https://opentelemetry.io/docs/collector/getting-started/) for deployment and configuration information.

### 🚀 New components 🚀

- Receivers
  - `prometheusexec` subprocess manager (##499)

### 💡 Enhancements 💡

- `signalfx` exporter
  - Add/Update metric translations (#579, #584, #639, #640, #652, #662)
  - Add support for calculate new metric translator (#644)
  - Add renaming rules for load metrics (#664)
  - Update `container.name` to `k8s.container.name` in default translation rule (#683)
  - Rename working-set and page-fault metrics (#679)
- `awsxray` exporter
  - Translate exception event into xray exception (#577)
  - Add ingestion of X-Ray segments via UDP (#502)
  - Parse Java stacktrace and populate in xray cause (#687)
- `kubeletstats` receiver
  - Add metric_groups option (#648)
  - Set datapoint timestamp in receiver (#661)
  - Change `container.name` label to `k8s.container.name` (#680)
  - Add working-set and page-fault metrics (#666)
  - Add basic support for volume metrics (#667)
- `stackdriver` trace exporter: Move to new interface and pdata (#486)
- `metricstranform` processor: Keep timeseries and points in order after aggregation (#663)
- `k8scluster` receiver: Change `container.spec.name` label to `k8s.container.name` (#681)
- Migrate receiver creator to internal data model (#701)
- Add ec2 support to `resourcedetection` processor (#587)
- Enable timeout, sending queue and retry for SAPM exporter (#707)

### 🧰 Bug fixes 🧰

- `azuremonitor` exporter: Correct HTTP status code success mapping (#588)
- `k8scluster` receiver: Fix owner reference in metadata updates (#649)
- `awsxray` exporter: Fix handling of db system (#697)

### 🚀 New components 🚀

- Skeleton for AWS ECS container metrics receiver (#463)
- `prometheus_exec` receiver (#655)

## v0.7.0

# 🎉 OpenTelemetry Collector Contrib v0.7.0 (Beta) 🎉

The OpenTelemetry Collector Contrib contains everything in the [opentelemetry-collector release](https://github.com/open-telemetry/opentelemetry-collector/releases/tag/v0.7.0) (be sure to check the release notes here as well!). Check out the [Getting Started Guide](https://opentelemetry.io/docs/collector/getting-started/) for deployment and configuration information.

### 🛑 Breaking changes 🛑

- `awsxray` receiver updated to support udp: `tcp_endpoint` config option renamed to `endpoint` (#497)
- TLS config changed for `sapmreceiver` (#488) and `signalfxreceiver` receivers (#488)

### 🚀 New components 🚀

- Exporters
  - `sentry` adds tracing exporter for [Sentry](https://sentry.io/) (#565)
- Extensions
  - `endpoints` observer: adds generic endpoint watcher (#427)
  - `host` observer: looks for listening network endpoints on host (#432)

### 💡 Enhancements 💡

- Update `honeycomb` exporter for v0.8.0 compatibility
- Extend `metricstransform` processor to be able to add a label to an existing metric (#441)
- Update `kubeletstats` metrics according to semantic conventions (#475)
- Updated `awsxray` receiver config to use udp (#497)
- Add `/pods` endpoint support in `kubeletstats` receiver to add extra labels (#569)
- Add metric translation options to `signalfx` exporter (#477, #501, #571, #573)

### 🧰 Bug fixes 🧰

- `azuremonitor` exporter: Mark spanToEnvelope errors as permanent (#500)

## v0.6.0

# 🎉 OpenTelemetry Collector Contrib v0.6.0 (Beta) 🎉

The OpenTelemetry Collector Contrib contains everything in the [opentelemetry-collector release](https://github.com/open-telemetry/opentelemetry-collector/releases/tag/v0.6.0) (be sure to check the release notes here as well!). Check out the [Getting Started Guide](https://opentelemetry.io/docs/collector/getting-started/) for deployment and configuration information.

### 🛑 Breaking changes 🛑

- Removed `jaegarlegacy` (#397) and `zipkinscribe` receivers (#410)
- `kubeletstats` receiver: Renamed `k8s.pod.namespace` pod label to `k8s.namespace.name` and `k8s.container.name` container label to `container.name`

### 🚀 New components 🚀

- Processors
  - `metricstransform` renames/aggregates within individual metrics (#376) and allow changing the data type between int and float (#402)

### 💡 Enhancements 💡

- `awsxray` exporter: Use `peer.service` as segment name when set. (#385)
- `splunk` exporter: Add trace exports support (#359, #399)
- Build and publish Windows MSI (#408) and DEB/RPM Linux packages (#405)

### 🧰 Bug fixes 🧰

- `kubeletstats` receiver:
  - Fixed NPE for newly created pods (#404)
  - Updated to latest change in the ReceiverFactoryOld interface (#401)
  - Fixed logging and self reported metrics (#357)
- `awsxray` exporter: Only convert SQL information for SQL databases. (#379)
- `resourcedetection` processor: Correctly obtain machine-type info from gce metadata (#395)
- `k8scluster` receiver: Fix container resource metrics (#416)

## v0.5.0

Released 01-07-2020

# 🎉 OpenTelemetry Collector Contrib v0.5.0 (Beta) 🎉

The OpenTelemetry Collector Contrib contains everything in the [opentelemetry-collector release](https://github.com/open-telemetry/opentelemetry-collector/releases/tag/v0.5.0) (be sure to check the release notes here as well!). Check out the [Getting Started Guide](https://opentelemetry.io/docs/collector/getting-started/) for deployment and configuration information.

### 🚀 New components 🚀

- Processors
  - `resourcedetection` to automatically detect the resource based on the configured set of detectors (#309)

### 💡 Enhancements 💡

- `kubeletstats` receiver: Support for ServiceAccount authentication (#324)
- `signalfx` exporter and receiver
  - Add SignalFx metric token passthrough and config option (#325)
  - Set default endpoint of `signalfx` receiver to `:9943` (#351)
- `awsxray` exporter: Support aws plugins EC2/ECS/Beanstalk (#343)
- `sapm` exporter and receiver: Add SAPM access token passthrough and config option (#349)
- `k8s` processor: Add metrics support (#358)
- `k8s` observer: Separate annotations from labels in discovered pods (#363)

### 🧰 Bug fixes 🧰

- `honeycomb` exporter: Remove shared use of libhoney from goroutines (#305)

## v0.4.0

Released 17-06-2020

# 🎉 OpenTelemetry Collector Contrib v0.4.0 (Beta) 🎉

The OpenTelemetry Collector Contrib contains everything in the [opentelemetry-collector release](https://github.com/open-telemetry/opentelemetry-collector/releases/tag/v0.4.0) (be sure to check the release notes here as well!). Check out the [Getting Started Guide](https://opentelemetry.io/docs/collector/getting-started/) for deployment and configuration information.

### 🛑 Breaking changes 🛑

  - `signalfx` exporter `url` parameter changed to `ingest_url` (no impact if only using `realm` setting)

### 🚀 New components 🚀

- Receivers
  - `receiver_creator` to create receivers at runtime (#145), add observer support to receiver_creator (#173), add rules support (#207), add dynamic configuration values (#235) 
  - `kubeletstats` receiver (#237) 
  - `prometheus_simple` receiver (#184) 
  - `kubernetes-cluster` receiver (#175) 
  - `redis` receiver (#138)
- Exporters
  - `alibabacloudlogservice` exporter (#259) 
  - `SplunkHEC` metrics exporter (#246)
  - `elastic` APM exporter (#240)
  - `newrelic` exporter (#229) 
- Extensions
  - `k8s` observer (#185) 

### 💡 Enhancements 💡

- `awsxray` exporter
  - Use X-Ray convention of segment name == service name (#282)
  - Tweak xray export to improve rendering of traces and improve parity (#241)
  - Add handling for spans received with nil attributes (#212)
- `honeycomb` exporter
  - Use SendPresampled (#291)
  - Add span attributes as honeycomb event fields (#271)
  - Support resource labels in Honeycomb exporter (#20)
- `k8s` processor
  - Add support of Pod UID extraction to k8sprocessor (#219)
  - Use `k8s.pod.ip` to record resource IP instead of just `ip` (#183)
  - Support same authentication mechanism as other kubernetes components do (#307)
- `sapm` exporter: Add TLS for SAPM and SignalFx receiver (#215)
- `signalfx` exporter
  - Add metric metadata syncer to SignalFx exporter (#231)
  - Add TLS for SAPM and SignalFx receiver (#215)
- `stackdriver` exporter: Add support for resource mapping in config (#163)

### 🧰 Bug fixes 🧰

- `awsxray` exporter: Wrap bad request errors for proper handling by retry queue (#205)
- `lightstep` exporter: Ensure Lightstep exporter doesnt crash on nil node (#250)
- `sapm` exporter: Do not break Jaeger traces before sending downstream (#193)
- `k8s` processor: Ensure Jaeger spans work in passthrough mode (262)

## 🧩 Components 🧩

### Receivers

| Traces | Metrics |
|:-------:|:-------:|
| Jaeger Legacy | Carbon |
| SAPM (SignalFx APM) | Collectd | 
| Zipkin Scribe | K8s Cluster |
| | Redis |
| |  SignalFx | 
| | Simple Prometheus |
| | Wavefront |

### Processors

- K8s

### Exporters

| Commercial | Community |
|:------------:|:-----------:|
| Alibaba Cloud Log Service | Carbon |
| AWS X-ray | Elastic |
| Azure Monitor | Jaeger Thrift |
| Honeycomb | Kinesis |
| Lightstep |
| New Relic |
| SAPM (SignalFx APM) | 
| SignalFx (Metrics) |
| Splunk HEC |
| Stackdriver (Google) |

### Extensions

- Observer
  - K8s

## v0.3.0 Beta

Released 2020-03-30

### Breaking changes

-  Make prometheus receiver config loading strict. #697 
Prometheus receiver will now fail fast if the config contains unused keys in it.

### Changes and fixes

- Enable best effort serve by default of Prometheus Exporter (https://github.com/orijtech/prometheus-go-metrics-exporter/pull/6)
- Fix null pointer exception in the logging exporter #743 
- Remove unnecessary condition to have at least one processor #744 
- Updated Honeycomb exported to `honeycombio/opentelemetry-exporter-go v0.3.1`

### Features

Receivers / Exporters:

* AWS X-Ray
* Carbon
* CollectD
* Honeycomb
* Jaeger
* Kinesis
* LightStep
* OpenCensus
* OpenTelemetry
* SAPM
* SignalFx
* Stackdriver
* Wavefront
* Zipkin
* Zipkin Scribe


Processors:

* Attributes
* Batch
* Memory Limiter
* Queued Retry
* Resource
* Sampling
* Span
* Kubernetes

Extensions:

* Health Check
* Performance Profiler
* zPages


## v0.2.8

Released 2020-03-25

Alpha v0.2.8 of OpenTelemetry Collector Contrib.

- Implemented OTLP receiver and exporter.
- Added ability to pass config to the service programmatically (useful for custom builds).
- Improved own metrics / observability.


## v0.2.7

Released 2020-03-17

### Self-Observability
- New command-line switch to control legacy and new metrics. Users are encouraged
to experiment and migrate to the new metrics.
- Improved error handling on shutdown.


### Processors
- Fixed passthrough mode k8sprocessor.
- Added `HASH` action to attribute processor.

### Receivers and Exporters
- Added Honeycomb exporter.
- Added LightStep exporter.
- Added regular expression for Carbon receiver, allowing the metric name to be broken into proper label keys and values.
- Updated Stackdriver exporter to use a new batch API.


## v0.2.6 Alpha

Released 2020-02-18

### Self-Observability
- Updated metrics prefix to `otelcol` and expose command line argument to modify the prefix value.
- Batch dropped span now emits zero when no spans are dropped.

### Processors
- Extended Span processor to have include/exclude span logic.
- Ability to choose strict or regexp matching for include/exclude filters.

### Receivers and Exporters
- Added Carbon receiver and exporter.
- Added Wavefront receiver.


## v0.0.5 Alpha

Released 2020-01-30

- Regexp-based filtering of span names.
- Ability to extract attributes from span names and rename span.
- File exporter for debugging.
- Span processor is now enabled by default.

## v0.0.1 Alpha

Released 2020-01-11

First release of OpenTelemetry Collector Contrib.


[v0.3.0]: https://github.com/open-telemetry/opentelemetry-collector-contrib/compare/v0.2.8...v0.3.0
[v0.2.8]: https://github.com/open-telemetry/opentelemetry-collector-contrib/compare/v0.2.7...v0.2.8
[v0.2.7]: https://github.com/open-telemetry/opentelemetry-collector-contrib/compare/v0.2.6...v0.2.7
[v0.2.6]: https://github.com/open-telemetry/opentelemetry-collector-contrib/compare/v0.0.5...v0.2.6
[v0.0.5]: https://github.com/open-telemetry/opentelemetry-collector-contrib/compare/v0.0.1...v0.0.5
[v0.0.1]: https://github.com/open-telemetry/opentelemetry-collector-contrib/tree/v0.0.1<|MERGE_RESOLUTION|>--- conflicted
+++ resolved
@@ -13,11 +13,8 @@
 - `coralogixexporter`: Update readme (#7785)
 - `awscloudwatchlogsexporter`: Remove name from aws cloudwatch logs exporter (#7554)
 - `hostreceiver/memoryscraper`: Add memory.utilization (#6221)
-<<<<<<< HEAD
+- `elasticsearchexporter`: Remove usage of deprecated LogRecord.Name field (#7829).
 - `datadogexporter`: Use exact sum, count and average on Datadog distributions (#7830)
-=======
-- `elasticsearchexporter`: Remove usage of deprecated LogRecord.Name field (#7829).
->>>>>>> 2a79d600
 
 ### 🛑 Breaking changes 🛑
 
