// Copyright The OpenTelemetry Authors
// SPDX-License-Identifier: Apache-2.0

package adapter

import (
	"context"
	"fmt"
	"math"
	"sync/atomic"
	"testing"
	"time"

	"github.com/stretchr/testify/assert"
	"github.com/stretchr/testify/require"
	"go.opentelemetry.io/collector/component"
	"go.opentelemetry.io/collector/component/componenttest"
	"go.opentelemetry.io/collector/consumer"
	"go.opentelemetry.io/collector/consumer/consumertest"
	"go.opentelemetry.io/collector/pdata/plog"
	"go.opentelemetry.io/collector/receiver/receiverhelper"
	"go.opentelemetry.io/collector/receiver/receivertest"

	"github.com/open-telemetry/opentelemetry-collector-contrib/extension/storage/storagetest"
	"github.com/open-telemetry/opentelemetry-collector-contrib/internal/coreinternal/consumerretry"
	"github.com/open-telemetry/opentelemetry-collector-contrib/pkg/stanza/entry"
	"github.com/open-telemetry/opentelemetry-collector-contrib/pkg/stanza/operator"
	"github.com/open-telemetry/opentelemetry-collector-contrib/pkg/stanza/operator/helper"
	"github.com/open-telemetry/opentelemetry-collector-contrib/pkg/stanza/pipeline"
)

func TestStart(t *testing.T) {
	mockConsumer := &consumertest.LogsSink{}

	factory := NewFactory(TestReceiverType{}, component.StabilityLevelDevelopment)

	logsReceiver, err := factory.CreateLogs(
		t.Context(),
		receivertest.NewNopSettings(factory.Type()),
		factory.CreateDefaultConfig(),
		mockConsumer,
	)
	require.NoError(t, err, "receiver should successfully build")

	err = logsReceiver.Start(t.Context(), componenttest.NewNopHost())
	require.NoError(t, err, "receiver start failed")

	stanzaReceiver := logsReceiver.(*receiver)

	stanzaReceiver.consumeEntries(t.Context(), []*entry.Entry{entry.New()})

	// Eventually because of asynchronuous nature of the receiver.
	require.Equal(t, 1, mockConsumer.LogRecordCount())

	require.NoError(t, logsReceiver.Shutdown(t.Context()))
}

func TestHandleStartError(t *testing.T) {
	mockConsumer := &consumertest.LogsSink{}

	factory := NewFactory(TestReceiverType{}, component.StabilityLevelDevelopment)

	cfg := factory.CreateDefaultConfig().(*TestConfig)
	cfg.Input = NewUnstartableConfig()

	receiver, err := factory.CreateLogs(t.Context(), receivertest.NewNopSettings(factory.Type()), cfg, mockConsumer)
	require.NoError(t, err, "receiver should successfully build")

	err = receiver.Start(t.Context(), componenttest.NewNopHost())
	require.Error(t, err, "receiver fails to start under rare circumstances")
}

func TestHandleConsume(t *testing.T) {
	mockConsumer := &consumertest.LogsSink{}
	factory := NewFactory(TestReceiverType{}, component.StabilityLevelDevelopment)

	logsReceiver, err := factory.CreateLogs(t.Context(), receivertest.NewNopSettings(factory.Type()), factory.CreateDefaultConfig(), mockConsumer)
	require.NoError(t, err, "receiver should successfully build")

	err = logsReceiver.Start(t.Context(), componenttest.NewNopHost())
	require.NoError(t, err, "receiver start failed")

	stanzaReceiver := logsReceiver.(*receiver)

	stanzaReceiver.consumeEntries(t.Context(), []*entry.Entry{entry.New()})

	// Eventually because of asynchronuous nature of the receiver.
	require.Eventually(t,
		func() bool {
			return mockConsumer.LogRecordCount() == 1
		},
		10*time.Second, 5*time.Millisecond, "one log entry expected",
	)
	require.NoError(t, logsReceiver.Shutdown(t.Context()))
}

func TestHandleConsumeRetry(t *testing.T) {
	mockConsumer := consumerretry.NewMockLogsRejecter(2)
	factory := NewFactory(TestReceiverType{}, component.StabilityLevelDevelopment)

	cfg := factory.CreateDefaultConfig()
	cfg.(*TestConfig).RetryOnFailure.Enabled = true
	cfg.(*TestConfig).RetryOnFailure.InitialInterval = 10 * time.Millisecond
	logsReceiver, err := factory.CreateLogs(t.Context(), receivertest.NewNopSettings(factory.Type()), cfg, mockConsumer)
	require.NoError(t, err, "receiver should successfully build")

	require.NoError(t, logsReceiver.Start(t.Context(), componenttest.NewNopHost()))

	stanzaReceiver := logsReceiver.(*receiver)

	stanzaReceiver.consumeEntries(t.Context(), []*entry.Entry{entry.New()})

	require.Eventually(t,
		func() bool {
			return mockConsumer.LogRecordCount() == 1
		},
		1*time.Second, 5*time.Millisecond, "one log entry expected",
	)
	require.NoError(t, logsReceiver.Shutdown(t.Context()))
}

func TestShutdownFlush(t *testing.T) {
	mockConsumer := &consumertest.LogsSink{}
	factory := NewFactory(TestReceiverType{}, component.StabilityLevelDevelopment)

	logsReceiver, err := factory.CreateLogs(t.Context(), receivertest.NewNopSettings(factory.Type()), factory.CreateDefaultConfig(), mockConsumer)
	require.NoError(t, err, "receiver should successfully build")

	err = logsReceiver.Start(t.Context(), componenttest.NewNopHost())
	require.NoError(t, err, "receiver start failed")

	var consumedLogCount atomic.Int32
	closeCh := make(chan struct{})
	stanzaReceiver := logsReceiver.(*receiver)
	go func() {
		for {
			select {
			case <-closeCh:
				assert.NoError(t, logsReceiver.Shutdown(t.Context()))
				fmt.Println(">> Shutdown called")
				return
			default:
				err := stanzaReceiver.emitter.Process(t.Context(), entry.New())
				assert.NoError(t, err)
			}
			consumedLogCount.Add(1)
		}
	}()
	require.Eventually(t, func() bool {
		return consumedLogCount.Load() > 100
	}, 5*time.Second, 5*time.Millisecond)

	close(closeCh)

	// Eventually because of asynchronuous nature of the receiver.
	require.EventuallyWithT(t,
		func(t *assert.CollectT) {
			assert.Equal(t, consumedLogCount.Load(), int32(mockConsumer.LogRecordCount()))
		},
		2*time.Second, 5*time.Millisecond,
	)
}

func BenchmarkReceiverWithBatchingLogEmitter(b *testing.B) {
	for n := range 6 {
		logEntries := int(math.Pow(10, float64(n)))
		b.Run(fmt.Sprintf("%d logs", logEntries), func(b *testing.B) {
			benchmarkReceiver(b, logEntries, false, true)
		})
	}
}

func BenchmarkReceiverWithSynchronousLogEmitter(b *testing.B) {
	for n := range 6 {
		logEntries := int(math.Pow(10, float64(n)))
		b.Run(fmt.Sprintf("%d logs", logEntries), func(b *testing.B) {
			benchmarkReceiver(b, logEntries, false, false)
		})
	}
}

func BenchmarkReceiverWithSynchronousLogEmitterAndBatchingInput(b *testing.B) {
	for n := range 6 {
		logEntries := int(math.Pow(10, float64(n)))
		b.Run(fmt.Sprintf("%d logs", logEntries), func(b *testing.B) {
			benchmarkReceiver(b, logEntries, true, false)
		})
	}
}

func benchmarkReceiver(b *testing.B, logsPerIteration int, batchingInput, batchingLogEmitter bool) {
	iterationComplete := make(chan struct{})
	nextIteration := make(chan struct{})

	inputBuilder := &testInputBuilder{
		numberOfLogEntries: logsPerIteration,
		nextIteration:      nextIteration,
		produceBatches:     batchingInput,
	}
	inputCfg := operator.Config{
		Builder: inputBuilder,
	}

	storageClient := storagetest.NewInMemoryClient(
		component.KindReceiver,
		component.MustNewID("foolog"),
		"test",
	)

	obsrecv, err := receiverhelper.NewObsReport(receiverhelper.ObsReportSettings{ReceiverCreateSettings: receivertest.NewNopSettings(component.MustNewType("foolog"))})
	require.NoError(b, err)

	mockConsumer := &testConsumer{
		receivedAllLogs: iterationComplete,
		expectedLogs:    uint32(logsPerIteration),
		receivedLogs:    atomic.Uint32{},
	}
	rcv := &receiver{
		consumer:      mockConsumer,
		obsrecv:       obsrecv,
		storageClient: storageClient,
	}

	set := componenttest.NewNopTelemetrySettings()
	var emitter helper.LogEmitter
	if batchingLogEmitter {
		emitter = helper.NewBatchingLogEmitter(set, rcv.consumeEntries)
	} else {
		emitter = helper.NewSynchronousLogEmitter(set, rcv.consumeEntries)
	}
	defer func() {
		require.NoError(b, emitter.Stop())
	}()

	pipe, err := pipeline.Config{
		Operators:     []operator.Config{inputCfg},
		DefaultOutput: emitter,
	}.Build(set)
	require.NoError(b, err)

	rcv.pipe = pipe
	rcv.set = set
	rcv.emitter = emitter

	require.NoError(b, rcv.Start(b.Context(), nil))

	for b.Loop() {
		nextIteration <- struct{}{}
		<-iterationComplete
		mockConsumer.receivedLogs.Store(0)
	}

	require.NoError(b, rcv.Shutdown(b.Context()))
}

<<<<<<< HEAD
func BenchmarkReadLine(b *testing.B) {
	receivedAllLogs := make(chan struct{})
	filePath := filepath.Join(b.TempDir(), "bench.log")

	pipelineYaml := fmt.Sprintf(`
pipeline:
  type: file_input
  include:
    - %s
  start_at: beginning`,
		filePath)

	confmapFilePath := filepath.Join(b.TempDir(), "conf.yaml")
	require.NoError(b, os.WriteFile(confmapFilePath, []byte(pipelineYaml), 0o600))

	testConfMaps, err := confmaptest.LoadConf(confmapFilePath)
	require.NoError(b, err)

	conf, err := testConfMaps.Sub("pipeline")
	require.NoError(b, err)
	require.NotNil(b, conf)

	operatorCfg := operator.Config{}
	require.NoError(b, conf.Unmarshal(&operatorCfg))

	operatorCfgs := []operator.Config{operatorCfg}

	storageClient := storagetest.NewInMemoryClient(
		component.KindReceiver,
		component.MustNewID("foolog"),
		"test",
	)

	obsrecv, err := receiverhelper.NewObsReport(receiverhelper.ObsReportSettings{ReceiverCreateSettings: receivertest.NewNopSettings(component.MustNewType("foolog"))})
	require.NoError(b, err)

	mockConsumer := &testConsumer{
		receivedAllLogs: receivedAllLogs,
		expectedLogs:    uint32(b.N),
		receivedLogs:    atomic.Uint32{},
	}
	rcv := &receiver{
		consumer:      mockConsumer,
		obsrecv:       obsrecv,
		storageClient: storageClient,
	}

	set := componenttest.NewNopTelemetrySettings()
	emitter := helper.NewBatchingLogEmitter(set, rcv.consumeEntries)
	defer func() {
		require.NoError(b, emitter.Stop())
	}()

	pipe, err := pipeline.Config{
		Operators:     operatorCfgs,
		DefaultOutput: emitter,
	}.Build(set)
	require.NoError(b, err)

	rcv.pipe = pipe
	rcv.set = set
	rcv.emitter = emitter

	// Populate the file that will be consumed
	file, err := os.OpenFile(filePath, os.O_RDWR|os.O_CREATE, 0o666)
	require.NoError(b, err)
	for b.Loop() {
		_, err := file.WriteString("testlog\n")
		require.NoError(b, err)
	}

	// Run the actual benchmark
	b.ResetTimer()
	require.NoError(b, rcv.Start(b.Context(), nil))

	<-receivedAllLogs

	require.NoError(b, rcv.Shutdown(b.Context()))
}

func BenchmarkParseAndMap(b *testing.B) {
	filePath := filepath.Join(b.TempDir(), "bench.log")

	fileInputYaml := fmt.Sprintf(`
- type: file_input
  include:
    - %s
  start_at: beginning`, filePath)

	regexParserYaml := `
- type: regex_parser
  regex: '(?P<remote_host>[^\s]+) - (?P<remote_user>[^\s]+) \[(?P<timestamp>[^\]]+)\] "(?P<http_method>[A-Z]+) (?P<path>[^\s]+)[^"]+" (?P<http_status>\d+) (?P<bytes_sent>[^\s]+)'
  timestamp:
    parse_from: timestamp
    layout: '%d/%b/%Y:%H:%M:%S %z'
  severity:
    parse_from: http_status
    preserve: true
    mapping:
      critical: 5xx
      error: 4xx
      info: 3xx
      debug: 2xx`

	pipelineYaml := fmt.Sprintf("%s%s", fileInputYaml, regexParserYaml)

	var operatorCfgs []operator.Config
	require.NoError(b, yaml.Unmarshal([]byte(pipelineYaml), &operatorCfgs))

	set := componenttest.NewNopTelemetrySettings()
	emitter := helper.NewBatchingLogEmitter(set, func(_ context.Context, entries []*entry.Entry) {
		for _, e := range entries {
			convert(e)
		}
	})
	defer func() {
		require.NoError(b, emitter.Stop())
	}()

	pipe, err := pipeline.Config{
		Operators:     operatorCfgs,
		DefaultOutput: emitter,
	}.Build(set)
	require.NoError(b, err)

	// Populate the file that will be consumed
	file, err := os.OpenFile(filePath, os.O_RDWR|os.O_CREATE, 0o666)
	require.NoError(b, err)
	for i := 0; b.Loop(); i++ {
		_, err := fmt.Fprintf(file, "10.33.121.119 - - [11/Aug/2020:00:00:00 -0400] \"GET /index.html HTTP/1.1\" 404 %d\n", i%1000)
		require.NoError(b, err)
	}

	storageClient := storagetest.NewInMemoryClient(
		component.KindReceiver,
		component.MustNewID("foolog"),
		"test",
	)

	// Run the actual benchmark
	b.ResetTimer()
	require.NoError(b, pipe.Start(storageClient))
}

=======
>>>>>>> 57eac795
const testInputOperatorTypeStr = "test_input"

type testInputBuilder struct {
	numberOfLogEntries int
	nextIteration      chan struct{}
	produceBatches     bool
}

func (*testInputBuilder) ID() string {
	return testInputOperatorTypeStr
}

func (*testInputBuilder) Type() string {
	return testInputOperatorTypeStr
}

func (t *testInputBuilder) Build(settings component.TelemetrySettings) (operator.Operator, error) {
	inputConfig := helper.NewInputConfig(t.ID(), testInputOperatorTypeStr)
	inputOperator, err := inputConfig.Build(settings)
	if err != nil {
		return nil, err
	}

	return &testInputOperator{
		InputOperator:      inputOperator,
		numberOfLogEntries: t.numberOfLogEntries,
		produceBatches:     t.produceBatches,
		nextIteration:      t.nextIteration,
	}, nil
}

func (*testInputBuilder) SetID(string) {}

var _ operator.Operator = &testInputOperator{}

type testInputOperator struct {
	helper.InputOperator
	numberOfLogEntries int
	produceBatches     bool
	nextIteration      chan struct{}
	cancelFunc         context.CancelFunc
}

func (*testInputOperator) ID() string {
	return testInputOperatorTypeStr
}

func (*testInputOperator) Type() string {
	return testInputOperatorTypeStr
}

func (t *testInputOperator) Start(_ operator.Persister) error {
	ctx, cancelFunc := context.WithCancel(context.Background())
	t.cancelFunc = cancelFunc

	e := complexEntry()
	go func(writeBatches bool) {
		for {
			select {
			case <-t.nextIteration:
				if writeBatches {
					for i := 0; i < t.numberOfLogEntries; i += len(entries) {
						_ = t.WriteBatch(context.Background(), entries)
					}
				} else {
					for i := 0; i < t.numberOfLogEntries; i++ {
						_ = t.Write(context.Background(), e)
					}
				}
			case <-ctx.Done():
				return
			}
		}
	}(t.produceBatches)
	return nil
}

var entries = complexEntriesForNDifferentHosts(100, 4)

func (t *testInputOperator) Stop() error {
	t.cancelFunc()
	return nil
}

type testConsumer struct {
	receivedAllLogs chan struct{}
	expectedLogs    uint32
	receivedLogs    atomic.Uint32
}

func (*testConsumer) Capabilities() consumer.Capabilities {
	return consumer.Capabilities{}
}

func (t *testConsumer) ConsumeLogs(_ context.Context, ld plog.Logs) error {
	if t.receivedLogs.Add(uint32(ld.LogRecordCount())) >= t.expectedLogs {
		t.receivedAllLogs <- struct{}{}
	}
	return nil
}<|MERGE_RESOLUTION|>--- conflicted
+++ resolved
@@ -253,153 +253,6 @@
 	require.NoError(b, rcv.Shutdown(b.Context()))
 }
 
-<<<<<<< HEAD
-func BenchmarkReadLine(b *testing.B) {
-	receivedAllLogs := make(chan struct{})
-	filePath := filepath.Join(b.TempDir(), "bench.log")
-
-	pipelineYaml := fmt.Sprintf(`
-pipeline:
-  type: file_input
-  include:
-    - %s
-  start_at: beginning`,
-		filePath)
-
-	confmapFilePath := filepath.Join(b.TempDir(), "conf.yaml")
-	require.NoError(b, os.WriteFile(confmapFilePath, []byte(pipelineYaml), 0o600))
-
-	testConfMaps, err := confmaptest.LoadConf(confmapFilePath)
-	require.NoError(b, err)
-
-	conf, err := testConfMaps.Sub("pipeline")
-	require.NoError(b, err)
-	require.NotNil(b, conf)
-
-	operatorCfg := operator.Config{}
-	require.NoError(b, conf.Unmarshal(&operatorCfg))
-
-	operatorCfgs := []operator.Config{operatorCfg}
-
-	storageClient := storagetest.NewInMemoryClient(
-		component.KindReceiver,
-		component.MustNewID("foolog"),
-		"test",
-	)
-
-	obsrecv, err := receiverhelper.NewObsReport(receiverhelper.ObsReportSettings{ReceiverCreateSettings: receivertest.NewNopSettings(component.MustNewType("foolog"))})
-	require.NoError(b, err)
-
-	mockConsumer := &testConsumer{
-		receivedAllLogs: receivedAllLogs,
-		expectedLogs:    uint32(b.N),
-		receivedLogs:    atomic.Uint32{},
-	}
-	rcv := &receiver{
-		consumer:      mockConsumer,
-		obsrecv:       obsrecv,
-		storageClient: storageClient,
-	}
-
-	set := componenttest.NewNopTelemetrySettings()
-	emitter := helper.NewBatchingLogEmitter(set, rcv.consumeEntries)
-	defer func() {
-		require.NoError(b, emitter.Stop())
-	}()
-
-	pipe, err := pipeline.Config{
-		Operators:     operatorCfgs,
-		DefaultOutput: emitter,
-	}.Build(set)
-	require.NoError(b, err)
-
-	rcv.pipe = pipe
-	rcv.set = set
-	rcv.emitter = emitter
-
-	// Populate the file that will be consumed
-	file, err := os.OpenFile(filePath, os.O_RDWR|os.O_CREATE, 0o666)
-	require.NoError(b, err)
-	for b.Loop() {
-		_, err := file.WriteString("testlog\n")
-		require.NoError(b, err)
-	}
-
-	// Run the actual benchmark
-	b.ResetTimer()
-	require.NoError(b, rcv.Start(b.Context(), nil))
-
-	<-receivedAllLogs
-
-	require.NoError(b, rcv.Shutdown(b.Context()))
-}
-
-func BenchmarkParseAndMap(b *testing.B) {
-	filePath := filepath.Join(b.TempDir(), "bench.log")
-
-	fileInputYaml := fmt.Sprintf(`
-- type: file_input
-  include:
-    - %s
-  start_at: beginning`, filePath)
-
-	regexParserYaml := `
-- type: regex_parser
-  regex: '(?P<remote_host>[^\s]+) - (?P<remote_user>[^\s]+) \[(?P<timestamp>[^\]]+)\] "(?P<http_method>[A-Z]+) (?P<path>[^\s]+)[^"]+" (?P<http_status>\d+) (?P<bytes_sent>[^\s]+)'
-  timestamp:
-    parse_from: timestamp
-    layout: '%d/%b/%Y:%H:%M:%S %z'
-  severity:
-    parse_from: http_status
-    preserve: true
-    mapping:
-      critical: 5xx
-      error: 4xx
-      info: 3xx
-      debug: 2xx`
-
-	pipelineYaml := fmt.Sprintf("%s%s", fileInputYaml, regexParserYaml)
-
-	var operatorCfgs []operator.Config
-	require.NoError(b, yaml.Unmarshal([]byte(pipelineYaml), &operatorCfgs))
-
-	set := componenttest.NewNopTelemetrySettings()
-	emitter := helper.NewBatchingLogEmitter(set, func(_ context.Context, entries []*entry.Entry) {
-		for _, e := range entries {
-			convert(e)
-		}
-	})
-	defer func() {
-		require.NoError(b, emitter.Stop())
-	}()
-
-	pipe, err := pipeline.Config{
-		Operators:     operatorCfgs,
-		DefaultOutput: emitter,
-	}.Build(set)
-	require.NoError(b, err)
-
-	// Populate the file that will be consumed
-	file, err := os.OpenFile(filePath, os.O_RDWR|os.O_CREATE, 0o666)
-	require.NoError(b, err)
-	for i := 0; b.Loop(); i++ {
-		_, err := fmt.Fprintf(file, "10.33.121.119 - - [11/Aug/2020:00:00:00 -0400] \"GET /index.html HTTP/1.1\" 404 %d\n", i%1000)
-		require.NoError(b, err)
-	}
-
-	storageClient := storagetest.NewInMemoryClient(
-		component.KindReceiver,
-		component.MustNewID("foolog"),
-		"test",
-	)
-
-	// Run the actual benchmark
-	b.ResetTimer()
-	require.NoError(b, pipe.Start(storageClient))
-}
-
-=======
->>>>>>> 57eac795
 const testInputOperatorTypeStr = "test_input"
 
 type testInputBuilder struct {
