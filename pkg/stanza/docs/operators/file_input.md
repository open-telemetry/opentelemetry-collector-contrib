## `file_input` operator

The `file_input` operator reads logs from files. It will place the lines read into the `body` of the new entry.

### Configuration Fields

<<<<<<< HEAD
| Field                        | Default          | Description |
| ---                          | ---              | ---         |
| `id`                         | `file_input`     | A unique identifier for the operator. |
| `output`                     | Next in pipeline | The connected operator(s) that will receive all outbound entries. |
| `include`                    | required         | A list of file glob patterns that match the file paths to be read. |
| `exclude`                    | []               | A list of file glob patterns to exclude from reading. |
| `poll_interval`              | 200ms            | The duration between filesystem polls. |
| `multiline`                  |                  | A `multiline` configuration block. See below for details. |
| `force_flush_period`         | `500ms`          | Time since last read of data from file, after which currently buffered log should be send to pipeline. Takes `time.Time` as value. Zero means waiting for new data forever. |
| `encoding`                   | `utf-8`          | The encoding of the file being read. See the list of supported encodings below for available options. |
| `include_file_name`          | `true`           | Whether to add the file name as the attribute `log.file.name`. |
| `include_file_path`          | `false`          | Whether to add the file path as the attribute `log.file.path`. |
| `include_file_name_resolved` | `false`          | Whether to add the file name after symlinks resolution as the attribute `log.file.name_resolved`. |
| `include_file_path_resolved` | `false`          | Whether to add the file path after symlinks resolution as the attribute `log.file.path_resolved`. |
| `preserve_whitespace`        | `false`          | Whether to preserve leading and trailing whitespace. |
| `start_at`                   | `end`            | At startup, where to start reading logs from the file. Options are `beginning` or `end`. This setting will be ignored if previously read file offsets are retrieved from a persistence mechanism. |
| `fingerprint_size`           | `1kb`            | The number of bytes with which to identify a file. The first bytes in the file are used as the fingerprint. Decreasing this value at any point will cause existing fingerprints to forgotten, meaning that all files will be read from the beginning (one time). |
| `max_log_size`               | `1MiB`           | The maximum size of a log entry to read before failing. Protects against reading large amounts of data into memory |.
| `max_concurrent_files`       | 1024             | The maximum number of log files from which logs will be read concurrently (minimum = 2). If the number of files matched in the `include` pattern exceeds half of this number, then files will be processed in batches. One batch will be processed per `poll_interval`. |
| `delete_after_read`          | `false`          | If `true`, each log file will be read and then immediately deleted. Requires that the `filelog.allowFileDeletion` feature gate is enabled. |
| `attributes`                 | {}               | A map of `key: value` pairs to add to the entry's attributes. |
| `resource`                   | {}               | A map of `key: value` pairs to add to the entry's resource. |
=======
| Field                           | Default          | Description |
| ---                             | ---              | ---         |
| `id`                            | `file_input`     | A unique identifier for the operator. |
| `output`                        | Next in pipeline | The connected operator(s) that will receive all outbound entries. |
| `include`                       | required         | A list of file glob patterns that match the file paths to be read. |
| `exclude`                       | []               | A list of file glob patterns to exclude from reading. |
| `poll_interval`                 | 200ms            | The duration between filesystem polls. |
| `multiline`                     |                  | A `multiline` configuration block. See below for details. |
| `force_flush_period`            | `500ms`          | Time since last read of data from file, after which currently buffered log should be send to pipeline. Takes `time.Time` as value. Zero means waiting for new data forever. |
| `encoding`                      | `utf-8`          | The encoding of the file being read. See the list of supported encodings below for available options. |
| `include_file_name`             | `true`           | Whether to add the file name as the attribute `log.file.name`. |
| `include_file_path`             | `false`          | Whether to add the file path as the attribute `log.file.path`. |
| `include_file_name_resolved`    | `false`          | Whether to add the file name after symlinks resolution as the attribute `log.file.name_resolved`. |
| `include_file_path_resolved`    | `false`          | Whether to add the file path after symlinks resolution as the attribute `log.file.path_resolved`. |
| `start_at`                      | `end`            | At startup, where to start reading logs from the file. Options are `beginning` or `end`. This setting will be ignored if previously read file offsets are retrieved from a persistence mechanism. |
| `fingerprint_size`              | `1kb`            | The number of bytes with which to identify a file. The first bytes in the file are used as the fingerprint. Decreasing this value at any point will cause existing fingerprints to forgotten, meaning that all files will be read from the beginning (one time). |
| `max_log_size`                  | `1MiB`           | The maximum size of a log entry to read before failing. Protects against reading large amounts of data into memory |.
| `max_concurrent_files`          | 1024             | The maximum number of log files from which logs will be read concurrently (minimum = 2). If the number of files matched in the `include` pattern exceeds half of this number, then files will be processed in batches. |
| `max_batches`                   | 0                | Only applicable when files must be batched in order to respect `max_concurrent_files`. This value limits the number of batches that will be processed during a single poll interval. A value of 0 indicates no limit. |
| `delete_after_read`             | `false`          | If `true`, each log file will be read and then immediately deleted. Requires that the `filelog.allowFileDeletion` feature gate is enabled. |
| `attributes`                    | {}               | A map of `key: value` pairs to add to the entry's attributes. |
| `resource`                      | {}               | A map of `key: value` pairs to add to the entry's resource. |
>>>>>>> 3aeced40

Note that by default, no logs will be read unless the monitored file is actively being written to because `start_at` defaults to `end`.

`include` and `exclude` fields use `github.com/bmatcuk/doublestar` for expression language.
For reference documentation see [here](https://github.com/bmatcuk/doublestar#patterns).

#### `multiline` configuration

If set, the `multiline` configuration block instructs the `file_input` operator to split log entries on a pattern other than newlines.

The `multiline` configuration block must contain exactly one of `line_start_pattern` or `line_end_pattern`. These are regex patterns that
match either the beginning of a new log entry, or the end of a log entry.

If using multiline, last log can sometimes be not flushed due to waiting for more content.
In order to forcefully flush last buffered log after certain period of time,
use `force_flush_period` option.

Also refer to [recombine](../operators/recombine.md) operator for merging events with greater control.

### File rotation

When files are rotated and its new names are no longer captured in `include` pattern (i.e. tailing symlink files), it could result in data loss.
To avoid the data loss, choose move/create rotation method and set `max_concurrent_files` higher than the twice of the number of files to tail.

### Supported encodings

| Key        | Description
| ---        | ---                                                              |
| `nop`      | No encoding validation. Treats the file as a stream of raw bytes |
| `utf-8`    | UTF-8 encoding                                                   |
| `utf-16le` | UTF-16 encoding with little-endian byte order                    |
| `utf-16be` | UTF-16 encoding with little-endian byte order                    |
| `ascii`    | ASCII encoding                                                   |
| `big5`     | The Big5 Chinese character encoding                              |

Other less common encodings are supported on a best-effort basis. See [https://www.iana.org/assignments/character-sets/character-sets.xhtml](https://www.iana.org/assignments/character-sets/character-sets.xhtml) for other encodings available.


### Example Configurations

#### Simple file input

Configuration:
```yaml
- type: file_input
  include:
    - ./test.log
```

<table>
<tr><td> `./test.log` </td> <td> Output bodies </td></tr>
<tr>
<td>

```
log1
log2
log3
```

</td>
<td>

```json
{
  "body": "log1"
},
{
  "body": "log2"
},
{
  "body": "log3"
}
```

</td>
</tr>
</table>

#### Multiline file input

Configuration:
```yaml
- type: file_input
  include:
    - ./test.log
  multiline:
    line_start_pattern: 'START '
```

<table>
<tr><td> `./test.log` </td> <td> Output bodies </td></tr>
<tr>
<td>

```
START log1
log2
START log3
log4
```

</td>
<td>

```json
{
  "body": "START log1\nlog2\n"
},
{
  "body": "START log3\nlog4\n"
}
```

</td>
</tr>
</table><|MERGE_RESOLUTION|>--- conflicted
+++ resolved
@@ -4,7 +4,6 @@
 
 ### Configuration Fields
 
-<<<<<<< HEAD
 | Field                        | Default          | Description |
 | ---                          | ---              | ---         |
 | `id`                         | `file_input`     | A unique identifier for the operator. |
@@ -23,34 +22,11 @@
 | `start_at`                   | `end`            | At startup, where to start reading logs from the file. Options are `beginning` or `end`. This setting will be ignored if previously read file offsets are retrieved from a persistence mechanism. |
 | `fingerprint_size`           | `1kb`            | The number of bytes with which to identify a file. The first bytes in the file are used as the fingerprint. Decreasing this value at any point will cause existing fingerprints to forgotten, meaning that all files will be read from the beginning (one time). |
 | `max_log_size`               | `1MiB`           | The maximum size of a log entry to read before failing. Protects against reading large amounts of data into memory |.
-| `max_concurrent_files`       | 1024             | The maximum number of log files from which logs will be read concurrently (minimum = 2). If the number of files matched in the `include` pattern exceeds half of this number, then files will be processed in batches. One batch will be processed per `poll_interval`. |
+| `max_concurrent_files`       | 1024             | The maximum number of log files from which logs will be read concurrently (minimum = 2). If the number of files matched in the `include` pattern exceeds half of this number, then files will be processed in batches. |
+| `max_batches`                | 0                | Only applicable when files must be batched in order to respect `max_concurrent_files`. This value limits the number of batches that will be processed during a single poll interval. A value of 0 indicates no limit. |
 | `delete_after_read`          | `false`          | If `true`, each log file will be read and then immediately deleted. Requires that the `filelog.allowFileDeletion` feature gate is enabled. |
 | `attributes`                 | {}               | A map of `key: value` pairs to add to the entry's attributes. |
 | `resource`                   | {}               | A map of `key: value` pairs to add to the entry's resource. |
-=======
-| Field                           | Default          | Description |
-| ---                             | ---              | ---         |
-| `id`                            | `file_input`     | A unique identifier for the operator. |
-| `output`                        | Next in pipeline | The connected operator(s) that will receive all outbound entries. |
-| `include`                       | required         | A list of file glob patterns that match the file paths to be read. |
-| `exclude`                       | []               | A list of file glob patterns to exclude from reading. |
-| `poll_interval`                 | 200ms            | The duration between filesystem polls. |
-| `multiline`                     |                  | A `multiline` configuration block. See below for details. |
-| `force_flush_period`            | `500ms`          | Time since last read of data from file, after which currently buffered log should be send to pipeline. Takes `time.Time` as value. Zero means waiting for new data forever. |
-| `encoding`                      | `utf-8`          | The encoding of the file being read. See the list of supported encodings below for available options. |
-| `include_file_name`             | `true`           | Whether to add the file name as the attribute `log.file.name`. |
-| `include_file_path`             | `false`          | Whether to add the file path as the attribute `log.file.path`. |
-| `include_file_name_resolved`    | `false`          | Whether to add the file name after symlinks resolution as the attribute `log.file.name_resolved`. |
-| `include_file_path_resolved`    | `false`          | Whether to add the file path after symlinks resolution as the attribute `log.file.path_resolved`. |
-| `start_at`                      | `end`            | At startup, where to start reading logs from the file. Options are `beginning` or `end`. This setting will be ignored if previously read file offsets are retrieved from a persistence mechanism. |
-| `fingerprint_size`              | `1kb`            | The number of bytes with which to identify a file. The first bytes in the file are used as the fingerprint. Decreasing this value at any point will cause existing fingerprints to forgotten, meaning that all files will be read from the beginning (one time). |
-| `max_log_size`                  | `1MiB`           | The maximum size of a log entry to read before failing. Protects against reading large amounts of data into memory |.
-| `max_concurrent_files`          | 1024             | The maximum number of log files from which logs will be read concurrently (minimum = 2). If the number of files matched in the `include` pattern exceeds half of this number, then files will be processed in batches. |
-| `max_batches`                   | 0                | Only applicable when files must be batched in order to respect `max_concurrent_files`. This value limits the number of batches that will be processed during a single poll interval. A value of 0 indicates no limit. |
-| `delete_after_read`             | `false`          | If `true`, each log file will be read and then immediately deleted. Requires that the `filelog.allowFileDeletion` feature gate is enabled. |
-| `attributes`                    | {}               | A map of `key: value` pairs to add to the entry's attributes. |
-| `resource`                      | {}               | A map of `key: value` pairs to add to the entry's resource. |
->>>>>>> 3aeced40
 
 Note that by default, no logs will be read unless the monitored file is actively being written to because `start_at` defaults to `end`.
 
