--- conflicted
+++ resolved
@@ -188,11 +188,7 @@
 	}
 
 	if err := entry.Set(p.ParseTo, newValue); err != nil {
-<<<<<<< HEAD
-		return stanza_errors.Wrap(err, "set parse_to")
-=======
-		return p.HandleEntryErrorWithWrite(ctx, entry, fmt.Errorf("set parse_to: %w", err), write)
->>>>>>> cadaa715
+		return fmt.Errorf("set parse_to: %w", err)
 	}
 
 	if p.BodyField != nil {
@@ -223,29 +219,16 @@
 
 	// Handle parsing errors after attempting to parse all
 	if timeParseErr != nil {
-<<<<<<< HEAD
-		return stanza_errors.Wrap(timeParseErr, "time parser")
+		return fmt.Errorf("time parser: %w", timeParseErr)
 	}
 	if severityParseErr != nil {
-		return stanza_errors.Wrap(severityParseErr, "severity parser")
+		return fmt.Errorf("severity parser: %w", severityParseErr)
 	}
 	if traceParseErr != nil {
-		return stanza_errors.Wrap(traceParseErr, "trace parser")
+		return fmt.Errorf("trace parser: %w", traceParseErr)
 	}
 	if scopeNameParserErr != nil {
-		return stanza_errors.Wrap(scopeNameParserErr, "scope_name parser")
-=======
-		return p.HandleEntryErrorWithWrite(ctx, entry, fmt.Errorf("time parser: %w", timeParseErr), write)
-	}
-	if severityParseErr != nil {
-		return p.HandleEntryErrorWithWrite(ctx, entry, fmt.Errorf("severity parser: %w", severityParseErr), write)
-	}
-	if traceParseErr != nil {
-		return p.HandleEntryErrorWithWrite(ctx, entry, fmt.Errorf("trace parser: %w", traceParseErr), write)
-	}
-	if scopeNameParserErr != nil {
-		return p.HandleEntryErrorWithWrite(ctx, entry, fmt.Errorf("scope_name parser: %w", scopeNameParserErr), write)
->>>>>>> cadaa715
+		return fmt.Errorf("scope_name parser: %w", scopeNameParserErr)
 	}
 	return nil
 }
