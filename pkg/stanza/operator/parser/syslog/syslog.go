--- conflicted
+++ resolved
@@ -186,9 +186,8 @@
 }
 
 // parseRFC3164 will parse an RFC3164 syslog message.
-<<<<<<< HEAD
-func (s *Parser) parseRFC3164(syslogMessage *rfc3164.SyslogMessage) (map[string]interface{}, error) {
-	value := map[string]interface{}{
+func (s *Parser) parseRFC3164(syslogMessage *rfc3164.SyslogMessage) (map[string]any, error) {
+	value := map[string]any{
 		"timestamp":       syslogMessage.Timestamp,
 		"syslog_priority": syslogMessage.Priority,
 		"syslog_facility": syslogMessage.Facility,
@@ -198,27 +197,13 @@
 		"syslog_proc_id":  syslogMessage.ProcID,
 		"syslog_msg_id":   syslogMessage.MsgID,
 		"message":         syslogMessage.Message,
-=======
-func (s *Parser) parseRFC3164(syslogMessage *rfc3164.SyslogMessage) (map[string]any, error) {
+	}
+	return s.toSafeMap(value)
+}
+
+// parseRFC5424 will parse an RFC5424 syslog message.
+func (s *Parser) parseRFC5424(syslogMessage *rfc5424.SyslogMessage) (map[string]any, error) {
 	value := map[string]any{
-		"timestamp": syslogMessage.Timestamp,
-		"priority":  syslogMessage.Priority,
-		"facility":  syslogMessage.Facility,
-		"severity":  syslogMessage.Severity,
-		"hostname":  syslogMessage.Hostname,
-		"appname":   syslogMessage.Appname,
-		"proc_id":   syslogMessage.ProcID,
-		"msg_id":    syslogMessage.MsgID,
-		"message":   syslogMessage.Message,
->>>>>>> f6e043f1
-	}
-	return s.toSafeMap(value)
-}
-
-// parseRFC5424 will parse an RFC5424 syslog message.
-<<<<<<< HEAD
-func (s *Parser) parseRFC5424(syslogMessage *rfc5424.SyslogMessage) (map[string]interface{}, error) {
-	value := map[string]interface{}{
 		"timestamp":              syslogMessage.Timestamp,
 		"syslog_priority":        syslogMessage.Priority,
 		"syslog_facility":        syslogMessage.Facility,
@@ -230,21 +215,6 @@
 		"message":                syslogMessage.Message,
 		"syslog_structured_data": syslogMessage.StructuredData,
 		"syslog_version":         syslogMessage.Version,
-=======
-func (s *Parser) parseRFC5424(syslogMessage *rfc5424.SyslogMessage) (map[string]any, error) {
-	value := map[string]any{
-		"timestamp":       syslogMessage.Timestamp,
-		"priority":        syslogMessage.Priority,
-		"facility":        syslogMessage.Facility,
-		"severity":        syslogMessage.Severity,
-		"hostname":        syslogMessage.Hostname,
-		"appname":         syslogMessage.Appname,
-		"proc_id":         syslogMessage.ProcID,
-		"msg_id":          syslogMessage.MsgID,
-		"message":         syslogMessage.Message,
-		"structured_data": syslogMessage.StructuredData,
-		"version":         syslogMessage.Version,
->>>>>>> f6e043f1
 	}
 	return s.toSafeMap(value)
 }
