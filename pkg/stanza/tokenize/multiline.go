// Copyright The OpenTelemetry Authors
// SPDX-License-Identifier: Apache-2.0

package tokenize // import "github.com/open-telemetry/opentelemetry-collector-contrib/pkg/stanza/tokenize"

import (
	"bufio"
	"bytes"
	"fmt"
	"regexp"

	"golang.org/x/text/encoding"

	"github.com/open-telemetry/opentelemetry-collector-contrib/pkg/stanza/trim"
)

// Multiline consists of splitFunc and variables needed to perform force flush
type Multiline struct {
	SplitFunc bufio.SplitFunc
}

// NewMultilineConfig creates a new Multiline config
func NewMultilineConfig() MultilineConfig {
	return MultilineConfig{
		LineStartPattern:      "",
		LineEndPattern:        "",
		OmitPatternFromRecord: false,
	}
}

// MultilineConfig is the configuration of a multiline helper
type MultilineConfig struct {
	LineStartPattern      string `mapstructure:"line_start_pattern"`
	LineEndPattern        string `mapstructure:"line_end_pattern"`
	OmitPatternFromRecord bool   `mapstructure:"omit_pattern_from_record"`
}

// Build will build a Multiline operator.
func (c MultilineConfig) Build(enc encoding.Encoding, flushAtEOF bool, maxLogSize int, trimFunc trim.Func) (bufio.SplitFunc, error) {
	return c.getSplitFunc(enc, flushAtEOF, maxLogSize, trimFunc)
}

// getSplitFunc returns split function for bufio.Scanner basing on configured pattern
func (c MultilineConfig) getSplitFunc(enc encoding.Encoding, flushAtEOF bool, maxLogSize int, trimFunc trim.Func) (bufio.SplitFunc, error) {
	endPattern := c.LineEndPattern
	startPattern := c.LineStartPattern

	var (
		splitFunc bufio.SplitFunc
		err       error
	)

	switch {
	case endPattern != "" && startPattern != "":
		return nil, fmt.Errorf("only one of line_start_pattern or line_end_pattern can be set")
	case enc == encoding.Nop && (endPattern != "" || startPattern != ""):
		return nil, fmt.Errorf("line_start_pattern or line_end_pattern should not be set when using nop encoding")
	case enc == encoding.Nop:
		return NoSplitFunc(maxLogSize), nil
	case endPattern == "" && startPattern == "":
		splitFunc, err = NewlineSplitFunc(enc, flushAtEOF, trimFunc)
		if err != nil {
			return nil, err
		}
	case endPattern != "":
		re, err := regexp.Compile("(?m)" + c.LineEndPattern)
		if err != nil {
			return nil, fmt.Errorf("compile line end regex: %w", err)
		}
<<<<<<< HEAD
		splitFunc = LineEndSplitFunc(re, c.OmitPatternFromRecord, flushAtEOF, getTrimFunc(preserveLeadingWhitespaces, preserveTrailingWhitespaces))
=======
		splitFunc = LineEndSplitFunc(re, flushAtEOF, trimFunc)
>>>>>>> 789811ca
	case startPattern != "":
		re, err := regexp.Compile("(?m)" + c.LineStartPattern)
		if err != nil {
			return nil, fmt.Errorf("compile line start regex: %w", err)
		}
<<<<<<< HEAD
		splitFunc = LineStartSplitFunc(re, c.OmitPatternFromRecord, flushAtEOF, getTrimFunc(preserveLeadingWhitespaces, preserveTrailingWhitespaces))
=======
		splitFunc = LineStartSplitFunc(re, flushAtEOF, trimFunc)
>>>>>>> 789811ca
	default:
		return nil, fmt.Errorf("unreachable")
	}
	return splitFunc, nil
}

// LineStartSplitFunc creates a bufio.SplitFunc that splits an incoming stream into
// tokens that start with a match to the regex pattern provided
<<<<<<< HEAD
func LineStartSplitFunc(re *regexp.Regexp, omitPatternFromRecord bool, flushAtEOF bool, trimFunc trimFunc) bufio.SplitFunc {
=======
func LineStartSplitFunc(re *regexp.Regexp, flushAtEOF bool, trimFunc trim.Func) bufio.SplitFunc {
>>>>>>> 789811ca
	return func(data []byte, atEOF bool) (advance int, token []byte, err error) {
		firstLoc := re.FindIndex(data)
		if firstLoc == nil {
			// Flush if no more data is expected
			if len(data) != 0 && atEOF && flushAtEOF {
				token = trimFunc(data)
				advance = len(data)
				return
			}
			return 0, nil, nil // read more data and try again.
		}
		firstMatchStart := firstLoc[0]
		firstMatchEnd := firstLoc[1]

		if firstMatchStart != 0 {
			// the beginning of the file does not match the start pattern, so return a token up to the first match so we don't lose data
			advance = firstMatchStart
			token = trimFunc(data[0:firstMatchStart])

			// return if non-matching pattern is not only whitespaces
			if token != nil {
				return
			}
		}

		if firstMatchEnd == len(data) {
			if omitPatternFromRecord {
				// read more data and try again
				return firstMatchEnd, nil, nil
			}

			// the first match goes to the end of the bufer, so don't look for a second match
			return 0, nil, nil
		}

		// Flush if no more data is expected
		if atEOF && flushAtEOF {
			if omitPatternFromRecord {
				token = trimFunc(data[firstMatchEnd:])
			} else {
				token = trimFunc(data)
			}
			advance = len(data)
			return
		}

		secondLocOfset := firstMatchEnd + 1
		secondLoc := re.FindIndex(data[secondLocOfset:])
		if secondLoc == nil {
			if omitPatternFromRecord {
				// read more data and try again
				return firstMatchEnd, nil, nil
			}

			// read more data and try again
			return 0, nil, nil
		}
		secondMatchStart := secondLoc[0] + secondLocOfset

		advance = secondMatchStart // start scanning at the beginning of the second match
		if omitPatternFromRecord {
			token = trimFunc(data[firstMatchEnd:secondMatchStart]) // the token begins after the first match, and ends at the beginning of the second match
		} else {
			token = trimFunc(data[firstMatchStart:secondMatchStart]) // the token begins at the first match, and ends at the beginning of the second match
		}
		err = nil
		return
	}
}

// LineEndSplitFunc creates a bufio.SplitFunc that splits an incoming stream into
// tokens that end with a match to the regex pattern provided
<<<<<<< HEAD
func LineEndSplitFunc(re *regexp.Regexp, omitPatternFromRecord bool, flushAtEOF bool, trimFunc trimFunc) bufio.SplitFunc {
=======
func LineEndSplitFunc(re *regexp.Regexp, flushAtEOF bool, trimFunc trim.Func) bufio.SplitFunc {
>>>>>>> 789811ca
	return func(data []byte, atEOF bool) (advance int, token []byte, err error) {
		loc := re.FindIndex(data)
		if loc == nil {
			// Flush if no more data is expected
			if len(data) != 0 && atEOF && flushAtEOF {
				token = trimFunc(data)
				advance = len(data)
				return
			}
			return 0, nil, nil // read more data and try again
		}

		// If the match goes up to the end of the current bufer, do another
		// read until we can capture the entire match
		if loc[1] == len(data)-1 && !atEOF {
			return 0, nil, nil
		}

		advance = loc[1]
		if omitPatternFromRecord {
			token = trimFunc(data[:loc[0]])
		} else {
			token = trimFunc(data[:loc[1]])
		}
		err = nil
		return
	}
}

// NewlineSplitFunc splits log lines by newline, just as bufio.ScanLines, but
// never returning an token using EOF as a terminator
func NewlineSplitFunc(enc encoding.Encoding, flushAtEOF bool, trimFunc trim.Func) (bufio.SplitFunc, error) {
	newline, err := encodedNewline(enc)
	if err != nil {
		return nil, err
	}

	carriageReturn, err := encodedCarriageReturn(enc)
	if err != nil {
		return nil, err
	}

	return func(data []byte, atEOF bool) (advance int, token []byte, err error) {
		if atEOF && len(data) == 0 {
			return 0, nil, nil
		}

		if i := bytes.Index(data, newline); i >= 0 {
			// We have a full newline-terminated line.
			token = bytes.TrimSuffix(data[:i], carriageReturn)

			return i + len(newline), trimFunc(token), nil
		}

		// Flush if no more data is expected
		if atEOF && flushAtEOF {
			token = trimFunc(data)
			advance = len(data)
			return
		}

		// Request more data.
		return 0, nil, nil
	}, nil
}

// NoSplitFunc doesn't split any of the bytes, it reads in all of the bytes and returns it all at once. This is for when the encoding is nop
func NoSplitFunc(maxLogSize int) bufio.SplitFunc {
	return func(data []byte, atEOF bool) (advance int, token []byte, err error) {
		if len(data) >= maxLogSize {
			return maxLogSize, data[:maxLogSize], nil
		}

		if !atEOF {
			return 0, nil, nil
		}

		if len(data) == 0 {
			return 0, nil, nil
		}
		return len(data), data, nil
	}
}

func encodedNewline(enc encoding.Encoding) ([]byte, error) {
	out := make([]byte, 10)
	nDst, _, err := enc.NewEncoder().Transform(out, []byte{'\n'}, true)
	return out[:nDst], err
}

func encodedCarriageReturn(enc encoding.Encoding) ([]byte, error) {
	out := make([]byte, 10)
	nDst, _, err := enc.NewEncoder().Transform(out, []byte{'\r'}, true)
	return out[:nDst], err
}<|MERGE_RESOLUTION|>--- conflicted
+++ resolved
@@ -67,21 +67,13 @@
 		if err != nil {
 			return nil, fmt.Errorf("compile line end regex: %w", err)
 		}
-<<<<<<< HEAD
-		splitFunc = LineEndSplitFunc(re, c.OmitPatternFromRecord, flushAtEOF, getTrimFunc(preserveLeadingWhitespaces, preserveTrailingWhitespaces))
-=======
-		splitFunc = LineEndSplitFunc(re, flushAtEOF, trimFunc)
->>>>>>> 789811ca
+		splitFunc = LineEndSplitFunc(re, c.OmitPatternFromRecord, flushAtEOF, trimFunc)
 	case startPattern != "":
 		re, err := regexp.Compile("(?m)" + c.LineStartPattern)
 		if err != nil {
 			return nil, fmt.Errorf("compile line start regex: %w", err)
 		}
-<<<<<<< HEAD
-		splitFunc = LineStartSplitFunc(re, c.OmitPatternFromRecord, flushAtEOF, getTrimFunc(preserveLeadingWhitespaces, preserveTrailingWhitespaces))
-=======
-		splitFunc = LineStartSplitFunc(re, flushAtEOF, trimFunc)
->>>>>>> 789811ca
+		splitFunc = LineStartSplitFunc(re, c.OmitPatternFromRecord, flushAtEOF, trimFunc)
 	default:
 		return nil, fmt.Errorf("unreachable")
 	}
@@ -90,11 +82,7 @@
 
 // LineStartSplitFunc creates a bufio.SplitFunc that splits an incoming stream into
 // tokens that start with a match to the regex pattern provided
-<<<<<<< HEAD
-func LineStartSplitFunc(re *regexp.Regexp, omitPatternFromRecord bool, flushAtEOF bool, trimFunc trimFunc) bufio.SplitFunc {
-=======
-func LineStartSplitFunc(re *regexp.Regexp, flushAtEOF bool, trimFunc trim.Func) bufio.SplitFunc {
->>>>>>> 789811ca
+func LineStartSplitFunc(re *regexp.Regexp, omitPatternFromRecord bool, flushAtEOF bool, trimFunc trim.Func) bufio.SplitFunc {
 	return func(data []byte, atEOF bool) (advance int, token []byte, err error) {
 		firstLoc := re.FindIndex(data)
 		if firstLoc == nil {
@@ -167,11 +155,7 @@
 
 // LineEndSplitFunc creates a bufio.SplitFunc that splits an incoming stream into
 // tokens that end with a match to the regex pattern provided
-<<<<<<< HEAD
-func LineEndSplitFunc(re *regexp.Regexp, omitPatternFromRecord bool, flushAtEOF bool, trimFunc trimFunc) bufio.SplitFunc {
-=======
-func LineEndSplitFunc(re *regexp.Regexp, flushAtEOF bool, trimFunc trim.Func) bufio.SplitFunc {
->>>>>>> 789811ca
+func LineEndSplitFunc(re *regexp.Regexp, omitPatternFromRecord bool, flushAtEOF bool, trimFunc trim.Func) bufio.SplitFunc {
 	return func(data []byte, atEOF bool) (advance int, token []byte, err error) {
 		loc := re.FindIndex(data)
 		if loc == nil {
