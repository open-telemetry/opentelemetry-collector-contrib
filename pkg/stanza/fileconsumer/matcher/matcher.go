--- conflicted
+++ resolved
@@ -102,6 +102,7 @@
 	if c.OrderingCriteria.TopN == 0 {
 		c.OrderingCriteria.TopN = defaultOrderingCriteriaTopN
 	}
+	m.topN = c.OrderingCriteria.TopN
 
 	var regex *regexp.Regexp
 	if orderingCriteriaNeedsRegex(c.OrderingCriteria.SortBy) {
@@ -142,12 +143,8 @@
 			if !mtimeSortTypeFeatureGate.IsEnabled() {
 				return nil, fmt.Errorf("the %q feature gate must be enabled to use %q sort type", mtimeSortTypeFeatureGate.ID(), sortTypeMtime)
 			}
-<<<<<<< HEAD
 			m.maxAge = sc.MaxTime
-			m.filterOpts = append(m.filterOpts, filter.SortMtime(sc.MaxTime))
-=======
-			m.filterOpts = append(m.filterOpts, filter.SortMtime(sc.Ascending))
->>>>>>> 38f97b6b
+			m.filterOpts = append(m.filterOpts, filter.SortMtime(sc.Ascending, sc.MaxTime))
 		default:
 			return nil, fmt.Errorf("'sort_type' must be specified")
 		}
@@ -197,6 +194,7 @@
 	include    []string
 	exclude    []string
 	regex      *regexp.Regexp
+	topN       int
 	filterOpts []filter.Option
 
 	refreshInterval time.Duration
@@ -229,7 +227,6 @@
 	if len(files) == 0 {
 		return files, errors.Join(err, errs)
 	}
-<<<<<<< HEAD
 
 	if len(files) <= m.topN {
 		m.cache.update(files)
@@ -241,7 +238,4 @@
 	m.cache.update(files)
 
 	return files, errors.Join(err, errs)
-=======
-	return result, errs
->>>>>>> 38f97b6b
 }