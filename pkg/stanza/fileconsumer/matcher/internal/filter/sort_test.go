--- conflicted
+++ resolved
@@ -236,8 +236,7 @@
 				items = append(items, it)
 			}
 
-<<<<<<< HEAD
-			f := SortMtime(0)
+			f := SortMtime(tc.ascending, 0)
 			result, err := f.apply(items)
 			if tc.expectedErr != "" {
 				require.EqualError(t, err, tc.expectedErr)
@@ -263,6 +262,7 @@
 		name        string
 		files       []string
 		fileMTimes  []time.Time
+		ascending   bool
 		expectedErr string
 		expect      []string
 	}{
@@ -317,10 +317,7 @@
 				items = append(items, it)
 			}
 
-			f := SortMtime(time.Minute)
-=======
-			f := SortMtime(tc.ascending)
->>>>>>> 38f97b6b
+			f := SortMtime(tc.ascending, time.Minute)
 			result, err := f.apply(items)
 			if tc.expectedErr != "" {
 				require.EqualError(t, err, tc.expectedErr)
