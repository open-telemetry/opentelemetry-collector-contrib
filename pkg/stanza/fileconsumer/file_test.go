// Copyright The OpenTelemetry Authors
// SPDX-License-Identifier: Apache-2.0

package fileconsumer

import (
	"compress/gzip"
	"context"
	"fmt"
	"os"
	"path/filepath"
	"runtime"
	"strconv"
	"sync"
	"testing"
	"time"

	"github.com/stretchr/testify/assert"
	"github.com/stretchr/testify/require"
	"go.opentelemetry.io/collector/featuregate"

	"github.com/open-telemetry/opentelemetry-collector-contrib/pkg/stanza/fileconsumer/attrs"
	"github.com/open-telemetry/opentelemetry-collector-contrib/pkg/stanza/fileconsumer/internal/emittest"
	"github.com/open-telemetry/opentelemetry-collector-contrib/pkg/stanza/fileconsumer/internal/filetest"
	"github.com/open-telemetry/opentelemetry-collector-contrib/pkg/stanza/fileconsumer/internal/reader"
	"github.com/open-telemetry/opentelemetry-collector-contrib/pkg/stanza/fileconsumer/matcher"
	"github.com/open-telemetry/opentelemetry-collector-contrib/pkg/stanza/operator/helper"
	"github.com/open-telemetry/opentelemetry-collector-contrib/pkg/stanza/testutil"
)

// TestDefaultBehaviors
// - Files are read starting from the end.
// - Logs are tokenized based on newlines.
// - Leading and trailing whitespace is trimmed.
// - log.file.name is included as an attribute.
// - Incomplete logs are flushed after a default flush period.
func TestDefaultBehaviors(t *testing.T) {
	t.Parallel()

	tempDir := t.TempDir()
	cfg := NewConfig().includeDir(tempDir)
	operator, sink := testManager(t, cfg)

	temp := filetest.OpenTemp(t, tempDir)
	tempName := filepath.Base(temp.Name())
	filetest.WriteString(t, temp, " testlog1 \n")

	require.NoError(t, operator.Start(testutil.NewUnscopedMockPersister()))
	defer func() {
		require.NoError(t, operator.Stop())
	}()

	// Should not emit the pre-existing token, even after flush period
	sink.ExpectNoCallsUntil(t, reader.DefaultFlushPeriod)

	// Complete token should be emitted quickly
	filetest.WriteString(t, temp, " testlog2 \n")
	token, attributes := sink.NextCall(t)
	assert.Equal(t, []byte("testlog2"), token)
	assert.Len(t, attributes, 1)
	assert.Equal(t, tempName, attributes[attrs.LogFileName])

	// Incomplete token should not be emitted until after flush period
	filetest.WriteString(t, temp, " testlog3 ")
	sink.ExpectNoCallsUntil(t, reader.DefaultFlushPeriod/2)
	time.Sleep(reader.DefaultFlushPeriod)

	token, attributes = sink.NextCall(t)
	assert.Equal(t, []byte("testlog3"), token)
	assert.Len(t, attributes, 1)
	assert.Equal(t, tempName, attributes[attrs.LogFileName])
}

// ReadExistingLogs tests that, when starting from beginning, we
// read all the lines that are already there
func TestReadExistingLogs(t *testing.T) {
	t.Parallel()

	tempDir := t.TempDir()
	cfg := NewConfig().includeDir(tempDir)
	cfg.StartAt = "beginning"
	operator, sink := testManager(t, cfg)

	// Create a file, then start
	temp := filetest.OpenTemp(t, tempDir)
	filetest.WriteString(t, temp, "testlog1\ntestlog2\n")

	require.NoError(t, operator.Start(testutil.NewUnscopedMockPersister()))
	defer func() {
		require.NoError(t, operator.Stop())
	}()

	sink.ExpectToken(t, []byte("testlog1"))
	sink.ExpectToken(t, []byte("testlog2"))
}

// TestReadUsingNopEncoding tests when nop encoding is set, that the splitfunction returns all bytes unchanged.
func TestReadUsingNopEncoding(t *testing.T) {
	tcs := []struct {
		testName string
		input    []byte
		test     func(*testing.T, *emittest.Sink)
	}{
		{
			"simple",
			[]byte("testlog1"),
			func(t *testing.T, sink *emittest.Sink) {
				sink.ExpectToken(t, []byte("testlog1"))
			},
		},
		{
			"longer than maxlogsize",
			[]byte("testlog1testlog2testlog3"),
			func(t *testing.T, sink *emittest.Sink) {
				sink.ExpectToken(t, []byte("testlog1"))
				sink.ExpectToken(t, []byte("testlog2"))
				sink.ExpectToken(t, []byte("testlog3"))
			},
		},
		{
			"doesn't hit max log size before eof",
			[]byte("testlog1testlog2test"),
			func(t *testing.T, sink *emittest.Sink) {
				sink.ExpectToken(t, []byte("testlog1"))
				sink.ExpectToken(t, []byte("testlog2"))
				sink.ExpectToken(t, []byte("test"))
			},
		},
		{
			"special characters",
			[]byte("testlog1\n\ttestlog2\n\t"),
			func(t *testing.T, sink *emittest.Sink) {
				sink.ExpectToken(t, []byte("testlog1"))
				sink.ExpectToken(t, []byte("\n\ttestlo"))
				sink.ExpectToken(t, []byte("g2\n\t"))
			},
		},
	}

	t.Parallel()

	for _, tc := range tcs {
		t.Run(tc.testName, func(t *testing.T) {

			tempDir := t.TempDir()
			cfg := NewConfig().includeDir(tempDir)
			cfg.StartAt = "beginning"
			cfg.MaxLogSize = 8
			cfg.Encoding = "nop"
			operator, sink := testManager(t, cfg)

			// Create a file, then start
			temp := filetest.OpenTemp(t, tempDir)
			bytesWritten, err := temp.Write(tc.input)
			require.Greater(t, bytesWritten, 0)
			require.NoError(t, err)
			require.NoError(t, operator.Start(testutil.NewUnscopedMockPersister()))
			defer func() {
				require.NoError(t, operator.Stop())
			}()

			tc.test(t, sink)
		})
	}
}

func TestNopEncodingDifferentLogSizes(t *testing.T) {
	tcs := []struct {
		testName   string
		input      []byte
		test       func(*testing.T, *emittest.Sink)
		maxLogSize helper.ByteSize
	}{
		{
			"same size",
			[]byte("testlog1"),
			func(t *testing.T, sink *emittest.Sink) {
				sink.ExpectToken(t, []byte("testlog1"))
			},
			8,
		},
		{
			"massive log size",
			[]byte("testlog1"),
			func(t *testing.T, sink *emittest.Sink) {
				sink.ExpectToken(t, []byte("testlog1"))
			},
			8000000,
		},
		{
			"slightly larger log size",
			[]byte("testlog1"),
			func(t *testing.T, sink *emittest.Sink) {
				sink.ExpectToken(t, []byte("testlog1"))
			},
			9,
		},
		{
			"slightly smaller log size",
			[]byte("testlog1"),
			func(t *testing.T, sink *emittest.Sink) {
				sink.ExpectToken(t, []byte("testlog"))
				sink.ExpectToken(t, []byte("1"))
			},
			7,
		},
		{
			"tiny log size",
			[]byte("testlog1"),
			func(t *testing.T, sink *emittest.Sink) {
				sink.ExpectToken(t, []byte("t"))
				sink.ExpectToken(t, []byte("e"))
				sink.ExpectToken(t, []byte("s"))
				sink.ExpectToken(t, []byte("t"))
				sink.ExpectToken(t, []byte("l"))
				sink.ExpectToken(t, []byte("o"))
				sink.ExpectToken(t, []byte("g"))
				sink.ExpectToken(t, []byte("1"))
			},
			1,
		},
	}

	t.Parallel()

	for _, tc := range tcs {
		t.Run(tc.testName, func(t *testing.T) {

			tempDir := t.TempDir()
			cfg := NewConfig().includeDir(tempDir)
			cfg.StartAt = "beginning"
			cfg.MaxLogSize = tc.maxLogSize
			cfg.Encoding = "nop"
			operator, sink := testManager(t, cfg)

			// Create a file, then start
			temp := filetest.OpenTemp(t, tempDir)
			bytesWritten, err := temp.Write(tc.input)
			require.Greater(t, bytesWritten, 0)
			require.NoError(t, err)
			require.NoError(t, operator.Start(testutil.NewUnscopedMockPersister()))
			defer func() {
				require.NoError(t, operator.Stop())
			}()

			tc.test(t, sink)
		})
	}
}

// ReadNewLogs tests that, after starting, if a new file is created
// all the entries in that file are read from the beginning
func TestReadNewLogs(t *testing.T) {
	t.Parallel()

	tempDir := t.TempDir()
	cfg := NewConfig().includeDir(tempDir)
	cfg.StartAt = "beginning"
	operator, sink := testManager(t, cfg)
	operator.persister = testutil.NewUnscopedMockPersister()

	// Poll once so we know this isn't a new file
	operator.poll(context.Background())

	// Create a new file
	temp := filetest.OpenTemp(t, tempDir)
	filetest.WriteString(t, temp, "testlog\n")

	// Poll a second time after the file has been created
	operator.poll(context.Background())

	// Expect the message to come through
	sink.ExpectToken(t, []byte("testlog"))
}

// ReadExistingAndNewLogs tests that, on startup, if start_at
// is set to `beginning`, we read the logs that are there, and
// we read any additional logs that are written after startup
func TestReadExistingAndNewLogs(t *testing.T) {
	t.Parallel()
	tempDir := t.TempDir()
	cfg := NewConfig().includeDir(tempDir)
	cfg.StartAt = "beginning"
	operator, sink := testManager(t, cfg)
	operator.persister = testutil.NewUnscopedMockPersister()

	// Start with a file with an entry in it, and expect that entry
	// to come through when we poll for the first time
	temp := filetest.OpenTemp(t, tempDir)
	filetest.WriteString(t, temp, "testlog1\n")
	operator.poll(context.Background())
	sink.ExpectToken(t, []byte("testlog1"))

	// Write a second entry, and expect that entry to come through
	// as well
	filetest.WriteString(t, temp, "testlog2\n")
	operator.poll(context.Background())
	sink.ExpectToken(t, []byte("testlog2"))
}

// StartAtEnd tests that when `start_at` is configured to `end`,
// we don't read any entries that were in the file before startup
func TestStartAtEnd(t *testing.T) {
	t.Parallel()

	tempDir := t.TempDir()
	cfg := NewConfig().includeDir(tempDir)
	operator, sink := testManager(t, cfg)
	operator.persister = testutil.NewUnscopedMockPersister()

	temp := filetest.OpenTemp(t, tempDir)
	filetest.WriteString(t, temp, "testlog1\n")

	// Expect no entries on the first poll
	operator.poll(context.Background())
	sink.ExpectNoCalls(t)

	// Expect any new entries after the first poll
	filetest.WriteString(t, temp, "testlog2\n")
	operator.poll(context.Background())
	sink.ExpectToken(t, []byte("testlog2"))
}

// TestSymlinkedFiles tests reading from a single file that's actually a symlink
// to another file, while the symlink target is changed frequently, reads all
// the logs from all the files ever targeted by that symlink.
func TestSymlinkedFiles(t *testing.T) {
	if runtime.GOOS == "windows" {
		t.Skip("Time sensitive tests disabled for now on Windows. See https://github.com/open-telemetry/opentelemetry-collector-contrib/issues/32715#issuecomment-2107737828")
	}

	t.Parallel()

	// Create 30 files with a predictable naming scheme, each containing
	// 100 log lines.
	const numFiles = 30
	const logLinesPerFile = 100
	const pollInterval = 10 * time.Millisecond
	tempDir := t.TempDir()
	expectedTokens := [][]byte{}
	for i := 1; i <= numFiles; i++ {
		expectedTokensBatch := symlinkTestCreateLogFile(t, tempDir, i, logLinesPerFile)
		expectedTokens = append(expectedTokens, expectedTokensBatch...)
	}

	targetTempDir := t.TempDir()
	symlinkFilePath := filepath.Join(targetTempDir, "sym.log")
	cfg := NewConfig().includeDir(targetTempDir)
	cfg.StartAt = "beginning"
	cfg.PollInterval = pollInterval
	sink := emittest.NewSink(emittest.WithCallBuffer(numFiles * logLinesPerFile))
	operator := testManagerWithSink(t, cfg, sink)

	require.NoError(t, operator.Start(testutil.NewUnscopedMockPersister()))
	defer func() {
		require.NoError(t, operator.Stop())
	}()

	sink.ExpectNoCalls(t)

	// Create and update symlink to each of the files over time.
	for i := 1; i <= numFiles; i++ {
		targetLogFilePath := filepath.Join(tempDir, fmt.Sprintf("%d.log", i))
		require.NoError(t, os.Symlink(targetLogFilePath, symlinkFilePath))
		// The sleep time here must be larger than the poll_interval value
		time.Sleep(pollInterval + 1*time.Millisecond)
		require.NoError(t, os.Remove(symlinkFilePath))
	}
	sink.ExpectTokens(t, expectedTokens...)
}

// StartAtEndNewFile tests that when `start_at` is configured to `end`,
// a file created after the operator has been started is read from the
// beginning
func TestStartAtEndNewFile(t *testing.T) {
	if runtime.GOOS == windowsOS {
		t.Skip("Rotation tests have been flaky on Windows. See https://github.com/open-telemetry/opentelemetry-collector-contrib/issues/16331")
	}
	t.Parallel()

	tempDir := t.TempDir()
	cfg := NewConfig().includeDir(tempDir)
	cfg.StartAt = "beginning"
	operator, sink := testManager(t, cfg)
	operator.persister = testutil.NewUnscopedMockPersister()

	operator.poll(context.Background())
	temp := filetest.OpenTemp(t, tempDir)
	filetest.WriteString(t, temp, "testlog1\ntestlog2\n")

	operator.poll(context.Background())
	sink.ExpectToken(t, []byte("testlog1"))
	sink.ExpectToken(t, []byte("testlog2"))
}

// NoNewline tests that an entry will still be sent eventually
// even if the file doesn't end in a newline
func TestNoNewline(t *testing.T) {
	t.Parallel()

	tempDir := t.TempDir()
	cfg := NewConfig().includeDir(tempDir)
	cfg.StartAt = "beginning"
	cfg.FlushPeriod = time.Nanosecond
	operator, sink := testManager(t, cfg)

	temp := filetest.OpenTemp(t, tempDir)
	filetest.WriteString(t, temp, "testlog1\ntestlog2")

	require.NoError(t, operator.Start(testutil.NewUnscopedMockPersister()))
	defer func() {
		require.NoError(t, operator.Stop())
	}()

	sink.ExpectToken(t, []byte("testlog1"))
	sink.ExpectToken(t, []byte("testlog2"))
}

// TestEmptyLine tests that the any empty lines are consumed
func TestEmptyLine(t *testing.T) {
	t.Parallel()

	tempDir := t.TempDir()
	cfg := NewConfig().includeDir(tempDir)
	cfg.StartAt = "beginning"
	operator, sink := testManager(t, cfg)

	temp := filetest.OpenTemp(t, tempDir)
	filetest.WriteString(t, temp, "testlog1\n\ntestlog2\n")

	require.NoError(t, operator.Start(testutil.NewUnscopedMockPersister()))
	defer func() {
		require.NoError(t, operator.Stop())
	}()

	sink.ExpectToken(t, []byte("testlog1"))
	sink.ExpectToken(t, []byte(""))
	sink.ExpectToken(t, []byte("testlog2"))
}

// TestMultipleEmpty tests that multiple empty lines
// can be consumed without the operator becoming stuck
func TestMultipleEmpty(t *testing.T) {
	t.Parallel()

	tempDir := t.TempDir()
	cfg := NewConfig().includeDir(tempDir)
	cfg.StartAt = "beginning"
	operator, sink := testManager(t, cfg)

	temp := filetest.OpenTemp(t, tempDir)
	filetest.WriteString(t, temp, "\n\ntestlog1\n\n\ntestlog2\n")

	require.NoError(t, operator.Start(testutil.NewUnscopedMockPersister()))
	defer func() {
		require.NoError(t, operator.Stop())
	}()

	sink.ExpectToken(t, []byte(""))
	sink.ExpectToken(t, []byte(""))
	sink.ExpectToken(t, []byte("testlog1"))
	sink.ExpectToken(t, []byte(""))
	sink.ExpectToken(t, []byte(""))
	sink.ExpectToken(t, []byte("testlog2"))
	sink.ExpectNoCallsUntil(t, time.Second)
}

// TestLeadingEmpty tests that the the operator handles a leading
// newline, and does not read the file multiple times
func TestLeadingEmpty(t *testing.T) {
	t.Parallel()

	tempDir := t.TempDir()
	cfg := NewConfig().includeDir(tempDir)
	cfg.StartAt = "beginning"
	operator, sink := testManager(t, cfg)

	temp := filetest.OpenTemp(t, tempDir)
	filetest.WriteString(t, temp, "\ntestlog1\ntestlog2\n")

	require.NoError(t, operator.Start(testutil.NewUnscopedMockPersister()))
	defer func() {
		require.NoError(t, operator.Stop())
	}()

	sink.ExpectToken(t, []byte(""))
	sink.ExpectToken(t, []byte("testlog1"))
	sink.ExpectToken(t, []byte("testlog2"))
	sink.ExpectNoCallsUntil(t, time.Second)
}

// SplitWrite tests a line written in two writes
// close together still is read as a single entry
func TestSplitWrite(t *testing.T) {
	t.Parallel()

	tempDir := t.TempDir()
	cfg := NewConfig().includeDir(tempDir)
	cfg.StartAt = "beginning"
	operator, sink := testManager(t, cfg)
	operator.persister = testutil.NewUnscopedMockPersister()

	temp := filetest.OpenTemp(t, tempDir)
	filetest.WriteString(t, temp, "testlog1")

	operator.poll(context.Background())

	filetest.WriteString(t, temp, "testlog2\n")

	operator.poll(context.Background())
	sink.ExpectToken(t, []byte("testlog1testlog2"))
}

func TestIgnoreEmptyFiles(t *testing.T) {
	t.Parallel()

	tempDir := t.TempDir()
	cfg := NewConfig().includeDir(tempDir)
	cfg.StartAt = "beginning"
	operator, sink := testManager(t, cfg)
	operator.persister = testutil.NewUnscopedMockPersister()

	temp := filetest.OpenTemp(t, tempDir)
	temp2 := filetest.OpenTemp(t, tempDir)
	temp3 := filetest.OpenTemp(t, tempDir)
	temp4 := filetest.OpenTemp(t, tempDir)

	filetest.WriteString(t, temp, "testlog1\n")
	filetest.WriteString(t, temp3, "testlog2\n")
	operator.poll(context.Background())

	sink.ExpectTokens(t, []byte("testlog1"), []byte("testlog2"))

	filetest.WriteString(t, temp2, "testlog3\n")
	filetest.WriteString(t, temp4, "testlog4\n")
	operator.poll(context.Background())

	sink.ExpectTokens(t, []byte("testlog3"), []byte("testlog4"))
}

func TestDecodeBufferIsResized(t *testing.T) {
	t.Parallel()

	tempDir := t.TempDir()
	cfg := NewConfig().includeDir(tempDir)
	cfg.StartAt = "beginning"
	operator, sink := testManager(t, cfg)

	require.NoError(t, operator.Start(testutil.NewUnscopedMockPersister()))
	defer func() {
		require.NoError(t, operator.Stop())
	}()

	temp := filetest.OpenTemp(t, tempDir)
	expected := filetest.TokenWithLength(1<<12 + 1)
	filetest.WriteString(t, temp, string(expected)+"\n")

	sink.ExpectToken(t, expected)
}

func TestMultiFileSimple(t *testing.T) {
	t.Parallel()

	tempDir := t.TempDir()
	cfg := NewConfig().includeDir(tempDir)
	cfg.StartAt = "beginning"
	operator, sink := testManager(t, cfg)

	temp1 := filetest.OpenTemp(t, tempDir)
	temp2 := filetest.OpenTemp(t, tempDir)

	filetest.WriteString(t, temp1, "testlog1\n")
	filetest.WriteString(t, temp2, "testlog2\n")

	require.NoError(t, operator.Start(testutil.NewUnscopedMockPersister()))
	defer func() {
		require.NoError(t, operator.Stop())
	}()

	sink.ExpectTokens(t, []byte("testlog1"), []byte("testlog2"))
}

func TestMultiFileSort(t *testing.T) {
	t.Parallel()

	tempDir := t.TempDir()
	cfg := NewConfig().includeDir(tempDir)
	cfg.StartAt = "beginning"
	cfg.OrderingCriteria = matcher.OrderingCriteria{
		Regex: `.*(?P<value>\d)`,
		SortBy: []matcher.Sort{
			{
				SortType: "numeric",
				RegexKey: "value",
			},
		},
	}

	operator, sink := testManager(t, cfg)

	temp1 := filetest.OpenTempWithPattern(t, tempDir, ".*log1")
	temp2 := filetest.OpenTempWithPattern(t, tempDir, ".*log2")

	filetest.WriteString(t, temp1, "testlog1\n")
	filetest.WriteString(t, temp2, "testlog2\n")

	require.NoError(t, operator.Start(testutil.NewUnscopedMockPersister()))
	defer func() {
		require.NoError(t, operator.Stop())
	}()

	sink.ExpectTokens(t, []byte("testlog2"))
	sink.ExpectNoCalls(t)
}

func TestMultiFileSortTimestamp(t *testing.T) {
	t.Parallel()

	tempDir := t.TempDir()
	cfg := NewConfig().includeDir(tempDir)
	cfg.StartAt = "beginning"
	cfg.OrderingCriteria = matcher.OrderingCriteria{
		Regex: `.(?P<value>\d{10})\.log`,
		SortBy: []matcher.Sort{
			{
				SortType: "timestamp",
				RegexKey: `value`,
				Layout:   "%Y%m%d%H",
			},
		},
	}

	operator, sink := testManager(t, cfg)

	temp1 := filetest.OpenTempWithPattern(t, tempDir, ".*2023020602.log")
	temp2 := filetest.OpenTempWithPattern(t, tempDir, ".*2023020603.log")

	filetest.WriteString(t, temp1, "testlog1\n")
	filetest.WriteString(t, temp2, "testlog2\n")

	require.NoError(t, operator.Start(testutil.NewUnscopedMockPersister()))
	defer func() {
		require.NoError(t, operator.Stop())
	}()

	sink.ExpectTokens(t, []byte("testlog2"))
	sink.ExpectNoCalls(t)
}

func TestMultiFileParallel_PreloadedFiles(t *testing.T) {
	t.Parallel()

	getMessage := func(f, m int) string { return fmt.Sprintf("file %d, message %d", f, m) }

	tempDir := t.TempDir()
	cfg := NewConfig().includeDir(tempDir)
	cfg.StartAt = "beginning"
	operator, sink := testManager(t, cfg)

	numFiles := 10
	numMessages := 100

	expected := make([][]byte, 0, numFiles*numMessages)
	for i := 0; i < numFiles; i++ {
		for j := 0; j < numMessages; j++ {
			expected = append(expected, []byte(getMessage(i, j)))
		}
	}

	var wg sync.WaitGroup
	for i := 0; i < numFiles; i++ {
		temp := filetest.OpenTemp(t, tempDir)
		wg.Add(1)
		go func(tf *os.File, f int) {
			defer wg.Done()
			for j := 0; j < numMessages; j++ {
				filetest.WriteString(t, tf, getMessage(f, j)+"\n")
			}
		}(temp, i)
	}

	require.NoError(t, operator.Start(testutil.NewUnscopedMockPersister()))
	defer func() {
		require.NoError(t, operator.Stop())
	}()

	sink.ExpectTokens(t, expected...)
	wg.Wait()
}

func TestMultiFileParallel_LiveFiles(t *testing.T) {
	t.Parallel()

	getMessage := func(f, m int) string { return fmt.Sprintf("file %d, message %d", f, m) }

	tempDir := t.TempDir()
	cfg := NewConfig().includeDir(tempDir)
	cfg.StartAt = "beginning"
	operator, sink := testManager(t, cfg)

	numFiles := 10
	numMessages := 100

	expected := make([][]byte, 0, numFiles*numMessages)
	for i := 0; i < numFiles; i++ {
		for j := 0; j < numMessages; j++ {
			expected = append(expected, []byte(getMessage(i, j)))
		}
	}

	require.NoError(t, operator.Start(testutil.NewUnscopedMockPersister()))
	defer func() {
		require.NoError(t, operator.Stop())
	}()

	temps := make([]*os.File, 0, numFiles)
	for i := 0; i < numFiles; i++ {
		temps = append(temps, filetest.OpenTemp(t, tempDir))
	}

	var wg sync.WaitGroup
	for i, temp := range temps {
		wg.Add(1)
		go func(tf *os.File, f int) {
			defer wg.Done()
			for j := 0; j < numMessages; j++ {
				filetest.WriteString(t, tf, getMessage(f, j)+"\n")
			}
		}(temp, i)
	}

	sink.ExpectTokens(t, expected...)
	wg.Wait()
}

func TestRestartOffsets(t *testing.T) {
	testCases := []struct {
		name       string
		startAt    string
		lineLength int
	}{
		{"start_at_beginning_short", "beginning", 20},
		{"start_at_end_short", "end", 20},
		{"start_at_beginning_long", "beginning", 2000},
		{"start_at_end_short", "end", 2000},
	}

	for _, tc := range testCases {
		tc := tc
		t.Run(tc.name, func(t *testing.T) {
			t.Parallel()

			tempDir := t.TempDir()
			cfg := NewConfig().includeDir(tempDir)
			cfg.StartAt = tc.startAt

			persister := testutil.NewUnscopedMockPersister()

			logFile := filetest.OpenTemp(t, tempDir)

			before1stRun := filetest.TokenWithLength(tc.lineLength)
			during1stRun := filetest.TokenWithLength(tc.lineLength)
			duringRestart := filetest.TokenWithLength(tc.lineLength)
			during2ndRun := filetest.TokenWithLength(tc.lineLength)

			operatorOne, sink1 := testManager(t, cfg)
			filetest.WriteString(t, logFile, string(before1stRun)+"\n")
			require.NoError(t, operatorOne.Start(persister))
			if tc.startAt == "beginning" {
				sink1.ExpectToken(t, before1stRun)
			} else {
				sink1.ExpectNoCallsUntil(t, 500*time.Millisecond)
			}
			filetest.WriteString(t, logFile, string(during1stRun)+"\n")
			sink1.ExpectToken(t, during1stRun)
			require.NoError(t, operatorOne.Stop())

			filetest.WriteString(t, logFile, string(duringRestart)+"\n")

			operatorTwo, sink2 := testManager(t, cfg)
			require.NoError(t, operatorTwo.Start(persister))
			sink2.ExpectToken(t, duringRestart)
			filetest.WriteString(t, logFile, string(during2ndRun)+"\n")
			sink2.ExpectToken(t, during2ndRun)
			require.NoError(t, operatorTwo.Stop())
		})
	}
}

func TestManyLogsDelivered(t *testing.T) {
	t.Parallel()

	tempDir := t.TempDir()
	cfg := NewConfig().includeDir(tempDir)
	cfg.StartAt = "beginning"
	operator, sink := testManager(t, cfg)

	count := 1000
	expectedTokens := make([]string, 0, count)
	for i := 0; i < count; i++ {
		expectedTokens = append(expectedTokens, strconv.Itoa(i))
	}

	// Start the operator
	require.NoError(t, operator.Start(testutil.NewUnscopedMockPersister()))
	defer func() {
		require.NoError(t, operator.Stop())
	}()

	// Write lots of logs
	temp := filetest.OpenTemp(t, tempDir)
	for _, message := range expectedTokens {
		_, err := temp.WriteString(message + "\n")
		require.NoError(t, err)
	}

	// Expect each of them to come through once
	for _, message := range expectedTokens {
		sink.ExpectToken(t, []byte(message))
	}
	sink.ExpectNoCalls(t)
}

func TestFileBatching(t *testing.T) {
	t.Parallel()

	files := 100
	linesPerFile := 10
	maxConcurrentFiles := 20
	// Explicitly setting maxBatches to ensure a value of 0 does not enforce a limit
	maxBatches := 0

	tempDir := t.TempDir()
	cfg := NewConfig().includeDir(tempDir)
	cfg.StartAt = "beginning"
	cfg.MaxConcurrentFiles = maxConcurrentFiles
	cfg.MaxBatches = maxBatches
	sink := emittest.NewSink(emittest.WithCallBuffer(files * linesPerFile))
	operator := testManagerWithSink(t, cfg, sink)
	operator.persister = testutil.NewUnscopedMockPersister()

	temps := make([]*os.File, 0, files)
	for i := 0; i < files; i++ {
		temps = append(temps, filetest.OpenTemp(t, tempDir))
	}

	// Write logs to each file
	expectedTokens := make([][]byte, 0, files*linesPerFile)
	for i, temp := range temps {
		for j := 0; j < linesPerFile; j++ {
			message := fmt.Sprintf("%s %d %d", filetest.TokenWithLength(100), i, j)
			_, err := temp.WriteString(message + "\n")
			require.NoError(t, err)
			expectedTokens = append(expectedTokens, []byte(message))
		}
	}

	// Poll and wait for all lines
	operator.poll(context.Background())
	actualTokens := make([][]byte, 0, files*linesPerFile)
	actualTokens = append(actualTokens, sink.NextTokens(t, len(expectedTokens))...)
	require.ElementsMatch(t, expectedTokens, actualTokens)

	// Write more logs to each file so we can validate that all files are still known
	expectedTokens = make([][]byte, 0, files*linesPerFile)
	for i, temp := range temps {
		for j := 0; j < linesPerFile; j++ {
			message := fmt.Sprintf("%s %d %d", filetest.TokenWithLength(20), i, j)
			_, err := temp.WriteString(message + "\n")
			require.NoError(t, err)
			expectedTokens = append(expectedTokens, []byte(message))
		}
	}

	// Poll again and wait for all new lines
	operator.poll(context.Background())
	actualTokens = make([][]byte, 0, files*linesPerFile)
	actualTokens = append(actualTokens, sink.NextTokens(t, len(expectedTokens))...)
	require.ElementsMatch(t, expectedTokens, actualTokens)
}

func TestFileBatchingRespectsStartAtEnd(t *testing.T) {
	t.Parallel()

	initFiles := 10
	moreFiles := 10
	maxConcurrentFiles := 2

	tempDir := t.TempDir()
	cfg := NewConfig().includeDir(tempDir)
	cfg.StartAt = "end"
	cfg.MaxConcurrentFiles = maxConcurrentFiles

	operator, sink := testManager(t, cfg)
	operator.persister = testutil.NewUnscopedMockPersister()

	temps := make([]*os.File, 0, initFiles+moreFiles)
	for i := 0; i < initFiles; i++ {
		temps = append(temps, filetest.OpenTemp(t, tempDir))
	}

	// Write one log to each file
	for i, temp := range temps {
		message := fmt.Sprintf("file %d: %s", i, "written before start")
		_, err := temp.WriteString(message + "\n")
		require.NoError(t, err)
	}

	// Poll and expect no logs
	operator.poll(context.Background())
	sink.ExpectNoCalls(t)

	// Create some more files
	for i := 0; i < moreFiles; i++ {
		temps = append(temps, filetest.OpenTemp(t, tempDir))
	}

	// Write a log to each file
	expectedTokens := make([][]byte, 0, initFiles+moreFiles)
	for i, temp := range temps {
		message := fmt.Sprintf("file %d: %s", i, "written after start")
		_, err := temp.WriteString(message + "\n")
		require.NoError(t, err)
		expectedTokens = append(expectedTokens, []byte(message))
	}

	// Poll again and expect one line from each file.
	operator.poll(context.Background())
	sink.ExpectTokens(t, expectedTokens...)
}

func TestEncodings(t *testing.T) {
	t.Parallel()
	cases := []struct {
		name     string
		contents []byte
		encoding string
		expected [][]byte
	}{
		{
			"Nop",
			[]byte{0xc5, '\n'},
			"nop",
			[][]byte{{0xc5, '\n'}},
		},
		{
			"InvalidUTFReplacement",
			[]byte{0xc5, '\n'},
			"utf8",
			[][]byte{{0xef, 0xbf, 0xbd}},
		},
		{
			"ValidUTF8",
			[]byte("foo\n"),
			"utf8",
			[][]byte{[]byte("foo")},
		},
		{
			"ChineseCharacter",
			[]byte{230, 138, 152, '\n'}, // 折\n
			"utf8",
			[][]byte{{230, 138, 152}},
		},
		{
			"SmileyFaceUTF16",
			[]byte{216, 61, 222, 0, 0, 10}, // 😀\n
			"utf-16be",
			[][]byte{{240, 159, 152, 128}},
		},
		{
			"SmileyFaceNewlineUTF16",
			[]byte{216, 61, 222, 0, 0, 10, 0, 102, 0, 111, 0, 111}, // 😀\nfoo
			"utf-16be",
			[][]byte{{240, 159, 152, 128}, {102, 111, 111}},
		},
		{
			"SmileyFaceNewlineUTF16LE",
			[]byte{61, 216, 0, 222, 10, 0, 102, 0, 111, 0, 111, 0}, // 😀\nfoo
			"utf-16le",
			[][]byte{{240, 159, 152, 128}, {102, 111, 111}},
		},
		{
			"ChineseCharacterBig5",
			[]byte{167, 233, 10}, // 折\n
			"big5",
			[][]byte{{230, 138, 152}},
		},
	}

	for _, tc := range cases {
		tc := tc
		t.Run(tc.name, func(t *testing.T) {
			t.Parallel()

			tempDir := t.TempDir()
			cfg := NewConfig().includeDir(tempDir)
			cfg.StartAt = "beginning"
			cfg.Encoding = tc.encoding
			operator, sink := testManager(t, cfg)

			// Populate the file
			temp := filetest.OpenTemp(t, tempDir)
			_, err := temp.Write(tc.contents)
			require.NoError(t, err)

			require.NoError(t, operator.Start(testutil.NewUnscopedMockPersister()))
			defer func() {
				require.NoError(t, operator.Stop())
			}()

			sink.ExpectTokens(t, tc.expected...)
		})
	}
}

func TestDeleteAfterRead(t *testing.T) {
	t.Parallel()

	files := 10
	linesPerFile := 10
	totalLines := files * linesPerFile

	tempDir := t.TempDir()
	temps := make([]*os.File, 0, files)
	for i := 0; i < files; i++ {
		temps = append(temps, filetest.OpenTemp(t, tempDir))
	}

	expectedTokens := make([][]byte, 0, totalLines)
	actualTokens := make([][]byte, 0, totalLines)
	for i, temp := range temps {
		for j := 0; j < linesPerFile; j++ {
			line := filetest.TokenWithLength(100)
			message := fmt.Sprintf("%s %d %d", line, i, j)
			_, err := temp.WriteString(message + "\n")
			require.NoError(t, err)
			expectedTokens = append(expectedTokens, []byte(message))
		}
		require.NoError(t, temp.Close())
	}

	require.NoError(t, featuregate.GlobalRegistry().Set(allowFileDeletion.ID(), true))

	cfg := NewConfig().includeDir(tempDir)
	cfg.StartAt = "beginning"
	cfg.DeleteAfterRead = true
	sink := emittest.NewSink(emittest.WithCallBuffer(totalLines))
	operator := testManagerWithSink(t, cfg, sink)
	operator.persister = testutil.NewUnscopedMockPersister()
	operator.poll(context.Background())
	actualTokens = append(actualTokens, sink.NextTokens(t, totalLines)...)

	require.ElementsMatch(t, expectedTokens, actualTokens)

	for _, temp := range temps {
		_, err := os.Stat(temp.Name())
		require.True(t, os.IsNotExist(err))
	}

	// Make more files to ensure deleted files do not cause problems on next poll
	temps = make([]*os.File, 0, files)
	for i := 0; i < files; i++ {
		temps = append(temps, filetest.OpenTemp(t, tempDir))
	}

	expectedTokens = make([][]byte, 0, totalLines)
	actualTokens = make([][]byte, 0, totalLines)
	for i, temp := range temps {
		for j := 0; j < linesPerFile; j++ {
			line := filetest.TokenWithLength(200)
			message := fmt.Sprintf("%s %d %d", line, i, j)
			_, err := temp.WriteString(message + "\n")
			require.NoError(t, err)
			expectedTokens = append(expectedTokens, []byte(message))
		}
		require.NoError(t, temp.Close())
	}

	operator.poll(context.Background())
	actualTokens = append(actualTokens, sink.NextTokens(t, totalLines)...)

	require.ElementsMatch(t, expectedTokens, actualTokens)

	for _, temp := range temps {
		_, err := os.Stat(temp.Name())
		require.True(t, os.IsNotExist(err))
	}
}

func TestMaxBatching(t *testing.T) {
	t.Parallel()

	files := 50
	linesPerFile := 10
	maxConcurrentFiles := 20
	maxBatchFiles := maxConcurrentFiles / 2
	maxBatches := 2

	expectedMaxFilesPerPoll := maxBatches * maxBatchFiles

	tempDir := t.TempDir()
	cfg := NewConfig().includeDir(tempDir)
	cfg.StartAt = "beginning"
	cfg.MaxConcurrentFiles = maxConcurrentFiles
	cfg.MaxBatches = maxBatches
	sink := emittest.NewSink(emittest.WithCallBuffer(files * linesPerFile))
	operator := testManagerWithSink(t, cfg, sink)
	operator.persister = testutil.NewUnscopedMockPersister()

	temps := make([]*os.File, 0, files)
	for i := 0; i < files; i++ {
		temps = append(temps, filetest.OpenTemp(t, tempDir))
	}

	// Write logs to each file
	numExpectedTokens := expectedMaxFilesPerPoll * linesPerFile
	for i, temp := range temps {
		for j := 0; j < linesPerFile; j++ {
			message := fmt.Sprintf("%s %d %d", filetest.TokenWithLength(100), i, j)
			_, err := temp.WriteString(message + "\n")
			require.NoError(t, err)
		}
	}

	// Poll and wait for all lines
	operator.poll(context.Background())
	actualTokens := make([][]byte, 0, numExpectedTokens)
	actualTokens = append(actualTokens, sink.NextTokens(t, numExpectedTokens)...)
	require.Len(t, actualTokens, numExpectedTokens)

	// Write more logs to each file so we can validate that all files are still known
	for i, temp := range temps {
		for j := 0; j < linesPerFile; j++ {
			message := fmt.Sprintf("%s %d %d", filetest.TokenWithLength(20), i, j)
			_, err := temp.WriteString(message + "\n")
			require.NoError(t, err)
		}
	}

	// Poll again and wait for all new lines
	operator.poll(context.Background())
	actualTokens = make([][]byte, 0, numExpectedTokens)
	actualTokens = append(actualTokens, sink.NextTokens(t, numExpectedTokens)...)
	require.Len(t, actualTokens, numExpectedTokens)
}

// TestReadExistingLogsWithHeader tests that, when starting from beginning, we
// read all the lines that are already there, and parses the headers
func TestReadExistingLogsWithHeader(t *testing.T) {
	require.NoError(t, featuregate.GlobalRegistry().Set(AllowHeaderMetadataParsing.ID(), true))
	t.Cleanup(func() {
		require.NoError(t, featuregate.GlobalRegistry().Set(AllowHeaderMetadataParsing.ID(), false))
	})

	tempDir := t.TempDir()
	cfg := NewConfig().includeDir(tempDir)
	cfg.StartAt = "beginning"
	cfg = cfg.withHeader("^#", "(?P<header_key>[A-z]+): (?P<header_value>[A-z]+)")

	operator, sink := testManager(t, cfg)

	// Create a file, then start
	temp := filetest.OpenTemp(t, tempDir)
	filetest.WriteString(t, temp, "#headerField: headerValue\ntestlog\n")

	require.NoError(t, operator.Start(testutil.NewUnscopedMockPersister()))
	defer func() {
		require.NoError(t, operator.Stop())
	}()

	sink.ExpectCall(t, []byte("testlog"), map[string]any{
		"header_key":      "headerField",
		"header_value":    "headerValue",
		attrs.LogFileName: filepath.Base(temp.Name()),
	})
}

func TestDeleteAfterRead_SkipPartials(t *testing.T) {
	shortFileLine := "short file line"
	longFileLines := 100000

	require.NoError(t, featuregate.GlobalRegistry().Set(allowFileDeletion.ID(), true))
	defer func() {
		require.NoError(t, featuregate.GlobalRegistry().Set(allowFileDeletion.ID(), false))
	}()

	tempDir := t.TempDir()
	cfg := NewConfig().includeDir(tempDir)
	cfg.StartAt = "beginning"
	cfg.DeleteAfterRead = true
	sink := emittest.NewSink(emittest.WithCallBuffer(longFileLines + 1))
	operator := testManagerWithSink(t, cfg, sink)
	operator.persister = testutil.NewUnscopedMockPersister()

	shortFile := filetest.OpenTemp(t, tempDir)
	_, err := shortFile.WriteString(shortFileLine + "\n")
	require.NoError(t, err)
	require.NoError(t, shortFile.Close())

	longFile := filetest.OpenTemp(t, tempDir)
	for line := 0; line < longFileLines; line++ {
		_, err := longFile.WriteString(string(filetest.TokenWithLength(100)) + "\n")
		require.NoError(t, err)
	}
	require.NoError(t, longFile.Close())

	// Verify we have no checkpointed files
	require.Equal(t, 0, operator.tracker.TotalReaders())

	// Wait until the only line in the short file and
	// at least one line from the long file have been consumed
	var shortOne, longOne bool
	ctx, cancel := context.WithCancel(context.Background())

	var wg sync.WaitGroup
	wg.Add(1)
	go func() {
		defer wg.Done()
		operator.poll(ctx)
	}()

	for !shortOne || !longOne {
		if token := sink.NextToken(t); string(token) == shortFileLine {
			shortOne = true
		} else {
			longOne = true
		}
	}

	// Short file was fully consumed and should eventually be deleted.
	// Enforce assertion before canceling because EOF is not necessarily detected
	// immediately when the token is emitted. An additional scan may be necessary.
	require.EventuallyWithT(t, func(c *assert.CollectT) {
		assert.NoFileExists(c, shortFile.Name())
	}, 100*time.Millisecond, time.Millisecond)

	// Stop consuming before long file has been fully consumed
	cancel()
	wg.Wait()

	// Long file was partially consumed and should NOT have been deleted.
	require.FileExists(t, longFile.Name())
}

func TestHeaderPersistance(t *testing.T) {
	require.NoError(t, featuregate.GlobalRegistry().Set(AllowHeaderMetadataParsing.ID(), true))
	t.Cleanup(func() {
		require.NoError(t, featuregate.GlobalRegistry().Set(AllowHeaderMetadataParsing.ID(), false))
	})

	tempDir := t.TempDir()
	cfg := NewConfig().includeDir(tempDir)
	cfg.StartAt = "beginning"
	cfg = cfg.withHeader("^#", "(?P<header_key>[A-z]+): (?P<header_value>[A-z]+)")

	op1, sink1 := testManager(t, cfg)

	// Create a file, then start
	temp := filetest.OpenTemp(t, tempDir)
	filetest.WriteString(t, temp, "#headerField: headerValue\nlog line\n")

	persister := testutil.NewUnscopedMockPersister()

	require.NoError(t, op1.Start(persister))
	sink1.ExpectCall(t, []byte("log line"), map[string]any{
		"header_key":      "headerField",
		"header_value":    "headerValue",
		attrs.LogFileName: filepath.Base(temp.Name()),
	})
	require.NoError(t, op1.Stop())

	filetest.WriteString(t, temp, "log line 2\n")

	op2, sink2 := testManager(t, cfg)

	require.NoError(t, op2.Start(persister))
	sink2.ExpectCall(t, []byte("log line 2"), map[string]any{
		"header_key":      "headerField",
		"header_value":    "headerValue",
		attrs.LogFileName: filepath.Base(temp.Name()),
	})
	require.NoError(t, op2.Stop())
}

func TestHeaderPersistanceInHeader(t *testing.T) {
	require.NoError(t, featuregate.GlobalRegistry().Set(AllowHeaderMetadataParsing.ID(), true))
	t.Cleanup(func() {
		require.NoError(t, featuregate.GlobalRegistry().Set(AllowHeaderMetadataParsing.ID(), false))
	})

	tempDir := t.TempDir()
	cfg1 := NewConfig().includeDir(tempDir)
	cfg1.StartAt = "beginning"
	cfg1 = cfg1.withHeader(`^\|`, "headerField1: (?P<header_value_1>[A-z0-9]+)")

	op1, _ := testManager(t, cfg1)

	// Create a file, then start
	temp := filetest.OpenTemp(t, tempDir)
	filetest.WriteString(t, temp, "|headerField1: headerValue1\n")

	persister := testutil.NewUnscopedMockPersister()

	// Start and stop the operator, ensuring that at least one poll cycle occurs in between
	require.NoError(t, op1.Start(persister))
	time.Sleep(2 * cfg1.PollInterval)
	require.NoError(t, op1.Stop())

	filetest.WriteString(t, temp, "|headerField2: headerValue2\nlog line\n")

	cfg2 := NewConfig().includeDir(tempDir)
	cfg2.StartAt = "beginning"
	cfg2 = cfg2.withHeader(`^\|`, "headerField2: (?P<header_value_2>[A-z0-9]+)")

	op2, sink := testManager(t, cfg2)

	require.NoError(t, op2.Start(persister))
	sink.ExpectCall(t, []byte("log line"), map[string]any{
		"header_value_1":  "headerValue1",
		"header_value_2":  "headerValue2",
		attrs.LogFileName: filepath.Base(temp.Name()),
	})
	require.NoError(t, op2.Stop())
}

func TestStalePartialFingerprintDiscarded(t *testing.T) {
	t.Parallel()
	tempDir := t.TempDir()
	cfg := NewConfig().includeDir(tempDir)
	cfg.FingerprintSize = 18
	cfg.StartAt = "beginning"
	operator, sink := testManager(t, cfg)
	operator.persister = testutil.NewUnscopedMockPersister()

	// Both of they will be include
	file1 := filetest.OpenTempWithPattern(t, tempDir, "*.log1")
	file2 := filetest.OpenTempWithPattern(t, tempDir, "*.log2")

	// Two same fingerprint file , and smaller than  config size
	content := "aaaaaaaaaaa"
	filetest.WriteString(t, file1, content+"\n")
	filetest.WriteString(t, file2, content+"\n")
	operator.poll(context.Background())
	// one file will be exclude, ingest only one content
	sink.ExpectToken(t, []byte(content))
	sink.ExpectNoCalls(t)
	operator.wg.Wait()
	if runtime.GOOS != "windows" {
		// On windows, we never keep files in previousPollFiles, so we don't expect to see them here
		require.Equal(t, len(operator.tracker.PreviousPollFiles()), 1)
	}

	// keep append data to file1 and file2
	newContent := "bbbbbbbbbbbb"
	newContent1 := "ddd"
	filetest.WriteString(t, file1, newContent1+"\n")
	filetest.WriteString(t, file2, newContent+"\n")
	operator.poll(context.Background())
	// We should have updated the offset for one of the files, so the second file should now
	// be ingested from the beginning
	sink.ExpectTokens(t, []byte(content), []byte(newContent1), []byte(newContent))
	operator.wg.Wait()
}

func TestWindowsFilesClosedImmediately(t *testing.T) {
	t.Parallel()

	tempDir := t.TempDir()
	cfg := NewConfig().includeDir(tempDir)
	cfg.StartAt = "beginning"
	operator, sink := testManager(t, cfg)

	temp := filetest.OpenTemp(t, tempDir)
	filetest.WriteString(t, temp, "testlog\n")
	require.NoError(t, temp.Close())

	operator.poll(context.Background())
	sink.ExpectToken(t, []byte("testlog"))

	// On Windows, poll should close the file after reading it. We can test this by trying to move it.
	require.NoError(t, os.Rename(temp.Name(), temp.Name()+"_renamed"))
}

func TestDelayedDisambiguation(t *testing.T) {
	t.Parallel()
	tempDir := t.TempDir()
	cfg := NewConfig().includeDir(tempDir)
	cfg.FingerprintSize = 18
	cfg.StartAt = "beginning"
	operator, sink := testManager(t, cfg)
	operator.persister = testutil.NewMockPersister("test")

	// Two identical files, smaller than fingerprint size
	file1 := filetest.OpenTempWithPattern(t, tempDir, "*.log1")
	file2 := filetest.OpenTempWithPattern(t, tempDir, "*.log2")

	sameContent := "aaaaaaaaaaa"
	filetest.WriteString(t, file1, sameContent+"\n")
	filetest.WriteString(t, file2, sameContent+"\n")
	operator.poll(context.Background())

	token, attributes := sink.NextCall(t)
	require.Equal(t, []byte(sameContent), token)
	sink.ExpectNoCallsUntil(t, 100*time.Millisecond)
	operator.wg.Wait()

	// Append different data
	newContent1 := "more content in file 1 only"
	newContent2 := "different content in file 2"
	filetest.WriteString(t, file1, newContent1+"\n")
	filetest.WriteString(t, file2, newContent2+"\n")
	operator.poll(context.Background())

	var sameTokenOtherFile emittest.Call
	if attributes[attrs.LogFileName].(string) == filepath.Base(file1.Name()) {
		sameTokenOtherFile = emittest.Call{Token: []byte(sameContent), Attrs: map[string]any{attrs.LogFileName: filepath.Base(file2.Name())}}
	} else {
		sameTokenOtherFile = emittest.Call{Token: []byte(sameContent), Attrs: map[string]any{attrs.LogFileName: filepath.Base(file1.Name())}}
	}
	newFromFile1 := emittest.Call{Token: []byte(newContent1), Attrs: map[string]any{attrs.LogFileName: filepath.Base(file1.Name())}}
	newFromFile2 := emittest.Call{Token: []byte(newContent2), Attrs: map[string]any{attrs.LogFileName: filepath.Base(file2.Name())}}
	sink.ExpectCalls(t, &sameTokenOtherFile, &newFromFile1, &newFromFile2)
}

func TestNoLostPartial(t *testing.T) {
	t.Parallel()
	tempDir := t.TempDir()
	cfg := NewConfig().includeDir(tempDir)
	cfg.FingerprintSize = 18
	cfg.StartAt = "beginning"
	operator, sink := testManager(t, cfg)
	operator.persister = testutil.NewMockPersister("test")

	// Two same fingerprint file , and smaller than  config size
	file1 := filetest.OpenTempWithPattern(t, tempDir, "*.log1")
	file2 := filetest.OpenTempWithPattern(t, tempDir, "*.log2")

	sameContent := "aaaaaaaaaaa"
	filetest.WriteString(t, file1, sameContent+"\n")
	filetest.WriteString(t, file2, sameContent+"\n")
	operator.poll(context.Background())

	token, attributes := sink.NextCall(t)
	require.Equal(t, []byte(sameContent), token)
	sink.ExpectNoCallsUntil(t, 100*time.Millisecond)
	operator.wg.Wait()

	newContent1 := "additional content in file 1 only"
	filetest.WriteString(t, file1, newContent1+"\n")

	var otherFileName string
	if attributes[attrs.LogFileName].(string) == filepath.Base(file1.Name()) {
		otherFileName = filepath.Base(file2.Name())
	} else {
		otherFileName = filepath.Base(file1.Name())
	}

	var foundSameFromOtherFile, foundNewFromFileOne bool
	require.Eventually(t, func() bool {
		operator.poll(context.Background())
		defer operator.wg.Wait()

		token, attributes = sink.NextCall(t)
		switch {
		case string(token) == sameContent && attributes[attrs.LogFileName].(string) == otherFileName:
			foundSameFromOtherFile = true
		case string(token) == newContent1 && attributes[attrs.LogFileName].(string) == filepath.Base(file1.Name()):
			foundNewFromFileOne = true
		default:
			t.Errorf("unexpected token from file %q: %s", filepath.Base(attributes[attrs.LogFileName].(string)), token)
		}
		return foundSameFromOtherFile && foundNewFromFileOne
	}, time.Second, 100*time.Millisecond)
}

func TestNoTracking(t *testing.T) {
	testCases := []struct {
		testName     string
		noTracking   bool
		expectReplay bool
	}{
		{"tracking_enabled", false, false},
		{"tracking_disabled", true, true},
	}

	for _, tc := range testCases {
		t.Run(tc.testName, func(t *testing.T) {
			tempDir := t.TempDir()
			cfg := NewConfig().includeDir(tempDir)
			cfg.StartAt = "beginning"
			cfg.PollInterval = 1000 * time.Hour // We control the polling within the test.

			opts := make([]Option, 0)
			if tc.noTracking {
				opts = append(opts, WithNoTracking())
			}
			operator, sink := testManager(t, cfg, opts...)

			temp := filetest.OpenTemp(t, tempDir)
			filetest.WriteString(t, temp, " testlog1 \n")

			require.NoError(t, operator.Start(testutil.NewUnscopedMockPersister()))
			defer func() {
				require.NoError(t, operator.Stop())
			}()

			operator.poll(context.Background())
			sink.ExpectToken(t, []byte("testlog1"))

			// Poll again and see if the file is replayed.
			operator.poll(context.Background())
			if tc.expectReplay {
				sink.ExpectToken(t, []byte("testlog1"))
			} else {
				sink.ExpectNoCalls(t)
			}
		})
	}
}

<<<<<<< HEAD
// TestReadGzipCompressedLogsFromBeginning tests that, when starting from beginning of a gzip compressed file, we
// read all the lines that are already there
func TestReadGzipCompressedLogsFromBeginning(t *testing.T) {
	t.Parallel()

	tempDir := t.TempDir()
	cfg := NewConfig().includeDir(tempDir).withGzipFileSuffix(".gz")
	cfg.StartAt = "beginning"
	operator, sink := testManager(t, cfg)

	// Create a file, then start
	temp := filetest.OpenTempWithPattern(t, tempDir, "*.gz")
	writer := gzip.NewWriter(temp)

	_, err := writer.Write([]byte("testlog1\ntestlog2\n"))
	require.NoError(t, err)

	require.NoError(t, writer.Close())

	require.NoError(t, operator.Start(testutil.NewUnscopedMockPersister()))
	defer func() {
		require.NoError(t, operator.Stop())
	}()

	sink.ExpectToken(t, []byte("testlog1"))
	sink.ExpectToken(t, []byte("testlog2"))
}

// TestReadGzipCompressedLogsFromEnd tests that, when starting at the end of a gzip compressed file, we
// read all the lines that are added afterward
func TestReadGzipCompressedLogsFromEnd(t *testing.T) {
	t.Parallel()

	tempDir := t.TempDir()
	cfg := NewConfig().includeDir(tempDir).withGzipFileSuffix(".gz")
	cfg.StartAt = "end"
	operator, sink := testManager(t, cfg)

	// Create a file, then start
	temp := filetest.OpenTempWithPattern(t, tempDir, "*.gz")
	writer := gzip.NewWriter(temp)

	_, err := writer.Write([]byte("testlog1\ntestlog2\n"))
	require.NoError(t, err)

	require.NoError(t, writer.Close())

	// poll for the first time - this should not lead to emitted
	// logs as those were already in the existing file
	operator.poll(context.TODO())

	writer = gzip.NewWriter(temp)

	_, err = writer.Write([]byte("testlog3\n"))
	require.NoError(t, err)

	require.NoError(t, writer.Close())

	operator.poll(context.TODO())

	sink.ExpectToken(t, []byte("testlog3"))
=======
func symlinkTestCreateLogFile(t *testing.T, tempDir string, fileIdx, numLogLines int) (tokens [][]byte) {
	logFilePath := fmt.Sprintf("%s/%d.log", tempDir, fileIdx)
	temp1 := filetest.OpenFile(t, logFilePath)
	for i := 0; i < numLogLines; i++ {
		msg := fmt.Sprintf("[fileIdx %2d] This is a simple log line with the number %3d", fileIdx, i)
		filetest.WriteString(t, temp1, msg+"\n")
		tokens = append(tokens, []byte(msg))
	}
	temp1.Close()
	return tokens
>>>>>>> 9396cd83
}<|MERGE_RESOLUTION|>--- conflicted
+++ resolved
@@ -1518,69 +1518,6 @@
 	}
 }
 
-<<<<<<< HEAD
-// TestReadGzipCompressedLogsFromBeginning tests that, when starting from beginning of a gzip compressed file, we
-// read all the lines that are already there
-func TestReadGzipCompressedLogsFromBeginning(t *testing.T) {
-	t.Parallel()
-
-	tempDir := t.TempDir()
-	cfg := NewConfig().includeDir(tempDir).withGzipFileSuffix(".gz")
-	cfg.StartAt = "beginning"
-	operator, sink := testManager(t, cfg)
-
-	// Create a file, then start
-	temp := filetest.OpenTempWithPattern(t, tempDir, "*.gz")
-	writer := gzip.NewWriter(temp)
-
-	_, err := writer.Write([]byte("testlog1\ntestlog2\n"))
-	require.NoError(t, err)
-
-	require.NoError(t, writer.Close())
-
-	require.NoError(t, operator.Start(testutil.NewUnscopedMockPersister()))
-	defer func() {
-		require.NoError(t, operator.Stop())
-	}()
-
-	sink.ExpectToken(t, []byte("testlog1"))
-	sink.ExpectToken(t, []byte("testlog2"))
-}
-
-// TestReadGzipCompressedLogsFromEnd tests that, when starting at the end of a gzip compressed file, we
-// read all the lines that are added afterward
-func TestReadGzipCompressedLogsFromEnd(t *testing.T) {
-	t.Parallel()
-
-	tempDir := t.TempDir()
-	cfg := NewConfig().includeDir(tempDir).withGzipFileSuffix(".gz")
-	cfg.StartAt = "end"
-	operator, sink := testManager(t, cfg)
-
-	// Create a file, then start
-	temp := filetest.OpenTempWithPattern(t, tempDir, "*.gz")
-	writer := gzip.NewWriter(temp)
-
-	_, err := writer.Write([]byte("testlog1\ntestlog2\n"))
-	require.NoError(t, err)
-
-	require.NoError(t, writer.Close())
-
-	// poll for the first time - this should not lead to emitted
-	// logs as those were already in the existing file
-	operator.poll(context.TODO())
-
-	writer = gzip.NewWriter(temp)
-
-	_, err = writer.Write([]byte("testlog3\n"))
-	require.NoError(t, err)
-
-	require.NoError(t, writer.Close())
-
-	operator.poll(context.TODO())
-
-	sink.ExpectToken(t, []byte("testlog3"))
-=======
 func symlinkTestCreateLogFile(t *testing.T, tempDir string, fileIdx, numLogLines int) (tokens [][]byte) {
 	logFilePath := fmt.Sprintf("%s/%d.log", tempDir, fileIdx)
 	temp1 := filetest.OpenFile(t, logFilePath)
@@ -1591,5 +1528,67 @@
 	}
 	temp1.Close()
 	return tokens
->>>>>>> 9396cd83
+}
+
+// TestReadGzipCompressedLogsFromBeginning tests that, when starting from beginning of a gzip compressed file, we
+// read all the lines that are already there
+func TestReadGzipCompressedLogsFromBeginning(t *testing.T) {
+	t.Parallel()
+
+	tempDir := t.TempDir()
+	cfg := NewConfig().includeDir(tempDir).withGzipFileSuffix(".gz")
+	cfg.StartAt = "beginning"
+	operator, sink := testManager(t, cfg)
+
+	// Create a file, then start
+	temp := filetest.OpenTempWithPattern(t, tempDir, "*.gz")
+	writer := gzip.NewWriter(temp)
+
+	_, err := writer.Write([]byte("testlog1\ntestlog2\n"))
+	require.NoError(t, err)
+
+	require.NoError(t, writer.Close())
+
+	require.NoError(t, operator.Start(testutil.NewUnscopedMockPersister()))
+	defer func() {
+		require.NoError(t, operator.Stop())
+	}()
+
+	sink.ExpectToken(t, []byte("testlog1"))
+	sink.ExpectToken(t, []byte("testlog2"))
+}
+
+// TestReadGzipCompressedLogsFromEnd tests that, when starting at the end of a gzip compressed file, we
+// read all the lines that are added afterward
+func TestReadGzipCompressedLogsFromEnd(t *testing.T) {
+	t.Parallel()
+
+	tempDir := t.TempDir()
+	cfg := NewConfig().includeDir(tempDir).withGzipFileSuffix(".gz")
+	cfg.StartAt = "end"
+	operator, sink := testManager(t, cfg)
+
+	// Create a file, then start
+	temp := filetest.OpenTempWithPattern(t, tempDir, "*.gz")
+	writer := gzip.NewWriter(temp)
+
+	_, err := writer.Write([]byte("testlog1\ntestlog2\n"))
+	require.NoError(t, err)
+
+	require.NoError(t, writer.Close())
+
+	// poll for the first time - this should not lead to emitted
+	// logs as those were already in the existing file
+	operator.poll(context.TODO())
+
+	writer = gzip.NewWriter(temp)
+
+	_, err = writer.Write([]byte("testlog3\n"))
+	require.NoError(t, err)
+
+	require.NoError(t, writer.Close())
+
+	operator.poll(context.TODO())
+
+	sink.ExpectToken(t, []byte("testlog3"))
 }