--- conflicted
+++ resolved
@@ -142,7 +142,7 @@
 
 		token, err := r.decoder.Decode(s.Bytes())
 		if err != nil {
-			r.set.Logger.Error("decode header: %w", zap.Error(err))
+			r.set.Logger.Error("failed to decode header token", zap.Error(err))
 			r.Offset = s.Pos() // move past the bad token or we may be stuck
 			continue
 		}
@@ -153,7 +153,7 @@
 				// End of header reached.
 				break
 			}
-			r.set.Logger.Error("process header: %w", zap.Error(err))
+			r.set.Logger.Error("failed to process header token", zap.Error(err))
 		}
 
 		r.Offset = s.Pos()
@@ -204,7 +204,7 @@
 
 		token, err := r.decoder.Decode(s.Bytes())
 		if err != nil {
-			r.set.Logger.Error("Failed to decode token", zap.Error(err))
+			r.set.Logger.Error("failed to decode token", zap.Error(err))
 			r.Offset = s.Pos() // move past the bad token or we may be stuck
 			continue
 		}
@@ -215,20 +215,8 @@
 		}
 
 		err = r.processFunc(ctx, token, r.FileAttributes)
-<<<<<<< HEAD
-		if err != nil {
-			r.set.Logger.Error("process: %w", zap.Error(err))
-=======
-		if err == nil {
-			r.Offset = s.Pos() // successful emit, update offset
-			continue
-		}
-
-		if !errors.Is(err, header.ErrEndOfHeader) {
-			r.set.Logger.Error("Failed to process token", zap.Error(err))
-			r.Offset = s.Pos() // move past the bad token or we may be stuck
-			continue
->>>>>>> ed099909
+		if err != nil {
+			r.set.Logger.Error("failed to process token", zap.Error(err))
 		}
 
 		r.Offset = s.Pos()
