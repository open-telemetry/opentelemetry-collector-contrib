// Copyright The OpenTelemetry Authors
// SPDX-License-Identifier: Apache-2.0

//go:build windows

package fileconsumer // import "github.com/open-telemetry/opentelemetry-collector-contrib/pkg/stanza/fileconsumer"

import (
	"context"
)

<<<<<<< HEAD
func (m *Manager) preConsume(ctx context.Context) {
=======
// Noop on windows because we close files immediately after reading.
func (m *Manager) readLostFiles(ctx context.Context) {
}

// On windows, we close files immediately after reading because they cannot be moved while open.
func (m *Manager) postConsume() {
	// m.currentPollFiles -> m.previousPollFiles
	m.previousPollFiles = m.currentPollFiles
	m.closePreviousFiles()
>>>>>>> 941d8739
}<|MERGE_RESOLUTION|>--- conflicted
+++ resolved
@@ -9,17 +9,6 @@
 	"context"
 )
 
-<<<<<<< HEAD
-func (m *Manager) preConsume(ctx context.Context) {
-=======
 // Noop on windows because we close files immediately after reading.
 func (m *Manager) readLostFiles(ctx context.Context) {
-}
-
-// On windows, we close files immediately after reading because they cannot be moved while open.
-func (m *Manager) postConsume() {
-	// m.currentPollFiles -> m.previousPollFiles
-	m.previousPollFiles = m.currentPollFiles
-	m.closePreviousFiles()
->>>>>>> 941d8739
 }