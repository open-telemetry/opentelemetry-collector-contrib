--- conflicted
+++ resolved
@@ -132,11 +132,7 @@
 	pp.SetOriginalPayloadFormat(p.OriginalPayloadFormat)
 	pp.OriginalPayload().FromRaw(p.OriginalPayload)
 	for _, at := range p.Attributes {
-<<<<<<< HEAD
-		pp.AttributeIndices().Append(at.Transform(dic))
-=======
 		at.Transform(dic, pp)
->>>>>>> a69efa15
 	}
 	for _, au := range p.AttributeUnits {
 		au.Transform(dic)
@@ -222,21 +218,13 @@
 			pl.SetFunctionIndex(l.Function.Transform(dic))
 		}
 		for _, at := range loc.Attributes {
-<<<<<<< HEAD
-			ploc.AttributeIndices().Append(at.Transform(dic))
-=======
 			at.Transform(dic, ploc)
->>>>>>> a69efa15
 		}
 	}
 	psa.SetLocationsLength(int32(pp.LocationIndices().Len()) - psa.LocationsStartIndex())
 	psa.Value().FromRaw(sa.Value)
 	for _, at := range sa.Attributes {
-<<<<<<< HEAD
-		psa.AttributeIndices().Append(at.Transform(dic))
-=======
 		at.Transform(dic, psa)
->>>>>>> a69efa15
 	}
 	//nolint:revive,staticcheck
 	if sa.Link != nil {
@@ -284,11 +272,7 @@
 	pm.SetFileOffset(m.FileOffset)
 	pm.SetFilenameStrindex(addString(dic, m.Filename))
 	for _, at := range m.Attributes {
-<<<<<<< HEAD
-		pm.AttributeIndices().Append(at.Transform(dic))
-=======
 		at.Transform(dic, pm)
->>>>>>> a69efa15
 	}
 	pm.SetHasFunctions(m.HasFunctions)
 	pm.SetHasFilenames(m.HasFileNames)
@@ -301,16 +285,6 @@
 	Value any
 }
 
-<<<<<<< HEAD
-func (a *Attribute) Transform(dic pprofile.ProfilesDictionary) int32 {
-	pa := dic.AttributeTable().AppendEmpty()
-	pa.SetKey(a.Key)
-	if pa.Value().FromRaw(a.Value) != nil {
-		panic(fmt.Sprintf("unsupported attribute value: {%s: %v (type %T)}",
-			a.Key, a.Value, a.Value))
-	}
-	return int32(dic.AttributeTable().Len() - 1)
-=======
 type attributable interface {
 	AttributeIndices() pcommon.Int32Slice
 }
@@ -325,7 +299,6 @@
 		panic(fmt.Sprintf("failed to put attribute: {%s: %v (type %T)}: %v",
 			a.Key, a.Value, a.Value, err))
 	}
->>>>>>> a69efa15
 }
 
 type AttributeUnit struct {
