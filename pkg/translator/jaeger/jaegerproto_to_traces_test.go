--- conflicted
+++ resolved
@@ -73,23 +73,6 @@
 			code: 0,
 			err:  strconv.ErrSyntax,
 		},
-<<<<<<< HEAD
-
-		{
-			name: "too-large-int",
-			attr: pdata.NewAttributeValueInt(1844674407370955),
-			code: 0,
-			err:  errRange,
-		},
-
-		{
-			name: "too-small-int",
-			attr: pdata.NewAttributeValueInt((-1 << 31) - 1),
-			code: 0,
-			err:  errRange,
-		},
-=======
->>>>>>> 7c50549d
 	}
 
 	for _, test := range tests {
