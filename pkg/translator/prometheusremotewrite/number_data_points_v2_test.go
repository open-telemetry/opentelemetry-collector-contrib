--- conflicted
+++ resolved
@@ -158,30 +158,18 @@
 		pcommon.NewMap(),
 		2, ts,
 	)
-
-	want := map[uint64]*writev2.TimeSeries{
-		labels.Labels{
+	want := func() map[uint64]*writev2.TimeSeries {
+		labels := labels.Labels{
 			labels.Label{
 				Name:  labels.MetricName,
 				Value: "test",
 			},
-<<<<<<< HEAD
-		}.Hash(): {
-			LabelsRefs: []uint32{1, 2},
-			Samples: []writev2.Sample{{
-				Timestamp: convertTimeStamp(pcommon.Timestamp(ts)),
-				Value:     1,
-			}, {
-				Timestamp: convertTimeStamp(pcommon.Timestamp(ts)),
-				Value:     2,
-			}},
-		},
-=======
 		}
 		return map[uint64]*writev2.TimeSeries{
 			labels.Hash(): {
 				LabelsRefs: []uint32{1, 2},
 				Samples: []writev2.Sample{
+					{Timestamp: convertTimeStamp(pcommon.Timestamp(ts)), Value: 1},
 					{Timestamp: convertTimeStamp(pcommon.Timestamp(ts)), Value: 2},
 				},
 				Metadata: writev2.Metadata{
@@ -191,7 +179,6 @@
 				},
 			},
 		}
->>>>>>> b4f276a6
 	}
 
 	settings := Settings{
@@ -216,5 +203,5 @@
 	}
 	converter.addGaugeNumberDataPoints(metric2.Gauge().DataPoints(), pcommon.NewResource(), settings, metric2.Name(), m2)
 
-	assert.Equal(t, want, converter.unique)
+	assert.Equal(t, want(), converter.unique)
 }