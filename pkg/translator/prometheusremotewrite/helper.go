--- conflicted
+++ resolved
@@ -182,8 +182,7 @@
 	// Ensure attributes are sorted by key for consistent merging of keys which
 	// collide when sanitized.
 	attributes.Sort()
-<<<<<<< HEAD
-	attributes.Range(func(key string, value pdata.AttributeValue) bool {
+	attributes.Range(func(key string, value pdata.Value) bool {
 		var finalKey string
 		if sanitizeLabel {
 			finalKey = sanitize(key)
@@ -191,10 +190,10 @@
 			finalKey = sanitizeLabels(key)
 		}
 		if existingLabel, alreadyExists := l[finalKey]; alreadyExists {
-=======
-	attributes.Range(func(key string, value pdata.Value) bool {
-		if existingLabel, alreadyExists := l[sanitize(key)]; alreadyExists {
->>>>>>> 9a5bf6e7
+			existingLabel.Value = existingLabel.Value + ";" + value.AsString()
+			l[finalKey] = existingLabel
+		}
+		if existingLabel, alreadyExists := l[finalKey]; alreadyExists {
 			existingLabel.Value = existingLabel.Value + ";" + value.AsString()
 			l[finalKey] = existingLabel
 		} else {
