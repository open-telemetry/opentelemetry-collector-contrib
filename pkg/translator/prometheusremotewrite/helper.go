--- conflicted
+++ resolved
@@ -170,51 +170,29 @@
 		}
 	}
 
-<<<<<<< HEAD
-	resource.Attributes().Range(func(key string, value pdata.AttributeValue) bool {
-		if isUsefulResourceAttribute(key) {
-			if sanitizeLabel {
-				l[key] = prompb.Label{
-					Name:  sanitize(key),
-					Value: value.AsString(),
-				}
-			} else {
-				l[key] = prompb.Label{
-					Name:  sanitizeLabels(key),
-					Value: value.AsString(),
-				}
-=======
 	// Ensure attributes are sorted by key for consistent merging of keys which
 	// collide when sanitized.
 	attributes.Sort()
 	attributes.Range(func(key string, value pdata.AttributeValue) bool {
-		if existingLabel, alreadyExists := l[sanitize(key)]; alreadyExists {
+		var finalKey string
+		if sanitizeLabel {
+			finalKey = sanitize(key)
+		} else {
+			finalKey = sanitizeLabels(key)
+		}
+		if existingLabel, alreadyExists := l[finalKey]; alreadyExists {
 			existingLabel.Value = existingLabel.Value + ";" + value.AsString()
-			l[sanitize(key)] = existingLabel
+			l[finalKey] = existingLabel
 		} else {
-			l[sanitize(key)] = prompb.Label{
-				Name:  sanitize(key),
+			l[finalKey] = prompb.Label{
+				Name:  finalKey,
 				Value: value.AsString(),
->>>>>>> b7926ec4
 			}
 		}
 
 		return true
 	})
 
-<<<<<<< HEAD
-	attributes.Range(func(key string, value pdata.AttributeValue) bool {
-		if sanitizeLabel {
-			l[key] = prompb.Label{
-				Name:  sanitize(key),
-				Value: value.AsString(),
-			}
-		} else {
-			l[key] = prompb.Label{
-				Name:  sanitizeLabels(key),
-				Value: value.AsString(),
-			}
-=======
 	for key, value := range externalLabels {
 		// External labels have already been sanitized
 		if _, alreadyExists := l[key]; alreadyExists {
@@ -224,7 +202,6 @@
 		l[key] = prompb.Label{
 			Name:  key,
 			Value: value,
->>>>>>> b7926ec4
 		}
 	}
 
@@ -468,6 +445,7 @@
 	return s
 }
 
+// copied from prometheus-go-metric-exporter
 func sanitizeLabels(s string) string {
 	if len(s) == 0 {
 		return s
