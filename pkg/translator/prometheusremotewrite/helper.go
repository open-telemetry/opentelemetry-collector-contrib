// Copyright The OpenTelemetry Authors
// SPDX-License-Identifier: Apache-2.0

package prometheusremotewrite // import "github.com/open-telemetry/opentelemetry-collector-contrib/pkg/translator/prometheusremotewrite"

import (
	"encoding/hex"
	"fmt"
	"log"
	"math"
	"slices"
	"sort"
	"strconv"
	"strings"
	"time"
	"unicode/utf8"

	"github.com/cespare/xxhash/v2"
	"github.com/prometheus/common/model"
	"github.com/prometheus/prometheus/model/timestamp"
	"github.com/prometheus/prometheus/model/value"
	"github.com/prometheus/prometheus/prompb"
	"go.opentelemetry.io/collector/featuregate"
	"go.opentelemetry.io/collector/pdata/pcommon"
	"go.opentelemetry.io/collector/pdata/pmetric"
	conventions "go.opentelemetry.io/collector/semconv/v1.25.0"

	prometheustranslator "github.com/open-telemetry/opentelemetry-collector-contrib/pkg/translator/prometheus"
)

const (
	sumStr        = "_sum"
	countStr      = "_count"
	bucketStr     = "_bucket"
	leStr         = "le"
	quantileStr   = "quantile"
	pInfStr       = "+Inf"
	createdSuffix = "_created"
	// maxExemplarRunes is the maximum number of UTF-8 exemplar characters
	// according to the prometheus specification
	// https://github.com/prometheus/OpenMetrics/blob/v1.0.0/specification/OpenMetrics.md#exemplars
	maxExemplarRunes = 128
	infoType         = "info"
)

var exportCreatedMetricGate = featuregate.GlobalRegistry().MustRegister(
	"exporter.prometheusremotewriteexporter.deprecateCreatedMetric",
	featuregate.StageStable,
	featuregate.WithRegisterDescription("Feature gate used to control the deprecation of created metrics."),
	featuregate.WithRegisterReferenceURL("https://github.com/open-telemetry/opentelemetry-collector-contrib/issues/35003"),
	featuregate.WithRegisterToVersion("v0.118.0"),
)

type bucketBoundsData struct {
	ts    *prompb.TimeSeries
	bound float64
}

// byBucketBoundsData enables the usage of sort.Sort() with a slice of bucket bounds
type byBucketBoundsData []bucketBoundsData

func (m byBucketBoundsData) Len() int           { return len(m) }
func (m byBucketBoundsData) Less(i, j int) bool { return m[i].bound < m[j].bound }
func (m byBucketBoundsData) Swap(i, j int)      { m[i], m[j] = m[j], m[i] }

// ByLabelName enables the usage of sort.Sort() with a slice of labels
type ByLabelName []prompb.Label

func (a ByLabelName) Len() int           { return len(a) }
func (a ByLabelName) Less(i, j int) bool { return a[i].Name < a[j].Name }
func (a ByLabelName) Swap(i, j int)      { a[i], a[j] = a[j], a[i] }

// timeSeriesSignature returns a hashed label set signature.
// The label slice should not contain duplicate label names; this method sorts the slice by label name before creating
// the signature.
// The algorithm is the same as in Prometheus' labels.StableHash function.
func timeSeriesSignature(labels []prompb.Label) uint64 {
	sort.Sort(ByLabelName(labels))

	// Use xxhash.Sum64(b) for fast path as it's faster.
	b := make([]byte, 0, 1024)
	for i, v := range labels {
		if len(b)+len(v.Name)+len(v.Value)+2 >= cap(b) {
			// If labels entry is 1KB+ do not allocate whole entry.
			h := xxhash.New()
			_, _ = h.Write(b)
			for _, v := range labels[i:] {
				_, _ = h.WriteString(v.Name)
				_, _ = h.Write(seps)
				_, _ = h.WriteString(v.Value)
				_, _ = h.Write(seps)
			}
			return h.Sum64()
		}

		b = append(b, v.Name...)
		b = append(b, seps[0])
		b = append(b, v.Value...)
		b = append(b, seps[0])
	}
	return xxhash.Sum64(b)
}

var seps = []byte{'\xff'}

// createAttributes creates a slice of Prometheus Labels with OTLP attributes and pairs of string values.
// Unpaired string values are ignored. String pairs overwrite OTLP labels if collisions happen and
// if logOnOverwrite is true, the overwrite is logged. Resulting label names are sanitized.
func (c *PrometheusConverter) createAttributes(resource pcommon.Resource, attributes pcommon.Map, externalLabels map[string]string,
	ignoreAttrs []string, logOnOverwrite bool, extras ...string,
) []prompb.Label {
	resourceAttrs := resource.Attributes()
	serviceName, haveServiceName := resourceAttrs.Get(conventions.AttributeServiceName)
	instance, haveInstanceID := resourceAttrs.Get(conventions.AttributeServiceInstanceID)

	// map ensures no duplicate label name
	l := c.labelsMap
	clear(l)

	// store duplicate labels separately in a throwaway map
	// assuming this is the less common case
	collisions := make(map[string][]string)

	// XXX: Should we always drop service namespace/service name/service instance ID from the labels
	// (as they get mapped to other Prometheus labels)?
	for key, value := range attributes.All() {
		if !slices.Contains(ignoreAttrs, key) {
			finalKey := prometheustranslator.NormalizeLabel(key)
			if _, alreadyExists := l[finalKey]; alreadyExists {
				collisions[finalKey] = append(collisions[finalKey], value.AsString())
			} else {
				l[finalKey] = value.AsString()
			}
		}
<<<<<<< HEAD
		return true
	})

	for key, values := range collisions {
		values = append(values, l[key])
		// Ensure attributes are sorted by key for consistent merging of keys which
		// collide when sanitized.
		sort.Strings(values)
		l[key] = strings.Join(values, ";")
=======
	}
	sort.Stable(ByLabelName(labels))

	for _, label := range labels {
		finalKey := prometheustranslator.NormalizeLabel(label.Name)
		if existingValue, alreadyExists := l[finalKey]; alreadyExists {
			// Only append to existing value if the new value is different
			if existingValue != label.Value {
				l[finalKey] = existingValue + ";" + label.Value
			}
		} else {
			l[finalKey] = label.Value
		}
>>>>>>> 9a57b621
	}

	// Map service.name + service.namespace to job
	if haveServiceName {
		val := serviceName.AsString()
		if serviceNamespace, ok := resourceAttrs.Get(conventions.AttributeServiceNamespace); ok {
			val = fmt.Sprintf("%s/%s", serviceNamespace.AsString(), val)
		}
		l[model.JobLabel] = val
	}
	// Map service.instance.id to instance
	if haveInstanceID {
		l[model.InstanceLabel] = instance.AsString()
	}
	for key, value := range externalLabels {
		// External labels have already been sanitized
		if _, alreadyExists := l[key]; alreadyExists {
			// Skip external labels if they are overridden by metric attributes
			continue
		}
		l[key] = value
	}

	for i := 0; i < len(extras); i += 2 {
		if i+1 >= len(extras) {
			break
		}
		_, found := l[extras[i]]
		if found && logOnOverwrite {
			log.Println("label " + extras[i] + " is overwritten. Check if Prometheus reserved labels are used.")
		}
		// internal labels should be maintained
		name := extras[i]
		if len(name) <= 4 || name[:2] != "__" || name[len(name)-2:] != "__" {
			name = prometheustranslator.NormalizeLabel(name)
		}
		l[name] = extras[i+1]
	}

	startIndex := len(c.labels)
	for k, v := range l {
		c.labels = append(c.labels, prompb.Label{Name: k, Value: v})
	}

	return c.labels[startIndex:]
}

// isValidAggregationTemporality checks whether an OTel metric has a valid
// aggregation temporality for conversion to a Prometheus metric.
func isValidAggregationTemporality(metric pmetric.Metric) bool {
	//exhaustive:enforce
	switch metric.Type() {
	case pmetric.MetricTypeGauge, pmetric.MetricTypeSummary:
		return true
	case pmetric.MetricTypeSum:
		return metric.Sum().AggregationTemporality() == pmetric.AggregationTemporalityCumulative
	case pmetric.MetricTypeHistogram:
		return metric.Histogram().AggregationTemporality() == pmetric.AggregationTemporalityCumulative
	case pmetric.MetricTypeExponentialHistogram:
		return metric.ExponentialHistogram().AggregationTemporality() == pmetric.AggregationTemporalityCumulative
	}
	return false
}

func (c *PrometheusConverter) addHistogramDataPoints(dataPoints pmetric.HistogramDataPointSlice,
	resource pcommon.Resource, settings Settings, baseName string,
) {
	for x := 0; x < dataPoints.Len(); x++ {
		pt := dataPoints.At(x)
		timestamp := convertTimeStamp(pt.Timestamp())
		baseLabels := c.createAttributes(resource, pt.Attributes(), settings.ExternalLabels, nil, false)

		// If the sum is unset, it indicates the _sum metric point should be
		// omitted
		if pt.HasSum() {
			// treat sum as a sample in an individual TimeSeries
			sum := &prompb.Sample{
				Value:     pt.Sum(),
				Timestamp: timestamp,
			}
			if pt.Flags().NoRecordedValue() {
				sum.Value = math.Float64frombits(value.StaleNaN)
			}

			sumlabels := createLabels(baseName+sumStr, baseLabels)
			c.addSample(sum, sumlabels)
		}

		// treat count as a sample in an individual TimeSeries
		count := &prompb.Sample{
			Value:     float64(pt.Count()),
			Timestamp: timestamp,
		}
		if pt.Flags().NoRecordedValue() {
			count.Value = math.Float64frombits(value.StaleNaN)
		}

		countlabels := createLabels(baseName+countStr, baseLabels)
		c.addSample(count, countlabels)

		// cumulative count for conversion to cumulative histogram
		var cumulativeCount uint64

		var bucketBounds []bucketBoundsData

		// process each bound, based on histograms proto definition, # of buckets = # of explicit bounds + 1
		for i := 0; i < pt.ExplicitBounds().Len() && i < pt.BucketCounts().Len(); i++ {
			bound := pt.ExplicitBounds().At(i)
			cumulativeCount += pt.BucketCounts().At(i)
			bucket := &prompb.Sample{
				Value:     float64(cumulativeCount),
				Timestamp: timestamp,
			}
			if pt.Flags().NoRecordedValue() {
				bucket.Value = math.Float64frombits(value.StaleNaN)
			}
			boundStr := strconv.FormatFloat(bound, 'f', -1, 64)
			labels := createLabels(baseName+bucketStr, baseLabels, leStr, boundStr)
			ts := c.addSample(bucket, labels)

			bucketBounds = append(bucketBounds, bucketBoundsData{ts: ts, bound: bound})
		}
		// add le=+Inf bucket
		infBucket := &prompb.Sample{
			Timestamp: timestamp,
		}
		if pt.Flags().NoRecordedValue() {
			infBucket.Value = math.Float64frombits(value.StaleNaN)
		} else {
			infBucket.Value = float64(pt.Count())
		}
		infLabels := createLabels(baseName+bucketStr, baseLabels, leStr, pInfStr)
		ts := c.addSample(infBucket, infLabels)

		bucketBounds = append(bucketBounds, bucketBoundsData{ts: ts, bound: math.Inf(1)})
		c.addExemplars(pt, bucketBounds)
	}
}

type exemplarType interface {
	pmetric.ExponentialHistogramDataPoint | pmetric.HistogramDataPoint | pmetric.NumberDataPoint
	Exemplars() pmetric.ExemplarSlice
}

func getPromExemplars[T exemplarType](pt T) []prompb.Exemplar {
	promExemplars := make([]prompb.Exemplar, 0, pt.Exemplars().Len())
	for i := 0; i < pt.Exemplars().Len(); i++ {
		exemplar := pt.Exemplars().At(i)
		exemplarRunes := 0

		var promExemplar prompb.Exemplar
		switch exemplar.ValueType() {
		case pmetric.ExemplarValueTypeInt:
			promExemplar = prompb.Exemplar{
				Value:     float64(exemplar.IntValue()),
				Timestamp: timestamp.FromTime(exemplar.Timestamp().AsTime()),
			}
		case pmetric.ExemplarValueTypeDouble:
			promExemplar = prompb.Exemplar{
				Value:     exemplar.DoubleValue(),
				Timestamp: timestamp.FromTime(exemplar.Timestamp().AsTime()),
			}
		}
		if traceID := exemplar.TraceID(); !traceID.IsEmpty() {
			val := hex.EncodeToString(traceID[:])
			exemplarRunes += utf8.RuneCountInString(prometheustranslator.ExemplarTraceIDKey) + utf8.RuneCountInString(val)
			promLabel := prompb.Label{
				Name:  prometheustranslator.ExemplarTraceIDKey,
				Value: val,
			}
			promExemplar.Labels = append(promExemplar.Labels, promLabel)
		}
		if spanID := exemplar.SpanID(); !spanID.IsEmpty() {
			val := hex.EncodeToString(spanID[:])
			exemplarRunes += utf8.RuneCountInString(prometheustranslator.ExemplarSpanIDKey) + utf8.RuneCountInString(val)
			promLabel := prompb.Label{
				Name:  prometheustranslator.ExemplarSpanIDKey,
				Value: val,
			}
			promExemplar.Labels = append(promExemplar.Labels, promLabel)
		}

		attrs := exemplar.FilteredAttributes()
		labelsFromAttributes := make([]prompb.Label, 0, attrs.Len())
		for key, value := range attrs.All() {
			val := value.AsString()
			exemplarRunes += utf8.RuneCountInString(key) + utf8.RuneCountInString(val)
			promLabel := prompb.Label{
				Name:  key,
				Value: val,
			}

			labelsFromAttributes = append(labelsFromAttributes, promLabel)
		}
		if exemplarRunes <= maxExemplarRunes {
			// only append filtered attributes if it does not cause exemplar
			// labels to exceed the max number of runes
			promExemplar.Labels = append(promExemplar.Labels, labelsFromAttributes...)
		}

		promExemplars = append(promExemplars, promExemplar)
	}

	return promExemplars
}

// mostRecentTimestampInMetric returns the latest timestamp in a batch of metrics
func mostRecentTimestampInMetric(metric pmetric.Metric) pcommon.Timestamp {
	var ts pcommon.Timestamp
	// handle individual metric based on type
	//exhaustive:enforce
	switch metric.Type() {
	case pmetric.MetricTypeGauge:
		dataPoints := metric.Gauge().DataPoints()
		for x := 0; x < dataPoints.Len(); x++ {
			ts = max(ts, dataPoints.At(x).Timestamp())
		}
	case pmetric.MetricTypeSum:
		dataPoints := metric.Sum().DataPoints()
		for x := 0; x < dataPoints.Len(); x++ {
			ts = max(ts, dataPoints.At(x).Timestamp())
		}
	case pmetric.MetricTypeHistogram:
		dataPoints := metric.Histogram().DataPoints()
		for x := 0; x < dataPoints.Len(); x++ {
			ts = max(ts, dataPoints.At(x).Timestamp())
		}
	case pmetric.MetricTypeExponentialHistogram:
		dataPoints := metric.ExponentialHistogram().DataPoints()
		for x := 0; x < dataPoints.Len(); x++ {
			ts = max(ts, dataPoints.At(x).Timestamp())
		}
	case pmetric.MetricTypeSummary:
		dataPoints := metric.Summary().DataPoints()
		for x := 0; x < dataPoints.Len(); x++ {
			ts = max(ts, dataPoints.At(x).Timestamp())
		}
	}
	return ts
}

<<<<<<< HEAD
func maxTimestamp(a, b pcommon.Timestamp) pcommon.Timestamp {
	if a > b {
		return a
	}
	return b
}

func (c *PrometheusConverter) addSummaryDataPoints(dataPoints pmetric.SummaryDataPointSlice, resource pcommon.Resource,
=======
func (c *prometheusConverter) addSummaryDataPoints(dataPoints pmetric.SummaryDataPointSlice, resource pcommon.Resource,
>>>>>>> 9a57b621
	settings Settings, baseName string,
) {
	for x := 0; x < dataPoints.Len(); x++ {
		pt := dataPoints.At(x)
		timestamp := convertTimeStamp(pt.Timestamp())
		baseLabels := c.createAttributes(resource, pt.Attributes(), settings.ExternalLabels, nil, false)

		// treat sum as a sample in an individual TimeSeries
		sum := &prompb.Sample{
			Value:     pt.Sum(),
			Timestamp: timestamp,
		}
		if pt.Flags().NoRecordedValue() {
			sum.Value = math.Float64frombits(value.StaleNaN)
		}
		// sum and count of the summary should append suffix to baseName
		sumlabels := createLabels(baseName+sumStr, baseLabels)
		c.addSample(sum, sumlabels)

		// treat count as a sample in an individual TimeSeries
		count := &prompb.Sample{
			Value:     float64(pt.Count()),
			Timestamp: timestamp,
		}
		if pt.Flags().NoRecordedValue() {
			count.Value = math.Float64frombits(value.StaleNaN)
		}
		countlabels := createLabels(baseName+countStr, baseLabels)
		c.addSample(count, countlabels)

		// process each percentile/quantile
		for i := 0; i < pt.QuantileValues().Len(); i++ {
			qt := pt.QuantileValues().At(i)
			quantile := &prompb.Sample{
				Value:     qt.Value(),
				Timestamp: timestamp,
			}
			if pt.Flags().NoRecordedValue() {
				quantile.Value = math.Float64frombits(value.StaleNaN)
			}
			percentileStr := strconv.FormatFloat(qt.Quantile(), 'f', -1, 64)
			qtlabels := createLabels(baseName, baseLabels, quantileStr, percentileStr)
			c.addSample(quantile, qtlabels)
		}
	}
}

// createLabels returns a copy of baseLabels, adding to it the pair model.MetricNameLabel=name.
// If extras are provided, corresponding label pairs are also added to the returned slice.
// If extras is uneven length, the last (unpaired) extra will be ignored.
func createLabels(name string, baseLabels []prompb.Label, extras ...string) []prompb.Label {
	extraLabelCount := len(extras) / 2
	labels := make([]prompb.Label, len(baseLabels), len(baseLabels)+extraLabelCount+1) // +1 for name
	copy(labels, baseLabels)

	n := len(extras)
	n -= n % 2
	for extrasIdx := 0; extrasIdx < n; extrasIdx += 2 {
		labels = append(labels, prompb.Label{Name: extras[extrasIdx], Value: extras[extrasIdx+1]})
	}

	labels = append(labels, prompb.Label{Name: model.MetricNameLabel, Value: name})
	return labels
}

// getOrCreateTimeSeries returns the time series corresponding to the label set if existent, and false.
// Otherwise it creates a new one and returns that, and true.
func (c *PrometheusConverter) getOrCreateTimeSeries(lbls []prompb.Label) (*prompb.TimeSeries, bool) {
	h := timeSeriesSignature(lbls)
	ts := c.unique[h]
	if ts != nil {
		if isSameMetric(ts, lbls) {
			// We already have this metric
			return ts, false
		}

		// Look for a matching conflict
		for _, cTS := range c.conflicts[h] {
			if isSameMetric(cTS, lbls) {
				// We already have this metric
				return cTS, false
			}
		}

		// New conflict
		ts = &prompb.TimeSeries{
			Labels: lbls,
		}
		c.conflicts[h] = append(c.conflicts[h], ts)
		return ts, true
	}

	// This metric is new
	ts = &prompb.TimeSeries{
		Labels: lbls,
	}
	c.unique[h] = ts
	return ts, true
}

<<<<<<< HEAD
// addTimeSeriesIfNeeded adds a corresponding time series if it doesn't already exist.
// If the time series doesn't already exist, it gets added with startTimestamp for its value and timestamp for its timestamp,
// both converted to milliseconds.
func (c *PrometheusConverter) addTimeSeriesIfNeeded(lbls []prompb.Label, startTimestamp pcommon.Timestamp, timestamp pcommon.Timestamp) {
	ts, created := c.getOrCreateTimeSeries(lbls)
	if created {
		ts.Samples = []prompb.Sample{
			{
				// convert ns to ms
				Value:     float64(convertTimeStamp(startTimestamp)),
				Timestamp: convertTimeStamp(timestamp),
			},
		}
	}
}

=======
>>>>>>> 9a57b621
// addResourceTargetInfo converts the resource to the target info metric.
func addResourceTargetInfo(resource pcommon.Resource, settings Settings, timestamp pcommon.Timestamp, converter *PrometheusConverter) {
	if settings.DisableTargetInfo || timestamp == 0 {
		return
	}

	attributes := resource.Attributes()
	identifyingAttrs := []string{
		conventions.AttributeServiceNamespace,
		conventions.AttributeServiceName,
		conventions.AttributeServiceInstanceID,
	}
	nonIdentifyingAttrsCount := attributes.Len()
	for _, a := range identifyingAttrs {
		_, haveAttr := attributes.Get(a)
		if haveAttr {
			nonIdentifyingAttrsCount--
		}
	}
	if nonIdentifyingAttrsCount == 0 {
		// If we only have job + instance, then target_info isn't useful, so don't add it.
		return
	}

	name := prometheustranslator.TargetInfoMetricName
	if len(settings.Namespace) > 0 {
		name = settings.Namespace + "_" + name
	}

	labels := converter.createAttributes(resource, attributes, settings.ExternalLabels, identifyingAttrs, false, model.MetricNameLabel, name)
	haveIdentifier := false
	for _, l := range labels {
		if l.Name == model.JobLabel || l.Name == model.InstanceLabel {
			haveIdentifier = true
			break
		}
	}

	if !haveIdentifier {
		// We need at least one identifying label to generate target_info.
		return
	}

	sample := &prompb.Sample{
		Value: float64(1),
		// convert ns to ms
		Timestamp: convertTimeStamp(timestamp),
	}
	converter.addSample(sample, labels)
}

// convertTimeStamp converts OTLP timestamp in ns to timestamp in ms
func convertTimeStamp(timestamp pcommon.Timestamp) int64 {
	return timestamp.AsTime().UnixNano() / (int64(time.Millisecond) / int64(time.Nanosecond))
}<|MERGE_RESOLUTION|>--- conflicted
+++ resolved
@@ -126,15 +126,15 @@
 	for key, value := range attributes.All() {
 		if !slices.Contains(ignoreAttrs, key) {
 			finalKey := prometheustranslator.NormalizeLabel(key)
-			if _, alreadyExists := l[finalKey]; alreadyExists {
-				collisions[finalKey] = append(collisions[finalKey], value.AsString())
+			if existingValue, alreadyExists := l[finalKey]; alreadyExists {
+				if existingValue != value.AsString() {
+					collisions[finalKey] = append(collisions[finalKey], value.AsString())
+				}
 			} else {
 				l[finalKey] = value.AsString()
 			}
 		}
-<<<<<<< HEAD
-		return true
-	})
+	}
 
 	for key, values := range collisions {
 		values = append(values, l[key])
@@ -142,21 +142,6 @@
 		// collide when sanitized.
 		sort.Strings(values)
 		l[key] = strings.Join(values, ";")
-=======
-	}
-	sort.Stable(ByLabelName(labels))
-
-	for _, label := range labels {
-		finalKey := prometheustranslator.NormalizeLabel(label.Name)
-		if existingValue, alreadyExists := l[finalKey]; alreadyExists {
-			// Only append to existing value if the new value is different
-			if existingValue != label.Value {
-				l[finalKey] = existingValue + ";" + label.Value
-			}
-		} else {
-			l[finalKey] = label.Value
-		}
->>>>>>> 9a57b621
 	}
 
 	// Map service.name + service.namespace to job
@@ -398,18 +383,7 @@
 	return ts
 }
 
-<<<<<<< HEAD
-func maxTimestamp(a, b pcommon.Timestamp) pcommon.Timestamp {
-	if a > b {
-		return a
-	}
-	return b
-}
-
 func (c *PrometheusConverter) addSummaryDataPoints(dataPoints pmetric.SummaryDataPointSlice, resource pcommon.Resource,
-=======
-func (c *prometheusConverter) addSummaryDataPoints(dataPoints pmetric.SummaryDataPointSlice, resource pcommon.Resource,
->>>>>>> 9a57b621
 	settings Settings, baseName string,
 ) {
 	for x := 0; x < dataPoints.Len(); x++ {
@@ -510,25 +484,6 @@
 	return ts, true
 }
 
-<<<<<<< HEAD
-// addTimeSeriesIfNeeded adds a corresponding time series if it doesn't already exist.
-// If the time series doesn't already exist, it gets added with startTimestamp for its value and timestamp for its timestamp,
-// both converted to milliseconds.
-func (c *PrometheusConverter) addTimeSeriesIfNeeded(lbls []prompb.Label, startTimestamp pcommon.Timestamp, timestamp pcommon.Timestamp) {
-	ts, created := c.getOrCreateTimeSeries(lbls)
-	if created {
-		ts.Samples = []prompb.Sample{
-			{
-				// convert ns to ms
-				Value:     float64(convertTimeStamp(startTimestamp)),
-				Timestamp: convertTimeStamp(timestamp),
-			},
-		}
-	}
-}
-
-=======
->>>>>>> 9a57b621
 // addResourceTargetInfo converts the resource to the target info metric.
 func addResourceTargetInfo(resource pcommon.Resource, settings Settings, timestamp pcommon.Timestamp, converter *PrometheusConverter) {
 	if settings.DisableTargetInfo || timestamp == 0 {
