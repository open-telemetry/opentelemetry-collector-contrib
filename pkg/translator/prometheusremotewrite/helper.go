// Copyright  The OpenTelemetry Authors
//
// Licensed under the Apache License, Version 2.0 (the "License");
// you may not use this file except in compliance with the License.
// You may obtain a copy of the License at
//
//      http://www.apache.org/licenses/LICENSE-2.0
//
// Unless required by applicable law or agreed to in writing, software
// distributed under the License is distributed on an "AS IS" BASIS,
// WITHOUT WARRANTIES OR CONDITIONS OF ANY KIND, either express or implied.
// See the License for the specific language governing permissions and
// limitations under the License.

package prometheusremotewrite // import "github.com/open-telemetry/opentelemetry-collector-contrib/pkg/translator/prometheusremotewrite"

import (
	"fmt"
	"log"
	"math"
	"sort"
	"strconv"
	"strings"
	"time"
	"unicode"
	"unicode/utf8"

	"github.com/prometheus/common/model"
	"github.com/prometheus/prometheus/model/timestamp"
	"github.com/prometheus/prometheus/model/value"
	"github.com/prometheus/prometheus/prompb"
	"go.opentelemetry.io/collector/model/pdata"
	conventions "go.opentelemetry.io/collector/model/semconv/v1.6.1"
)

const (
	nameStr     = "__name__"
	sumStr      = "_sum"
	countStr    = "_count"
	bucketStr   = "_bucket"
	leStr       = "le"
	quantileStr = "quantile"
	pInfStr     = "+Inf"
	keyStr      = "key"
	// maxExemplarRunes is the maximum number of UTF-8 exemplar characters
	// according to the prometheus specification
	// https://github.com/OpenObservability/OpenMetrics/blob/main/specification/OpenMetrics.md#exemplars
	maxExemplarRunes = 128
	// Trace and Span id keys are defined as part of the spec:
	// https://github.com/open-telemetry/opentelemetry-specification/blob/main/specification%2Fmetrics%2Fdatamodel.md#exemplars-2
	traceIDKey       = "trace_id"
	spanIDKey        = "span_id"
	infoType         = "info"
	targetMetricName = "target"
)

type bucketBoundsData struct {
	sig   string
	bound float64
}

// byBucketBoundsData enables the usage of sort.Sort() with a slice of bucket bounds
type byBucketBoundsData []bucketBoundsData

func (m byBucketBoundsData) Len() int           { return len(m) }
func (m byBucketBoundsData) Less(i, j int) bool { return m[i].bound < m[j].bound }
func (m byBucketBoundsData) Swap(i, j int)      { m[i], m[j] = m[j], m[i] }

// ByLabelName enables the usage of sort.Sort() with a slice of labels
type ByLabelName []prompb.Label

func (a ByLabelName) Len() int           { return len(a) }
func (a ByLabelName) Less(i, j int) bool { return a[i].Name < a[j].Name }
func (a ByLabelName) Swap(i, j int)      { a[i], a[j] = a[j], a[i] }

// addSample finds a TimeSeries in tsMap that corresponds to the label set labels, and add sample to the TimeSeries; it
// creates a new TimeSeries in the map if not found and returns the time series signature.
// tsMap will be unmodified if either labels or sample is nil, but can still be modified if the exemplar is nil.
func addSample(tsMap map[string]*prompb.TimeSeries, sample *prompb.Sample, labels []prompb.Label,
	datatype string) string {

	if sample == nil || labels == nil || tsMap == nil {
		return ""
	}

	sig := timeSeriesSignature(datatype, &labels)
	ts, ok := tsMap[sig]

	if ok {
		ts.Samples = append(ts.Samples, *sample)
	} else {
		newTs := &prompb.TimeSeries{
			Labels:  labels,
			Samples: []prompb.Sample{*sample},
		}
		tsMap[sig] = newTs
	}

	return sig
}

// addExemplars finds a bucket bound that corresponds to the exemplars value and add the exemplar to the specific sig;
// we only add exemplars if samples are presents
// tsMap is unmodified if either of its parameters is nil and samples are nil.
func addExemplars(tsMap map[string]*prompb.TimeSeries, exemplars []prompb.Exemplar, bucketBoundsData []bucketBoundsData) {
	if tsMap == nil || bucketBoundsData == nil || exemplars == nil {
		return
	}

	sort.Sort(byBucketBoundsData(bucketBoundsData))

	for _, exemplar := range exemplars {
		addExemplar(tsMap, bucketBoundsData, exemplar)
	}
}

func addExemplar(tsMap map[string]*prompb.TimeSeries, bucketBounds []bucketBoundsData, exemplar prompb.Exemplar) {
	for _, bucketBound := range bucketBounds {
		sig := bucketBound.sig
		bound := bucketBound.bound

		_, ok := tsMap[sig]
		if ok {
			if tsMap[sig].Samples != nil {
				if tsMap[sig].Exemplars == nil {
					tsMap[sig].Exemplars = make([]prompb.Exemplar, 0)
				}

				if exemplar.Value <= bound {
					tsMap[sig].Exemplars = append(tsMap[sig].Exemplars, exemplar)
					return
				}
			}
		}
	}
}

// timeSeries return a string signature in the form of:
// 		TYPE-label1-value1- ...  -labelN-valueN
// the label slice should not contain duplicate label names; this method sorts the slice by label name before creating
// the signature.
func timeSeriesSignature(datatype string, labels *[]prompb.Label) string {
	b := strings.Builder{}
	b.WriteString(datatype)

	sort.Sort(ByLabelName(*labels))

	for _, lb := range *labels {
		b.WriteString("-")
		b.WriteString(lb.GetName())
		b.WriteString("-")
		b.WriteString(lb.GetValue())
	}

	return b.String()
}

// createAttributes creates a slice of Cortex Label with OTLP attributes and pairs of string values.
// Unpaired string value is ignored. String pairs overwrites OTLP labels if collision happens, and the overwrite is
// logged. Resultant label names are sanitized.
<<<<<<< HEAD
func createAttributes(resource pdata.Resource, attributes pdata.AttributeMap, externalLabels map[string]string, sanitizeLabel bool, extras ...string) []prompb.Label {
=======
func createAttributes(resource pdata.Resource, attributes pdata.Map, externalLabels map[string]string, extras ...string) []prompb.Label {
>>>>>>> 439369ef
	// map ensures no duplicate label name
	l := map[string]prompb.Label{}

	// Ensure attributes are sorted by key for consistent merging of keys which
	// collide when sanitized.
	attributes.Sort()
	attributes.Range(func(key string, value pdata.Value) bool {
		if existingLabel, alreadyExists := l[sanitize(key)]; alreadyExists {
			existingLabel.Value = existingLabel.Value + ";" + value.AsString()
			l[sanitize(key)] = existingLabel
		} else {
			l[sanitize(key)] = prompb.Label{
				Name:  sanitize(key),
				Value: value.AsString(),
			}
		}

		return true
	})

	// Map service.name + service.namespace to job
	if serviceName, ok := resource.Attributes().Get(conventions.AttributeServiceName); ok {
		val := serviceName.AsString()
		if serviceNamespace, ok := resource.Attributes().Get(conventions.AttributeServiceNamespace); ok {
			val = fmt.Sprintf("%s/%s", serviceNamespace.AsString(), val)
		}
		l[model.JobLabel] = prompb.Label{
			Name:  model.JobLabel,
			Value: val,
		}
	}
	// Map service.instance.id to instance
	if instance, ok := resource.Attributes().Get(conventions.AttributeServiceInstanceID); ok {
		l[model.InstanceLabel] = prompb.Label{
			Name:  model.InstanceLabel,
			Value: instance.AsString(),
		}
	}
<<<<<<< HEAD

	// Ensure attributes are sorted by key for consistent merging of keys which
	// collide when sanitized.
	attributes.Sort()
	attributes.Range(func(key string, value pdata.Value) bool {
		var finalKey string
		if sanitizeLabel {
			finalKey = sanitize(key)
		} else {
			finalKey = sanitizeLabels(key)
		}
		if existingLabel, alreadyExists := l[finalKey]; alreadyExists {
			existingLabel.Value = existingLabel.Value + ";" + value.AsString()
			l[finalKey] = existingLabel
		} else {
			l[finalKey] = prompb.Label{
				Name:  finalKey,
				Value: value.AsString(),
			}
		}

		return true
	})

=======
>>>>>>> 439369ef
	for key, value := range externalLabels {
		// External labels have already been sanitized
		if _, alreadyExists := l[key]; alreadyExists {
			// Skip external labels if they are overridden by metric attributes
			continue
		}
		l[key] = prompb.Label{
			Name:  key,
			Value: value,
		}
	}

	for i := 0; i < len(extras); i += 2 {
		if i+1 >= len(extras) {
			break
		}
		_, found := l[extras[i]]
		if found {
			log.Println("label " + extras[i] + " is overwritten. Check if Prometheus reserved labels are used.")
		}
		// internal labels should be maintained
		name := extras[i]
		if !(len(name) > 4 && name[:2] == "__" && name[len(name)-2:] == "__") {
			name = sanitize(name)
		}
		l[name] = prompb.Label{
			Name:  name,
			Value: extras[i+1],
		}
	}

	s := make([]prompb.Label, 0, len(l))
	for _, lb := range l {
		s = append(s, lb)
	}

	return s
}

// getPromMetricName creates a Prometheus metric name by attaching namespace prefix for Monotonic metrics.
func getPromMetricName(metric pdata.Metric, ns string) string {
	name := metric.Name()
	if len(ns) > 0 {
		name = ns + "_" + name
	}

	return sanitize(name)
}

// validateMetrics returns a bool representing whether the metric has a valid type and temporality combination and a
// matching metric type and field
func validateMetrics(metric pdata.Metric) bool {
	switch metric.DataType() {
	case pdata.MetricDataTypeGauge:
		return metric.Gauge().DataPoints().Len() != 0
	case pdata.MetricDataTypeSum:
		return metric.Sum().DataPoints().Len() != 0 && metric.Sum().AggregationTemporality() == pdata.MetricAggregationTemporalityCumulative
	case pdata.MetricDataTypeHistogram:
		return metric.Histogram().DataPoints().Len() != 0 && metric.Histogram().AggregationTemporality() == pdata.MetricAggregationTemporalityCumulative
	case pdata.MetricDataTypeSummary:
		return metric.Summary().DataPoints().Len() != 0
	}
	return false
}

// addSingleNumberDataPoint converts the metric value stored in pt to a Prometheus sample, and add the sample
// to its corresponding time series in tsMap
func addSingleNumberDataPoint(pt pdata.NumberDataPoint, resource pdata.Resource, metric pdata.Metric, settings Settings, tsMap map[string]*prompb.TimeSeries) {
	// create parameters for addSample
	name := getPromMetricName(metric, settings.Namespace)
	labels := createAttributes(resource, pt.Attributes(), settings.ExternalLabels, settings.SanitizeLabel, nameStr, name)
	sample := &prompb.Sample{
		// convert ns to ms
		Timestamp: convertTimeStamp(pt.Timestamp()),
	}
	switch pt.ValueType() {
	case pdata.MetricValueTypeInt:
		sample.Value = float64(pt.IntVal())
	case pdata.MetricValueTypeDouble:
		sample.Value = pt.DoubleVal()
	}
	if pt.Flags().HasFlag(pdata.MetricDataPointFlagNoRecordedValue) {
		sample.Value = math.Float64frombits(value.StaleNaN)
	}
	addSample(tsMap, sample, labels, metric.DataType().String())
}

// addSingleHistogramDataPoint converts pt to 2 + min(len(ExplicitBounds), len(BucketCount)) + 1 samples. It
// ignore extra buckets if len(ExplicitBounds) > len(BucketCounts)
func addSingleHistogramDataPoint(pt pdata.HistogramDataPoint, resource pdata.Resource, metric pdata.Metric, settings Settings, tsMap map[string]*prompb.TimeSeries) {
	time := convertTimeStamp(pt.Timestamp())
	// sum, count, and buckets of the histogram should append suffix to baseName
	baseName := getPromMetricName(metric, settings.Namespace)
	// treat sum as a sample in an individual TimeSeries
	sum := &prompb.Sample{
		Value:     pt.Sum(),
		Timestamp: time,
	}
	if pt.Flags().HasFlag(pdata.MetricDataPointFlagNoRecordedValue) {
		sum.Value = math.Float64frombits(value.StaleNaN)
	}

<<<<<<< HEAD
	sumlabels := createAttributes(resource, pt.Attributes(), settings.ExternalLabels, settings.SanitizeLabel, nameStr, baseName+sumStr)
	addSample(tsMap, sum, sumlabels, metric)
=======
	sumlabels := createAttributes(resource, pt.Attributes(), settings.ExternalLabels, nameStr, baseName+sumStr)
	addSample(tsMap, sum, sumlabels, metric.DataType().String())
>>>>>>> 439369ef

	// treat count as a sample in an individual TimeSeries
	count := &prompb.Sample{
		Value:     float64(pt.Count()),
		Timestamp: time,
	}
	if pt.Flags().HasFlag(pdata.MetricDataPointFlagNoRecordedValue) {
		count.Value = math.Float64frombits(value.StaleNaN)
	}

<<<<<<< HEAD
	countlabels := createAttributes(resource, pt.Attributes(), settings.ExternalLabels, settings.SanitizeLabel, nameStr, baseName+countStr)
	addSample(tsMap, count, countlabels, metric)
=======
	countlabels := createAttributes(resource, pt.Attributes(), settings.ExternalLabels, nameStr, baseName+countStr)
	addSample(tsMap, count, countlabels, metric.DataType().String())
>>>>>>> 439369ef

	// cumulative count for conversion to cumulative histogram
	var cumulativeCount uint64

	promExemplars := getPromExemplars(pt)

	bucketBounds := make([]bucketBoundsData, 0)

	// process each bound, based on histograms proto definition, # of buckets = # of explicit bounds + 1
	for index, bound := range pt.ExplicitBounds() {
		if index >= len(pt.BucketCounts()) {
			break
		}
		cumulativeCount += pt.BucketCounts()[index]
		bucket := &prompb.Sample{
			Value:     float64(cumulativeCount),
			Timestamp: time,
		}
		if pt.Flags().HasFlag(pdata.MetricDataPointFlagNoRecordedValue) {
			bucket.Value = math.Float64frombits(value.StaleNaN)
		}
		boundStr := strconv.FormatFloat(bound, 'f', -1, 64)
<<<<<<< HEAD
		labels := createAttributes(resource, pt.Attributes(), settings.ExternalLabels, settings.SanitizeLabel, nameStr, baseName+bucketStr, leStr, boundStr)
		sig := addSample(tsMap, bucket, labels, metric)
=======
		labels := createAttributes(resource, pt.Attributes(), settings.ExternalLabels, nameStr, baseName+bucketStr, leStr, boundStr)
		sig := addSample(tsMap, bucket, labels, metric.DataType().String())
>>>>>>> 439369ef

		bucketBounds = append(bucketBounds, bucketBoundsData{sig: sig, bound: bound})
	}
	// add le=+Inf bucket
	infBucket := &prompb.Sample{
		Timestamp: time,
	}
	if pt.Flags().HasFlag(pdata.MetricDataPointFlagNoRecordedValue) {
		infBucket.Value = math.Float64frombits(value.StaleNaN)
	} else {
		cumulativeCount += pt.BucketCounts()[len(pt.BucketCounts())-1]
		infBucket.Value = float64(cumulativeCount)
	}
<<<<<<< HEAD
	infLabels := createAttributes(resource, pt.Attributes(), settings.ExternalLabels, settings.SanitizeLabel, nameStr, baseName+bucketStr, leStr, pInfStr)
	sig := addSample(tsMap, infBucket, infLabels, metric)
=======
	infLabels := createAttributes(resource, pt.Attributes(), settings.ExternalLabels, nameStr, baseName+bucketStr, leStr, pInfStr)
	sig := addSample(tsMap, infBucket, infLabels, metric.DataType().String())
>>>>>>> 439369ef

	bucketBounds = append(bucketBounds, bucketBoundsData{sig: sig, bound: math.Inf(1)})
	addExemplars(tsMap, promExemplars, bucketBounds)
}

func getPromExemplars(pt pdata.HistogramDataPoint) []prompb.Exemplar {
	var promExemplars []prompb.Exemplar

	for i := 0; i < pt.Exemplars().Len(); i++ {
		exemplar := pt.Exemplars().At(i)
		exemplarRunes := 0

		promExemplar := &prompb.Exemplar{
			Value:     exemplar.DoubleVal(),
			Timestamp: timestamp.FromTime(exemplar.Timestamp().AsTime()),
		}
		if !exemplar.TraceID().IsEmpty() {
			val := exemplar.TraceID().HexString()
			exemplarRunes += utf8.RuneCountInString(traceIDKey) + utf8.RuneCountInString(val)
			promLabel := prompb.Label{
				Name:  traceIDKey,
				Value: val,
			}
			promExemplar.Labels = append(promExemplar.Labels, promLabel)
		}
		if !exemplar.SpanID().IsEmpty() {
			val := exemplar.SpanID().HexString()
			exemplarRunes += utf8.RuneCountInString(spanIDKey) + utf8.RuneCountInString(val)
			promLabel := prompb.Label{
				Name:  spanIDKey,
				Value: val,
			}
			promExemplar.Labels = append(promExemplar.Labels, promLabel)
		}
		var labelsFromAttributes []prompb.Label

		exemplar.FilteredAttributes().Range(func(key string, value pdata.Value) bool {
			val := value.AsString()
			exemplarRunes += utf8.RuneCountInString(key) + utf8.RuneCountInString(val)
			promLabel := prompb.Label{
				Name:  key,
				Value: val,
			}

			labelsFromAttributes = append(labelsFromAttributes, promLabel)

			return true
		})
		if exemplarRunes <= maxExemplarRunes {
			// only append filtered attributes if it does not cause exemplar
			// labels to exceed the max number of runes
			promExemplar.Labels = append(promExemplar.Labels, labelsFromAttributes...)
		}

		promExemplars = append(promExemplars, *promExemplar)
	}

	return promExemplars
}

// mostRecentTimestampInMetric returns the latest timestamp in a batch of metrics
func mostRecentTimestampInMetric(metric pdata.Metric) pdata.Timestamp {
	var ts pdata.Timestamp
	// handle individual metric based on type
	switch metric.DataType() {
	case pdata.MetricDataTypeGauge:
		dataPoints := metric.Gauge().DataPoints()
		for x := 0; x < dataPoints.Len(); x++ {
			ts = maxTimestamp(ts, dataPoints.At(x).Timestamp())
		}
	case pdata.MetricDataTypeSum:
		dataPoints := metric.Sum().DataPoints()
		for x := 0; x < dataPoints.Len(); x++ {
			ts = maxTimestamp(ts, dataPoints.At(x).Timestamp())
		}
	case pdata.MetricDataTypeHistogram:
		dataPoints := metric.Histogram().DataPoints()
		for x := 0; x < dataPoints.Len(); x++ {
			ts = maxTimestamp(ts, dataPoints.At(x).Timestamp())
		}
	case pdata.MetricDataTypeSummary:
		dataPoints := metric.Summary().DataPoints()
		for x := 0; x < dataPoints.Len(); x++ {
			ts = maxTimestamp(ts, dataPoints.At(x).Timestamp())
		}
	}
	return ts
}

func maxTimestamp(a, b pdata.Timestamp) pdata.Timestamp {
	if a > b {
		return a
	}
	return b
}

// addSingleSummaryDataPoint converts pt to len(QuantileValues) + 2 samples.
func addSingleSummaryDataPoint(pt pdata.SummaryDataPoint, resource pdata.Resource, metric pdata.Metric, settings Settings,
	tsMap map[string]*prompb.TimeSeries) {
	time := convertTimeStamp(pt.Timestamp())
	// sum and count of the summary should append suffix to baseName
	baseName := getPromMetricName(metric, settings.Namespace)
	// treat sum as a sample in an individual TimeSeries
	sum := &prompb.Sample{
		Value:     pt.Sum(),
		Timestamp: time,
	}
	if pt.Flags().HasFlag(pdata.MetricDataPointFlagNoRecordedValue) {
		sum.Value = math.Float64frombits(value.StaleNaN)
	}
<<<<<<< HEAD
	sumlabels := createAttributes(resource, pt.Attributes(), settings.ExternalLabels, settings.SanitizeLabel, nameStr, baseName+sumStr)
	addSample(tsMap, sum, sumlabels, metric)
=======
	sumlabels := createAttributes(resource, pt.Attributes(), settings.ExternalLabels, nameStr, baseName+sumStr)
	addSample(tsMap, sum, sumlabels, metric.DataType().String())
>>>>>>> 439369ef

	// treat count as a sample in an individual TimeSeries
	count := &prompb.Sample{
		Value:     float64(pt.Count()),
		Timestamp: time,
	}
	if pt.Flags().HasFlag(pdata.MetricDataPointFlagNoRecordedValue) {
		count.Value = math.Float64frombits(value.StaleNaN)
	}
<<<<<<< HEAD
	countlabels := createAttributes(resource, pt.Attributes(), settings.ExternalLabels, settings.SanitizeLabel, nameStr, baseName+countStr)
	addSample(tsMap, count, countlabels, metric)
=======
	countlabels := createAttributes(resource, pt.Attributes(), settings.ExternalLabels, nameStr, baseName+countStr)
	addSample(tsMap, count, countlabels, metric.DataType().String())
>>>>>>> 439369ef

	// process each percentile/quantile
	for i := 0; i < pt.QuantileValues().Len(); i++ {
		qt := pt.QuantileValues().At(i)
		quantile := &prompb.Sample{
			Value:     qt.Value(),
			Timestamp: time,
		}
		if pt.Flags().HasFlag(pdata.MetricDataPointFlagNoRecordedValue) {
			quantile.Value = math.Float64frombits(value.StaleNaN)
		}
		percentileStr := strconv.FormatFloat(qt.Quantile(), 'f', -1, 64)
<<<<<<< HEAD
		qtlabels := createAttributes(resource, pt.Attributes(), settings.ExternalLabels, settings.SanitizeLabel, nameStr, baseName, quantileStr, percentileStr)
		addSample(tsMap, quantile, qtlabels, metric)
=======
		qtlabels := createAttributes(resource, pt.Attributes(), settings.ExternalLabels, nameStr, baseName, quantileStr, percentileStr)
		addSample(tsMap, quantile, qtlabels, metric.DataType().String())
	}
}

// addResourceTargetInfo converts the resource to the target info metric
func addResourceTargetInfo(resource pdata.Resource, settings Settings, timestamp pdata.Timestamp, tsMap map[string]*prompb.TimeSeries) {
	if resource.Attributes().Len() == 0 {
		return
	}
	// create parameters for addSample
	name := targetMetricName
	if len(settings.Namespace) > 0 {
		name = settings.Namespace + "_" + name
	}
	// Use resource attributes (other than those used for job+instance) as the
	// metric labels for the target info metric
	attributes := pdata.NewMap()
	resource.Attributes().CopyTo(attributes)
	attributes.RemoveIf(func(k string, _ pdata.Value) bool {
		switch k {
		case conventions.AttributeServiceName, conventions.AttributeServiceNamespace, conventions.AttributeServiceInstanceID:
			// Remove resource attributes used for job + instance
			return true
		default:
			return false
		}
	})
	labels := createAttributes(resource, attributes, settings.ExternalLabels, nameStr, name)
	sample := &prompb.Sample{
		Value: float64(1),
		// convert ns to ms
		Timestamp: convertTimeStamp(timestamp),
>>>>>>> 439369ef
	}
	addSample(tsMap, sample, labels, infoType)
}

// copied from prometheus-go-metric-exporter
// sanitize replaces non-alphanumeric characters with underscores in s.
func sanitize(s string) string {
	if len(s) == 0 {
		return s
	}

	// Note: No length limit for label keys because Prometheus doesn't
	// define a length limit, thus we should NOT be truncating label keys.
	// See https://github.com/orijtech/prometheus-go-metrics-exporter/issues/4.
	s = strings.Map(sanitizeRune, s)
	if unicode.IsDigit(rune(s[0])) {
		s = keyStr + "_" + s
	}
	if s[0] == '_' {
		s = keyStr + s
	}
	return s
}

// copied from prometheus-go-metric-exporter
func sanitizeLabels(s string) string {
	if len(s) == 0 {
		return s
	}

	// Note: No length limit for label keys because Prometheus doesn't
	// define a length limit, thus we should NOT be truncating label keys.
	// labels that start with _ are not sanitized
	s = strings.Map(sanitizeRune, s)
	if unicode.IsDigit(rune(s[0])) {
		s = keyStr + "_" + s
	}
	return s
}

// copied from prometheus-go-metric-exporter
// sanitizeRune converts anything that is not a letter or digit to an underscore
func sanitizeRune(r rune) rune {
	if unicode.IsLetter(r) || unicode.IsDigit(r) {
		return r
	}
	// Everything else turns into an underscore
	return '_'
}

// convertTimeStamp converts OTLP timestamp in ns to timestamp in ms
func convertTimeStamp(timestamp pdata.Timestamp) int64 {
	return timestamp.AsTime().UnixNano() / (int64(time.Millisecond) / int64(time.Nanosecond))
}<|MERGE_RESOLUTION|>--- conflicted
+++ resolved
@@ -158,50 +158,9 @@
 // createAttributes creates a slice of Cortex Label with OTLP attributes and pairs of string values.
 // Unpaired string value is ignored. String pairs overwrites OTLP labels if collision happens, and the overwrite is
 // logged. Resultant label names are sanitized.
-<<<<<<< HEAD
 func createAttributes(resource pdata.Resource, attributes pdata.AttributeMap, externalLabels map[string]string, sanitizeLabel bool, extras ...string) []prompb.Label {
-=======
-func createAttributes(resource pdata.Resource, attributes pdata.Map, externalLabels map[string]string, extras ...string) []prompb.Label {
->>>>>>> 439369ef
 	// map ensures no duplicate label name
 	l := map[string]prompb.Label{}
-
-	// Ensure attributes are sorted by key for consistent merging of keys which
-	// collide when sanitized.
-	attributes.Sort()
-	attributes.Range(func(key string, value pdata.Value) bool {
-		if existingLabel, alreadyExists := l[sanitize(key)]; alreadyExists {
-			existingLabel.Value = existingLabel.Value + ";" + value.AsString()
-			l[sanitize(key)] = existingLabel
-		} else {
-			l[sanitize(key)] = prompb.Label{
-				Name:  sanitize(key),
-				Value: value.AsString(),
-			}
-		}
-
-		return true
-	})
-
-	// Map service.name + service.namespace to job
-	if serviceName, ok := resource.Attributes().Get(conventions.AttributeServiceName); ok {
-		val := serviceName.AsString()
-		if serviceNamespace, ok := resource.Attributes().Get(conventions.AttributeServiceNamespace); ok {
-			val = fmt.Sprintf("%s/%s", serviceNamespace.AsString(), val)
-		}
-		l[model.JobLabel] = prompb.Label{
-			Name:  model.JobLabel,
-			Value: val,
-		}
-	}
-	// Map service.instance.id to instance
-	if instance, ok := resource.Attributes().Get(conventions.AttributeServiceInstanceID); ok {
-		l[model.InstanceLabel] = prompb.Label{
-			Name:  model.InstanceLabel,
-			Value: instance.AsString(),
-		}
-	}
-<<<<<<< HEAD
 
 	// Ensure attributes are sorted by key for consistent merging of keys which
 	// collide when sanitized.
@@ -226,8 +185,24 @@
 		return true
 	})
 
-=======
->>>>>>> 439369ef
+	// Map service.name + service.namespace to job
+	if serviceName, ok := resource.Attributes().Get(conventions.AttributeServiceName); ok {
+		val := serviceName.AsString()
+		if serviceNamespace, ok := resource.Attributes().Get(conventions.AttributeServiceNamespace); ok {
+			val = fmt.Sprintf("%s/%s", serviceNamespace.AsString(), val)
+		}
+		l[model.JobLabel] = prompb.Label{
+			Name:  model.JobLabel,
+			Value: val,
+		}
+	}
+	// Map service.instance.id to instance
+	if instance, ok := resource.Attributes().Get(conventions.AttributeServiceInstanceID); ok {
+		l[model.InstanceLabel] = prompb.Label{
+			Name:  model.InstanceLabel,
+			Value: instance.AsString(),
+		}
+	}
 	for key, value := range externalLabels {
 		// External labels have already been sanitized
 		if _, alreadyExists := l[key]; alreadyExists {
@@ -330,13 +305,8 @@
 		sum.Value = math.Float64frombits(value.StaleNaN)
 	}
 
-<<<<<<< HEAD
 	sumlabels := createAttributes(resource, pt.Attributes(), settings.ExternalLabels, settings.SanitizeLabel, nameStr, baseName+sumStr)
-	addSample(tsMap, sum, sumlabels, metric)
-=======
-	sumlabels := createAttributes(resource, pt.Attributes(), settings.ExternalLabels, nameStr, baseName+sumStr)
 	addSample(tsMap, sum, sumlabels, metric.DataType().String())
->>>>>>> 439369ef
 
 	// treat count as a sample in an individual TimeSeries
 	count := &prompb.Sample{
@@ -347,13 +317,8 @@
 		count.Value = math.Float64frombits(value.StaleNaN)
 	}
 
-<<<<<<< HEAD
 	countlabels := createAttributes(resource, pt.Attributes(), settings.ExternalLabels, settings.SanitizeLabel, nameStr, baseName+countStr)
-	addSample(tsMap, count, countlabels, metric)
-=======
-	countlabels := createAttributes(resource, pt.Attributes(), settings.ExternalLabels, nameStr, baseName+countStr)
 	addSample(tsMap, count, countlabels, metric.DataType().String())
->>>>>>> 439369ef
 
 	// cumulative count for conversion to cumulative histogram
 	var cumulativeCount uint64
@@ -376,13 +341,8 @@
 			bucket.Value = math.Float64frombits(value.StaleNaN)
 		}
 		boundStr := strconv.FormatFloat(bound, 'f', -1, 64)
-<<<<<<< HEAD
 		labels := createAttributes(resource, pt.Attributes(), settings.ExternalLabels, settings.SanitizeLabel, nameStr, baseName+bucketStr, leStr, boundStr)
-		sig := addSample(tsMap, bucket, labels, metric)
-=======
-		labels := createAttributes(resource, pt.Attributes(), settings.ExternalLabels, nameStr, baseName+bucketStr, leStr, boundStr)
 		sig := addSample(tsMap, bucket, labels, metric.DataType().String())
->>>>>>> 439369ef
 
 		bucketBounds = append(bucketBounds, bucketBoundsData{sig: sig, bound: bound})
 	}
@@ -396,13 +356,8 @@
 		cumulativeCount += pt.BucketCounts()[len(pt.BucketCounts())-1]
 		infBucket.Value = float64(cumulativeCount)
 	}
-<<<<<<< HEAD
 	infLabels := createAttributes(resource, pt.Attributes(), settings.ExternalLabels, settings.SanitizeLabel, nameStr, baseName+bucketStr, leStr, pInfStr)
-	sig := addSample(tsMap, infBucket, infLabels, metric)
-=======
-	infLabels := createAttributes(resource, pt.Attributes(), settings.ExternalLabels, nameStr, baseName+bucketStr, leStr, pInfStr)
 	sig := addSample(tsMap, infBucket, infLabels, metric.DataType().String())
->>>>>>> 439369ef
 
 	bucketBounds = append(bucketBounds, bucketBoundsData{sig: sig, bound: math.Inf(1)})
 	addExemplars(tsMap, promExemplars, bucketBounds)
@@ -513,13 +468,8 @@
 	if pt.Flags().HasFlag(pdata.MetricDataPointFlagNoRecordedValue) {
 		sum.Value = math.Float64frombits(value.StaleNaN)
 	}
-<<<<<<< HEAD
 	sumlabels := createAttributes(resource, pt.Attributes(), settings.ExternalLabels, settings.SanitizeLabel, nameStr, baseName+sumStr)
-	addSample(tsMap, sum, sumlabels, metric)
-=======
-	sumlabels := createAttributes(resource, pt.Attributes(), settings.ExternalLabels, nameStr, baseName+sumStr)
 	addSample(tsMap, sum, sumlabels, metric.DataType().String())
->>>>>>> 439369ef
 
 	// treat count as a sample in an individual TimeSeries
 	count := &prompb.Sample{
@@ -529,13 +479,8 @@
 	if pt.Flags().HasFlag(pdata.MetricDataPointFlagNoRecordedValue) {
 		count.Value = math.Float64frombits(value.StaleNaN)
 	}
-<<<<<<< HEAD
 	countlabels := createAttributes(resource, pt.Attributes(), settings.ExternalLabels, settings.SanitizeLabel, nameStr, baseName+countStr)
-	addSample(tsMap, count, countlabels, metric)
-=======
-	countlabels := createAttributes(resource, pt.Attributes(), settings.ExternalLabels, nameStr, baseName+countStr)
 	addSample(tsMap, count, countlabels, metric.DataType().String())
->>>>>>> 439369ef
 
 	// process each percentile/quantile
 	for i := 0; i < pt.QuantileValues().Len(); i++ {
@@ -548,17 +493,13 @@
 			quantile.Value = math.Float64frombits(value.StaleNaN)
 		}
 		percentileStr := strconv.FormatFloat(qt.Quantile(), 'f', -1, 64)
-<<<<<<< HEAD
 		qtlabels := createAttributes(resource, pt.Attributes(), settings.ExternalLabels, settings.SanitizeLabel, nameStr, baseName, quantileStr, percentileStr)
-		addSample(tsMap, quantile, qtlabels, metric)
-=======
-		qtlabels := createAttributes(resource, pt.Attributes(), settings.ExternalLabels, nameStr, baseName, quantileStr, percentileStr)
 		addSample(tsMap, quantile, qtlabels, metric.DataType().String())
 	}
 }
 
 // addResourceTargetInfo converts the resource to the target info metric
-func addResourceTargetInfo(resource pdata.Resource, settings Settings, timestamp pdata.Timestamp, tsMap map[string]*prompb.TimeSeries) {
+func addResourceTargetInfo(resource pdata.Resource, settings Settings, timestamp pdata.Timestamp, tsMap map[string]*prompb.TimeSeries, sanitizeLabel bool) {
 	if resource.Attributes().Len() == 0 {
 		return
 	}
@@ -580,12 +521,11 @@
 			return false
 		}
 	})
-	labels := createAttributes(resource, attributes, settings.ExternalLabels, nameStr, name)
+	labels := createAttributes(resource, attributes, settings.ExternalLabels, sanitizeLabel, nameStr, name)
 	sample := &prompb.Sample{
 		Value: float64(1),
 		// convert ns to ms
 		Timestamp: convertTimeStamp(timestamp),
->>>>>>> 439369ef
 	}
 	addSample(tsMap, sample, labels, infoType)
 }
