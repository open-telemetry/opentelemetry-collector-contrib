// Copyright The OpenTelemetry Authors
// SPDX-License-Identifier: Apache-2.0

package prometheusremotewrite // import "github.com/open-telemetry/opentelemetry-collector-contrib/pkg/translator/prometheusremotewrite"

import (
	"errors"
	"fmt"
	"strconv"

	"github.com/prometheus/otlptranslator"
	"github.com/prometheus/prometheus/prompb"
	writev2 "github.com/prometheus/prometheus/prompb/io/prometheus/write/v2"
	prom "github.com/prometheus/prometheus/storage/remote/otlptranslator/prometheusremotewrite"
	"go.opentelemetry.io/collector/pdata/pcommon"
	"go.opentelemetry.io/collector/pdata/pmetric"
	"go.uber.org/multierr"
)

// FromMetricsV2 converts pmetric.Metrics to Prometheus remote write format 2.0.
func FromMetricsV2(md pmetric.Metrics, settings Settings) (map[string]*writev2.TimeSeries, writev2.SymbolsTable, error) {
	c := newPrometheusConverterV2(settings)
	errs := c.fromMetrics(md, settings)
	tss := c.timeSeries()
	out := make(map[string]*writev2.TimeSeries, len(tss))
	for i := range tss {
		out[strconv.Itoa(i)] = &tss[i]
	}

	return out, c.symbolTable, errs
}

// prometheusConverterV2 converts from OTLP to Prometheus write 2.0 format.
type prometheusConverterV2 struct {
<<<<<<< HEAD
	unique map[uint64]*writev2.TimeSeries
	// conflicts is a map of time series signatures(an unique identifier for TS labels) to a list of TSs with the same signature.
	// this is used to handle conflicts that occur when multiple TSs have the same labels or when different labels generate the same signature.
	conflicts map[uint64][]*writev2.TimeSeries
	// conflictCount is used to track the number of conflicts that were encountered.
	conflictCount int
	symbolTable   writev2.SymbolsTable
=======
	// TODO handle conflicts
	unique      map[uint64]*writev2.TimeSeries
	symbolTable writev2.SymbolsTable

	metricNamer otlptranslator.MetricNamer
	labelNamer  otlptranslator.LabelNamer
	unitNamer   otlptranslator.UnitNamer
>>>>>>> c92500d1
}

type metadata struct {
	Type writev2.Metadata_MetricType
	Help string
	Unit string
}

func newPrometheusConverterV2(settings Settings) *prometheusConverterV2 {
	return &prometheusConverterV2{
		unique:      map[uint64]*writev2.TimeSeries{},
		conflicts:   map[uint64][]*writev2.TimeSeries{},
		symbolTable: writev2.NewSymbolTable(),
		metricNamer: otlptranslator.MetricNamer{WithMetricSuffixes: settings.AddMetricSuffixes, Namespace: settings.Namespace},
		labelNamer:  otlptranslator.LabelNamer{},
		unitNamer:   otlptranslator.UnitNamer{},
	}
}

// fromMetrics converts pmetric.Metrics to Prometheus remote write format.
func (c *prometheusConverterV2) fromMetrics(md pmetric.Metrics, settings Settings) (errs error) {
	resourceMetricsSlice := md.ResourceMetrics()
	for i := 0; i < resourceMetricsSlice.Len(); i++ {
		resourceMetrics := resourceMetricsSlice.At(i)
		resource := resourceMetrics.Resource()
		scopeMetricsSlice := resourceMetrics.ScopeMetrics()
		// keep track of the most recent timestamp in the ResourceMetrics for
		// use with the "target" info metric
		var mostRecentTimestamp pcommon.Timestamp
		for j := 0; j < scopeMetricsSlice.Len(); j++ {
			metricSlice := scopeMetricsSlice.At(j).Metrics()

			// TODO: decide if instrumentation library information should be exported as labels
			for k := 0; k < metricSlice.Len(); k++ {
				metric := metricSlice.At(k)
				mostRecentTimestamp = max(mostRecentTimestamp, mostRecentTimestampInMetric(metric))

				if !isValidAggregationTemporality(metric) {
					errs = multierr.Append(errs, fmt.Errorf("invalid temporality and type combination for metric %q", metric.Name()))
					continue
				}

				promName := c.metricNamer.Build(prom.TranslatorMetricFromOtelMetric(metric))
				m := metadata{
					Type: otelMetricTypeToPromMetricTypeV2(metric),
					Help: metric.Description(),
					Unit: c.unitNamer.Build(metric.Unit()),
				}

				// handle individual metrics based on type
				//exhaustive:enforce
				switch metric.Type() {
				case pmetric.MetricTypeGauge:
					dataPoints := metric.Gauge().DataPoints()
					if dataPoints.Len() == 0 {
						break
					}
					c.addGaugeNumberDataPoints(dataPoints, resource, settings, promName, m)
				case pmetric.MetricTypeSum:
					dataPoints := metric.Sum().DataPoints()
					if dataPoints.Len() == 0 {
						break
					}
					if !metric.Sum().IsMonotonic() {
						c.addGaugeNumberDataPoints(dataPoints, resource, settings, promName, m)
					} else {
						c.addSumNumberDataPoints(dataPoints, resource, metric, settings, promName, m)
					}
				case pmetric.MetricTypeHistogram:
					dataPoints := metric.Histogram().DataPoints()
					if dataPoints.Len() == 0 {
						break
					}
					c.addHistogramDataPoints(dataPoints, resource, settings, promName, m)
				case pmetric.MetricTypeExponentialHistogram:
					// TODO implement
				case pmetric.MetricTypeSummary:
					dataPoints := metric.Summary().DataPoints()
					if dataPoints.Len() == 0 {
						break
					}
					c.addSummaryDataPoints(dataPoints, resource, settings, promName, m)
				default:
					errs = multierr.Append(errs, errors.New("unsupported metric type"))
				}
			}
		}
		c.addResourceTargetInfoV2(resource, settings, mostRecentTimestamp)
	}

	return
}

// timeSeries returns a slice of the writev2.TimeSeries that were converted from OTel format.
func (c *prometheusConverterV2) timeSeries() []writev2.TimeSeries {
	allTS := make([]writev2.TimeSeries, 0, len(c.unique)+c.conflictCount)
	for _, ts := range c.unique {
		allTS = append(allTS, *ts)
	}
	for _, cTS := range c.conflicts {
		for _, ts := range cTS {
			allTS = append(allTS, *ts)
		}
	}
	return allTS
}

func (c *prometheusConverterV2) addSample(sample *writev2.Sample, lbls []prompb.Label, metadata metadata) {
	ts, isNewMetric := c.getOrCreateTimeSeries(lbls, metadata, sample)
	// If the time series is not new, we can just append the sample to the existing time series.
	if !isNewMetric {
		ts.Samples = append(ts.Samples, *sample)
	}
}

// isSameMetricV2 checks if two time series are the same metric
func isSameMetricV2(ts1, ts2 *writev2.TimeSeries) bool {
	if len(ts1.LabelsRefs) != len(ts2.LabelsRefs) {
		return false
	}
	// As the labels are ordered as name, value, name, value, ... we can compare the labels by index jumping 2 steps at a time
	for i := 0; i < len(ts1.LabelsRefs); i += 2 {
		if ts1.LabelsRefs[i] != ts2.LabelsRefs[i] || ts1.LabelsRefs[i+1] != ts2.LabelsRefs[i+1] {
			return false
		}
	}
	return true
}

// getOrCreateTimeSeries returns the time series corresponding to the label set, and a boolean indicating if the metric is new or not.
func (c *prometheusConverterV2) getOrCreateTimeSeries(lbls []prompb.Label, metadata metadata, sample *writev2.Sample) (*writev2.TimeSeries, bool) {
	signature := timeSeriesSignature(lbls)
	ts := c.unique[signature]
	buf := make([]uint32, 0, len(lbls)*2)

	for _, l := range lbls {
		off := c.symbolTable.Symbolize(l.Name)
		buf = append(buf, off)
		off = c.symbolTable.Symbolize(l.Value)
		buf = append(buf, off)
	}

	ts2 := &writev2.TimeSeries{
		LabelsRefs: buf,
		Samples:    []writev2.Sample{*sample},
		Metadata: writev2.Metadata{
			Type:    metadata.Type,
			HelpRef: c.symbolTable.Symbolize(metadata.Help),
			UnitRef: c.symbolTable.Symbolize(metadata.Unit),
		},
	}

	if ts != nil {
		if isSameMetricV2(ts, ts2) {
			// We already have this metric
			return ts, false
		}

		// Look for a matching conflict
		for _, cTS := range c.conflicts[signature] {
			if isSameMetricV2(cTS, ts2) {
				// We already have this metric
				return cTS, false
			}
		}

		// New conflict
		c.conflicts[signature] = append(c.conflicts[signature], ts2)
		c.conflictCount++
		return ts2, true
	}

	// This metric is new
	c.unique[signature] = ts2
	return ts2, true
}<|MERGE_RESOLUTION|>--- conflicted
+++ resolved
@@ -32,7 +32,6 @@
 
 // prometheusConverterV2 converts from OTLP to Prometheus write 2.0 format.
 type prometheusConverterV2 struct {
-<<<<<<< HEAD
 	unique map[uint64]*writev2.TimeSeries
 	// conflicts is a map of time series signatures(an unique identifier for TS labels) to a list of TSs with the same signature.
 	// this is used to handle conflicts that occur when multiple TSs have the same labels or when different labels generate the same signature.
@@ -40,15 +39,10 @@
 	// conflictCount is used to track the number of conflicts that were encountered.
 	conflictCount int
 	symbolTable   writev2.SymbolsTable
-=======
-	// TODO handle conflicts
-	unique      map[uint64]*writev2.TimeSeries
-	symbolTable writev2.SymbolsTable
 
 	metricNamer otlptranslator.MetricNamer
 	labelNamer  otlptranslator.LabelNamer
 	unitNamer   otlptranslator.UnitNamer
->>>>>>> c92500d1
 }
 
 type metadata struct {
