--- conflicted
+++ resolved
@@ -44,13 +44,8 @@
 	}
 }
 
-<<<<<<< HEAD
 func (c *PrometheusConverter) addSumNumberDataPoints(dataPoints pmetric.NumberDataPointSlice,
-	resource pcommon.Resource, metric pmetric.Metric, settings Settings, name string,
-=======
-func (c *prometheusConverter) addSumNumberDataPoints(dataPoints pmetric.NumberDataPointSlice,
 	resource pcommon.Resource, _ pmetric.Metric, settings Settings, name string,
->>>>>>> 9a57b621
 ) {
 	for x := 0; x < dataPoints.Len(); x++ {
 		pt := dataPoints.At(x)
