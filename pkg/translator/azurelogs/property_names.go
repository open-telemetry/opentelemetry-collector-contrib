// Copyright The OpenTelemetry Authors
// SPDX-License-Identifier: Apache-2.0

package azurelogs // import "github.com/open-telemetry/opentelemetry-collector-contrib/pkg/translator/azurelogs"

import (
	"strings"

	conventions "go.opentelemetry.io/otel/semconv/v1.27.0"
)

// TODO @constanca-m remove this file once the logic for the remaining categories
// is added to category_logs.go

func handleFrontDoorAccessLog(field string, value any, attrs map[string]any, attrsProps map[string]any) {
	switch field {
	case "trackingReference":
		attrs[string(conventions.AzServiceRequestIDKey)] = value
	case "httpMethod":
		attrs[string(conventions.HTTPRequestMethodKey)] = value
	case "httpVersion":
		attrs[string(conventions.NetworkProtocolVersionKey)] = value
	case "requestUri":
		attrs[string(conventions.URLFullKey)] = value
	case "hostName":
		attrs[string(conventions.ServerAddressKey)] = value
	case "requestBytes":
		attrs[string(conventions.HTTPRequestSizeKey)] = toInt(value)
	case "responseBytes":
		attrs[string(conventions.HTTPResponseSizeKey)] = toInt(value)
	case "userAgent":
		attrs[string(conventions.UserAgentOriginalKey)] = value
	case "ClientIp", "clientIp":
		attrs["client.address"] = value
	case "ClientPort", "clientPort":
		// TODO Should be a port
		attrs["client.port"] = value
	case "socketIp":
		attrs[string(conventions.NetworkPeerAddressKey)] = value
	case "timeTaken":
		attrs["http.server.request.duration"] = toFloat(value)
	case "requestProtocol":
		attrs[string(conventions.NetworkProtocolNameKey)] = toLower(value)
	case "securityCipher":
		attrs[string(conventions.TLSCipherKey)] = value
	case "securityCurves":
		attrs[string(conventions.TLSCurveKey)] = value
	case "httpStatusCode":
		attrs[string(conventions.HTTPResponseStatusCodeKey)] = toInt(value)
	case "routeName":
		attrs[string(conventions.HTTPRouteKey)] = value
	case "referer":
		attrs["http.request.header.referer"] = value
	case "errorInfo":
		attrs[string(conventions.ErrorTypeKey)] = value
	case "securityProtocol":
		str, ok := value.(string)
		if !ok {
			return
		}
		name, remaining, _ := strings.Cut(str, " ")
		if name == "" || remaining == "" {
			return
		}
		version, remaining, _ := strings.Cut(remaining, " ")
		if version == "" || remaining != "" {
			return
		}
		attrs[string(conventions.TLSProtocolNameKey)] = strings.ToLower(name)
		attrs[string(conventions.TLSProtocolVersionKey)] = version
	default:
		attrsProps[field] = value
	}
}

func handleFrontDoorHealthProbeLog(field string, value any, attrs map[string]any, attrsProps map[string]any) {
	switch field {
	case "httpVerb":
		attrs[string(conventions.HTTPRequestMethodKey)] = value
	case "httpStatusCode":
		attrs[string(conventions.HTTPResponseStatusCodeKey)] = toInt(value)
	case "probeURL":
		attrs[string(conventions.URLFullKey)] = value
	case "originIP":
		attrs[string(conventions.ServerAddressKey)] = value
	case "DNSLatencyMicroseconds":
		microseconds, ok := tryParseFloat64(value)
		if !ok {
			return
		}
		seconds := microseconds / 1_000_000
		attrs["dns.lookup.duration"] = seconds
	case "totalLatencyMilliseconds":
		milliseconds, ok := tryParseFloat64(value)
		if !ok {
			return
		}
		seconds := milliseconds / 1_000
		attrs["http.request.duration"] = seconds
	default:
		attrsProps[field] = value
	}
}

<<<<<<< HEAD
=======
func handleFrontdoorWebApplicationFirewallLog(field string, value any, attrs map[string]any, attrsProps map[string]any) {
	switch field {
	case "clientIP":
		attrs["client.address"] = value
	case "clientPort":
		attrs["client.port"] = value
	case "socketIP":
		attrs[string(conventions.NetworkPeerAddressKey)] = value
	case "requestUri":
		attrs[string(conventions.URLFullKey)] = value
	case "host":
		attrs[string(conventions.ServerAddressKey)] = value
	case "trackingReference":
		attrs[string(conventions.AzServiceRequestIDKey)] = value
	default:
		attrsProps[field] = value
	}
}

>>>>>>> 072e567c
func handleAppServiceAppLogs(field string, value any, attrs map[string]any, attrsProps map[string]any) {
	switch field {
	case "ContainerId":
		attrs[string(conventions.ContainerIDKey)] = value
	case "ExceptionClass":
		attrs[string(conventions.ExceptionTypeKey)] = value
	case "Host":
		attrs[string(conventions.HostIDKey)] = value
	case "Method":
		attrs[string(conventions.CodeFunctionKey)] = value
	case "Source":
		attrs[string(conventions.CodeFilepathKey)] = value
	case "Stacktrace", "StackTrace":
		attrs[string(conventions.ExceptionStacktraceKey)] = value
	default:
		attrsProps[field] = value
	}
}

func handleAppServiceAuditLogs(field string, value any, attrs map[string]any, attrsProps map[string]any) {
	switch field {
	case "Protocol":
		attrs[string(conventions.NetworkProtocolNameKey)] = toLower(value)
	case "User":
		attrs["enduser.id"] = value
	case "UserAddress":
		attrs["client.address"] = value
	default:
		attrsProps[field] = value
	}
}

func handleAppServiceAuthenticationLogs(field string, value any, attrs map[string]any, attrsProps map[string]any) {
	switch field {
	case "StatusCode":
		attrs[string(conventions.HTTPResponseStatusCodeKey)] = toInt(value)
	default:
		attrsProps[field] = value
	}
}

func handleAppServiceConsoleLogs(field string, value any, attrs map[string]any, attrsProps map[string]any) {
	switch field {
	case "ContainerId":
		attrs[string(conventions.ContainerIDKey)] = value
	case "Host":
		attrs[string(conventions.HostIDKey)] = value
	default:
		attrsProps[field] = value
	}
}

func handleAppServiceHTTPLogs(field string, value any, attrs map[string]any, attrsProps map[string]any) {
	switch field {
	case "CIp":
		attrs["client.address"] = value
	case "ComputerName":
		attrs[string(conventions.HostNameKey)] = value
	case "CsBytes":
		attrs[string(conventions.HTTPRequestBodySizeKey)] = toInt(value)
	case "CsHost":
		attrs[string(conventions.URLDomainKey)] = value
	case "CsMethod":
		attrs[string(conventions.HTTPRequestMethodKey)] = value
	case "CsUriQuery":
		attrs[string(conventions.URLQueryKey)] = value
	case "CsUriStem":
		attrs[string(conventions.URLPathKey)] = value
	case "Referer":
		attrs["http.request.header.referer"] = value
	case "ScBytes":
		attrs[string(conventions.HTTPResponseBodySizeKey)] = toInt(value)
	case "ScStatus":
		attrs[string(conventions.HTTPResponseStatusCodeKey)] = toInt(value)
	case "SPort":
		attrs[string(conventions.ServerPortKey)] = toInt(value)
	case "TimeTaken":
		milliseconds, ok := tryParseFloat64(value)
		if !ok {
			return
		}
		seconds := milliseconds / 1_000
		attrs["http.server.request.duration"] = seconds
	case "UserAgent":
		attrs[string(conventions.UserAgentOriginalKey)] = value
	case "Protocol":
		str, ok := value.(string)
		if !ok {
			return
		}
		name, remaining, _ := strings.Cut(str, "/")
		if name == "" || remaining == "" {
			return
		}
		version, remaining, _ := strings.Cut(remaining, "/")
		if version == "" || remaining != "" {
			return
		}
		attrs[string(conventions.NetworkProtocolNameKey)] = strings.ToLower(name)
		attrs[string(conventions.NetworkProtocolVersionKey)] = version
	default:
		attrsProps[field] = value
	}
}

func handleAppServiceIPSecAuditLogs(field string, value any, attrs map[string]any, attrsProps map[string]any) {
	switch field {
	case "CIp":
		attrs["client.address"] = value
	case "CsHost":
		attrs["url.domain"] = value
	case "XAzureFDID":
		attrs["http.request.header.x-azure-fdid"] = value
	case "XFDHealthProbe":
		attrs["http.request.header.x-fd-healthprobe"] = value
	case "XForwardedFor":
		attrs["http.request.header.x-forwarded-for"] = value
	case "XForwardedHost":
		attrs["http.request.header.x-forwarded-host"] = value
	default:
		attrsProps[field] = value
	}
}

func handleAppServicePlatformLogs(field string, value any, attrs map[string]any, attrsProps map[string]any) {
	switch field {
	case "containerId":
		attrs[string(conventions.ContainerIDKey)] = value
	case "containerName":
		attrs[string(conventions.ContainerNameKey)] = value
	case "exception":
		attrs[string(conventions.ErrorTypeKey)] = value
	default:
		attrsProps[field] = value
	}
}<|MERGE_RESOLUTION|>--- conflicted
+++ resolved
@@ -102,28 +102,6 @@
 	}
 }
 
-<<<<<<< HEAD
-=======
-func handleFrontdoorWebApplicationFirewallLog(field string, value any, attrs map[string]any, attrsProps map[string]any) {
-	switch field {
-	case "clientIP":
-		attrs["client.address"] = value
-	case "clientPort":
-		attrs["client.port"] = value
-	case "socketIP":
-		attrs[string(conventions.NetworkPeerAddressKey)] = value
-	case "requestUri":
-		attrs[string(conventions.URLFullKey)] = value
-	case "host":
-		attrs[string(conventions.ServerAddressKey)] = value
-	case "trackingReference":
-		attrs[string(conventions.AzServiceRequestIDKey)] = value
-	default:
-		attrsProps[field] = value
-	}
-}
-
->>>>>>> 072e567c
 func handleAppServiceAppLogs(field string, value any, attrs map[string]any, attrsProps map[string]any) {
 	switch field {
 	case "ContainerId":
