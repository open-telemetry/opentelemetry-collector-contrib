resourceLogs:
  - resource:
      attributes:
        - key: cloud.provider
          value:
            stringValue: azure
        - key: cloud.resource_id
          value:
            stringValue: /RESOURCE_ID-1
        - key: event.name
          value:
            stringValue: az.resource.log
    scopeLogs:
      - logRecords:
          - body:
              kvlistValue:
                values:
<<<<<<< HEAD
                  - key: network.peer.address
                    value:
                      stringValue: 127.0.0.1
=======
                  - key: correlation.id
                    value:
                      stringValue: 607964b6-41a5-4e24-a5db-db7aab3b9b34
                  - key: duration
                    value:
                      intValue: "1234"
                  - key: identity
                    value:
                      kvlistValue:
                        values:
                          - key: claim
                            value:
                              kvlistValue:
                                values:
                                  - key: oid
                                    value:
                                      stringValue: 607964b6-41a5-4e24-a5db-db7aab3b9b34
                  - key: operation.name
                    value:
                      stringValue: SecretGet
>>>>>>> a6e74fac
                  - key: properties
                    value:
                      kvlistValue:
                        values:
                          - key: string
                            value:
                              stringValue: string
                          - key: int
                            value:
                              doubleValue: 429
                          - key: float
                            value:
                              doubleValue: 3.14
                          - key: bool
                            value:
                              boolValue: false
<<<<<<< HEAD
                  - key: correlation.id
                    value:
                      stringValue: 607964b6-41a5-4e24-a5db-db7aab3b9b34
                  - key: duration
                    value:
                      intValue: "1234"
                  - key: operation.name
                    value:
                      stringValue: SecretGet
                  - key: result.description
                    value:
                      stringValue: Description
                  - key: result.signature
                    value:
=======
                  - key: result.description
                    value:
                      stringValue: Description
                  - key: tenant.id
                    value:
                      stringValue: /TENANT_ID
                  - key: cloud.region
                    value:
                      stringValue: ukso
                  - key: category
                    value:
                      stringValue: AuditEvent
                  - key: operation.version
                    value:
                      stringValue: "7.0"
                  - key: result.signature
                    value:
>>>>>>> a6e74fac
                      stringValue: Signature
                  - key: result.type
                    value:
                      stringValue: Success
<<<<<<< HEAD
                  - key: category
                    value:
                      stringValue: AuditEvent
                  - key: identity
                    value:
                      kvlistValue:
                        values:
                          - key: claim
                            value:
                              kvlistValue:
                                values:
                                  - key: oid
                                    value:
                                      stringValue: 607964b6-41a5-4e24-a5db-db7aab3b9b34
                  - key: operation.version
                    value:
                      stringValue: "7.0"
                  - key: tenant.id
                    value:
                      stringValue: /TENANT_ID
                  - key: cloud.region
                    value:
                      stringValue: ukso
=======
                  - key: network.peer.address
                    value:
                      stringValue: 127.0.0.1
>>>>>>> a6e74fac
            severityNumber: 13
            severityText: Warning
            timeUnixNano: "1668142107676714500"
        scope:
          name: otelcol/azureresourcelogs
          version: 1.2.3
  - resource:
      attributes:
        - key: cloud.provider
          value:
            stringValue: azure
        - key: cloud.resource_id
          value:
            stringValue: /RESOURCE_ID-2
        - key: event.name
          value:
            stringValue: az.resource.log
    scopeLogs:
      - logRecords:
          - body:
              kvlistValue:
                values:
<<<<<<< HEAD
                  - key: result.description
                    value:
                      stringValue: Description
                  - key: result.signature
                    value:
                      stringValue: Signature
                  - key: result.type
                    value:
                      stringValue: Success
                  - key: properties
                    value:
                      kvlistValue:
                        values:
                          - key: bool
                            value:
                              boolValue: true
                          - key: string
                            value:
                              stringValue: string
                          - key: int
                            value:
                              doubleValue: 924
                          - key: float
                            value:
                              doubleValue: 41.3
                  - key: operation.version
                    value:
                      stringValue: "7.0"
                  - key: tenant.id
                    value:
                      stringValue: /TENANT_ID
                  - key: cloud.region
                    value:
                      stringValue: ukso
                  - key: network.peer.address
                    value:
                      stringValue: 127.0.0.1
                  - key: category
                    value:
                      stringValue: AuditEvent
                  - key: correlation.id
                    value:
                      stringValue: 96317703-2132-4a8d-a5d7-e18d2f486783
                  - key: duration
                    value:
                      intValue: "4321"
=======
                  - key: properties
                    value:
                      kvlistValue:
                        values:
                          - key: bool
                            value:
                              boolValue: true
                          - key: string
                            value:
                              stringValue: string
                          - key: int
                            value:
                              doubleValue: 924
                          - key: float
                            value:
                              doubleValue: 41.3
                  - key: result.description
                    value:
                      stringValue: Description
                  - key: result.signature
                    value:
                      stringValue: Signature
                  - key: result.type
                    value:
                      stringValue: Success
                  - key: duration
                    value:
                      intValue: "4321"
                  - key: operation.version
                    value:
                      stringValue: "7.0"
                  - key: tenant.id
                    value:
                      stringValue: /TENANT_ID
                  - key: cloud.region
                    value:
                      stringValue: ukso
                  - key: network.peer.address
                    value:
                      stringValue: 127.0.0.1
                  - key: category
                    value:
                      stringValue: AuditEvent
                  - key: correlation.id
                    value:
                      stringValue: 96317703-2132-4a8d-a5d7-e18d2f486783
>>>>>>> a6e74fac
                  - key: identity
                    value:
                      kvlistValue:
                        values:
                          - key: claim
                            value:
                              kvlistValue:
                                values:
                                  - key: oid
                                    value:
                                      stringValue: 96317703-2132-4a8d-a5d7-e18d2f486783
                  - key: operation.name
                    value:
                      stringValue: SecretSet
            severityNumber: 13
            severityText: Warning
            timeUnixNano: "1668142109676714500"
          - body:
              kvlistValue:
                values:
<<<<<<< HEAD
                  - key: result.signature
                    value:
                      stringValue: Signature
                  - key: network.peer.address
                    value:
                      stringValue: 127.0.0.1
                  - key: correlation.id
                    value:
                      stringValue: 4ae807da-39d9-4327-b5b4-0ab685a57f9a
                  - key: duration
                    value:
                      intValue: "321"
=======
>>>>>>> a6e74fac
                  - key: operation.name
                    value:
                      stringValue: SecretGet
                  - key: operation.version
                    value:
                      stringValue: "7.0"
<<<<<<< HEAD
                  - key: result.description
                    value:
                      stringValue: Description
                  - key: result.type
=======
                  - key: result.signature
>>>>>>> a6e74fac
                    value:
                      stringValue: Success
                  - key: tenant.id
                    value:
                      stringValue: /TENANT_ID
<<<<<<< HEAD
                  - key: cloud.region
                    value:
                      stringValue: ukso
=======
>>>>>>> a6e74fac
                  - key: properties
                    value:
                      kvlistValue:
                        values:
<<<<<<< HEAD
=======
                          - key: bool
                            value:
                              boolValue: false
                          - key: string
                            value:
                              stringValue: string
>>>>>>> a6e74fac
                          - key: int
                            value:
                              doubleValue: 925
                          - key: float
                            value:
                              doubleValue: 41.4
<<<<<<< HEAD
                          - key: bool
                            value:
                              boolValue: false
                          - key: string
                            value:
                              stringValue: string
                  - key: category
=======
                  - key: result.description
                    value:
                      stringValue: Description
                  - key: result.type
                    value:
                      stringValue: Success
                  - key: cloud.region
>>>>>>> a6e74fac
                    value:
                      stringValue: AuditEvent
                  - key: identity
                    value:
<<<<<<< HEAD
=======
                      stringValue: 127.0.0.1
                  - key: category
                    value:
                      stringValue: AuditEvent
                  - key: correlation.id
                    value:
                      stringValue: 4ae807da-39d9-4327-b5b4-0ab685a57f9a
                  - key: duration
                    value:
                      intValue: "321"
                  - key: identity
                    value:
>>>>>>> a6e74fac
                      kvlistValue:
                        values:
                          - key: claim
                            value:
                              kvlistValue:
                                values:
                                  - key: oid
                                    value:
                                      stringValue: 4ae807da-39d9-4327-b5b4-0ab685a57f9a
            severityNumber: 13
            severityText: Warning
            timeUnixNano: "1668142111676714500"
        scope:
          name: otelcol/azureresourcelogs
          version: 1.2.3<|MERGE_RESOLUTION|>--- conflicted
+++ resolved
@@ -15,17 +15,12 @@
           - body:
               kvlistValue:
                 values:
-<<<<<<< HEAD
                   - key: network.peer.address
                     value:
                       stringValue: 127.0.0.1
-=======
                   - key: correlation.id
                     value:
                       stringValue: 607964b6-41a5-4e24-a5db-db7aab3b9b34
-                  - key: duration
-                    value:
-                      intValue: "1234"
                   - key: identity
                     value:
                       kvlistValue:
@@ -40,14 +35,19 @@
                   - key: operation.name
                     value:
                       stringValue: SecretGet
->>>>>>> a6e74fac
+                  - key: operation.version
+                    value:
+                      stringValue: "7.0"
+                  - key: result.description
+                    value:
+                      stringValue: Description
+                  - key: result.signature
+                    value:
+                      stringValue: Signature
                   - key: properties
                     value:
                       kvlistValue:
                         values:
-                          - key: string
-                            value:
-                              stringValue: string
                           - key: int
                             value:
                               doubleValue: 429
@@ -57,73 +57,24 @@
                           - key: bool
                             value:
                               boolValue: false
-<<<<<<< HEAD
-                  - key: correlation.id
-                    value:
-                      stringValue: 607964b6-41a5-4e24-a5db-db7aab3b9b34
+                          - key: string
+                            value:
+                              stringValue: string
+                  - key: category
+                    value:
+                      stringValue: AuditEvent
                   - key: duration
                     value:
                       intValue: "1234"
-                  - key: operation.name
-                    value:
-                      stringValue: SecretGet
-                  - key: result.description
-                    value:
-                      stringValue: Description
-                  - key: result.signature
-                    value:
-=======
-                  - key: result.description
-                    value:
-                      stringValue: Description
+                  - key: result.type
+                    value:
+                      stringValue: Success
                   - key: tenant.id
                     value:
                       stringValue: /TENANT_ID
                   - key: cloud.region
                     value:
                       stringValue: ukso
-                  - key: category
-                    value:
-                      stringValue: AuditEvent
-                  - key: operation.version
-                    value:
-                      stringValue: "7.0"
-                  - key: result.signature
-                    value:
->>>>>>> a6e74fac
-                      stringValue: Signature
-                  - key: result.type
-                    value:
-                      stringValue: Success
-<<<<<<< HEAD
-                  - key: category
-                    value:
-                      stringValue: AuditEvent
-                  - key: identity
-                    value:
-                      kvlistValue:
-                        values:
-                          - key: claim
-                            value:
-                              kvlistValue:
-                                values:
-                                  - key: oid
-                                    value:
-                                      stringValue: 607964b6-41a5-4e24-a5db-db7aab3b9b34
-                  - key: operation.version
-                    value:
-                      stringValue: "7.0"
-                  - key: tenant.id
-                    value:
-                      stringValue: /TENANT_ID
-                  - key: cloud.region
-                    value:
-                      stringValue: ukso
-=======
-                  - key: network.peer.address
-                    value:
-                      stringValue: 127.0.0.1
->>>>>>> a6e74fac
             severityNumber: 13
             severityText: Warning
             timeUnixNano: "1668142107676714500"
@@ -146,101 +97,9 @@
           - body:
               kvlistValue:
                 values:
-<<<<<<< HEAD
-                  - key: result.description
-                    value:
-                      stringValue: Description
-                  - key: result.signature
-                    value:
-                      stringValue: Signature
-                  - key: result.type
-                    value:
-                      stringValue: Success
-                  - key: properties
-                    value:
-                      kvlistValue:
-                        values:
-                          - key: bool
-                            value:
-                              boolValue: true
-                          - key: string
-                            value:
-                              stringValue: string
-                          - key: int
-                            value:
-                              doubleValue: 924
-                          - key: float
-                            value:
-                              doubleValue: 41.3
-                  - key: operation.version
-                    value:
-                      stringValue: "7.0"
-                  - key: tenant.id
-                    value:
-                      stringValue: /TENANT_ID
-                  - key: cloud.region
-                    value:
-                      stringValue: ukso
-                  - key: network.peer.address
-                    value:
-                      stringValue: 127.0.0.1
-                  - key: category
-                    value:
-                      stringValue: AuditEvent
-                  - key: correlation.id
-                    value:
-                      stringValue: 96317703-2132-4a8d-a5d7-e18d2f486783
                   - key: duration
                     value:
                       intValue: "4321"
-=======
-                  - key: properties
-                    value:
-                      kvlistValue:
-                        values:
-                          - key: bool
-                            value:
-                              boolValue: true
-                          - key: string
-                            value:
-                              stringValue: string
-                          - key: int
-                            value:
-                              doubleValue: 924
-                          - key: float
-                            value:
-                              doubleValue: 41.3
-                  - key: result.description
-                    value:
-                      stringValue: Description
-                  - key: result.signature
-                    value:
-                      stringValue: Signature
-                  - key: result.type
-                    value:
-                      stringValue: Success
-                  - key: duration
-                    value:
-                      intValue: "4321"
-                  - key: operation.version
-                    value:
-                      stringValue: "7.0"
-                  - key: tenant.id
-                    value:
-                      stringValue: /TENANT_ID
-                  - key: cloud.region
-                    value:
-                      stringValue: ukso
-                  - key: network.peer.address
-                    value:
-                      stringValue: 127.0.0.1
-                  - key: category
-                    value:
-                      stringValue: AuditEvent
-                  - key: correlation.id
-                    value:
-                      stringValue: 96317703-2132-4a8d-a5d7-e18d2f486783
->>>>>>> a6e74fac
                   - key: identity
                     value:
                       kvlistValue:
@@ -252,110 +111,97 @@
                                   - key: oid
                                     value:
                                       stringValue: 96317703-2132-4a8d-a5d7-e18d2f486783
+                  - key: operation.version
+                    value:
+                      stringValue: "7.0"
+                  - key: cloud.region
+                    value:
+                      stringValue: ukso
                   - key: operation.name
                     value:
                       stringValue: SecretSet
+                  - key: result.description
+                    value:
+                      stringValue: Description
+                  - key: result.signature
+                    value:
+                      stringValue: Signature
+                  - key: result.type
+                    value:
+                      stringValue: Success
+                  - key: tenant.id
+                    value:
+                      stringValue: /TENANT_ID
+                  - key: network.peer.address
+                    value:
+                      stringValue: 127.0.0.1
+                  - key: properties
+                    value:
+                      kvlistValue:
+                        values:
+                          - key: float
+                            value:
+                              doubleValue: 41.3
+                          - key: bool
+                            value:
+                              boolValue: true
+                          - key: string
+                            value:
+                              stringValue: string
+                          - key: int
+                            value:
+                              doubleValue: 924
+                  - key: category
+                    value:
+                      stringValue: AuditEvent
+                  - key: correlation.id
+                    value:
+                      stringValue: 96317703-2132-4a8d-a5d7-e18d2f486783
             severityNumber: 13
             severityText: Warning
             timeUnixNano: "1668142109676714500"
           - body:
               kvlistValue:
                 values:
-<<<<<<< HEAD
-                  - key: result.signature
-                    value:
-                      stringValue: Signature
+                  - key: properties
+                    value:
+                      kvlistValue:
+                        values:
+                          - key: bool
+                            value:
+                              boolValue: false
+                          - key: string
+                            value:
+                              stringValue: string
+                          - key: int
+                            value:
+                              doubleValue: 925
+                          - key: float
+                            value:
+                              doubleValue: 41.4
+                  - key: category
+                    value:
+                      stringValue: AuditEvent
+                  - key: duration
+                    value:
+                      intValue: "321"
+                  - key: operation.version
+                    value:
+                      stringValue: "7.0"
+                  - key: result.description
+                    value:
+                      stringValue: Description
+                  - key: cloud.region
+                    value:
+                      stringValue: ukso
                   - key: network.peer.address
                     value:
                       stringValue: 127.0.0.1
                   - key: correlation.id
                     value:
                       stringValue: 4ae807da-39d9-4327-b5b4-0ab685a57f9a
-                  - key: duration
-                    value:
-                      intValue: "321"
-=======
->>>>>>> a6e74fac
-                  - key: operation.name
-                    value:
-                      stringValue: SecretGet
-                  - key: operation.version
-                    value:
-                      stringValue: "7.0"
-<<<<<<< HEAD
-                  - key: result.description
-                    value:
-                      stringValue: Description
-                  - key: result.type
-=======
-                  - key: result.signature
->>>>>>> a6e74fac
-                    value:
-                      stringValue: Success
-                  - key: tenant.id
-                    value:
-                      stringValue: /TENANT_ID
-<<<<<<< HEAD
-                  - key: cloud.region
-                    value:
-                      stringValue: ukso
-=======
->>>>>>> a6e74fac
-                  - key: properties
-                    value:
-                      kvlistValue:
-                        values:
-<<<<<<< HEAD
-=======
-                          - key: bool
-                            value:
-                              boolValue: false
-                          - key: string
-                            value:
-                              stringValue: string
->>>>>>> a6e74fac
-                          - key: int
-                            value:
-                              doubleValue: 925
-                          - key: float
-                            value:
-                              doubleValue: 41.4
-<<<<<<< HEAD
-                          - key: bool
-                            value:
-                              boolValue: false
-                          - key: string
-                            value:
-                              stringValue: string
-                  - key: category
-=======
-                  - key: result.description
-                    value:
-                      stringValue: Description
-                  - key: result.type
-                    value:
-                      stringValue: Success
-                  - key: cloud.region
->>>>>>> a6e74fac
-                    value:
-                      stringValue: AuditEvent
                   - key: identity
                     value:
-<<<<<<< HEAD
-=======
-                      stringValue: 127.0.0.1
-                  - key: category
-                    value:
-                      stringValue: AuditEvent
-                  - key: correlation.id
-                    value:
-                      stringValue: 4ae807da-39d9-4327-b5b4-0ab685a57f9a
-                  - key: duration
-                    value:
-                      intValue: "321"
-                  - key: identity
-                    value:
->>>>>>> a6e74fac
                       kvlistValue:
                         values:
                           - key: claim
@@ -365,6 +211,18 @@
                                   - key: oid
                                     value:
                                       stringValue: 4ae807da-39d9-4327-b5b4-0ab685a57f9a
+                  - key: operation.name
+                    value:
+                      stringValue: SecretGet
+                  - key: result.signature
+                    value:
+                      stringValue: Signature
+                  - key: result.type
+                    value:
+                      stringValue: Success
+                  - key: tenant.id
+                    value:
+                      stringValue: /TENANT_ID
             severityNumber: 13
             severityText: Warning
             timeUnixNano: "1668142111676714500"
