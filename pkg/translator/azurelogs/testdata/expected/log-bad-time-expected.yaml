resourceLogs:
  - resource:
      attributes:
        - key: cloud.provider
          value:
            stringValue: azure
        - key: cloud.resource_id
          value:
            stringValue: /RESOURCE_ID
        - key: event.name
          value:
            stringValue: az.resource.log
    scopeLogs:
      - logRecords:
          - body:
              kvlistValue:
                values:
                  - key: properties
                    value:
                      kvlistValue:
                        values:
<<<<<<< HEAD
                          - key: instanceId
                            value:
                              stringValue: appgw_2
                          - key: serverRouted
                            value:
                              stringValue: 52.239.221.65:443
                          - key: sslClientCertificateFingerprint
                            value:
                              stringValue: ""
                          - key: WAFMode
                            value:
                              stringValue: Detection
                          - key: backendSettingName
                            value:
                              stringValue: StorageStatic-HTTPS-Setting
                          - key: timeTaken
                            value:
                              doubleValue: 0.034
                          - key: sslCipher
                            value:
                              stringValue: ECDHE-RSA-AES256-GCM-SHA384
                          - key: originalRequestUriWithArgs
                            value:
                              stringValue: /
                          - key: backendPoolName
                            value:
                              stringValue: StaticStorageAccount
                          - key: userAgent
                            value:
                              stringValue: Mozilla/5.0 (Windows NT 6.1; WOW64) AppleWebKit/537.36 (KHTML, like Gecko) Chrome/52.0.2743.116 Safari/537.36
                          - key: transactionId
                            value:
                              stringValue: 592d1649f75a8d480a3c4dc6a975309d
                          - key: sslClientCertificateIssuerName
                            value:
                              stringValue: ""
                          - key: serverStatus
                            value:
                              stringValue: "200"
                          - key: host
                            value:
                              stringValue: 20.110.30.194
                          - key: clientPort
                            value:
                              doubleValue: 45057
                          - key: sentBytes
                            value:
                              doubleValue: 466
                          - key: WAFEvaluationTime
                            value:
                              stringValue: "0.000"
                          - key: originalHost
                            value:
                              stringValue: 20.110.30.194
                          - key: upstreamSourcePort
                            value:
                              stringValue: "21564"
                          - key: sslEnabled
                            value:
                              stringValue: "on"
                          - key: sslProtocol
                            value:
                              stringValue: TLSv1.2
                          - key: requestQuery
                            value:
                              stringValue: ""
                          - key: clientResponseTime
                            value:
                              doubleValue: 0
                          - key: ruleName
                            value:
                              stringValue: Storage-Static-Rule
                          - key: clientIP
                            value:
                              stringValue: 185.42.129.24
                          - key: serverResponseLatency
                            value:
                              stringValue: "0.028"
                          - key: httpVersion
                            value:
                              stringValue: HTTP/1.1
                          - key: receivedBytes
                            value:
                              doubleValue: 184
                          - key: httpMethod
                            value:
                              stringValue: GET
                          - key: listenerName
                            value:
                              stringValue: HTTP-Listener
                          - key: requestUri
                            value:
                              stringValue: /
                          - key: sslClientVerify
                            value:
                              stringValue: NONE
                          - key: httpStatus
                            value:
                              doubleValue: 200
=======
                          - key: serverRouted
                            value:
                              stringValue: 52.239.221.65:443
                          - key: host
                            value:
                              stringValue: 20.110.30.194
                          - key: sslCipher
                            value:
                              stringValue: ECDHE-RSA-AES256-GCM-SHA384
                          - key: serverStatus
                            value:
                              stringValue: "200"
                          - key: requestQuery
                            value:
                              stringValue: ""
                          - key: clientPort
                            value:
                              doubleValue: 45057
                          - key: WAFEvaluationTime
                            value:
                              stringValue: "0.000"
                          - key: timeTaken
                            value:
                              doubleValue: 0.034
                          - key: clientIP
                            value:
                              stringValue: 185.42.129.24
                          - key: sslClientCertificateFingerprint
                            value:
                              stringValue: ""
                          - key: sslEnabled
                            value:
                              stringValue: "on"
                          - key: userAgent
                            value:
                              stringValue: Mozilla/5.0 (Windows NT 6.1; WOW64) AppleWebKit/537.36 (KHTML, like Gecko) Chrome/52.0.2743.116 Safari/537.36
                          - key: instanceId
                            value:
                              stringValue: appgw_2
                          - key: requestUri
                            value:
                              stringValue: /
                          - key: sentBytes
                            value:
                              doubleValue: 466
                          - key: originalHost
                            value:
                              stringValue: 20.110.30.194
                          - key: transactionId
                            value:
                              stringValue: 592d1649f75a8d480a3c4dc6a975309d
                          - key: originalRequestUriWithArgs
                            value:
                              stringValue: /
                          - key: httpMethod
                            value:
                              stringValue: GET
                          - key: sslClientCertificateIssuerName
                            value:
                              stringValue: ""
                          - key: WAFMode
                            value:
                              stringValue: Detection
                          - key: clientResponseTime
                            value:
                              doubleValue: 0
                          - key: receivedBytes
                            value:
                              doubleValue: 184
                          - key: httpStatus
                            value:
                              doubleValue: 200
                          - key: httpVersion
                            value:
                              stringValue: HTTP/1.1
                          - key: serverResponseLatency
                            value:
                              stringValue: "0.028"
                          - key: sslProtocol
                            value:
                              stringValue: TLSv1.2
                          - key: sslClientVerify
                            value:
                              stringValue: NONE
                          - key: upstreamSourcePort
                            value:
                              stringValue: "21564"
>>>>>>> a6e74fac
                  - key: category
                    value:
                      stringValue: ApplicationGatewayAccessLog
                  - key: operation.name
                    value:
                      stringValue: ApplicationGatewayAccess
            timeUnixNano: "1634249831000000000"
        scope:
          name: otelcol/azureresourcelogs
          version: 1.2.3<|MERGE_RESOLUTION|>--- conflicted
+++ resolved
@@ -19,195 +19,105 @@
                     value:
                       kvlistValue:
                         values:
-<<<<<<< HEAD
+                          - key: upstreamSourcePort
+                            value:
+                              stringValue: "21564"
+                          - key: WAFMode
+                            value:
+                              stringValue: Detection
+                          - key: requestQuery
+                            value:
+                              stringValue: ""
+                          - key: serverRouted
+                            value:
+                              stringValue: 52.239.221.65:443
                           - key: instanceId
                             value:
                               stringValue: appgw_2
-                          - key: serverRouted
+                          - key: httpMethod
                             value:
-                              stringValue: 52.239.221.65:443
-                          - key: sslClientCertificateFingerprint
+                              stringValue: GET
+                          - key: sslClientCertificateIssuerName
                             value:
                               stringValue: ""
-                          - key: WAFMode
+                          - key: originalHost
                             value:
-                              stringValue: Detection
+                              stringValue: 20.110.30.194
+                          - key: transactionId
+                            value:
+                              stringValue: 592d1649f75a8d480a3c4dc6a975309d
                           - key: backendSettingName
                             value:
                               stringValue: StorageStatic-HTTPS-Setting
-                          - key: timeTaken
+                          - key: WAFEvaluationTime
                             value:
-                              doubleValue: 0.034
-                          - key: sslCipher
+                              stringValue: "0.000"
+                          - key: clientIP
                             value:
-                              stringValue: ECDHE-RSA-AES256-GCM-SHA384
-                          - key: originalRequestUriWithArgs
+                              stringValue: 185.42.129.24
+                          - key: sentBytes
                             value:
-                              stringValue: /
+                              doubleValue: 466
+                          - key: clientResponseTime
+                            value:
+                              doubleValue: 0
+                          - key: sslEnabled
+                            value:
+                              stringValue: "on"
+                          - key: ruleName
+                            value:
+                              stringValue: Storage-Static-Rule
+                          - key: serverStatus
+                            value:
+                              stringValue: "200"
+                          - key: httpStatus
+                            value:
+                              doubleValue: 200
                           - key: backendPoolName
                             value:
                               stringValue: StaticStorageAccount
                           - key: userAgent
                             value:
                               stringValue: Mozilla/5.0 (Windows NT 6.1; WOW64) AppleWebKit/537.36 (KHTML, like Gecko) Chrome/52.0.2743.116 Safari/537.36
-                          - key: transactionId
-                            value:
-                              stringValue: 592d1649f75a8d480a3c4dc6a975309d
-                          - key: sslClientCertificateIssuerName
-                            value:
-                              stringValue: ""
-                          - key: serverStatus
-                            value:
-                              stringValue: "200"
-                          - key: host
-                            value:
-                              stringValue: 20.110.30.194
-                          - key: clientPort
-                            value:
-                              doubleValue: 45057
-                          - key: sentBytes
-                            value:
-                              doubleValue: 466
-                          - key: WAFEvaluationTime
-                            value:
-                              stringValue: "0.000"
-                          - key: originalHost
-                            value:
-                              stringValue: 20.110.30.194
-                          - key: upstreamSourcePort
-                            value:
-                              stringValue: "21564"
-                          - key: sslEnabled
-                            value:
-                              stringValue: "on"
-                          - key: sslProtocol
-                            value:
-                              stringValue: TLSv1.2
-                          - key: requestQuery
-                            value:
-                              stringValue: ""
-                          - key: clientResponseTime
-                            value:
-                              doubleValue: 0
-                          - key: ruleName
-                            value:
-                              stringValue: Storage-Static-Rule
-                          - key: clientIP
-                            value:
-                              stringValue: 185.42.129.24
-                          - key: serverResponseLatency
-                            value:
-                              stringValue: "0.028"
-                          - key: httpVersion
-                            value:
-                              stringValue: HTTP/1.1
-                          - key: receivedBytes
-                            value:
-                              doubleValue: 184
-                          - key: httpMethod
-                            value:
-                              stringValue: GET
-                          - key: listenerName
-                            value:
-                              stringValue: HTTP-Listener
-                          - key: requestUri
-                            value:
-                              stringValue: /
-                          - key: sslClientVerify
-                            value:
-                              stringValue: NONE
-                          - key: httpStatus
-                            value:
-                              doubleValue: 200
-=======
-                          - key: serverRouted
-                            value:
-                              stringValue: 52.239.221.65:443
-                          - key: host
-                            value:
-                              stringValue: 20.110.30.194
                           - key: sslCipher
                             value:
                               stringValue: ECDHE-RSA-AES256-GCM-SHA384
-                          - key: serverStatus
-                            value:
-                              stringValue: "200"
-                          - key: requestQuery
+                          - key: sslClientCertificateFingerprint
                             value:
                               stringValue: ""
-                          - key: clientPort
-                            value:
-                              doubleValue: 45057
-                          - key: WAFEvaluationTime
-                            value:
-                              stringValue: "0.000"
                           - key: timeTaken
                             value:
                               doubleValue: 0.034
-                          - key: clientIP
-                            value:
-                              stringValue: 185.42.129.24
-                          - key: sslClientCertificateFingerprint
-                            value:
-                              stringValue: ""
-                          - key: sslEnabled
-                            value:
-                              stringValue: "on"
-                          - key: userAgent
-                            value:
-                              stringValue: Mozilla/5.0 (Windows NT 6.1; WOW64) AppleWebKit/537.36 (KHTML, like Gecko) Chrome/52.0.2743.116 Safari/537.36
-                          - key: instanceId
-                            value:
-                              stringValue: appgw_2
-                          - key: requestUri
-                            value:
-                              stringValue: /
-                          - key: sentBytes
-                            value:
-                              doubleValue: 466
-                          - key: originalHost
-                            value:
-                              stringValue: 20.110.30.194
-                          - key: transactionId
-                            value:
-                              stringValue: 592d1649f75a8d480a3c4dc6a975309d
-                          - key: originalRequestUriWithArgs
-                            value:
-                              stringValue: /
-                          - key: httpMethod
-                            value:
-                              stringValue: GET
-                          - key: sslClientCertificateIssuerName
-                            value:
-                              stringValue: ""
-                          - key: WAFMode
-                            value:
-                              stringValue: Detection
-                          - key: clientResponseTime
-                            value:
-                              doubleValue: 0
-                          - key: receivedBytes
-                            value:
-                              doubleValue: 184
-                          - key: httpStatus
-                            value:
-                              doubleValue: 200
                           - key: httpVersion
                             value:
                               stringValue: HTTP/1.1
                           - key: serverResponseLatency
                             value:
                               stringValue: "0.028"
+                          - key: clientPort
+                            value:
+                              doubleValue: 45057
                           - key: sslProtocol
                             value:
                               stringValue: TLSv1.2
+                          - key: host
+                            value:
+                              stringValue: 20.110.30.194
                           - key: sslClientVerify
                             value:
                               stringValue: NONE
-                          - key: upstreamSourcePort
+                          - key: originalRequestUriWithArgs
                             value:
-                              stringValue: "21564"
->>>>>>> a6e74fac
+                              stringValue: /
+                          - key: receivedBytes
+                            value:
+                              doubleValue: 184
+                          - key: requestUri
+                            value:
+                              stringValue: /
+                          - key: listenerName
+                            value:
+                              stringValue: HTTP-Listener
                   - key: category
                     value:
                       stringValue: ApplicationGatewayAccessLog
