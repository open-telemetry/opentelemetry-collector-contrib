--- conflicted
+++ resolved
@@ -15,80 +15,46 @@
           - body:
               kvlistValue:
                 values:
-                  - key: server.address
+                  - key: dns.lookup.duration
                     value:
-<<<<<<< HEAD
-                      stringValue: 42.42.42.42
-=======
+                      doubleValue: 0.00023
+                  - key: http.request.method
+                    value:
+                      stringValue: GET
+                  - key: http.response.status_code
+                    value:
+                      intValue: "200"
+                  - key: category
+                    value:
+                      stringValue: FrontDoorHealthProbeLog
+                  - key: operation.name
+                    value:
                       stringValue: WAF/FirewallLog
                   - key: url.full
                     value:
                       stringValue: https://probe.net/health
->>>>>>> a6e74fac
-                  - key: dns.lookup.duration
+                  - key: http.request.duration
                     value:
-                      doubleValue: 0.00023
-                  - key: http.response.status_code
-                    value:
-                      intValue: "200"
-<<<<<<< HEAD
-=======
+                      doubleValue: 0.042
                   - key: server.address
                     value:
                       stringValue: 42.42.42.42
-                  - key: http.request.duration
-                    value:
-                      doubleValue: 0.042
-                  - key: http.request.method
-                    value:
-                      stringValue: GET
->>>>>>> a6e74fac
                   - key: properties
                     value:
                       kvlistValue:
                         values:
-<<<<<<< HEAD
-=======
+                          - key: POP
+                            value:
+                              stringValue: ""
+                          - key: result
+                            value:
+                              stringValue: ""
                           - key: originName
                             value:
                               stringValue: https://probe.net/
                           - key: healthProbeId
                             value:
                               stringValue: AAAA
->>>>>>> a6e74fac
-                          - key: POP
-                            value:
-                              stringValue: ""
-                          - key: result
-                            value:
-                              stringValue: ""
-<<<<<<< HEAD
-                          - key: healthProbeId
-                            value:
-                              stringValue: AAAA
-                          - key: originName
-                            value:
-                              stringValue: https://probe.net/
-                  - key: http.request.method
-                    value:
-                      stringValue: GET
-                  - key: url.full
-                    value:
-                      stringValue: https://probe.net/health
-                  - key: http.request.duration
-                    value:
-                      doubleValue: 0.042
-                  - key: category
-                    value:
-                      stringValue: FrontDoorHealthProbeLog
-                  - key: operation.name
-                    value:
-                      stringValue: WAF/FirewallLog
-=======
-                  - key: category
-                    value:
-                      stringValue: FrontDoorHealthProbeLog
->>>>>>> a6e74fac
             timeUnixNano: "1713960372000000000"
         scope:
           name: otelcol/azureresourcelogs
