resourceLogs:
  - resource:
      attributes:
        - key: cloud.provider
          value:
            stringValue: azure
        - key: cloud.resource_id
          value:
            stringValue: /RESOURCE_ID
        - key: event.name
          value:
            stringValue: az.resource.log
    scopeLogs:
      - logRecords:
          - body:
              kvlistValue:
                values:
<<<<<<< HEAD
=======
                  - key: container.id
                    value:
                      stringValue: CONTAINER_ID
>>>>>>> a6e74fac
                  - key: exception.type
                    value:
                      stringValue: EXCEPTION_CLASS
                  - key: host.id
                    value:
                      stringValue: HOST
                  - key: code.function
                    value:
                      stringValue: METHOD
                  - key: code.filepath
                    value:
                      stringValue: FILEPATH
                  - key: exception.stacktrace
                    value:
                      stringValue: STACKTRACE
                  - key: category
                    value:
                      stringValue: AppServiceAppLogs
                  - key: operation.name
                    value:
                      stringValue: AppLog
<<<<<<< HEAD
                  - key: container.id
                    value:
                      stringValue: CONTAINER_ID
=======
>>>>>>> a6e74fac
            timeUnixNano: "1713960372000000000"
        scope:
          name: otelcol/azureresourcelogs
          version: 1.2.3<|MERGE_RESOLUTION|>--- conflicted
+++ resolved
@@ -15,18 +15,9 @@
           - body:
               kvlistValue:
                 values:
-<<<<<<< HEAD
-=======
-                  - key: container.id
+                  - key: operation.name
                     value:
-                      stringValue: CONTAINER_ID
->>>>>>> a6e74fac
-                  - key: exception.type
-                    value:
-                      stringValue: EXCEPTION_CLASS
-                  - key: host.id
-                    value:
-                      stringValue: HOST
+                      stringValue: AppLog
                   - key: code.function
                     value:
                       stringValue: METHOD
@@ -36,18 +27,18 @@
                   - key: exception.stacktrace
                     value:
                       stringValue: STACKTRACE
+                  - key: container.id
+                    value:
+                      stringValue: CONTAINER_ID
+                  - key: exception.type
+                    value:
+                      stringValue: EXCEPTION_CLASS
+                  - key: host.id
+                    value:
+                      stringValue: HOST
                   - key: category
                     value:
                       stringValue: AppServiceAppLogs
-                  - key: operation.name
-                    value:
-                      stringValue: AppLog
-<<<<<<< HEAD
-                  - key: container.id
-                    value:
-                      stringValue: CONTAINER_ID
-=======
->>>>>>> a6e74fac
             timeUnixNano: "1713960372000000000"
         scope:
           name: otelcol/azureresourcelogs
