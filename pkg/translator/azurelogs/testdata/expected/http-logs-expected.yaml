resourceLogs:
  - resource:
      attributes:
        - key: cloud.provider
          value:
            stringValue: azure
        - key: cloud.resource_id
          value:
            stringValue: /SUBSCRIPTIONS/DA2DD5CC-E7BC-4DB6-94D9-0AFB3BD30577/RESOURCEGROUPS/FRETBADGER/PROVIDERS/MICROSOFT.WEB/SITES/FBEHTESTAPP
        - key: event.name
          value:
            stringValue: az.resource.log
    scopeLogs:
      - logRecords:
          - body:
              kvlistValue:
                values:
<<<<<<< HEAD
                  - key: http.response.body.size
                    value:
                      intValue: "42"
                  - key: network.protocol.version
                    value:
                      stringValue: "1.1"
                  - key: server.port
                    value:
                      intValue: "80"
=======
>>>>>>> a6e74fac
                  - key: http.server.request.duration
                    value:
                      doubleValue: 0.42
                  - key: http.response.status_code
                    value:
                      intValue: "200"
<<<<<<< HEAD
                  - key: user_agent.original
                    value:
                      stringValue: Mozilla/5.0
                  - key: operation.name
                    value:
                      stringValue: ""
                  - key: http.request.header.referer
                    value:
                      stringValue: REFERER
                  - key: url.path
                    value:
                      stringValue: /api/test/
                  - key: client.address
                    value:
                      stringValue: 42.42.42.42
                  - key: category
                    value:
                      stringValue: AppServiceHTTPLogs
                  - key: url.domain
                    value:
                      stringValue: test.com
                  - key: http.request.method
                    value:
                      stringValue: GET
                  - key: http.request.body.size
                    value:
                      intValue: "4242"
                  - key: host.name
                    value:
                      stringValue: COMPUTER_NAME
                  - key: properties
                    value:
                      kvlistValue:
                        values:
                          - key: Cookie
                            value:
                              stringValue: ""
                          - key: EventTime
                            value:
                              stringValue: "2024-04-24T11:59:40.9893370Z"
                          - key: Result
                            value:
                              stringValue: Success
                          - key: EventPrimaryStampName
                            value:
                              stringValue: waws-prod-blu-479
                          - key: CsUsername
                            value:
                              stringValue: user@test.com
                          - key: Host
                            value:
                              stringValue: lw0sdlwk0005XR
                          - key: EventStampType
                            value:
                              stringValue: Stamp
                          - key: EventStampName
                            value:
                              stringValue: waws-prod-blu-479
                          - key: EventIpAddress
                            value:
                              stringValue: 10.50.0.34
                  - key: network.protocol.name
                    value:
                      stringValue: http
                  - key: url.query
                    value:
                      stringValue: foo=42
=======
                  - key: operation.name
                    value:
                      stringValue: ""
                  - key: client.address
                    value:
                      stringValue: 42.42.42.42
                  - key: url.domain
                    value:
                      stringValue: test.com
                  - key: url.query
                    value:
                      stringValue: foo=42
                  - key: http.response.body.size
                    value:
                      intValue: "42"
                  - key: host.name
                    value:
                      stringValue: COMPUTER_NAME
                  - key: server.port
                    value:
                      intValue: "80"
                  - key: http.request.body.size
                    value:
                      intValue: "4242"
                  - key: http.request.header.referer
                    value:
                      stringValue: REFERER
                  - key: http.request.method
                    value:
                      stringValue: GET
                  - key: user_agent.original
                    value:
                      stringValue: Mozilla/5.0
                  - key: category
                    value:
                      stringValue: AppServiceHTTPLogs
                  - key: network.protocol.name
                    value:
                      stringValue: http
                  - key: network.protocol.version
                    value:
                      stringValue: "1.1"
                  - key: url.path
                    value:
                      stringValue: /api/test/
                  - key: properties
                    value:
                      kvlistValue:
                        values:
                          - key: Result
                            value:
                              stringValue: Success
                          - key: Cookie
                            value:
                              stringValue: ""
                          - key: CsUsername
                            value:
                              stringValue: user@test.com
>>>>>>> a6e74fac
            timeUnixNano: "1713959980989337000"
        scope:
          name: otelcol/azureresourcelogs
          version: 1.2.3<|MERGE_RESOLUTION|>--- conflicted
+++ resolved
@@ -15,59 +15,73 @@
           - body:
               kvlistValue:
                 values:
-<<<<<<< HEAD
+                  - key: host.name
+                    value:
+                      stringValue: COMPUTER_NAME
+                  - key: network.protocol.version
+                    value:
+                      stringValue: "1.1"
+                  - key: url.path
+                    value:
+                      stringValue: /api/test/
+                  - key: http.request.body.size
+                    value:
+                      intValue: "4242"
+                  - key: network.protocol.name
+                    value:
+                      stringValue: http
+                  - key: url.query
+                    value:
+                      stringValue: foo=42
+                  - key: http.response.status_code
+                    value:
+                      intValue: "200"
                   - key: http.response.body.size
                     value:
                       intValue: "42"
-                  - key: network.protocol.version
+                  - key: category
                     value:
-                      stringValue: "1.1"
-                  - key: server.port
+                      stringValue: AppServiceHTTPLogs
+                  - key: http.request.method
                     value:
-                      intValue: "80"
-=======
->>>>>>> a6e74fac
-                  - key: http.server.request.duration
+                      stringValue: GET
+                  - key: client.address
                     value:
-                      doubleValue: 0.42
-                  - key: http.response.status_code
+                      stringValue: 42.42.42.42
+                  - key: url.domain
                     value:
-                      intValue: "200"
-<<<<<<< HEAD
-                  - key: user_agent.original
-                    value:
-                      stringValue: Mozilla/5.0
+                      stringValue: test.com
                   - key: operation.name
                     value:
                       stringValue: ""
                   - key: http.request.header.referer
                     value:
                       stringValue: REFERER
-                  - key: url.path
+                  - key: http.server.request.duration
                     value:
-                      stringValue: /api/test/
-                  - key: client.address
+                      doubleValue: 0.42
+                  - key: user_agent.original
                     value:
-                      stringValue: 42.42.42.42
-                  - key: category
+                      stringValue: Mozilla/5.0
+                  - key: server.port
                     value:
-                      stringValue: AppServiceHTTPLogs
-                  - key: url.domain
-                    value:
-                      stringValue: test.com
-                  - key: http.request.method
-                    value:
-                      stringValue: GET
-                  - key: http.request.body.size
-                    value:
-                      intValue: "4242"
-                  - key: host.name
-                    value:
-                      stringValue: COMPUTER_NAME
+                      intValue: "80"
                   - key: properties
                     value:
                       kvlistValue:
                         values:
+                          - key: CsUsername
+                            value:
+                              stringValue: user@test.com
+                          - key: EventPrimaryStampName
+                            value:
+                              stringValue: waws-prod-blu-479
+                          - key: EventStampType
+                            value:
+                              stringValue: Stamp
+                          - key: EventStampName
+                            value:
+                              stringValue: waws-prod-blu-479
                           - key: Cookie
                             value:
                               stringValue: ""
@@ -77,90 +91,12 @@
                           - key: Result
                             value:
                               stringValue: Success
-                          - key: EventPrimaryStampName
-                            value:
-                              stringValue: waws-prod-blu-479
-                          - key: CsUsername
-                            value:
-                              stringValue: user@test.com
                           - key: Host
                             value:
                               stringValue: lw0sdlwk0005XR
-                          - key: EventStampType
-                            value:
-                              stringValue: Stamp
-                          - key: EventStampName
-                            value:
-                              stringValue: waws-prod-blu-479
                           - key: EventIpAddress
                             value:
                               stringValue: 10.50.0.34
-                  - key: network.protocol.name
-                    value:
-                      stringValue: http
-                  - key: url.query
-                    value:
-                      stringValue: foo=42
-=======
-                  - key: operation.name
-                    value:
-                      stringValue: ""
-                  - key: client.address
-                    value:
-                      stringValue: 42.42.42.42
-                  - key: url.domain
-                    value:
-                      stringValue: test.com
-                  - key: url.query
-                    value:
-                      stringValue: foo=42
-                  - key: http.response.body.size
-                    value:
-                      intValue: "42"
-                  - key: host.name
-                    value:
-                      stringValue: COMPUTER_NAME
-                  - key: server.port
-                    value:
-                      intValue: "80"
-                  - key: http.request.body.size
-                    value:
-                      intValue: "4242"
-                  - key: http.request.header.referer
-                    value:
-                      stringValue: REFERER
-                  - key: http.request.method
-                    value:
-                      stringValue: GET
-                  - key: user_agent.original
-                    value:
-                      stringValue: Mozilla/5.0
-                  - key: category
-                    value:
-                      stringValue: AppServiceHTTPLogs
-                  - key: network.protocol.name
-                    value:
-                      stringValue: http
-                  - key: network.protocol.version
-                    value:
-                      stringValue: "1.1"
-                  - key: url.path
-                    value:
-                      stringValue: /api/test/
-                  - key: properties
-                    value:
-                      kvlistValue:
-                        values:
-                          - key: Result
-                            value:
-                              stringValue: Success
-                          - key: Cookie
-                            value:
-                              stringValue: ""
-                          - key: CsUsername
-                            value:
-                              stringValue: user@test.com
->>>>>>> a6e74fac
             timeUnixNano: "1713959980989337000"
         scope:
           name: otelcol/azureresourcelogs
