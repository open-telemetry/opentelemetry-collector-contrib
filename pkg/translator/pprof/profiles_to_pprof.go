// Copyright The OpenTelemetry Authors
// SPDX-License-Identifier: Apache-2.0

package pprof // import "github.com/open-telemetry/opentelemetry-collector-contrib/pkg/translator/pprof"

import (
	"cmp"
	"errors"
	"fmt"
	"slices"

	"github.com/google/pprof/profile"
	"github.com/zeebo/xxh3"
	"go.opentelemetry.io/collector/pdata/pprofile"
)

func convertPprofileToPprof(src *pprofile.Profiles) (*profile.Profile, error) {
	dst := &profile.Profile{}

	rp := src.ResourceProfiles()
	if rp.Len() != 1 {
		return nil, errors.New("multiple ResourceProfiles can not be embedded into a single pprof profile")
	}

	sp := rp.At(0).ScopeProfiles()
	if sp.Len() != 1 {
		return nil, errors.New("multiple ScopeProfiles can not be embedded into a single pprof profile")
	}

	pprofiles := sp.At(0).Profiles()
	numProfiles := pprofiles.Len()

	// Basic check that all profiles hold the same number of samples.
	numSamples := []int{}
	for _, p := range pprofiles.All() {
		numSamples = append(numSamples, p.Samples().Len())
	}

	if !allElementsSame(numSamples) {
		return nil, errors.New("profiles hold varying number of samples")
	}

	// Helper maps to avoid duplicates.
	functionMap := make(map[uint64]*profile.Function)
	mappingMap := make(map[uint64]*profile.Mapping)
	locationMap := make(map[uint64]*profile.Location)

	// As all profiles hold the same number of samples,
	// assume they only differ on the sample type and therefore can
	// be merged into a pprof profile.
	p := sp.At(0).Profiles().At(0)
	var attrErr error

	// Convert profiles samples into pprof samples.
	for sampleIdx, s := range p.Samples().All() {
		pprofSample := profile.Sample{}
		si := s.StackIndex()
		stack := src.Dictionary().StackTable().At(int(si))

		for i := range numProfiles {
			if sp.At(0).Profiles().At(i).Samples().At(sampleIdx).Values().Len() != 1 {
				return nil, errors.New("invalid number of values per sample")
			}
			pprofSample.Value = append(pprofSample.Value, pprofiles.At(i).Samples().At(sampleIdx).Values().At(0))
		}

<<<<<<< HEAD
		for _, li := range stack.LocationIndices().All() {
			loc := src.Dictionary().LocationTable().At(int(li))
			var locMapping *profile.Mapping

			if mi := loc.MappingIndex(); mi != 0 {
				m := src.Dictionary().MappingTable().At(int(mi))
				locMapping = populateMapping(dst, mappingMap,
					m.MemoryStart(),
					m.MemoryLimit(),
					m.FileOffset(),
					getStringFromIdx(src.Dictionary(), int(m.FilenameStrindex())),
				)
			}
=======
		// pprof.Profile.mapping
		// As OTel pprofile manages its own ProfilesDictionary.mapping_table, there
		// is no 1 to 1 mapping here.

		// pprof.Profile.location
		// As OTel pprofile manages its own ProfilesDictionary.location_table, there
		// is no 1 to 1 mapping here.

		// pprof.Profile.function
		// As OTel pprofile manages its own ProfilesDictionary.function_table, there
		// is no 1 to 1 mapping here.

		// pprof.Profile.string_table
		// As OTel pprofile manages its own ProfilesDictionary.string_table, there
		// is no 1 to 1 mapping here.

		// pprof.Profile.drop_frames
		dropFramesIdx := lts.getIdxForAttribute("drop_frames", src.DropFrames)
		p.AttributeIndices().Append(dropFramesIdx)

		// pprof.Profile.keep_frames
		keepFramesIdx := lts.getIdxForAttribute("keep_frames", src.KeepFrames)
		p.AttributeIndices().Append(keepFramesIdx)

		// pprof.Profile.time_nanos
		p.SetTime(pcommon.Timestamp(src.TimeNanos))

		// pprof.Profile.duration_nanos
		p.SetDurationNano(uint64(src.DurationNanos))
>>>>>>> 320ef1ca

			var lines []profile.Line
			for _, l := range loc.Lines().All() {
				pprofLine := profile.Line{
					Line:   l.Line(),
					Column: l.Column(),
				}
				fn := src.Dictionary().FunctionTable().At(int(l.FunctionIndex()))

				pprofLine.Function = populateFunction(dst, functionMap,
					getStringFromIdx(src.Dictionary(), int(fn.NameStrindex())),
					getStringFromIdx(src.Dictionary(), int(fn.SystemNameStrindex())),
					getStringFromIdx(src.Dictionary(), int(fn.FilenameStrindex())),
					fn.StartLine())

				lines = append(lines, pprofLine)
			}

			pprofSample.Location = append(pprofSample.Location,
				populateLocation(dst, locationMap, locMapping, loc.Address(), lines))
		}

		// pprof.Sample.label is skipped for the moment.
		dst.Sample = append(dst.Sample, &pprofSample)
	}

	// Set pprof values that should be common across all profiles.

	for i := range numProfiles {
		dst.SampleType = append(dst.SampleType, &profile.ValueType{
			Type: getStringFromIdx(src.Dictionary(), int(pprofiles.At(i).SampleType().TypeStrindex())),
			Unit: getStringFromIdx(src.Dictionary(), int(pprofiles.At(i).SampleType().UnitStrindex())),
		})
	}

	var commentStrs string
	commentStrs, attrErr = getAttributeString(src.Dictionary(), "pprof.profile.comment")
	if attrErr != nil {
		return nil, attrErr
	}
	if commentStrs != "" {
		dst.Comments = append(dst.Comments, commentStrs)
	}

	dst.KeepFrames, attrErr = getAttributeString(src.Dictionary(), "keep_frames")
	if attrErr != nil {
		return nil, attrErr
	}
	dst.DropFrames, attrErr = getAttributeString(src.Dictionary(), "drop_frames")
	if attrErr != nil {
		return nil, attrErr
	}
	dst.DocURL, attrErr = getAttributeString(src.Dictionary(), "doc_url")
	if attrErr != nil {
		return nil, attrErr
	}
	dst.TimeNanos = int64(p.Time().AsTime().Nanosecond())
	dst.DurationNanos = p.Duration().AsTime().UnixNano()
	dst.Period = p.Period()

	pt := p.PeriodType()
	dst.PeriodType = &profile.ValueType{
		Type: getStringFromIdx(src.Dictionary(), int(pt.TypeStrindex())),
		Unit: getStringFromIdx(src.Dictionary(), int(pt.UnitStrindex())),
	}

	if err := dst.CheckValid(); err != nil {
		return nil, err
	}

	return dst, nil
}

// allElementsSame checks if all elements in the provided slice are equal.
// It returns true if the slice contains at least one element and all elements are equal.
// It returns false otherwise.
func allElementsSame[T cmp.Ordered](in []T) bool {
	if len(in) == 0 {
		return false
	}
	slices.Sort(in)

	return in[0] == in[len(in)-1]
}

// getAttributeString walks the attribute_table and returns the string value for
// the given key.
// It returns an error if the key can not be found in attribute_table.
func getAttributeString(dic pprofile.ProfilesDictionary, key string) (string, error) {
	for _, attr := range dic.AttributeTable().All() {
		attrKey := getStringFromIdx(dic, int(attr.KeyStrindex()))
		if attrKey == key {
			return attr.Value().AsString(), nil
		}
	}
	return "", fmt.Errorf("attribute with key '%s' not found", key)
}

// getStringFromIdx returns the string on idx.
func getStringFromIdx(dic pprofile.ProfilesDictionary, idx int) string {
	return dic.StringTable().At(idx)
}

// uint64Tobytes helps to convert uint64 to []byte.
func uint64Tobytes(v uint64) []byte {
	return []byte{
		byte(v >> 56),
		byte(v >> 48),
		byte(v >> 40),
		byte(v >> 32),
		byte(v >> 24),
		byte(v >> 16),
		byte(v >> 8),
		byte(v),
	}
}

// getFunctionHash returns a non-cryptographic hash as identifier for a Function.
func getFunctionHash(name, systemName, fileName string, startLine int64) uint64 {
	h := xxh3.New()
	h.WriteString(name)                       //nolint:errcheck
	h.WriteString(systemName)                 //nolint:errcheck
	h.WriteString(fileName)                   //nolint:errcheck
	h.Write(uint64Tobytes(uint64(startLine))) //nolint:errcheck
	return h.Sum64()
}

// populateFunction helps to populate deduplicated functions.
func populateFunction(dst *profile.Profile, functionMap map[uint64]*profile.Function,
	name, systemName, fileName string, startLine int64,
) *profile.Function {
	fnHash := getFunctionHash(name, systemName, fileName, startLine)
	if existingFn, ok := functionMap[fnHash]; ok {
		return existingFn
	}

	pprofFn := &profile.Function{
		ID:         uint64(len(dst.Function) + 1),
		Name:       name,
		SystemName: systemName,
		Filename:   fileName,
		StartLine:  startLine,
	}

	dst.Function = append(dst.Function, pprofFn)
	functionMap[fnHash] = pprofFn

	return pprofFn
}

// getMappingHash returns a non-cryptographic hash as identifier for a Mapping.
func getMappingHash(start, limit, offset uint64, file string) uint64 {
	h := xxh3.New()
	h.Write(uint64Tobytes(start))  //nolint:errcheck
	h.Write(uint64Tobytes(limit))  //nolint:errcheck
	h.Write(uint64Tobytes(offset)) //nolint:errcheck
	h.WriteString(file)            //nolint:errcheck
	return h.Sum64()
}

// populateMapping helps to populate deduplicated mappings.
func populateMapping(dst *profile.Profile, mappingMap map[uint64]*profile.Mapping,
	start, limit, offset uint64, fileName string,
) *profile.Mapping {
	mHash := getMappingHash(start, limit, offset, fileName)
	if existingMapping, ok := mappingMap[mHash]; ok {
		return existingMapping
	}

	pprofM := &profile.Mapping{
		ID:     uint64(len(dst.Mapping) + 1),
		Start:  start,
		Limit:  limit,
		Offset: offset,
		File:   fileName,
	}

	dst.Mapping = append(dst.Mapping, pprofM)
	mappingMap[mHash] = pprofM

	return pprofM
}

// getLocationHash returns a non-cryptographic hash as identifier for a Location.
func getLocationHash(m *profile.Mapping, addr uint64, lines []profile.Line) uint64 {
	h := xxh3.New()
	if m != nil {
		mHash := getMappingHash(m.Start, m.Limit, m.Offset, m.File)
		h.Write(uint64Tobytes(mHash)) //nolint:errcheck
	}
	h.Write(uint64Tobytes(addr)) //nolint:errcheck
	for _, l := range lines {
		h.Write(uint64Tobytes(uint64(l.Column))) //nolint:errcheck
		h.Write(uint64Tobytes(uint64(l.Line)))   //nolint:errcheck
		fHash := getFunctionHash(l.Function.Name, l.Function.SystemName,
			l.Function.Filename, l.Function.StartLine)
		h.Write(uint64Tobytes(fHash)) //nolint:errcheck
	}
	return h.Sum64()
}

// populateLocation helps to populate deduplicated locations.
func populateLocation(dst *profile.Profile, locationMap map[uint64]*profile.Location,
	m *profile.Mapping, addr uint64, lines []profile.Line,
) *profile.Location {
	lHash := getLocationHash(m, addr, lines)
	if existingLocation, ok := locationMap[lHash]; ok {
		return existingLocation
	}

	pprofL := &profile.Location{
		ID:      uint64(len(dst.Location) + 1),
		Mapping: m,
		Address: addr,
		Line:    lines,
	}

	dst.Location = append(dst.Location, pprofL)
	locationMap[lHash] = pprofL

	return pprofL
}<|MERGE_RESOLUTION|>--- conflicted
+++ resolved
@@ -64,7 +64,6 @@
 			pprofSample.Value = append(pprofSample.Value, pprofiles.At(i).Samples().At(sampleIdx).Values().At(0))
 		}
 
-<<<<<<< HEAD
 		for _, li := range stack.LocationIndices().All() {
 			loc := src.Dictionary().LocationTable().At(int(li))
 			var locMapping *profile.Mapping
@@ -78,37 +77,6 @@
 					getStringFromIdx(src.Dictionary(), int(m.FilenameStrindex())),
 				)
 			}
-=======
-		// pprof.Profile.mapping
-		// As OTel pprofile manages its own ProfilesDictionary.mapping_table, there
-		// is no 1 to 1 mapping here.
-
-		// pprof.Profile.location
-		// As OTel pprofile manages its own ProfilesDictionary.location_table, there
-		// is no 1 to 1 mapping here.
-
-		// pprof.Profile.function
-		// As OTel pprofile manages its own ProfilesDictionary.function_table, there
-		// is no 1 to 1 mapping here.
-
-		// pprof.Profile.string_table
-		// As OTel pprofile manages its own ProfilesDictionary.string_table, there
-		// is no 1 to 1 mapping here.
-
-		// pprof.Profile.drop_frames
-		dropFramesIdx := lts.getIdxForAttribute("drop_frames", src.DropFrames)
-		p.AttributeIndices().Append(dropFramesIdx)
-
-		// pprof.Profile.keep_frames
-		keepFramesIdx := lts.getIdxForAttribute("keep_frames", src.KeepFrames)
-		p.AttributeIndices().Append(keepFramesIdx)
-
-		// pprof.Profile.time_nanos
-		p.SetTime(pcommon.Timestamp(src.TimeNanos))
-
-		// pprof.Profile.duration_nanos
-		p.SetDurationNano(uint64(src.DurationNanos))
->>>>>>> 320ef1ca
 
 			var lines []profile.Line
 			for _, l := range loc.Lines().All() {
@@ -166,7 +134,7 @@
 		return nil, attrErr
 	}
 	dst.TimeNanos = int64(p.Time().AsTime().Nanosecond())
-	dst.DurationNanos = p.Duration().AsTime().UnixNano()
+	dst.DurationNanos = int64(p.DurationNano())
 	dst.Period = p.Period()
 
 	pt := p.PeriodType()
