--- conflicted
+++ resolved
@@ -173,14 +173,10 @@
 	for label := range mergedLabels {
 		// Loki doesn't support dots in label names
 		// labelName is normalized label name to follow Prometheus label names standard
-<<<<<<< HEAD
-		labelName := prometheustranslator.NormalizeLabel(string(label))
-=======
 		labelName, err := namer.Build(string(label))
 		if err != nil {
 			return nil, err
 		}
->>>>>>> df00ae3d
 		labels[model.LabelName(labelName)] = mergedLabels[label]
 	}
 
