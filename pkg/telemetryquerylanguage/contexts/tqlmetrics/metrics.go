// Copyright  The OpenTelemetry Authors
//
// Licensed under the Apache License, Version 2.0 (the "License");
// you may not use this file except in compliance with the License.
// You may obtain a copy of the License at
//
//      http://www.apache.org/licenses/LICENSE-2.0
//
// Unless required by applicable law or agreed to in writing, software
// distributed under the License is distributed on an "AS IS" BASIS,
// WITHOUT WARRANTIES OR CONDITIONS OF ANY KIND, either express or implied.
// See the License for the specific language governing permissions and
// limitations under the License.

// nolint:gocritic
package tqlmetrics // import "github.com/open-telemetry/opentelemetry-collector-contrib/pkg/telemetryquerylanguage/contexts/tqlmetrics"
import (
	"fmt"
	"time"

	"go.opentelemetry.io/collector/pdata/pcommon"
	"go.opentelemetry.io/collector/pdata/pmetric"

	"github.com/open-telemetry/opentelemetry-collector-contrib/pkg/telemetryquerylanguage/tql"
)

type TransformContext struct {
	dataPoint            interface{}
	metric               pmetric.Metric
	metrics              pmetric.MetricSlice
	instrumentationScope pcommon.InstrumentationScope
	resource             pcommon.Resource
}

func NewTransformContext(dataPoint interface{}, metric pmetric.Metric, metrics pmetric.MetricSlice, instrumentationScope pcommon.InstrumentationScope, resource pcommon.Resource) TransformContext {
	return TransformContext{
		dataPoint:            dataPoint,
		metric:               metric,
		metrics:              metrics,
		instrumentationScope: instrumentationScope,
		resource:             resource,
	}
}

func (ctx TransformContext) GetItem() interface{} {
	return ctx.dataPoint
}

func (ctx TransformContext) GetInstrumentationScope() pcommon.InstrumentationScope {
	return ctx.instrumentationScope
}

func (ctx TransformContext) GetResource() pcommon.Resource {
	return ctx.resource
}

func (ctx TransformContext) GetMetric() pmetric.Metric {
	return ctx.metric
}

func (ctx TransformContext) GetMetrics() pmetric.MetricSlice {
	return ctx.metrics
}

var symbolTable = map[tql.EnumSymbol]tql.Enum{
	"AGGREGATION_TEMPORALITY_UNSPECIFIED":    tql.Enum(pmetric.MetricAggregationTemporalityUnspecified),
	"AGGREGATION_TEMPORALITY_DELTA":          tql.Enum(pmetric.MetricAggregationTemporalityDelta),
	"AGGREGATION_TEMPORALITY_CUMULATIVE":     tql.Enum(pmetric.MetricAggregationTemporalityCumulative),
	"FLAG_NONE":                              0,
	"FLAG_NO_RECORDED_VALUE":                 1,
	"METRIC_DATA_TYPE_NONE":                  tql.Enum(pmetric.MetricDataTypeNone),
	"METRIC_DATA_TYPE_GAUGE":                 tql.Enum(pmetric.MetricDataTypeGauge),
	"METRIC_DATA_TYPE_SUM":                   tql.Enum(pmetric.MetricDataTypeSum),
	"METRIC_DATA_TYPE_HISTOGRAM":             tql.Enum(pmetric.MetricDataTypeHistogram),
	"METRIC_DATA_TYPE_EXPONENTIAL_HISTOGRAM": tql.Enum(pmetric.MetricDataTypeExponentialHistogram),
	"METRIC_DATA_TYPE_SUMMARY":               tql.Enum(pmetric.MetricDataTypeSummary),
}

func ParseEnum(val *tql.EnumSymbol) (*tql.Enum, error) {
	if val != nil {
		if enum, ok := symbolTable[*val]; ok {
			return &enum, nil
		}
		return nil, fmt.Errorf("enum symbol, %s, not found", *val)
	}
	return nil, fmt.Errorf("enum symbol not provided")
}

func ParsePath(val *tql.Path) (tql.GetSetter, error) {
	if val != nil && len(val.Fields) > 0 {
		return newPathGetSetter(val.Fields)
	}
	return nil, fmt.Errorf("bad path %v", val)
}

func newPathGetSetter(path []tql.Field) (tql.GetSetter, error) {
	switch path[0].Name {
	case "resource":
		if len(path) == 1 {
			return accessResource(), nil
		}
		switch path[1].Name {
		case "attributes":
			mapKey := path[1].MapKey
			if mapKey == nil {
				return accessResourceAttributes(), nil
			}
			return accessResourceAttributesKey(mapKey), nil
		}
	case "instrumentation_scope":
		if len(path) == 1 {
			return accessInstrumentationScope(), nil
		}
		switch path[1].Name {
		case "name":
			return accessInstrumentationScopeName(), nil
		case "version":
			return accessInstrumentationScopeVersion(), nil
		}
	case "metric":
		if len(path) == 1 {
			return accessMetric(), nil
		}
		switch path[1].Name {
		case "name":
			return accessMetricName(), nil
		case "description":
			return accessMetricDescription(), nil
		case "unit":
			return accessMetricUnit(), nil
		case "type":
			return accessMetricType(), nil
		case "aggregation_temporality":
			return accessMetricAggTemporality(), nil
		case "is_monotonic":
			return accessMetricIsMonotonic(), nil
		}
	case "attributes":
		mapKey := path[0].MapKey
		if mapKey == nil {
			return accessAttributes(), nil
		}
		return accessAttributesKey(mapKey), nil
	case "start_time_unix_nano":
		return accessStartTimeUnixNano(), nil
	case "time_unix_nano":
		return accessTimeUnixNano(), nil
	case "value_double":
		return accessDoubleValue(), nil
	case "value_int":
		return accessIntValue(), nil
	case "exemplars":
		return accessExemplars(), nil
	case "flags":
		return accessFlags(), nil
	case "count":
		return accessCount(), nil
	case "sum":
		return accessSum(), nil
	case "bucket_counts":
		return accessBucketCounts(), nil
	case "explicit_bounds":
		return accessExplicitBounds(), nil
	case "scale":
		return accessScale(), nil
	case "zero_count":
		return accessZeroCount(), nil
	case "positive":
		if len(path) == 1 {
			return accessPositive(), nil
		}
		switch path[1].Name {
		case "offset":
			return accessPositiveOffset(), nil
		case "bucket_counts":
			return accessPositiveBucketCounts(), nil
		}
	case "negative":
		if len(path) == 1 {
			return accessNegative(), nil
		}
		switch path[1].Name {
		case "offset":
			return accessNegativeOffset(), nil
		case "bucket_counts":
			return accessNegativeBucketCounts(), nil
		}
	case "quantile_values":
		return accessQuantileValues(), nil
	}
	return nil, fmt.Errorf("invalid path expression %v", path)
}

func accessResource() tql.StandardGetSetter {
	return tql.StandardGetSetter{
		Getter: func(ctx tql.TransformContext) interface{} {
			return ctx.GetResource()
		},
		Setter: func(ctx tql.TransformContext, val interface{}) {
			if newRes, ok := val.(pcommon.Resource); ok {
				ctx.GetResource().Attributes().Clear()
				newRes.CopyTo(ctx.GetResource())
			}
		},
	}
}

func accessResourceAttributes() tql.StandardGetSetter {
	return tql.StandardGetSetter{
		Getter: func(ctx tql.TransformContext) interface{} {
			return ctx.GetResource().Attributes()
		},
		Setter: func(ctx tql.TransformContext, val interface{}) {
			if attrs, ok := val.(pcommon.Map); ok {
				ctx.GetResource().Attributes().Clear()
				attrs.CopyTo(ctx.GetResource().Attributes())
			}
		},
	}
}

func accessResourceAttributesKey(mapKey *string) tql.StandardGetSetter {
	return tql.StandardGetSetter{
		Getter: func(ctx tql.TransformContext) interface{} {
			return getAttr(ctx.GetResource().Attributes(), *mapKey)
		},
		Setter: func(ctx tql.TransformContext, val interface{}) {
			setAttr(ctx.GetResource().Attributes(), *mapKey, val)
		},
	}
}

func accessInstrumentationScope() tql.StandardGetSetter {
	return tql.StandardGetSetter{
		Getter: func(ctx tql.TransformContext) interface{} {
			return ctx.GetInstrumentationScope()
		},
		Setter: func(ctx tql.TransformContext, val interface{}) {
			if newIl, ok := val.(pcommon.InstrumentationScope); ok {
				newIl.CopyTo(ctx.GetInstrumentationScope())
			}
		},
	}
}

func accessInstrumentationScopeName() tql.StandardGetSetter {
	return tql.StandardGetSetter{
		Getter: func(ctx tql.TransformContext) interface{} {
			return ctx.GetInstrumentationScope().Name()
		},
		Setter: func(ctx tql.TransformContext, val interface{}) {
			if str, ok := val.(string); ok {
				ctx.GetInstrumentationScope().SetName(str)
			}
		},
	}
}

func accessInstrumentationScopeVersion() tql.StandardGetSetter {
	return tql.StandardGetSetter{
		Getter: func(ctx tql.TransformContext) interface{} {
			return ctx.GetInstrumentationScope().Version()
		},
		Setter: func(ctx tql.TransformContext, val interface{}) {
			if str, ok := val.(string); ok {
				ctx.GetInstrumentationScope().SetVersion(str)
			}
		},
	}
}

<<<<<<< HEAD
func accessMetric() pathGetSetter {
	return pathGetSetter{
		getter: func(ctx tql.TransformContext) interface{} {
			return ctx.(TransformContext).GetMetric()
=======
func accessMetric() tql.StandardGetSetter {
	return tql.StandardGetSetter{
		Getter: func(ctx tql.TransformContext) interface{} {
			return ctx.(MetricTransformContext).GetMetric()
>>>>>>> 504e59f6
		},
		Setter: func(ctx tql.TransformContext, val interface{}) {
			if newMetric, ok := val.(pmetric.Metric); ok {
				newMetric.CopyTo(ctx.(TransformContext).GetMetric())
			}
		},
	}
}

<<<<<<< HEAD
func accessMetricName() pathGetSetter {
	return pathGetSetter{
		getter: func(ctx tql.TransformContext) interface{} {
			return ctx.(TransformContext).GetMetric().Name()
=======
func accessMetricName() tql.StandardGetSetter {
	return tql.StandardGetSetter{
		Getter: func(ctx tql.TransformContext) interface{} {
			return ctx.(MetricTransformContext).GetMetric().Name()
>>>>>>> 504e59f6
		},
		Setter: func(ctx tql.TransformContext, val interface{}) {
			if str, ok := val.(string); ok {
				ctx.(TransformContext).GetMetric().SetName(str)
			}
		},
	}
}

<<<<<<< HEAD
func accessMetricDescription() pathGetSetter {
	return pathGetSetter{
		getter: func(ctx tql.TransformContext) interface{} {
			return ctx.(TransformContext).GetMetric().Description()
=======
func accessMetricDescription() tql.StandardGetSetter {
	return tql.StandardGetSetter{
		Getter: func(ctx tql.TransformContext) interface{} {
			return ctx.(MetricTransformContext).GetMetric().Description()
>>>>>>> 504e59f6
		},
		Setter: func(ctx tql.TransformContext, val interface{}) {
			if str, ok := val.(string); ok {
				ctx.(TransformContext).GetMetric().SetDescription(str)
			}
		},
	}
}

<<<<<<< HEAD
func accessMetricUnit() pathGetSetter {
	return pathGetSetter{
		getter: func(ctx tql.TransformContext) interface{} {
			return ctx.(TransformContext).GetMetric().Unit()
=======
func accessMetricUnit() tql.StandardGetSetter {
	return tql.StandardGetSetter{
		Getter: func(ctx tql.TransformContext) interface{} {
			return ctx.(MetricTransformContext).GetMetric().Unit()
>>>>>>> 504e59f6
		},
		Setter: func(ctx tql.TransformContext, val interface{}) {
			if str, ok := val.(string); ok {
				ctx.(TransformContext).GetMetric().SetUnit(str)
			}
		},
	}
}

<<<<<<< HEAD
func accessMetricType() pathGetSetter {
	return pathGetSetter{
		getter: func(ctx tql.TransformContext) interface{} {
			return int64(ctx.(TransformContext).GetMetric().DataType())
=======
func accessMetricType() tql.StandardGetSetter {
	return tql.StandardGetSetter{
		Getter: func(ctx tql.TransformContext) interface{} {
			return int64(ctx.(MetricTransformContext).GetMetric().DataType())
>>>>>>> 504e59f6
		},
		Setter: func(ctx tql.TransformContext, val interface{}) {
			// TODO Implement methods so correctly convert data types.
			// https://github.com/open-telemetry/opentelemetry-collector-contrib/issues/10130
		},
	}
}

<<<<<<< HEAD
func accessMetricAggTemporality() pathGetSetter {
	return pathGetSetter{
		getter: func(ctx tql.TransformContext) interface{} {
			metric := ctx.(TransformContext).GetMetric()
=======
func accessMetricAggTemporality() tql.StandardGetSetter {
	return tql.StandardGetSetter{
		Getter: func(ctx tql.TransformContext) interface{} {
			metric := ctx.(MetricTransformContext).GetMetric()
>>>>>>> 504e59f6
			switch metric.DataType() {
			case pmetric.MetricDataTypeSum:
				return int64(metric.Sum().AggregationTemporality())
			case pmetric.MetricDataTypeHistogram:
				return int64(metric.Histogram().AggregationTemporality())
			case pmetric.MetricDataTypeExponentialHistogram:
				return int64(metric.ExponentialHistogram().AggregationTemporality())
			}
			return nil
		},
		Setter: func(ctx tql.TransformContext, val interface{}) {
			if newAggTemporality, ok := val.(int64); ok {
				metric := ctx.(TransformContext).GetMetric()
				switch metric.DataType() {
				case pmetric.MetricDataTypeSum:
					metric.Sum().SetAggregationTemporality(pmetric.MetricAggregationTemporality(newAggTemporality))
				case pmetric.MetricDataTypeHistogram:
					metric.Histogram().SetAggregationTemporality(pmetric.MetricAggregationTemporality(newAggTemporality))
				case pmetric.MetricDataTypeExponentialHistogram:
					metric.ExponentialHistogram().SetAggregationTemporality(pmetric.MetricAggregationTemporality(newAggTemporality))
				}
			}
		},
	}
}

<<<<<<< HEAD
func accessMetricIsMonotonic() pathGetSetter {
	return pathGetSetter{
		getter: func(ctx tql.TransformContext) interface{} {
			metric := ctx.(TransformContext).GetMetric()
=======
func accessMetricIsMonotonic() tql.StandardGetSetter {
	return tql.StandardGetSetter{
		Getter: func(ctx tql.TransformContext) interface{} {
			metric := ctx.(MetricTransformContext).GetMetric()
>>>>>>> 504e59f6
			switch metric.DataType() {
			case pmetric.MetricDataTypeSum:
				return metric.Sum().IsMonotonic()
			}
			return nil
		},
		Setter: func(ctx tql.TransformContext, val interface{}) {
			if newIsMonotonic, ok := val.(bool); ok {
				metric := ctx.(TransformContext).GetMetric()
				switch metric.DataType() {
				case pmetric.MetricDataTypeSum:
					metric.Sum().SetIsMonotonic(newIsMonotonic)
				}
			}
		},
	}
}

func accessAttributes() tql.StandardGetSetter {
	return tql.StandardGetSetter{
		Getter: func(ctx tql.TransformContext) interface{} {
			switch ctx.GetItem().(type) {
			case pmetric.NumberDataPoint:
				return ctx.GetItem().(pmetric.NumberDataPoint).Attributes()
			case pmetric.HistogramDataPoint:
				return ctx.GetItem().(pmetric.HistogramDataPoint).Attributes()
			case pmetric.ExponentialHistogramDataPoint:
				return ctx.GetItem().(pmetric.ExponentialHistogramDataPoint).Attributes()
			case pmetric.SummaryDataPoint:
				return ctx.GetItem().(pmetric.SummaryDataPoint).Attributes()
			}
			return nil
		},
		Setter: func(ctx tql.TransformContext, val interface{}) {
			switch ctx.GetItem().(type) {
			case pmetric.NumberDataPoint:
				if attrs, ok := val.(pcommon.Map); ok {
					ctx.GetItem().(pmetric.NumberDataPoint).Attributes().Clear()
					attrs.CopyTo(ctx.GetItem().(pmetric.NumberDataPoint).Attributes())
				}
			case pmetric.HistogramDataPoint:
				if attrs, ok := val.(pcommon.Map); ok {
					ctx.GetItem().(pmetric.HistogramDataPoint).Attributes().Clear()
					attrs.CopyTo(ctx.GetItem().(pmetric.HistogramDataPoint).Attributes())
				}
			case pmetric.ExponentialHistogramDataPoint:
				if attrs, ok := val.(pcommon.Map); ok {
					ctx.GetItem().(pmetric.ExponentialHistogramDataPoint).Attributes().Clear()
					attrs.CopyTo(ctx.GetItem().(pmetric.ExponentialHistogramDataPoint).Attributes())
				}
			case pmetric.SummaryDataPoint:
				if attrs, ok := val.(pcommon.Map); ok {
					ctx.GetItem().(pmetric.SummaryDataPoint).Attributes().Clear()
					attrs.CopyTo(ctx.GetItem().(pmetric.SummaryDataPoint).Attributes())
				}
			}
		},
	}
}

func accessAttributesKey(mapKey *string) tql.StandardGetSetter {
	return tql.StandardGetSetter{
		Getter: func(ctx tql.TransformContext) interface{} {
			switch ctx.GetItem().(type) {
			case pmetric.NumberDataPoint:
				return getAttr(ctx.GetItem().(pmetric.NumberDataPoint).Attributes(), *mapKey)
			case pmetric.HistogramDataPoint:
				return getAttr(ctx.GetItem().(pmetric.HistogramDataPoint).Attributes(), *mapKey)
			case pmetric.ExponentialHistogramDataPoint:
				return getAttr(ctx.GetItem().(pmetric.ExponentialHistogramDataPoint).Attributes(), *mapKey)
			case pmetric.SummaryDataPoint:
				return getAttr(ctx.GetItem().(pmetric.SummaryDataPoint).Attributes(), *mapKey)
			}
			return nil
		},
		Setter: func(ctx tql.TransformContext, val interface{}) {
			switch ctx.GetItem().(type) {
			case pmetric.NumberDataPoint:
				setAttr(ctx.GetItem().(pmetric.NumberDataPoint).Attributes(), *mapKey, val)
			case pmetric.HistogramDataPoint:
				setAttr(ctx.GetItem().(pmetric.HistogramDataPoint).Attributes(), *mapKey, val)
			case pmetric.ExponentialHistogramDataPoint:
				setAttr(ctx.GetItem().(pmetric.ExponentialHistogramDataPoint).Attributes(), *mapKey, val)
			case pmetric.SummaryDataPoint:
				setAttr(ctx.GetItem().(pmetric.SummaryDataPoint).Attributes(), *mapKey, val)
			}
		},
	}
}

func accessStartTimeUnixNano() tql.StandardGetSetter {
	return tql.StandardGetSetter{
		Getter: func(ctx tql.TransformContext) interface{} {
			switch ctx.GetItem().(type) {
			case pmetric.NumberDataPoint:
				return ctx.GetItem().(pmetric.NumberDataPoint).StartTimestamp().AsTime().UnixNano()
			case pmetric.HistogramDataPoint:
				return ctx.GetItem().(pmetric.HistogramDataPoint).StartTimestamp().AsTime().UnixNano()
			case pmetric.ExponentialHistogramDataPoint:
				return ctx.GetItem().(pmetric.ExponentialHistogramDataPoint).StartTimestamp().AsTime().UnixNano()
			case pmetric.SummaryDataPoint:
				return ctx.GetItem().(pmetric.SummaryDataPoint).StartTimestamp().AsTime().UnixNano()
			}
			return nil
		},
		Setter: func(ctx tql.TransformContext, val interface{}) {
			if newTime, ok := val.(int64); ok {
				switch ctx.GetItem().(type) {
				case pmetric.NumberDataPoint:
					ctx.GetItem().(pmetric.NumberDataPoint).SetStartTimestamp(pcommon.NewTimestampFromTime(time.Unix(0, newTime)))
				case pmetric.HistogramDataPoint:
					ctx.GetItem().(pmetric.HistogramDataPoint).SetStartTimestamp(pcommon.NewTimestampFromTime(time.Unix(0, newTime)))
				case pmetric.ExponentialHistogramDataPoint:
					ctx.GetItem().(pmetric.ExponentialHistogramDataPoint).SetStartTimestamp(pcommon.NewTimestampFromTime(time.Unix(0, newTime)))
				case pmetric.SummaryDataPoint:
					ctx.GetItem().(pmetric.SummaryDataPoint).SetStartTimestamp(pcommon.NewTimestampFromTime(time.Unix(0, newTime)))
				}
			}
		},
	}
}

func accessTimeUnixNano() tql.StandardGetSetter {
	return tql.StandardGetSetter{
		Getter: func(ctx tql.TransformContext) interface{} {
			switch ctx.GetItem().(type) {
			case pmetric.NumberDataPoint:
				return ctx.GetItem().(pmetric.NumberDataPoint).Timestamp().AsTime().UnixNano()
			case pmetric.HistogramDataPoint:
				return ctx.GetItem().(pmetric.HistogramDataPoint).Timestamp().AsTime().UnixNano()
			case pmetric.ExponentialHistogramDataPoint:
				return ctx.GetItem().(pmetric.ExponentialHistogramDataPoint).Timestamp().AsTime().UnixNano()
			case pmetric.SummaryDataPoint:
				return ctx.GetItem().(pmetric.SummaryDataPoint).Timestamp().AsTime().UnixNano()
			}
			return nil
		},
		Setter: func(ctx tql.TransformContext, val interface{}) {
			if newTime, ok := val.(int64); ok {
				switch ctx.GetItem().(type) {
				case pmetric.NumberDataPoint:
					ctx.GetItem().(pmetric.NumberDataPoint).SetTimestamp(pcommon.NewTimestampFromTime(time.Unix(0, newTime)))
				case pmetric.HistogramDataPoint:
					ctx.GetItem().(pmetric.HistogramDataPoint).SetTimestamp(pcommon.NewTimestampFromTime(time.Unix(0, newTime)))
				case pmetric.ExponentialHistogramDataPoint:
					ctx.GetItem().(pmetric.ExponentialHistogramDataPoint).SetTimestamp(pcommon.NewTimestampFromTime(time.Unix(0, newTime)))
				case pmetric.SummaryDataPoint:
					ctx.GetItem().(pmetric.SummaryDataPoint).SetTimestamp(pcommon.NewTimestampFromTime(time.Unix(0, newTime)))
				}
			}
		},
	}
}

func accessDoubleValue() tql.StandardGetSetter {
	return tql.StandardGetSetter{
		Getter: func(ctx tql.TransformContext) interface{} {
			switch ctx.GetItem().(type) {
			case pmetric.NumberDataPoint:
				return ctx.GetItem().(pmetric.NumberDataPoint).DoubleVal()
			}
			return nil
		},
		Setter: func(ctx tql.TransformContext, val interface{}) {
			if newDouble, ok := val.(float64); ok {
				switch ctx.GetItem().(type) {
				case pmetric.NumberDataPoint:
					ctx.GetItem().(pmetric.NumberDataPoint).SetDoubleVal(newDouble)
				}
			}
		},
	}
}

func accessIntValue() tql.StandardGetSetter {
	return tql.StandardGetSetter{
		Getter: func(ctx tql.TransformContext) interface{} {
			switch ctx.GetItem().(type) {
			case pmetric.NumberDataPoint:
				return ctx.GetItem().(pmetric.NumberDataPoint).IntVal()
			}
			return nil
		},
		Setter: func(ctx tql.TransformContext, val interface{}) {
			if newInt, ok := val.(int64); ok {
				switch ctx.GetItem().(type) {
				case pmetric.NumberDataPoint:
					ctx.GetItem().(pmetric.NumberDataPoint).SetIntVal(newInt)
				}
			}
		},
	}
}

func accessExemplars() tql.StandardGetSetter {
	return tql.StandardGetSetter{
		Getter: func(ctx tql.TransformContext) interface{} {
			switch ctx.GetItem().(type) {
			case pmetric.NumberDataPoint:
				return ctx.GetItem().(pmetric.NumberDataPoint).Exemplars()
			case pmetric.HistogramDataPoint:
				return ctx.GetItem().(pmetric.HistogramDataPoint).Exemplars()
			case pmetric.ExponentialHistogramDataPoint:
				return ctx.GetItem().(pmetric.ExponentialHistogramDataPoint).Exemplars()
			}
			return nil
		},
		Setter: func(ctx tql.TransformContext, val interface{}) {
			if newExemplars, ok := val.(pmetric.ExemplarSlice); ok {
				switch ctx.GetItem().(type) {
				case pmetric.NumberDataPoint:
					newExemplars.CopyTo(ctx.GetItem().(pmetric.NumberDataPoint).Exemplars())
				case pmetric.HistogramDataPoint:
					newExemplars.CopyTo(ctx.GetItem().(pmetric.HistogramDataPoint).Exemplars())
				case pmetric.ExponentialHistogramDataPoint:
					newExemplars.CopyTo(ctx.GetItem().(pmetric.ExponentialHistogramDataPoint).Exemplars())
				}
			}
		},
	}
}

func accessFlags() tql.StandardGetSetter {
	return tql.StandardGetSetter{
		Getter: func(ctx tql.TransformContext) interface{} {
			switch ctx.GetItem().(type) {
			case pmetric.NumberDataPoint:
				return flagsValue(ctx.GetItem().(pmetric.NumberDataPoint).Flags())
			case pmetric.HistogramDataPoint:
				return flagsValue(ctx.GetItem().(pmetric.HistogramDataPoint).Flags())
			case pmetric.ExponentialHistogramDataPoint:
				return flagsValue(ctx.GetItem().(pmetric.ExponentialHistogramDataPoint).Flags())
			case pmetric.SummaryDataPoint:
				return flagsValue(ctx.GetItem().(pmetric.SummaryDataPoint).Flags())
			}
			return nil
		},
		Setter: func(ctx tql.TransformContext, val interface{}) {
			if newFlags, ok := val.(int64); ok {
				switch ctx.GetItem().(type) {
				case pmetric.NumberDataPoint:
					setFlagsValue(ctx.GetItem().(pmetric.NumberDataPoint).Flags(), newFlags)
				case pmetric.HistogramDataPoint:
					setFlagsValue(ctx.GetItem().(pmetric.HistogramDataPoint).Flags(), newFlags)
				case pmetric.ExponentialHistogramDataPoint:
					setFlagsValue(ctx.GetItem().(pmetric.ExponentialHistogramDataPoint).Flags(), newFlags)
				case pmetric.SummaryDataPoint:
					setFlagsValue(ctx.GetItem().(pmetric.SummaryDataPoint).Flags(), newFlags)
				}
			}
		},
	}
}

func flagsValue(flags pmetric.MetricDataPointFlagsStruct) int64 {
	if flags.NoRecordedValue() {
		return 1
	}
	return 0
}

func setFlagsValue(flags pmetric.MetricDataPointFlagsStruct, value int64) {
	if value&1 != 0 {
		flags.SetNoRecordedValue(true)
	} else {
		flags.SetNoRecordedValue(false)
	}
}

func accessCount() tql.StandardGetSetter {
	return tql.StandardGetSetter{
		Getter: func(ctx tql.TransformContext) interface{} {
			switch ctx.GetItem().(type) {
			case pmetric.HistogramDataPoint:
				return int64(ctx.GetItem().(pmetric.HistogramDataPoint).Count())
			case pmetric.ExponentialHistogramDataPoint:
				return int64(ctx.GetItem().(pmetric.ExponentialHistogramDataPoint).Count())
			case pmetric.SummaryDataPoint:
				return int64(ctx.GetItem().(pmetric.SummaryDataPoint).Count())
			}
			return nil
		},
		Setter: func(ctx tql.TransformContext, val interface{}) {
			if newCount, ok := val.(int64); ok {
				switch ctx.GetItem().(type) {
				case pmetric.HistogramDataPoint:
					ctx.GetItem().(pmetric.HistogramDataPoint).SetCount(uint64(newCount))
				case pmetric.ExponentialHistogramDataPoint:
					ctx.GetItem().(pmetric.ExponentialHistogramDataPoint).SetCount(uint64(newCount))
				case pmetric.SummaryDataPoint:
					ctx.GetItem().(pmetric.SummaryDataPoint).SetCount(uint64(newCount))
				}
			}
		},
	}
}

func accessSum() tql.StandardGetSetter {
	return tql.StandardGetSetter{
		Getter: func(ctx tql.TransformContext) interface{} {
			switch ctx.GetItem().(type) {
			case pmetric.HistogramDataPoint:
				return ctx.GetItem().(pmetric.HistogramDataPoint).Sum()
			case pmetric.ExponentialHistogramDataPoint:
				return ctx.GetItem().(pmetric.ExponentialHistogramDataPoint).Sum()
			case pmetric.SummaryDataPoint:
				return ctx.GetItem().(pmetric.SummaryDataPoint).Sum()
			}
			return nil
		},
		Setter: func(ctx tql.TransformContext, val interface{}) {
			if newSum, ok := val.(float64); ok {
				switch ctx.GetItem().(type) {
				case pmetric.HistogramDataPoint:
					ctx.GetItem().(pmetric.HistogramDataPoint).SetSum(newSum)
				case pmetric.ExponentialHistogramDataPoint:
					ctx.GetItem().(pmetric.ExponentialHistogramDataPoint).SetSum(newSum)
				case pmetric.SummaryDataPoint:
					ctx.GetItem().(pmetric.SummaryDataPoint).SetSum(newSum)
				}
			}
		},
	}
}

func accessExplicitBounds() tql.StandardGetSetter {
	return tql.StandardGetSetter{
		Getter: func(ctx tql.TransformContext) interface{} {
			switch ctx.GetItem().(type) {
			case pmetric.HistogramDataPoint:
				return ctx.GetItem().(pmetric.HistogramDataPoint).ExplicitBounds().AsRaw()
			}
			return nil
		},
		Setter: func(ctx tql.TransformContext, val interface{}) {
			if newExplicitBounds, ok := val.([]float64); ok {
				switch ctx.GetItem().(type) {
				case pmetric.HistogramDataPoint:
					ctx.GetItem().(pmetric.HistogramDataPoint).SetExplicitBounds(pcommon.NewImmutableFloat64Slice(newExplicitBounds))
				}
			}
		},
	}
}

func accessBucketCounts() tql.StandardGetSetter {
	return tql.StandardGetSetter{
		Getter: func(ctx tql.TransformContext) interface{} {
			switch ctx.GetItem().(type) {
			case pmetric.HistogramDataPoint:
				return ctx.GetItem().(pmetric.HistogramDataPoint).BucketCounts().AsRaw()
			}
			return nil
		},
		Setter: func(ctx tql.TransformContext, val interface{}) {
			if newBucketCount, ok := val.([]uint64); ok {
				switch ctx.GetItem().(type) {
				case pmetric.HistogramDataPoint:
					ctx.GetItem().(pmetric.HistogramDataPoint).SetBucketCounts(pcommon.NewImmutableUInt64Slice(newBucketCount))
				}
			}
		},
	}
}

func accessScale() tql.StandardGetSetter {
	return tql.StandardGetSetter{
		Getter: func(ctx tql.TransformContext) interface{} {
			switch ctx.GetItem().(type) {
			case pmetric.ExponentialHistogramDataPoint:
				return int64(ctx.GetItem().(pmetric.ExponentialHistogramDataPoint).Scale())
			}
			return nil
		},
		Setter: func(ctx tql.TransformContext, val interface{}) {
			if newScale, ok := val.(int64); ok {
				switch ctx.GetItem().(type) {
				case pmetric.ExponentialHistogramDataPoint:
					ctx.GetItem().(pmetric.ExponentialHistogramDataPoint).SetScale(int32(newScale))
				}
			}
		},
	}
}

func accessZeroCount() tql.StandardGetSetter {
	return tql.StandardGetSetter{
		Getter: func(ctx tql.TransformContext) interface{} {
			switch ctx.GetItem().(type) {
			case pmetric.ExponentialHistogramDataPoint:
				return int64(ctx.GetItem().(pmetric.ExponentialHistogramDataPoint).ZeroCount())
			}
			return nil
		},
		Setter: func(ctx tql.TransformContext, val interface{}) {
			if newZeroCount, ok := val.(int64); ok {
				switch ctx.GetItem().(type) {
				case pmetric.ExponentialHistogramDataPoint:
					ctx.GetItem().(pmetric.ExponentialHistogramDataPoint).SetZeroCount(uint64(newZeroCount))
				}
			}
		},
	}
}

func accessPositive() tql.StandardGetSetter {
	return tql.StandardGetSetter{
		Getter: func(ctx tql.TransformContext) interface{} {
			switch ctx.GetItem().(type) {
			case pmetric.ExponentialHistogramDataPoint:
				return ctx.GetItem().(pmetric.ExponentialHistogramDataPoint).Positive()
			}
			return nil
		},
		Setter: func(ctx tql.TransformContext, val interface{}) {
			if newPositive, ok := val.(pmetric.Buckets); ok {
				switch ctx.GetItem().(type) {
				case pmetric.ExponentialHistogramDataPoint:
					newPositive.CopyTo(ctx.GetItem().(pmetric.ExponentialHistogramDataPoint).Positive())
				}
			}
		},
	}
}

func accessPositiveOffset() tql.StandardGetSetter {
	return tql.StandardGetSetter{
		Getter: func(ctx tql.TransformContext) interface{} {
			switch ctx.GetItem().(type) {
			case pmetric.ExponentialHistogramDataPoint:
				return int64(ctx.GetItem().(pmetric.ExponentialHistogramDataPoint).Positive().Offset())
			}
			return nil
		},
		Setter: func(ctx tql.TransformContext, val interface{}) {
			if newPositiveOffset, ok := val.(int64); ok {
				switch ctx.GetItem().(type) {
				case pmetric.ExponentialHistogramDataPoint:
					ctx.GetItem().(pmetric.ExponentialHistogramDataPoint).Positive().SetOffset(int32(newPositiveOffset))
				}
			}
		},
	}
}

func accessPositiveBucketCounts() tql.StandardGetSetter {
	return tql.StandardGetSetter{
		Getter: func(ctx tql.TransformContext) interface{} {
			switch ctx.GetItem().(type) {
			case pmetric.ExponentialHistogramDataPoint:
				return ctx.GetItem().(pmetric.ExponentialHistogramDataPoint).Positive().BucketCounts().AsRaw()
			}
			return nil
		},
		Setter: func(ctx tql.TransformContext, val interface{}) {
			if newPositiveBucketCounts, ok := val.([]uint64); ok {
				switch ctx.GetItem().(type) {
				case pmetric.ExponentialHistogramDataPoint:
					ctx.GetItem().(pmetric.ExponentialHistogramDataPoint).Positive().SetBucketCounts(pcommon.NewImmutableUInt64Slice(newPositiveBucketCounts))
				}
			}
		},
	}
}

func accessNegative() tql.StandardGetSetter {
	return tql.StandardGetSetter{
		Getter: func(ctx tql.TransformContext) interface{} {
			switch ctx.GetItem().(type) {
			case pmetric.ExponentialHistogramDataPoint:
				return ctx.GetItem().(pmetric.ExponentialHistogramDataPoint).Negative()
			}
			return nil
		},
		Setter: func(ctx tql.TransformContext, val interface{}) {
			if newNegative, ok := val.(pmetric.Buckets); ok {
				switch ctx.GetItem().(type) {
				case pmetric.ExponentialHistogramDataPoint:
					newNegative.CopyTo(ctx.GetItem().(pmetric.ExponentialHistogramDataPoint).Negative())
				}
			}
		},
	}
}

func accessNegativeOffset() tql.StandardGetSetter {
	return tql.StandardGetSetter{
		Getter: func(ctx tql.TransformContext) interface{} {
			switch ctx.GetItem().(type) {
			case pmetric.ExponentialHistogramDataPoint:
				return int64(ctx.GetItem().(pmetric.ExponentialHistogramDataPoint).Negative().Offset())
			}
			return nil
		},
		Setter: func(ctx tql.TransformContext, val interface{}) {
			if newNegativeOffset, ok := val.(int64); ok {
				switch ctx.GetItem().(type) {
				case pmetric.ExponentialHistogramDataPoint:
					ctx.GetItem().(pmetric.ExponentialHistogramDataPoint).Negative().SetOffset(int32(newNegativeOffset))
				}
			}
		},
	}
}

func accessNegativeBucketCounts() tql.StandardGetSetter {
	return tql.StandardGetSetter{
		Getter: func(ctx tql.TransformContext) interface{} {
			switch ctx.GetItem().(type) {
			case pmetric.ExponentialHistogramDataPoint:
				return ctx.GetItem().(pmetric.ExponentialHistogramDataPoint).Negative().BucketCounts().AsRaw()
			}
			return nil
		},
		Setter: func(ctx tql.TransformContext, val interface{}) {
			if newNegativeBucketCounts, ok := val.([]uint64); ok {
				switch ctx.GetItem().(type) {
				case pmetric.ExponentialHistogramDataPoint:
					ctx.GetItem().(pmetric.ExponentialHistogramDataPoint).Negative().SetBucketCounts(pcommon.NewImmutableUInt64Slice(newNegativeBucketCounts))
				}
			}
		},
	}
}

func accessQuantileValues() tql.StandardGetSetter {
	return tql.StandardGetSetter{
		Getter: func(ctx tql.TransformContext) interface{} {
			switch ctx.GetItem().(type) {
			case pmetric.SummaryDataPoint:
				return ctx.GetItem().(pmetric.SummaryDataPoint).QuantileValues()
			}
			return nil
		},
		Setter: func(ctx tql.TransformContext, val interface{}) {
			if newQuantileValues, ok := val.(pmetric.ValueAtQuantileSlice); ok {
				switch ctx.GetItem().(type) {
				case pmetric.SummaryDataPoint:
					newQuantileValues.CopyTo(ctx.GetItem().(pmetric.SummaryDataPoint).QuantileValues())
				}
			}
		},
	}
}

func getAttr(attrs pcommon.Map, mapKey string) interface{} {
	val, ok := attrs.Get(mapKey)
	if !ok {
		return nil
	}
	return getValue(val)
}

func getValue(val pcommon.Value) interface{} {
	switch val.Type() {
	case pcommon.ValueTypeString:
		return val.StringVal()
	case pcommon.ValueTypeBool:
		return val.BoolVal()
	case pcommon.ValueTypeInt:
		return val.IntVal()
	case pcommon.ValueTypeDouble:
		return val.DoubleVal()
	case pcommon.ValueTypeMap:
		return val.MapVal()
	case pcommon.ValueTypeSlice:
		return val.SliceVal()
	case pcommon.ValueTypeBytes:
		return val.BytesVal().AsRaw()
	}
	return nil
}

func setAttr(attrs pcommon.Map, mapKey string, val interface{}) {
	switch v := val.(type) {
	case string:
		attrs.UpsertString(mapKey, v)
	case bool:
		attrs.UpsertBool(mapKey, v)
	case int64:
		attrs.UpsertInt(mapKey, v)
	case float64:
		attrs.UpsertDouble(mapKey, v)
	case []byte:
		attrs.UpsertBytes(mapKey, pcommon.NewImmutableByteSlice(v))
	case []string:
		arr := pcommon.NewValueSlice()
		for _, str := range v {
			arr.SliceVal().AppendEmpty().SetStringVal(str)
		}
		attrs.Upsert(mapKey, arr)
	case []bool:
		arr := pcommon.NewValueSlice()
		for _, b := range v {
			arr.SliceVal().AppendEmpty().SetBoolVal(b)
		}
		attrs.Upsert(mapKey, arr)
	case []int64:
		arr := pcommon.NewValueSlice()
		for _, i := range v {
			arr.SliceVal().AppendEmpty().SetIntVal(i)
		}
		attrs.Upsert(mapKey, arr)
	case []float64:
		arr := pcommon.NewValueSlice()
		for _, f := range v {
			arr.SliceVal().AppendEmpty().SetDoubleVal(f)
		}
		attrs.Upsert(mapKey, arr)
	case [][]byte:
		arr := pcommon.NewValueSlice()
		for _, b := range v {
			arr.SliceVal().AppendEmpty().SetBytesVal(pcommon.NewImmutableByteSlice(b))
		}
		attrs.Upsert(mapKey, arr)
	default:
		// TODO(anuraaga): Support set of map type.
	}
}<|MERGE_RESOLUTION|>--- conflicted
+++ resolved
@@ -269,17 +269,10 @@
 	}
 }
 
-<<<<<<< HEAD
-func accessMetric() pathGetSetter {
-	return pathGetSetter{
-		getter: func(ctx tql.TransformContext) interface{} {
+func accessMetric() tql.StandardGetSetter {
+	return tql.StandardGetSetter{
+		Getter: func(ctx tql.TransformContext) interface{} {
 			return ctx.(TransformContext).GetMetric()
-=======
-func accessMetric() tql.StandardGetSetter {
-	return tql.StandardGetSetter{
-		Getter: func(ctx tql.TransformContext) interface{} {
-			return ctx.(MetricTransformContext).GetMetric()
->>>>>>> 504e59f6
 		},
 		Setter: func(ctx tql.TransformContext, val interface{}) {
 			if newMetric, ok := val.(pmetric.Metric); ok {
@@ -289,17 +282,10 @@
 	}
 }
 
-<<<<<<< HEAD
-func accessMetricName() pathGetSetter {
-	return pathGetSetter{
-		getter: func(ctx tql.TransformContext) interface{} {
+func accessMetricName() tql.StandardGetSetter {
+	return tql.StandardGetSetter{
+		Getter: func(ctx tql.TransformContext) interface{} {
 			return ctx.(TransformContext).GetMetric().Name()
-=======
-func accessMetricName() tql.StandardGetSetter {
-	return tql.StandardGetSetter{
-		Getter: func(ctx tql.TransformContext) interface{} {
-			return ctx.(MetricTransformContext).GetMetric().Name()
->>>>>>> 504e59f6
 		},
 		Setter: func(ctx tql.TransformContext, val interface{}) {
 			if str, ok := val.(string); ok {
@@ -309,17 +295,10 @@
 	}
 }
 
-<<<<<<< HEAD
-func accessMetricDescription() pathGetSetter {
-	return pathGetSetter{
-		getter: func(ctx tql.TransformContext) interface{} {
+func accessMetricDescription() tql.StandardGetSetter {
+	return tql.StandardGetSetter{
+		Getter: func(ctx tql.TransformContext) interface{} {
 			return ctx.(TransformContext).GetMetric().Description()
-=======
-func accessMetricDescription() tql.StandardGetSetter {
-	return tql.StandardGetSetter{
-		Getter: func(ctx tql.TransformContext) interface{} {
-			return ctx.(MetricTransformContext).GetMetric().Description()
->>>>>>> 504e59f6
 		},
 		Setter: func(ctx tql.TransformContext, val interface{}) {
 			if str, ok := val.(string); ok {
@@ -329,17 +308,10 @@
 	}
 }
 
-<<<<<<< HEAD
-func accessMetricUnit() pathGetSetter {
-	return pathGetSetter{
-		getter: func(ctx tql.TransformContext) interface{} {
+func accessMetricUnit() tql.StandardGetSetter {
+	return tql.StandardGetSetter{
+		Getter: func(ctx tql.TransformContext) interface{} {
 			return ctx.(TransformContext).GetMetric().Unit()
-=======
-func accessMetricUnit() tql.StandardGetSetter {
-	return tql.StandardGetSetter{
-		Getter: func(ctx tql.TransformContext) interface{} {
-			return ctx.(MetricTransformContext).GetMetric().Unit()
->>>>>>> 504e59f6
 		},
 		Setter: func(ctx tql.TransformContext, val interface{}) {
 			if str, ok := val.(string); ok {
@@ -349,17 +321,10 @@
 	}
 }
 
-<<<<<<< HEAD
-func accessMetricType() pathGetSetter {
-	return pathGetSetter{
-		getter: func(ctx tql.TransformContext) interface{} {
+func accessMetricType() tql.StandardGetSetter {
+	return tql.StandardGetSetter{
+		Getter: func(ctx tql.TransformContext) interface{} {
 			return int64(ctx.(TransformContext).GetMetric().DataType())
-=======
-func accessMetricType() tql.StandardGetSetter {
-	return tql.StandardGetSetter{
-		Getter: func(ctx tql.TransformContext) interface{} {
-			return int64(ctx.(MetricTransformContext).GetMetric().DataType())
->>>>>>> 504e59f6
 		},
 		Setter: func(ctx tql.TransformContext, val interface{}) {
 			// TODO Implement methods so correctly convert data types.
@@ -368,17 +333,10 @@
 	}
 }
 
-<<<<<<< HEAD
-func accessMetricAggTemporality() pathGetSetter {
-	return pathGetSetter{
-		getter: func(ctx tql.TransformContext) interface{} {
+func accessMetricAggTemporality() tql.StandardGetSetter {
+	return tql.StandardGetSetter{
+		Getter: func(ctx tql.TransformContext) interface{} {
 			metric := ctx.(TransformContext).GetMetric()
-=======
-func accessMetricAggTemporality() tql.StandardGetSetter {
-	return tql.StandardGetSetter{
-		Getter: func(ctx tql.TransformContext) interface{} {
-			metric := ctx.(MetricTransformContext).GetMetric()
->>>>>>> 504e59f6
 			switch metric.DataType() {
 			case pmetric.MetricDataTypeSum:
 				return int64(metric.Sum().AggregationTemporality())
@@ -405,17 +363,10 @@
 	}
 }
 
-<<<<<<< HEAD
-func accessMetricIsMonotonic() pathGetSetter {
-	return pathGetSetter{
-		getter: func(ctx tql.TransformContext) interface{} {
+func accessMetricIsMonotonic() tql.StandardGetSetter {
+	return tql.StandardGetSetter{
+		Getter: func(ctx tql.TransformContext) interface{} {
 			metric := ctx.(TransformContext).GetMetric()
-=======
-func accessMetricIsMonotonic() tql.StandardGetSetter {
-	return tql.StandardGetSetter{
-		Getter: func(ctx tql.TransformContext) interface{} {
-			metric := ctx.(MetricTransformContext).GetMetric()
->>>>>>> 504e59f6
 			switch metric.DataType() {
 			case pmetric.MetricDataTypeSum:
 				return metric.Sum().IsMonotonic()
