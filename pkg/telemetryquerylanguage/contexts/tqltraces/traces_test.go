// Copyright  The OpenTelemetry Authors
//
// Licensed under the Apache License, Version 2.0 (the "License");
// you may not use this file except in compliance with the License.
// You may obtain a copy of the License at
//
//      http://www.apache.org/licenses/LICENSE-2.0
//
// Unless required by applicable law or agreed to in writing, software
// distributed under the License is distributed on an "AS IS" BASIS,
// WITHOUT WARRANTIES OR CONDITIONS OF ANY KIND, either express or implied.
// See the License for the specific language governing permissions and
// limitations under the License.

package tqltraces

import (
	"encoding/hex"
	"testing"
	"time"

	"github.com/stretchr/testify/assert"
	"go.opentelemetry.io/collector/pdata/pcommon"
	"go.opentelemetry.io/collector/pdata/ptrace"

	"github.com/open-telemetry/opentelemetry-collector-contrib/pkg/telemetryquerylanguage/tql"
	"github.com/open-telemetry/opentelemetry-collector-contrib/pkg/telemetryquerylanguage/tql/tqltest"
)

var (
	traceID  = [16]byte{1, 2, 3, 4, 5, 6, 7, 8, 9, 10, 11, 12, 13, 14, 15, 16}
	traceID2 = [16]byte{16, 15, 14, 13, 12, 11, 10, 9, 8, 7, 6, 5, 4, 3, 2, 1}
	spanID   = [8]byte{1, 2, 3, 4, 5, 6, 7, 8}
	spanID2  = [8]byte{8, 7, 6, 5, 4, 3, 2, 1}
)

func Test_newPathGetSetter(t *testing.T) {
	refSpan, refIS, refResource := createTelemetry()

	newAttrs := pcommon.NewMap()
	newAttrs.UpsertString("hello", "world")

	newEvents := ptrace.NewSpanEventSlice()
	newEvents.AppendEmpty().SetName("new event")

	newLinks := ptrace.NewSpanLinkSlice()
	newLinks.AppendEmpty().SetSpanID(pcommon.NewSpanID(spanID2))

	newStatus := ptrace.NewSpanStatus()
	newStatus.SetMessage("new status")

	newArrStr := pcommon.NewValueSlice()
	newArrStr.SliceVal().AppendEmpty().SetStringVal("new")

	newArrBool := pcommon.NewValueSlice()
	newArrBool.SliceVal().AppendEmpty().SetBoolVal(false)

	newArrInt := pcommon.NewValueSlice()
	newArrInt.SliceVal().AppendEmpty().SetIntVal(20)

	newArrFloat := pcommon.NewValueSlice()
	newArrFloat.SliceVal().AppendEmpty().SetDoubleVal(2.0)

	newArrBytes := pcommon.NewValueSlice()
	newArrBytes.SliceVal().AppendEmpty().SetBytesVal(pcommon.NewImmutableByteSlice([]byte{9, 6, 4}))

	tests := []struct {
		name     string
		path     []tql.Field
		orig     interface{}
		newVal   interface{}
		modified func(span ptrace.Span, il pcommon.InstrumentationScope, resource pcommon.Resource)
	}{
		{
			name: "trace_id",
			path: []tql.Field{
				{
					Name: "trace_id",
				},
			},
			orig:   pcommon.NewTraceID(traceID),
			newVal: pcommon.NewTraceID(traceID2),
			modified: func(span ptrace.Span, il pcommon.InstrumentationScope, resource pcommon.Resource) {
				span.SetTraceID(pcommon.NewTraceID(traceID2))
			},
		},
		{
			name: "span_id",
			path: []tql.Field{
				{
					Name: "span_id",
				},
			},
			orig:   pcommon.NewSpanID(spanID),
			newVal: pcommon.NewSpanID(spanID2),
			modified: func(span ptrace.Span, il pcommon.InstrumentationScope, resource pcommon.Resource) {
				span.SetSpanID(pcommon.NewSpanID(spanID2))
			},
		},
		{
			name: "trace_id string",
			path: []tql.Field{
				{
					Name: "trace_id",
				},
				{
					Name: "string",
				},
			},
			orig:   hex.EncodeToString(traceID[:]),
			newVal: hex.EncodeToString(traceID2[:]),
			modified: func(span ptrace.Span, il pcommon.InstrumentationScope, resource pcommon.Resource) {
				span.SetTraceID(pcommon.NewTraceID(traceID2))
			},
		},
		{
			name: "span_id string",
			path: []tql.Field{
				{
					Name: "span_id",
				},
				{
					Name: "string",
				},
			},
			orig:   hex.EncodeToString(spanID[:]),
			newVal: hex.EncodeToString(spanID2[:]),
			modified: func(span ptrace.Span, il pcommon.InstrumentationScope, resource pcommon.Resource) {
				span.SetSpanID(pcommon.NewSpanID(spanID2))
			},
		},
		{
			name: "trace_state",
			path: []tql.Field{
				{
					Name: "trace_state",
				},
			},
			orig:   "key1=val1,key2=val2",
			newVal: "key=newVal",
			modified: func(span ptrace.Span, il pcommon.InstrumentationScope, resource pcommon.Resource) {
				span.SetTraceState("key=newVal")
			},
		},
		{
			name: "trace_state key",
			path: []tql.Field{
				{
					Name:   "trace_state",
					MapKey: tqltest.Strp("key1"),
				},
			},
			orig:   "val1",
			newVal: "newVal",
			modified: func(span ptrace.Span, il pcommon.InstrumentationScope, resource pcommon.Resource) {
				span.SetTraceState("key1=newVal,key2=val2")
			},
		},
		{
			name: "parent_span_id",
			path: []tql.Field{
				{
					Name: "parent_span_id",
				},
			},
			orig:   pcommon.NewSpanID(spanID2),
			newVal: pcommon.NewSpanID(spanID),
			modified: func(span ptrace.Span, il pcommon.InstrumentationScope, resource pcommon.Resource) {
				span.SetParentSpanID(pcommon.NewSpanID(spanID))
			},
		},
		{
			name: "name",
			path: []tql.Field{
				{
					Name: "name",
				},
			},
			orig:   "bear",
			newVal: "cat",
			modified: func(span ptrace.Span, il pcommon.InstrumentationScope, resource pcommon.Resource) {
				span.SetName("cat")
			},
		},
		{
			name: "kind",
			path: []tql.Field{
				{
					Name: "kind",
				},
			},
			orig:   int64(2),
			newVal: int64(3),
			modified: func(span ptrace.Span, il pcommon.InstrumentationScope, resource pcommon.Resource) {
				span.SetKind(ptrace.SpanKindClient)
			},
		},
		{
			name: "start_time_unix_nano",
			path: []tql.Field{
				{
					Name: "start_time_unix_nano",
				},
			},
			orig:   int64(100_000_000),
			newVal: int64(200_000_000),
			modified: func(span ptrace.Span, il pcommon.InstrumentationScope, resource pcommon.Resource) {
				span.SetStartTimestamp(pcommon.NewTimestampFromTime(time.UnixMilli(200)))
			},
		},
		{
			name: "end_time_unix_nano",
			path: []tql.Field{
				{
					Name: "end_time_unix_nano",
				},
			},
			orig:   int64(500_000_000),
			newVal: int64(200_000_000),
			modified: func(span ptrace.Span, il pcommon.InstrumentationScope, resource pcommon.Resource) {
				span.SetEndTimestamp(pcommon.NewTimestampFromTime(time.UnixMilli(200)))
			},
		},
		{
			name: "attributes",
			path: []tql.Field{
				{
					Name: "attributes",
				},
			},
			orig:   refSpan.Attributes(),
			newVal: newAttrs,
			modified: func(span ptrace.Span, il pcommon.InstrumentationScope, resource pcommon.Resource) {
				span.Attributes().Clear()
				newAttrs.CopyTo(span.Attributes())
			},
		},
		{
			name: "attributes string",
			path: []tql.Field{
				{
					Name:   "attributes",
					MapKey: tqltest.Strp("str"),
				},
			},
			orig:   "val",
			newVal: "newVal",
			modified: func(span ptrace.Span, il pcommon.InstrumentationScope, resource pcommon.Resource) {
				span.Attributes().UpsertString("str", "newVal")
			},
		},
		{
			name: "attributes bool",
			path: []tql.Field{
				{
					Name:   "attributes",
					MapKey: tqltest.Strp("bool"),
				},
			},
			orig:   true,
			newVal: false,
			modified: func(span ptrace.Span, il pcommon.InstrumentationScope, resource pcommon.Resource) {
				span.Attributes().UpsertBool("bool", false)
			},
		},
		{
			name: "attributes int",
			path: []tql.Field{
				{
					Name:   "attributes",
					MapKey: tqltest.Strp("int"),
				},
			},
			orig:   int64(10),
			newVal: int64(20),
			modified: func(span ptrace.Span, il pcommon.InstrumentationScope, resource pcommon.Resource) {
				span.Attributes().UpsertInt("int", 20)
			},
		},
		{
			name: "attributes float",
			path: []tql.Field{
				{
					Name:   "attributes",
					MapKey: tqltest.Strp("double"),
				},
			},
			orig:   float64(1.2),
			newVal: float64(2.4),
			modified: func(span ptrace.Span, il pcommon.InstrumentationScope, resource pcommon.Resource) {
				span.Attributes().UpsertDouble("double", 2.4)
			},
		},
		{
			name: "attributes bytes",
			path: []tql.Field{
				{
					Name:   "attributes",
					MapKey: tqltest.Strp("bytes"),
				},
			},
			orig:   []byte{1, 3, 2},
			newVal: []byte{2, 3, 4},
			modified: func(span ptrace.Span, il pcommon.InstrumentationScope, resource pcommon.Resource) {
				span.Attributes().UpsertBytes("bytes", pcommon.NewImmutableByteSlice([]byte{2, 3, 4}))
			},
		},
		{
			name: "attributes array string",
			path: []tql.Field{
				{
					Name:   "attributes",
					MapKey: tqltest.Strp("arr_str"),
				},
			},
			orig: func() pcommon.Slice {
				val, _ := refSpan.Attributes().Get("arr_str")
				return val.SliceVal()
			}(),
			newVal: []string{"new"},
			modified: func(span ptrace.Span, il pcommon.InstrumentationScope, resource pcommon.Resource) {
				span.Attributes().Upsert("arr_str", newArrStr)
			},
		},
		{
			name: "attributes array bool",
			path: []tql.Field{
				{
					Name:   "attributes",
					MapKey: tqltest.Strp("arr_bool"),
				},
			},
			orig: func() pcommon.Slice {
				val, _ := refSpan.Attributes().Get("arr_bool")
				return val.SliceVal()
			}(),
			newVal: []bool{false},
			modified: func(span ptrace.Span, il pcommon.InstrumentationScope, resource pcommon.Resource) {
				span.Attributes().Upsert("arr_bool", newArrBool)
			},
		},
		{
			name: "attributes array int",
			path: []tql.Field{
				{
					Name:   "attributes",
					MapKey: tqltest.Strp("arr_int"),
				},
			},
			orig: func() pcommon.Slice {
				val, _ := refSpan.Attributes().Get("arr_int")
				return val.SliceVal()
			}(),
			newVal: []int64{20},
			modified: func(span ptrace.Span, il pcommon.InstrumentationScope, resource pcommon.Resource) {
				span.Attributes().Upsert("arr_int", newArrInt)
			},
		},
		{
			name: "attributes array float",
			path: []tql.Field{
				{
					Name:   "attributes",
					MapKey: tqltest.Strp("arr_float"),
				},
			},
			orig: func() pcommon.Slice {
				val, _ := refSpan.Attributes().Get("arr_float")
				return val.SliceVal()
			}(),
			newVal: []float64{2.0},
			modified: func(span ptrace.Span, il pcommon.InstrumentationScope, resource pcommon.Resource) {
				span.Attributes().Upsert("arr_float", newArrFloat)
			},
		},
		{
			name: "attributes array bytes",
			path: []tql.Field{
				{
					Name:   "attributes",
					MapKey: tqltest.Strp("arr_bytes"),
				},
			},
			orig: func() pcommon.Slice {
				val, _ := refSpan.Attributes().Get("arr_bytes")
				return val.SliceVal()
			}(),
			newVal: [][]byte{{9, 6, 4}},
			modified: func(span ptrace.Span, il pcommon.InstrumentationScope, resource pcommon.Resource) {
				span.Attributes().Upsert("arr_bytes", newArrBytes)
			},
		},
		{
			name: "dropped_attributes_count",
			path: []tql.Field{
				{
					Name: "dropped_attributes_count",
				},
			},
			orig:   int64(10),
			newVal: int64(20),
			modified: func(span ptrace.Span, il pcommon.InstrumentationScope, resource pcommon.Resource) {
				span.SetDroppedAttributesCount(20)
			},
		},
		{
			name: "events",
			path: []tql.Field{
				{
					Name: "events",
				},
			},
			orig:   refSpan.Events(),
			newVal: newEvents,
			modified: func(span ptrace.Span, il pcommon.InstrumentationScope, resource pcommon.Resource) {
				span.Events().RemoveIf(func(_ ptrace.SpanEvent) bool {
					return true
				})
				newEvents.CopyTo(span.Events())
			},
		},
		{
			name: "dropped_events_count",
			path: []tql.Field{
				{
					Name: "dropped_events_count",
				},
			},
			orig:   int64(20),
			newVal: int64(30),
			modified: func(span ptrace.Span, il pcommon.InstrumentationScope, resource pcommon.Resource) {
				span.SetDroppedEventsCount(30)
			},
		},
		{
			name: "links",
			path: []tql.Field{
				{
					Name: "links",
				},
			},
			orig:   refSpan.Links(),
			newVal: newLinks,
			modified: func(span ptrace.Span, il pcommon.InstrumentationScope, resource pcommon.Resource) {
				span.Links().RemoveIf(func(_ ptrace.SpanLink) bool {
					return true
				})
				newLinks.CopyTo(span.Links())
			},
		},
		{
			name: "dropped_links_count",
			path: []tql.Field{
				{
					Name: "dropped_links_count",
				},
			},
			orig:   int64(30),
			newVal: int64(40),
			modified: func(span ptrace.Span, il pcommon.InstrumentationScope, resource pcommon.Resource) {
				span.SetDroppedLinksCount(40)
			},
		},
		{
			name: "status",
			path: []tql.Field{
				{
					Name: "status",
				},
			},
			orig:   refSpan.Status(),
			newVal: newStatus,
			modified: func(span ptrace.Span, il pcommon.InstrumentationScope, resource pcommon.Resource) {
				newStatus.CopyTo(span.Status())
			},
		},
		{
			name: "status code",
			path: []tql.Field{
				{
					Name: "status",
				},
				{
					Name: "code",
				},
			},
			orig:   int64(ptrace.StatusCodeOk),
			newVal: int64(ptrace.StatusCodeError),
			modified: func(span ptrace.Span, il pcommon.InstrumentationScope, resource pcommon.Resource) {
				span.Status().SetCode(ptrace.StatusCodeError)
			},
		},
		{
			name: "status message",
			path: []tql.Field{
				{
					Name: "status",
				},
				{
					Name: "message",
				},
			},
			orig:   "good span",
			newVal: "bad span",
			modified: func(span ptrace.Span, il pcommon.InstrumentationScope, resource pcommon.Resource) {
				span.Status().SetMessage("bad span")
			},
		},
		{
			name: "instrumentation_scope",
			path: []tql.Field{
				{
					Name: "instrumentation_library",
				},
			},
			orig:   refIS,
			newVal: pcommon.NewInstrumentationScope(),
			modified: func(span ptrace.Span, il pcommon.InstrumentationScope, resource pcommon.Resource) {
				pcommon.NewInstrumentationScope().CopyTo(il)
			},
		},
		{
			name: "resource",
			path: []tql.Field{
				{
					Name: "resource",
				},
			},
			orig:   refResource,
			newVal: pcommon.NewResource(),
			modified: func(span ptrace.Span, il pcommon.InstrumentationScope, resource pcommon.Resource) {
				pcommon.NewResource().CopyTo(resource)
			},
		},
	}
	for _, tt := range tests {
		t.Run(tt.name, func(t *testing.T) {
			accessor, err := newPathGetSetter(tt.path)
			assert.NoError(t, err)

			span, il, resource := createTelemetry()

<<<<<<< HEAD
			exSpan, exIl, exRes := createTelemetry()
			tt.modified(exSpan, exIl, exRes)

			got := accessor.Get(SpanTransformContext{
				Span:                 span,
				InstrumentationScope: il,
				Resource:             resource,
			})
=======
			got := accessor.Get(NewTransformContext(span, il, resource))
>>>>>>> 3a567ee3
			assert.Equal(t, tt.orig, got)

			accessor.Set(NewTransformContext(span, il, resource), tt.newVal)

			assert.Equal(t, exSpan, span)
			assert.Equal(t, exIl, il)
			assert.Equal(t, exRes, resource)
		})
	}
}

func createTelemetry() (ptrace.Span, pcommon.InstrumentationScope, pcommon.Resource) {
	span := ptrace.NewSpan()
	span.SetTraceID(pcommon.NewTraceID(traceID))
	span.SetSpanID(pcommon.NewSpanID(spanID))
	span.SetTraceState("key1=val1,key2=val2")
	span.SetParentSpanID(pcommon.NewSpanID(spanID2))
	span.SetName("bear")
	span.SetKind(ptrace.SpanKindServer)
	span.SetStartTimestamp(pcommon.NewTimestampFromTime(time.UnixMilli(100)))
	span.SetEndTimestamp(pcommon.NewTimestampFromTime(time.UnixMilli(500)))
	span.Attributes().UpsertString("str", "val")
	span.Attributes().UpsertBool("bool", true)
	span.Attributes().UpsertInt("int", 10)
	span.Attributes().UpsertDouble("double", 1.2)
	span.Attributes().UpsertBytes("bytes", pcommon.NewImmutableByteSlice([]byte{1, 3, 2}))

	arrStr := pcommon.NewValueSlice()
	arrStr.SliceVal().AppendEmpty().SetStringVal("one")
	arrStr.SliceVal().AppendEmpty().SetStringVal("two")
	span.Attributes().Upsert("arr_str", arrStr)

	arrBool := pcommon.NewValueSlice()
	arrBool.SliceVal().AppendEmpty().SetBoolVal(true)
	arrBool.SliceVal().AppendEmpty().SetBoolVal(false)
	span.Attributes().Upsert("arr_bool", arrBool)

	arrInt := pcommon.NewValueSlice()
	arrInt.SliceVal().AppendEmpty().SetIntVal(2)
	arrInt.SliceVal().AppendEmpty().SetIntVal(3)
	span.Attributes().Upsert("arr_int", arrInt)

	arrFloat := pcommon.NewValueSlice()
	arrFloat.SliceVal().AppendEmpty().SetDoubleVal(1.0)
	arrFloat.SliceVal().AppendEmpty().SetDoubleVal(2.0)
	span.Attributes().Upsert("arr_float", arrFloat)

	arrBytes := pcommon.NewValueSlice()
	arrBytes.SliceVal().AppendEmpty().SetBytesVal(pcommon.NewImmutableByteSlice([]byte{1, 2, 3}))
	arrBytes.SliceVal().AppendEmpty().SetBytesVal(pcommon.NewImmutableByteSlice([]byte{2, 3, 4}))
	span.Attributes().Upsert("arr_bytes", arrBytes)

	span.SetDroppedAttributesCount(10)

	span.Events().AppendEmpty().SetName("event")
	span.SetDroppedEventsCount(20)

	span.Links().AppendEmpty().SetTraceID(pcommon.NewTraceID(traceID))
	span.SetDroppedLinksCount(30)

	span.Status().SetCode(ptrace.StatusCodeOk)
	span.Status().SetMessage("good span")

	il := pcommon.NewInstrumentationScope()
	il.SetName("library")
	il.SetVersion("version")

	resource := pcommon.NewResource()
	span.Attributes().CopyTo(resource.Attributes())

	return span, il, resource
}

func Test_ParseEnum(t *testing.T) {
	tests := []struct {
		name string
		want tql.Enum
	}{
		{
			name: "SPAN_KIND_UNSPECIFIED",
			want: tql.Enum(ptrace.SpanKindUnspecified),
		},
		{
			name: "SPAN_KIND_INTERNAL",
			want: tql.Enum(ptrace.SpanKindInternal),
		},
		{
			name: "SPAN_KIND_SERVER",
			want: tql.Enum(ptrace.SpanKindServer),
		},
		{
			name: "SPAN_KIND_CLIENT",
			want: tql.Enum(ptrace.SpanKindClient),
		},
		{
			name: "SPAN_KIND_PRODUCER",
			want: tql.Enum(ptrace.SpanKindProducer),
		},
		{
			name: "SPAN_KIND_CONSUMER",
			want: tql.Enum(ptrace.SpanKindConsumer),
		},
		{
			name: "STATUS_CODE_UNSET",
			want: tql.Enum(ptrace.StatusCodeUnset),
		},
		{
			name: "STATUS_CODE_OK",
			want: tql.Enum(ptrace.StatusCodeOk),
		},
		{
			name: "STATUS_CODE_ERROR",
			want: tql.Enum(ptrace.StatusCodeError),
		},
	}
	for _, tt := range tests {
		t.Run(tt.name, func(t *testing.T) {
			actual, err := ParseEnum((*tql.EnumSymbol)(tqltest.Strp(tt.name)))
			assert.NoError(t, err)
			assert.Equal(t, *actual, tt.want)
		})
	}
}

func Test_ParseEnum_False(t *testing.T) {
	tests := []struct {
		name       string
		enumSymbol *tql.EnumSymbol
	}{
		{
			name:       "unknown enum symbol",
			enumSymbol: (*tql.EnumSymbol)(tqltest.Strp("not an enum")),
		},
		{
			name:       "nil enum symbol",
			enumSymbol: nil,
		},
	}
	for _, tt := range tests {
		t.Run(tt.name, func(t *testing.T) {
			actual, err := ParseEnum(tt.enumSymbol)
			assert.Error(t, err)
			assert.Nil(t, actual)
		})
	}
}<|MERGE_RESOLUTION|>--- conflicted
+++ resolved
@@ -530,6 +530,7 @@
 			newVal: pcommon.NewResource(),
 			modified: func(span ptrace.Span, il pcommon.InstrumentationScope, resource pcommon.Resource) {
 				pcommon.NewResource().CopyTo(resource)
+				resource.Attributes().Clear()
 			},
 		},
 	}
@@ -540,18 +541,10 @@
 
 			span, il, resource := createTelemetry()
 
-<<<<<<< HEAD
 			exSpan, exIl, exRes := createTelemetry()
 			tt.modified(exSpan, exIl, exRes)
 
-			got := accessor.Get(SpanTransformContext{
-				Span:                 span,
-				InstrumentationScope: il,
-				Resource:             resource,
-			})
-=======
 			got := accessor.Get(NewTransformContext(span, il, resource))
->>>>>>> 3a567ee3
 			assert.Equal(t, tt.orig, got)
 
 			accessor.Set(NewTransformContext(span, il, resource), tt.newVal)
