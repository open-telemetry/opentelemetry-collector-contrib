--- conflicted
+++ resolved
@@ -202,27 +202,19 @@
 
 	for _, tt := range tests {
 		t.Run(tt.name, func(t *testing.T) {
-<<<<<<< HEAD
-			_, err := newFunctionCall(tt.inv, functions, testParsePath, testParseEnum)
-=======
-			_, err := p.NewFunctionCall(tt.inv)
->>>>>>> c0666b60
+			_, err := p.newFunctionCall(tt.inv)
 			assert.Error(t, err)
 		})
 	}
 }
 
 func Test_NewFunctionCall(t *testing.T) {
-<<<<<<< HEAD
-	functions := defaultFunctionsForTests()
-=======
 	p := NewParser(
-		DefaultFunctionsForTests(),
+		defaultFunctionsForTests(),
 		testParsePath,
 		testParseEnum,
 		NoOpLogger{},
 	)
->>>>>>> c0666b60
 
 	tests := []struct {
 		name string
@@ -541,11 +533,7 @@
 	}
 	for _, tt := range tests {
 		t.Run(tt.name, func(t *testing.T) {
-<<<<<<< HEAD
-			_, err := newFunctionCall(tt.inv, functions, testParsePath, testParseEnum)
-=======
-			_, err := p.NewFunctionCall(tt.inv)
->>>>>>> c0666b60
+			_, err := p.newFunctionCall(tt.inv)
 			assert.NoError(t, err)
 		})
 	}
@@ -642,29 +630,25 @@
 	}, nil
 }
 
-<<<<<<< HEAD
+func functionWithLoggerFirst(_ Logger, _ string, _ string, _ int64) (ExprFunc, error) {
+	return func(ctx TransformContext) interface{} {
+		return "anything"
+	}, nil
+}
+
+func functionWithLoggerMiddle(_ string, _ string, _ Logger, _ int64) (ExprFunc, error) {
+	return func(ctx TransformContext) interface{} {
+		return "anything"
+	}, nil
+}
+
+func functionWithLoggerLast(_ string, _ string, _ int64, _ Logger) (ExprFunc, error) {
+	return func(ctx TransformContext) interface{} {
+		return "anything"
+	}, nil
+}
+
 func defaultFunctionsForTests() map[string]interface{} {
-=======
-func functionWithLoggerFirst(_ Logger, _ string, _ string, _ int64) (ExprFunc, error) {
-	return func(ctx TransformContext) interface{} {
-		return "anything"
-	}, nil
-}
-
-func functionWithLoggerMiddle(_ string, _ string, _ Logger, _ int64) (ExprFunc, error) {
-	return func(ctx TransformContext) interface{} {
-		return "anything"
-	}, nil
-}
-
-func functionWithLoggerLast(_ string, _ string, _ int64, _ Logger) (ExprFunc, error) {
-	return func(ctx TransformContext) interface{} {
-		return "anything"
-	}, nil
-}
-
-func DefaultFunctionsForTests() map[string]interface{} {
->>>>>>> c0666b60
 	functions := make(map[string]interface{})
 	functions["testing_string_slice"] = functionWithStringSlice
 	functions["testing_float_slice"] = functionWithFloatSlice
