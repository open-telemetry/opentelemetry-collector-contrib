--- conflicted
+++ resolved
@@ -43,8 +43,6 @@
 		return AlwaysSampleThreshold, nil
 	}
 
-<<<<<<< HEAD
-=======
 	// Calculate the amount of precision needed to encode the
 	// threshold with reasonable precision.  Here, we count the
 	// number of leading `0` or `f` characters and automatically
@@ -57,7 +55,6 @@
 	// If `exp <= -4`, there will be a leading hex `0` or `f`.
 	// For every multiple of -4, another leading `0` or `f`
 	// appears, so this raises precision accordingly.
->>>>>>> 6b5c2313
 	_, expF := math.Frexp(fraction)
 	_, expR := math.Frexp(1 - fraction)
 	precision = min(NumHexDigits, max(precision+expF/-hexBits, precision+expR/-hexBits))
@@ -65,7 +62,6 @@
 	// Compute the threshold
 	scaled := uint64(math.Round(fraction * float64(MaxAdjustedCount)))
 	threshold := MaxAdjustedCount - scaled
-<<<<<<< HEAD
 
 	// Round to the specified precision, if less than the maximum.
 	if shift := hexBits * (NumHexDigits - precision); shift != 0 {
@@ -75,17 +71,6 @@
 		threshold <<= shift
 	}
 
-=======
-
-	// Round to the specified precision, if less than the maximum.
-	if shift := hexBits * (NumHexDigits - precision); shift != 0 {
-		half := uint64(1) << (shift - 1)
-		threshold += half
-		threshold >>= shift
-		threshold <<= shift
-	}
-
->>>>>>> 6b5c2313
 	return Threshold{
 		unsigned: threshold,
 	}, nil
