// Copyright The OpenTelemetry Authors
// SPDX-License-Identifier: Apache-2.0

package sampling // import "github.com/open-telemetry/opentelemetry-collector-contrib/pkg/sampling"

import (
	"errors"
	"strconv"
	"strings"
)

const (
	// MaxAdjustedCount is 2^56 i.e. 0x100000000000000 i.e., 1<<56.
	MaxAdjustedCount uint64 = 1 << 56

	// NumHexDigits is the number of hex digits equalling 56 bits.
	// This is the limit of sampling precision.
	NumHexDigits = 56 / hexBits

	hexBits = 4
	hexBase = 16
)

// Threshold represents an exact sampling probability using 56 bits of
// precision.  A Threshold expresses the number of spans, out of 2**56,
// that are rejected.
//
// These 56 bits are compared against 56 bits of randomness, either
// extracted from an R-value or a TraceID having the W3C-specified
// randomness bit set.
//
// Because Thresholds store 56 bits of information and floating point
// values store 52 bits of significand, some conversions between
// Threshold and probability values are lossy.  The kinds of loss that
// occur depend on where in the probability scale it happens, as the
// step between adjacent floating point values adjusts with the exponent.
type Threshold struct {
	// unsigned is in the range [0, MaxAdjustedCount]
	// - 0 represents always sampling (0 Random values are less-than)
	// - 1 represents sampling 1-in-(MaxAdjustedCount-1)
	// - MaxAdjustedCount represents always sampling 1-in-
	unsigned uint64
}

var (
	// ErrTValueSize is returned for t-values longer than NumHexDigits hex digits.
	ErrTValueSize = errors.New("t-value exceeds 14 hex digits")

	// ErrEmptyTValue indicates no t-value was found, i.e., no threshold available.
	ErrTValueEmpty = errors.New("t-value is empty")

	// AlwaysSampleThreshold represents 100% sampling.
	AlwaysSampleThreshold = Threshold{unsigned: 0}

	// NeverSampledThreshold is a threshold value that will always not sample.
	// The TValue() corresponding with this threshold is an empty string.
	NeverSampleThreshold = Threshold{unsigned: MaxAdjustedCount}
)

// TValueToThreshold returns a Threshold.  Because TValue strings
// have trailing zeros omitted, this function performs the reverse.
func TValueToThreshold(s string) (Threshold, error) {
	if len(s) > NumHexDigits {
		return AlwaysSampleThreshold, ErrTValueSize
	}
	if len(s) == 0 {
		return AlwaysSampleThreshold, ErrTValueEmpty
	}

	// Having checked length above, there are no range errors
	// possible.  Parse the hex string to an unsigned value.
	unsigned, err := strconv.ParseUint(s, hexBase, 64)
	if err != nil {
		return AlwaysSampleThreshold, err // e.g. parse error
	}

	// The unsigned value requires shifting to account for the
	// trailing zeros that were omitted by the encoding (see
	// TValue for the reverse).  Compute the number to shift by:
	extendByHexZeros := NumHexDigits - len(s)
	return Threshold{
		unsigned: unsigned << (hexBits * extendByHexZeros),
	}, nil
}

// UnsignedToThreshold constructs a threshold expressed in terms
// defined by number of rejections out of MaxAdjustedCount, which
// equals the number of randomness values.
func UnsignedToThreshold(unsigned uint64) (Threshold, error) {
	if unsigned >= MaxAdjustedCount {
		return NeverSampleThreshold, ErrTValueSize
	}
	return Threshold{unsigned: unsigned}, nil
}

// TValue encodes a threshold, which is a variable-length hex string
// up to 14 characters.  The empty string is returned for 100%
// sampling.
func (th Threshold) TValue() string {
	// Always-sample is a special case because TrimRight() below
	// will trim it to the empty string, which represents no t-value.
	switch th {
	case AlwaysSampleThreshold:
		return "0"
	case NeverSampleThreshold:
		return ""
	}
	// For thresholds other than the extremes, format a full-width
	// (14 digit) unsigned value with leading zeros, then, remove
	// the trailing zeros.  Use the logic for (Randomness).RValue().
	digits := Randomness(th).RValue()

	// Remove trailing zeros.
	return strings.TrimRight(digits, "0")
}

// ShouldSample returns true when the span passes this sampler's
// consistent sampling decision.  The sampling decision can be
// expressed as a T <= R.
func (th Threshold) ShouldSample(rnd Randomness) bool {
	return th.unsigned <= rnd.unsigned
}

// Unsigned expresses the number of Randomness values (out of
// MaxAdjustedCount) that are rejected or not sampled.  0 means 100%
// sampling.
func (th Threshold) Unsigned() uint64 {
	return th.unsigned
}

<<<<<<< HEAD
// AdjustedCount returns the effective count for this item, considering
// the sampling probability.
=======
// AdjustedCount returns the adjusted count for this item, which is
// the representativity of the item due to sampling, equal to the
// inverse of sampling probability.  If the threshold equals
// NeverSampleThreshold, the item should not have been sampled, in
// which case the Adjusted count is zero.
//
// This term is defined here:
// https://opentelemetry.io/docs/specs/otel/trace/tracestate-probability-sampling/
>>>>>>> 6b5c2313
func (th Threshold) AdjustedCount() float64 {
	if th == NeverSampleThreshold {
		return 0
	}
	return 1.0 / th.Probability()
}

// ThresholdGreater allows direct comparison of Threshold values.
// Greater thresholds equate with smaller sampling probabilities.
func ThresholdGreater(a, b Threshold) bool {
	return a.unsigned > b.unsigned
}

// ThresholdLessThan allows direct comparison of Threshold values.
// Smaller thresholds equate with greater sampling probabilities.
func ThresholdLessThan(a, b Threshold) bool {
	return a.unsigned < b.unsigned
}<|MERGE_RESOLUTION|>--- conflicted
+++ resolved
@@ -128,10 +128,6 @@
 	return th.unsigned
 }
 
-<<<<<<< HEAD
-// AdjustedCount returns the effective count for this item, considering
-// the sampling probability.
-=======
 // AdjustedCount returns the adjusted count for this item, which is
 // the representativity of the item due to sampling, equal to the
 // inverse of sampling probability.  If the threshold equals
@@ -140,7 +136,6 @@
 //
 // This term is defined here:
 // https://opentelemetry.io/docs/specs/otel/trace/tracestate-probability-sampling/
->>>>>>> 6b5c2313
 func (th Threshold) AdjustedCount() float64 {
 	if th == NeverSampleThreshold {
 		return 0
