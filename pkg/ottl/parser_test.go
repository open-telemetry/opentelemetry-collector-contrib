--- conflicted
+++ resolved
@@ -2705,12 +2705,6 @@
 	}
 }
 
-type expectedSpan struct {
-	name       string
-	attributes []attribute.KeyValue
-	status     trace.Status
-}
-
 func Test_Statements_Execute_Error(t *testing.T) {
 	tests := []struct {
 		name      string
@@ -2769,7 +2763,6 @@
 	}
 	for _, tt := range tests {
 		t.Run(tt.name, func(t *testing.T) {
-<<<<<<< HEAD
 			telemetrySettings := componenttest.NewNopTelemetrySettings()
 			statements := []*Statement[any]{
 				{
@@ -2788,6 +2781,12 @@
 			}
 		})
 	}
+}
+
+type expectedSpan struct {
+	name       string
+	attributes []attribute.KeyValue
+	status     trace.Status
 }
 
 func Test_Statements_Execute_Error_With_Tracing(t *testing.T) {
@@ -2894,14 +2893,6 @@
 					status: trace.Status{
 						Code:        codes.Error,
 						Description: "failed to execute statement 'test statement': test error",
-=======
-			statements := StatementSequence[any]{
-				statements: []*Statement[any]{
-					{
-						condition:         tt.condition,
-						function:          Expr[any]{exprFunc: tt.function},
-						telemetrySettings: componenttest.NewNopTelemetrySettings(),
->>>>>>> cadaa715
 					},
 				},
 				{
