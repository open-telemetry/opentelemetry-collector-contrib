// Copyright The OpenTelemetry Authors
// SPDX-License-Identifier: Apache-2.0

package ottl // import "github.com/open-telemetry/opentelemetry-collector-contrib/pkg/ottl"

import (
	"bytes"
	"time"

	"go.uber.org/zap"
	"golang.org/x/exp/constraints"
)

// The functions in this file implement a general-purpose comparison of two
// values of type any, which for the purposes of OTTL mean values that are one of
// int, float, string, bool, or pointers to those, or []byte, or nil.

// invalidComparison returns false for everything except NE (where it returns true to indicate that the
// objects were definitely not equivalent).
// It also gives us an opportunity to log something.
func (p *Parser[K]) invalidComparison(msg string, op compareOp) bool {
	p.telemetrySettings.Logger.Debug(msg, zap.Any("op", op))
	return op == NE
}

// comparePrimitives implements a generic comparison helper for all Ordered types (derived from Float, Int, or string).
// According to benchmarks, it's faster than explicit comparison functions for these types.
func comparePrimitives[T constraints.Ordered](a T, b T, op compareOp) bool {
	switch op {
	case EQ:
		return a == b
	case NE:
		return a != b
	case LT:
		return a < b
	case LTE:
		return a <= b
	case GTE:
		return a >= b
	case GT:
		return a > b
	default:
		return false
	}
}

func compareBools(a bool, b bool, op compareOp) bool {
	switch op {
	case EQ:
		return a == b
	case NE:
		return a != b
	case LT:
		return !a && b
	case LTE:
		return !a || b
	case GTE:
		return a || !b
	case GT:
		return a && !b
	default:
		return false
	}
}

func compareBytes(a []byte, b []byte, op compareOp) bool {
	switch op {
	case EQ:
		return bytes.Equal(a, b)
	case NE:
		return !bytes.Equal(a, b)
	case LT:
		return bytes.Compare(a, b) < 0
	case LTE:
		return bytes.Compare(a, b) <= 0
	case GTE:
		return bytes.Compare(a, b) >= 0
	case GT:
		return bytes.Compare(a, b) > 0
	default:
		return false
	}
}

func (p *Parser[K]) compareBool(a bool, b any, op compareOp) bool {
	switch v := b.(type) {
	case bool:
		return compareBools(a, v, op)
	default:
		return p.invalidComparison("bool to non-bool", op)
	}
}

func (p *Parser[K]) compareString(a string, b any, op compareOp) bool {
	switch v := b.(type) {
	case string:
		return comparePrimitives(a, v, op)
	default:
		return p.invalidComparison("string to non-string", op)
	}
}

func (p *Parser[K]) compareByte(a []byte, b any, op compareOp) bool {
	switch v := b.(type) {
	case nil:
		return op == NE
	case []byte:
		if v == nil {
			return op == NE
		}
		return compareBytes(a, v, op)
	default:
		return p.invalidComparison("Bytes to non-Bytes", op)
	}
}

func (p *Parser[K]) compareInt64(a int64, b any, op compareOp) bool {
	switch v := b.(type) {
	case int64:
		return comparePrimitives(a, v, op)
	case float64:
		return comparePrimitives(float64(a), v, op)
	default:
		return p.invalidComparison("int to non-numeric value", op)
	}
}

func (p *Parser[K]) compareFloat64(a float64, b any, op compareOp) bool {
	switch v := b.(type) {
	case int64:
		return comparePrimitives(a, float64(v), op)
	case float64:
		return comparePrimitives(a, v, op)
	default:
		return p.invalidComparison("float to non-numeric value", op)
	}
}

<<<<<<< HEAD
func (p *Parser[K]) compareDuration(a time.Duration, b any, op compareOp) bool {
	switch v := b.(type) {
	case time.Duration:
		ansecs := a.Nanoseconds()
		vnsecs := v.Nanoseconds()
		return comparePrimitives(ansecs, vnsecs, op)
	default:
		return p.invalidComparison("cannot compare invalid duration", op)
=======
func (p *Parser[K]) compareTime(a time.Time, b any, op compareOp) bool {
	switch v := b.(type) {
	case time.Time:
		switch op {
		case EQ:
			return a.Equal(v)
		case NE:
			return !a.Equal(v)
		case LT:
			return a.Before(v)
		case LTE:
			return a.Before(v) || a.Equal(v)
		case GTE:
			return a.After(v) || a.Equal(v)
		case GT:
			return a.After(v)
		default:
			return p.invalidComparison("invalid comparison operator", op)
		}
	default:
		return p.invalidComparison("time to non-time value", op)
>>>>>>> 983815c6
	}
}

// a and b are the return values from a Getter; we try to compare them
// according to the given operator.
func (p *Parser[K]) compare(a any, b any, op compareOp) bool {
	// nils are equal to each other and never equal to anything else,
	// so if they're both nil, report equality.
	if a == nil && b == nil {
		return op == EQ || op == LTE || op == GTE
	}
	// Anything else, we switch on the left side first.
	switch v := a.(type) {
	case nil:
		// If a was nil, it means b wasn't and inequalities don't apply,
		// so let's swap and give it the chance to get evaluated.
		return p.compare(b, nil, op)
	case bool:
		return p.compareBool(v, b, op)
	case int64:
		return p.compareInt64(v, b, op)
	case float64:
		return p.compareFloat64(v, b, op)
	case string:
		return p.compareString(v, b, op)
	case []byte:
		if v == nil {
			return p.compare(b, nil, op)
		}
		return p.compareByte(v, b, op)
<<<<<<< HEAD
	case time.Duration:
		return p.compareDuration(v, b, op)
=======
	case time.Time:
		return p.compareTime(v, b, op)
>>>>>>> 983815c6
	default:
		// If we don't know what type it is, we can't do inequalities yet. So we can fall back to the old behavior where we just
		// use Go's standard equality.
		switch op {
		case EQ:
			return a == b
		case NE:
			return a != b
		default:
			return p.invalidComparison("unsupported type for inequality on left", op)
		}
	}
}<|MERGE_RESOLUTION|>--- conflicted
+++ resolved
@@ -136,7 +136,6 @@
 	}
 }
 
-<<<<<<< HEAD
 func (p *Parser[K]) compareDuration(a time.Duration, b any, op compareOp) bool {
 	switch v := b.(type) {
 	case time.Duration:
@@ -145,7 +144,9 @@
 		return comparePrimitives(ansecs, vnsecs, op)
 	default:
 		return p.invalidComparison("cannot compare invalid duration", op)
-=======
+  }
+}
+
 func (p *Parser[K]) compareTime(a time.Time, b any, op compareOp) bool {
 	switch v := b.(type) {
 	case time.Time:
@@ -167,7 +168,6 @@
 		}
 	default:
 		return p.invalidComparison("time to non-time value", op)
->>>>>>> 983815c6
 	}
 }
 
@@ -198,13 +198,10 @@
 			return p.compare(b, nil, op)
 		}
 		return p.compareByte(v, b, op)
-<<<<<<< HEAD
 	case time.Duration:
 		return p.compareDuration(v, b, op)
-=======
 	case time.Time:
 		return p.compareTime(v, b, op)
->>>>>>> 983815c6
 	default:
 		// If we don't know what type it is, we can't do inequalities yet. So we can fall back to the old behavior where we just
 		// use Go's standard equality.
