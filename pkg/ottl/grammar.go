--- conflicted
+++ resolved
@@ -189,13 +189,8 @@
 
 // editor represents the function call of a statement.
 type editor struct {
-<<<<<<< HEAD
-	Function  string  `parser:"@(Lowercase(Uppercase | Lowercase)*)"`
-	Arguments []value `parser:"'(' ( @@ ( ',' @@ )* )? ')'"`
-=======
 	Function  string     `parser:"@(Lowercase(Uppercase | Lowercase)*)"`
 	Arguments []argument `parser:"'(' ( @@ ( ',' @@ )* )? ')'"`
->>>>>>> 592374af
 	// If keys are matched return an error
 	Keys []Key `parser:"( @@ )*"`
 }
