// Copyright The OpenTelemetry Authors
// SPDX-License-Identifier: Apache-2.0

package e2e

import (
	"net/http"
	"testing"
	"time"

	"github.com/stretchr/testify/assert"
	"github.com/stretchr/testify/require"
	"go.opentelemetry.io/collector/component/componenttest"
	"go.opentelemetry.io/collector/pdata/pcommon"
	"go.opentelemetry.io/collector/pdata/plog"
	"go.opentelemetry.io/collector/pdata/ptrace"

	"github.com/open-telemetry/opentelemetry-collector-contrib/pkg/ottl"
	"github.com/open-telemetry/opentelemetry-collector-contrib/pkg/ottl/contexts/ottllog"
	"github.com/open-telemetry/opentelemetry-collector-contrib/pkg/ottl/contexts/ottlspan"
	"github.com/open-telemetry/opentelemetry-collector-contrib/pkg/ottl/contexts/ottlspanevent"
	"github.com/open-telemetry/opentelemetry-collector-contrib/pkg/ottl/ottlfuncs"
	"github.com/open-telemetry/opentelemetry-collector-contrib/pkg/pdatatest/plogtest"
	"github.com/open-telemetry/opentelemetry-collector-contrib/pkg/pdatatest/ptracetest"
)

var (
	TestLogTime      = time.Date(2020, 2, 11, 20, 26, 12, 321, time.UTC)
	TestLogTimestamp = pcommon.NewTimestampFromTime(TestLogTime)

	TestObservedTime      = time.Date(2020, 2, 11, 20, 26, 13, 789, time.UTC)
	TestObservedTimestamp = pcommon.NewTimestampFromTime(TestObservedTime)

	traceID = [16]byte{1, 2, 3, 4, 5, 6, 7, 8, 9, 10, 11, 12, 13, 14, 15, 16}
	spanID  = [8]byte{1, 2, 3, 4, 5, 6, 7, 8}
)

func Test_e2e_editors(t *testing.T) {
	tests := []struct {
		statement string
		want      func(tCtx ottllog.TransformContext)
	}{
		{
			statement: `delete_key(attributes, "http.method")`,
			want: func(tCtx ottllog.TransformContext) {
				tCtx.GetLogRecord().Attributes().Remove("http.method")
			},
		},
		{
			statement: `delete_matching_keys(attributes, "^http")`,
			want: func(tCtx ottllog.TransformContext) {
				tCtx.GetLogRecord().Attributes().Remove("http.method")
				tCtx.GetLogRecord().Attributes().Remove("http.path")
				tCtx.GetLogRecord().Attributes().Remove("http.url")
			},
		},
		{
			statement: `keep_matching_keys(attributes, "^http")`,
			want: func(tCtx ottllog.TransformContext) {
				tCtx.GetLogRecord().Attributes().Remove("flags")
				tCtx.GetLogRecord().Attributes().Remove("total.string")
				tCtx.GetLogRecord().Attributes().Remove("foo")
				tCtx.GetLogRecord().Attributes().Remove("things")
				tCtx.GetLogRecord().Attributes().Remove("conflict.conflict1")
				tCtx.GetLogRecord().Attributes().Remove("conflict")
			},
		},
		{
			statement: `keep_matching_keys(attributes, Concat(["^", "http"], ""))`,
			want: func(tCtx ottllog.TransformContext) {
				tCtx.GetLogRecord().Attributes().Remove("flags")
				tCtx.GetLogRecord().Attributes().Remove("total.string")
				tCtx.GetLogRecord().Attributes().Remove("foo")
				tCtx.GetLogRecord().Attributes().Remove("things")
				tCtx.GetLogRecord().Attributes().Remove("conflict.conflict1")
				tCtx.GetLogRecord().Attributes().Remove("conflict")
			},
		},
		{
			statement: `flatten(attributes)`,
			want: func(tCtx ottllog.TransformContext) {
				tCtx.GetLogRecord().Attributes().Remove("foo")
				tCtx.GetLogRecord().Attributes().Remove("conflict.conflict1")
				tCtx.GetLogRecord().Attributes().Remove("conflict")
				tCtx.GetLogRecord().Attributes().PutStr("foo.bar", "pass")
				tCtx.GetLogRecord().Attributes().PutStr("foo.flags", "pass")
				tCtx.GetLogRecord().Attributes().PutStr("foo.slice.0", "val")
				tCtx.GetLogRecord().Attributes().PutStr("foo.nested.test", "pass")
				tCtx.GetLogRecord().Attributes().PutStr("conflict.conflict1.conflict2", "nopass")

				tCtx.GetLogRecord().Attributes().Remove("things")
				tCtx.GetLogRecord().Attributes().PutStr("things.0.name", "foo")
				tCtx.GetLogRecord().Attributes().PutInt("things.0.value", 2)
				tCtx.GetLogRecord().Attributes().PutStr("things.1.name", "bar")
				tCtx.GetLogRecord().Attributes().PutInt("things.1.value", 5)
			},
		},
		{
			statement: `flatten(attributes, "test")`,
			want: func(tCtx ottllog.TransformContext) {
				m := pcommon.NewMap()
				m.PutStr("test.http.method", "get")
				m.PutStr("test.http.path", "/health")
				m.PutStr("test.http.url", "http://localhost/health")
				m.PutStr("test.flags", "A|B|C")
				m.PutStr("test.total.string", "123456789")

				m.PutStr("test.foo.bar", "pass")
				m.PutStr("test.foo.flags", "pass")
				m.PutStr("test.foo.bar", "pass")
				m.PutStr("test.foo.flags", "pass")
				m.PutStr("test.foo.slice.0", "val")
				m.PutStr("test.foo.nested.test", "pass")
				m.PutStr("test.conflict.conflict1.conflict2", "nopass")

				m.PutStr("test.things.0.name", "foo")
				m.PutInt("test.things.0.value", 2)
				m.PutStr("test.things.1.name", "bar")
				m.PutInt("test.things.1.value", 5)
				m.CopyTo(tCtx.GetLogRecord().Attributes())
			},
		},
		{
			statement: `flatten(attributes, "test", resolveConflicts=true)`,
			want: func(tCtx ottllog.TransformContext) {
				m := pcommon.NewMap()
				m.PutStr("test.http.method", "get")
				m.PutStr("test.http.path", "/health")
				m.PutStr("test.http.url", "http://localhost/health")
				m.PutStr("test.flags", "A|B|C")
				m.PutStr("test.total.string", "123456789")
				m.PutStr("test.foo.bar", "pass")
				m.PutStr("test.foo.flags", "pass")
				m.PutStr("test.foo.bar", "pass")
				m.PutStr("test.foo.flags", "pass")
				m.PutStr("test.foo.slice", "val")
				m.PutStr("test.foo.nested.test", "pass")

				m.PutStr("test.conflict.conflict1.conflict2", "pass")
				m.PutStr("test.conflict.conflict1.conflict2.0", "nopass")

				m.PutStr("test.things.0.name", "foo")
				m.PutInt("test.things.0.value", 2)

				m.PutStr("test.things.1.name", "bar")
				m.PutInt("test.things.1.value", 5)

				m.CopyTo(tCtx.GetLogRecord().Attributes())
			},
		},
		{
			statement: `flatten(attributes, depth=1)`,
			want: func(tCtx ottllog.TransformContext) {
				m := pcommon.NewMap()
				m.PutStr("http.method", "get")
				m.PutStr("http.path", "/health")
				m.PutStr("http.url", "http://localhost/health")
				m.PutStr("flags", "A|B|C")
				m.PutStr("total.string", "123456789")
				m.PutStr("foo.bar", "pass")
				m.PutStr("foo.flags", "pass")
				m.PutStr("foo.bar", "pass")
				m.PutStr("foo.flags", "pass")
				m.PutEmptySlice("foo.slice").AppendEmpty().SetStr("val")
				m.PutStr("conflict.conflict1.conflict2", "nopass")
				mm := m.PutEmptyMap("conflict.conflict1")
				mm.PutStr("conflict2", "pass")

				m1 := m.PutEmptyMap("things.0")
				m1.PutStr("name", "foo")
				m1.PutInt("value", 2)

				m2 := m.PutEmptyMap("things.1")
				m2.PutStr("name", "bar")
				m2.PutInt("value", 5)

				m3 := m.PutEmptyMap("foo.nested")
				m3.PutStr("test", "pass")
				m.CopyTo(tCtx.GetLogRecord().Attributes())
			},
		},
		{
			statement: `keep_keys(attributes, ["flags", "total.string"])`,
			want: func(tCtx ottllog.TransformContext) {
				tCtx.GetLogRecord().Attributes().Remove("http.method")
				tCtx.GetLogRecord().Attributes().Remove("http.path")
				tCtx.GetLogRecord().Attributes().Remove("http.url")
				tCtx.GetLogRecord().Attributes().Remove("foo")
				tCtx.GetLogRecord().Attributes().Remove("things")
				tCtx.GetLogRecord().Attributes().Remove("conflict.conflict1")
				tCtx.GetLogRecord().Attributes().Remove("conflict")
			},
		},
		{
			statement: `limit(attributes, 100, [])`,
			want:      func(_ ottllog.TransformContext) {},
		},
		{
			statement: `limit(attributes, 1, ["total.string"])`,
			want: func(tCtx ottllog.TransformContext) {
				tCtx.GetLogRecord().Attributes().Remove("http.method")
				tCtx.GetLogRecord().Attributes().Remove("http.path")
				tCtx.GetLogRecord().Attributes().Remove("http.url")
				tCtx.GetLogRecord().Attributes().Remove("flags")
				tCtx.GetLogRecord().Attributes().Remove("foo")
				tCtx.GetLogRecord().Attributes().Remove("things")
				tCtx.GetLogRecord().Attributes().Remove("conflict.conflict1")
				tCtx.GetLogRecord().Attributes().Remove("conflict")
			},
		},
		{
			statement: `merge_maps(attributes, attributes["foo"], "insert")`,
			want: func(tCtx ottllog.TransformContext) {
				tCtx.GetLogRecord().Attributes().PutStr("bar", "pass")
				s := tCtx.GetLogRecord().Attributes().PutEmptySlice("slice")
				v := s.AppendEmpty()
				v.SetStr("val")
				m2 := tCtx.GetLogRecord().Attributes().PutEmptyMap("nested")
				m2.PutStr("test", "pass")
			},
		},
		{
			statement: `merge_maps(attributes, attributes["foo"], "update")`,
			want: func(tCtx ottllog.TransformContext) {
				tCtx.GetLogRecord().Attributes().PutStr("flags", "pass")
			},
		},
		{
			statement: `merge_maps(attributes, attributes["foo"], "upsert")`,
			want: func(tCtx ottllog.TransformContext) {
				tCtx.GetLogRecord().Attributes().PutStr("bar", "pass")
				tCtx.GetLogRecord().Attributes().PutStr("flags", "pass")
				s := tCtx.GetLogRecord().Attributes().PutEmptySlice("slice")
				v := s.AppendEmpty()
				v.SetStr("val")
				m2 := tCtx.GetLogRecord().Attributes().PutEmptyMap("nested")
				m2.PutStr("test", "pass")
			},
		},
		{
			statement: `merge_maps(attributes, {"map_literal": {"list": [{"foo":"bar"}, "test"]}}, "upsert")`,
			want: func(tCtx ottllog.TransformContext) {
				mapAttr := tCtx.GetLogRecord().Attributes().PutEmptyMap("map_literal")
				l := mapAttr.PutEmptySlice("list")
				l.AppendEmpty().SetEmptyMap().PutStr("foo", "bar")
				l.AppendEmpty().SetStr("test")
			},
		},
		{
			statement: `replace_all_matches(attributes, "*/*", "test")`,
			want: func(tCtx ottllog.TransformContext) {
				tCtx.GetLogRecord().Attributes().PutStr("http.path", "test")
				tCtx.GetLogRecord().Attributes().PutStr("http.url", "test")
			},
		},
		{
			statement: `replace_all_matches(attributes, Concat(["*","/","*"],""), "test")`,
			want: func(tCtx ottllog.TransformContext) {
				tCtx.GetLogRecord().Attributes().PutStr("http.path", "test")
				tCtx.GetLogRecord().Attributes().PutStr("http.url", "test")
			},
		},
		{
			statement: `replace_all_patterns(attributes, "key", "^http", "test")`,
			want: func(tCtx ottllog.TransformContext) {
				tCtx.GetLogRecord().Attributes().Remove("http.method")
				tCtx.GetLogRecord().Attributes().Remove("http.path")
				tCtx.GetLogRecord().Attributes().Remove("http.url")
				tCtx.GetLogRecord().Attributes().PutStr("test.method", "get")
				tCtx.GetLogRecord().Attributes().PutStr("test.path", "/health")
				tCtx.GetLogRecord().Attributes().PutStr("test.url", "http://localhost/health")
			},
		},
		{
			statement: `replace_all_patterns(attributes, "value", "/", "@")`,
			want: func(tCtx ottllog.TransformContext) {
				tCtx.GetLogRecord().Attributes().PutStr("http.path", "@health")
				tCtx.GetLogRecord().Attributes().PutStr("http.url", "http:@@localhost@health")
			},
		},
		{
			statement: `replace_match(attributes["http.path"], Concat(["*","/","*"],""), "test")`,
			want: func(tCtx ottllog.TransformContext) {
				tCtx.GetLogRecord().Attributes().PutStr("http.path", "test")
			},
		},
		{
			statement: `replace_all_patterns(attributes, "value", Concat(["/","health"],""), "@")`,
			want: func(tCtx ottllog.TransformContext) {
				tCtx.GetLogRecord().Attributes().PutStr("http.path", "@")
				tCtx.GetLogRecord().Attributes().PutStr("http.url", "http://localhost@")
			},
		},
		{
			statement: `replace_match(attributes["http.path"], "*/*", "test")`,
			want: func(tCtx ottllog.TransformContext) {
				tCtx.GetLogRecord().Attributes().PutStr("http.path", "test")
			},
		},
		{
			statement: `replace_pattern(attributes["http.path"], "/", "@")`,
			want: func(tCtx ottllog.TransformContext) {
				tCtx.GetLogRecord().Attributes().PutStr("http.path", "@health")
			},
		},
		{
			statement: `replace_pattern(attributes["http.path"], Concat(["/","health"],""), "@")`,
			want: func(tCtx ottllog.TransformContext) {
				tCtx.GetLogRecord().Attributes().PutStr("http.path", "@")
			},
		},
		{
			statement: `replace_pattern(attributes["http.path"], "/", "@", SHA256)`,
			want: func(tCtx ottllog.TransformContext) {
				tCtx.GetLogRecord().Attributes().PutStr("http.path", "c3641f8544d7c02f3580b07c0f9887f0c6a27ff5ab1d4a3e29caf197cfc299aehealth")
			},
		},
		{
			statement: `set(attributes["test"], "pass")`,
			want: func(tCtx ottllog.TransformContext) {
				tCtx.GetLogRecord().Attributes().PutStr("test", "pass")
			},
		},
		{
			statement: `set(attributes["test"], nil)`,
			want:      func(_ ottllog.TransformContext) {},
		},
		{
			statement: `set(attributes["test"], "nil")`,
			want: func(tCtx ottllog.TransformContext) {
				tCtx.GetLogRecord().Attributes().PutStr("test", "nil")
			},
		},
		{
			statement: `set(attributes["test"], attributes["unknown"])`,
			want:      func(_ ottllog.TransformContext) {},
		},
		{
			statement: `set(attributes["foo"]["test"], "pass")`,
			want: func(tCtx ottllog.TransformContext) {
				v, _ := tCtx.GetLogRecord().Attributes().Get("foo")
				v.Map().PutStr("test", "pass")
			},
		},
		{
			statement: `truncate_all(attributes, 100)`,
			want:      func(_ ottllog.TransformContext) {},
		},
		{
			statement: `truncate_all(attributes, 1)`,
			want: func(tCtx ottllog.TransformContext) {
				tCtx.GetLogRecord().Attributes().PutStr("http.method", "g")
				tCtx.GetLogRecord().Attributes().PutStr("http.path", "/")
				tCtx.GetLogRecord().Attributes().PutStr("http.url", "h")
				tCtx.GetLogRecord().Attributes().PutStr("flags", "A")
				tCtx.GetLogRecord().Attributes().PutStr("total.string", "1")
			},
		},
		{
			statement: `append(attributes["foo"]["slice"], "sample_value")`,
			want: func(tCtx ottllog.TransformContext) {
				v, _ := tCtx.GetLogRecord().Attributes().Get("foo")
				sv, _ := v.Map().Get("slice")
				s := sv.Slice()
				s.AppendEmpty().SetStr("sample_value")
			},
		},
		{
			statement: `append(attributes["foo"]["flags"], "sample_value")`,
			want: func(tCtx ottllog.TransformContext) {
				v, _ := tCtx.GetLogRecord().Attributes().Get("foo")
				s := v.Map().PutEmptySlice("flags")
				s.AppendEmpty().SetStr("pass")
				s.AppendEmpty().SetStr("sample_value")
			},
		},
		{
			statement: `append(attributes["foo"]["slice"], values=[5,6])`,
			want: func(tCtx ottllog.TransformContext) {
				v, _ := tCtx.GetLogRecord().Attributes().Get("foo")
				sv, _ := v.Map().Get("slice")
				s := sv.Slice()
				s.AppendEmpty().SetInt(5)
				s.AppendEmpty().SetInt(6)
			},
		},
		{
			statement: `append(attributes["foo"]["new_slice"], values=[5,6])`,
			want: func(tCtx ottllog.TransformContext) {
				v, _ := tCtx.GetLogRecord().Attributes().Get("foo")
				s := v.Map().PutEmptySlice("new_slice")
				s.AppendEmpty().SetInt(5)
				s.AppendEmpty().SetInt(6)
			},
		},
	}

	for _, tt := range tests {
		t.Run(tt.statement, func(t *testing.T) {
			logStatements, err := parseStatementWithAndWithoutPathContext(tt.statement)
			require.NoError(t, err)

			for _, statement := range logStatements {
				tCtx := constructLogTransformContextEditors()
				_, _, _ = statement.Execute(t.Context(), tCtx)

				exTCtx := constructLogTransformContextEditors()
				tt.want(exTCtx)

				require.NoError(t, plogtest.CompareResourceLogs(newResourceLogs(exTCtx), newResourceLogs(tCtx)))
			}
		})
	}
}

func Test_e2e_converters(t *testing.T) {
	tests := []struct {
		statement string
		want      func(tCtx ottllog.TransformContext)
		wantErr   bool
		errMsg    string
	}{
		{
			statement: `set(attributes["newOne"], attributes[1])`,
			want:      func(_ ottllog.TransformContext) {},
			errMsg:    "unable to resolve a string index in map: invalid key type",
		},
		{
			statement: `set(attributes["array"][0.0], "bar")`,
			want:      func(_ ottllog.TransformContext) {},
			errMsg:    "unable to resolve an integer index in slice: could not resolve key for map/slice, expecting 'int64' but got 'float64'",
		},
		{
			statement: `set(attributes["array"][ConvertCase(attributes["A|B|C"], "upper")], "bar")`,
			want:      func(_ ottllog.TransformContext) {},
			errMsg:    "unable to resolve an integer index in slice: could not resolve key for map/slice, expecting 'int64'",
		},
		{
			statement: `set(attributes[ConvertCase(attributes["A|B|C"], "upper")], "myvalue")`,
			want: func(tCtx ottllog.TransformContext) {
				tCtx.GetLogRecord().Attributes().PutStr("SOMETHING", "myvalue")
			},
		},
		{
			statement: `set(attributes[ConvertCase(attributes[attributes["flags"]], "upper")], "myvalue")`,
			want: func(tCtx ottllog.TransformContext) {
				tCtx.GetLogRecord().Attributes().PutStr("SOMETHING", "myvalue")
			},
		},
		{
			statement: `set(attributes[attributes["flags"]], "something33")`,
			want: func(tCtx ottllog.TransformContext) {
				tCtx.GetLogRecord().Attributes().PutStr("A|B|C", "something33")
			},
		},
		{
			statement: `set(attributes[attributes[attributes["flags"]]], "something2")`,
			want: func(tCtx ottllog.TransformContext) {
				tCtx.GetLogRecord().Attributes().PutStr("something", "something2")
			},
		},
		{
			statement: `set(body, attributes["things"][Len(attributes["things"]) - 1]["name"])`,
			want: func(tCtx ottllog.TransformContext) {
				tCtx.GetLogRecord().Body().SetStr("bar")
			},
		},
		{
			statement: `set(body, attributes["things"][attributes["int_value"] + 1]["name"])`,
			want: func(tCtx ottllog.TransformContext) {
				tCtx.GetLogRecord().Body().SetStr("bar")
			},
		},
		{
			statement: `set(body, attributes[attributes["foo"][attributes["slice"]][attributes["int_value"] + 1 - 1]])`,
			want: func(tCtx ottllog.TransformContext) {
				tCtx.GetLogRecord().Body().SetStr("val2")
			},
		},
		{
			statement: `set(body, attributes[attributes["foo"][attributes["slice"]][attributes["int_value"]]])`,
			want: func(tCtx ottllog.TransformContext) {
				tCtx.GetLogRecord().Body().SetStr("val2")
			},
		},
		{
			statement: `set(resource.attributes[attributes["flags"]], "something33")`,
			want: func(tCtx ottllog.TransformContext) {
				tCtx.GetResource().Attributes().PutStr("A|B|C", "something33")
			},
		},
		{
			statement: `set(resource.attributes[resource.attributes[attributes["flags"]]], "something33")`,
			want: func(tCtx ottllog.TransformContext) {
				tCtx.GetResource().Attributes().PutStr("newValue", "something33")
			},
		},
		{
			statement: `set(attributes[resource.attributes[attributes["flags"]]], "something33")`,
			want: func(tCtx ottllog.TransformContext) {
				tCtx.GetLogRecord().Attributes().PutStr("newValue", "something33")
			},
		},
		{
			statement: `set(body, attributes["array"])`,
			want: func(tCtx ottllog.TransformContext) {
				arr := tCtx.GetLogRecord().Body().SetEmptySlice()
				arr0 := arr.AppendEmpty()
				arr0.SetStr("looong")
			},
		},
		{
			statement: `set(attributes["array"][attributes["int_value"]], 3)`,
			want: func(tCtx ottllog.TransformContext) {
				arr := tCtx.GetLogRecord().Attributes().PutEmptySlice("array")
				arr0 := arr.AppendEmpty()
				arr0.SetInt(3)
			},
		},
		{
			statement: `set(attributes["test"], Base64Decode("cGFzcw=="))`,
			want: func(tCtx ottllog.TransformContext) {
				tCtx.GetLogRecord().Attributes().PutStr("test", "pass")
			},
		},
		{
			statement: `set(attributes["test"], Decode("cGFzcw==", "base64"))`,
			want: func(tCtx ottllog.TransformContext) {
				tCtx.GetLogRecord().Attributes().PutStr("test", "pass")
			},
		},
		{
			statement: `set(attributes["decoded_base64"], Decode("cGFzcw==", attributes["encoding"]))`,
			want: func(tCtx ottllog.TransformContext) {
				tCtx.GetLogRecord().Attributes().PutStr("decoded_base64", "pass")
			},
		},
		{
			statement: `set(attributes["test"], Concat(["A","B"], ":"))`,
			want: func(tCtx ottllog.TransformContext) {
				tCtx.GetLogRecord().Attributes().PutStr("test", "A:B")
			},
		},
		{
			statement: `set(attributes["test"], Concat(["A","B"], attributes["val"]))`,
			want: func(tCtx ottllog.TransformContext) {
				tCtx.GetLogRecord().Attributes().PutStr("test", "Aval2B")
			},
		},
		{
			statement: `set(attributes["test"], ConvertCase(attributes["http.method"], "upper"))`,
			want: func(tCtx ottllog.TransformContext) {
				tCtx.GetLogRecord().Attributes().PutStr("test", http.MethodGet)
			},
		},
		{
			statement: `set(attributes["test"], ConvertCase("PASS", "lower"))`,
			want: func(tCtx ottllog.TransformContext) {
				tCtx.GetLogRecord().Attributes().PutStr("test", "pass")
			},
		},
		{
			statement: `set(attributes["test"], ConvertCase("fooBar", "snake"))`,
			want: func(tCtx ottllog.TransformContext) {
				tCtx.GetLogRecord().Attributes().PutStr("test", "foo_bar")
			},
		},
		{
			statement: `set(attributes["test"], ConvertCase("foo_bar", "camel"))`,
			want: func(tCtx ottllog.TransformContext) {
				tCtx.GetLogRecord().Attributes().PutStr("test", "FooBar")
			},
		},
		{
			statement: `set(attributes["test"], ToCamelCase("foo_bar"))`,
			want: func(tCtx ottllog.TransformContext) {
				tCtx.GetLogRecord().Attributes().PutStr("test", "FooBar")
			},
		},
		{
			statement: `set(attributes["test"], ToSnakeCase("fooBar"))`,
			want: func(tCtx ottllog.TransformContext) {
				tCtx.GetLogRecord().Attributes().PutStr("test", "foo_bar")
			},
		},
		{
			statement: `set(attributes["test"], ToUpperCase(attributes["http.method"]))`,
			want: func(tCtx ottllog.TransformContext) {
				tCtx.GetLogRecord().Attributes().PutStr("test", http.MethodGet)
			},
		},
		{
			statement: `set(attributes["test"], ToLowerCase("PASS"))`,
			want: func(tCtx ottllog.TransformContext) {
				tCtx.GetLogRecord().Attributes().PutStr("test", "pass")
			},
		},
		{
			statement: `set(attributes["test"], ConvertAttributesToElementsXML("<Log id=\"1\"><Message>This is a log message!</Message></Log>"))`,
			want: func(tCtx ottllog.TransformContext) {
				tCtx.GetLogRecord().Attributes().PutStr("test", `<Log><Message>This is a log message!</Message><id>1</id></Log>`)
			},
		},
		{
			statement: `set(body, ConvertTextToElementsXML("<a><b/>foo</a>"))`,
			want: func(tCtx ottllog.TransformContext) {
				tCtx.GetLogRecord().Body().SetStr("<a><b></b><value>foo</value></a>")
			},
		},
		{
			statement: `set(body, ConvertTextToElementsXML("<a><b/>foo</a><c><b/>bar</c>", "/a", "custom"))`,
			want: func(tCtx ottllog.TransformContext) {
				tCtx.GetLogRecord().Body().SetStr("<a><b></b><custom>foo</custom></a><c><b></b>bar</c>")
			},
		},
		{
			statement: `set(attributes["test"], ParseInt("0xAF", 0))`,
			want: func(tCtx ottllog.TransformContext) {
				tCtx.GetLogRecord().Attributes().PutInt("test", 175)
			},
		},
		{
			statement: `set(attributes["test"], ParseInt("12345", 10))`,
			want: func(tCtx ottllog.TransformContext) {
				tCtx.GetLogRecord().Attributes().PutInt("test", 12345)
			},
		},
		{
			statement: `set(attributes["test"], ParseInt("AF", 16))`,
			want: func(tCtx ottllog.TransformContext) {
				tCtx.GetLogRecord().Attributes().PutInt("test", 175)
			},
		},
		{
			statement: `set(attributes["test"], Double(1.0))`,
			want: func(tCtx ottllog.TransformContext) {
				tCtx.GetLogRecord().Attributes().PutDouble("test", 1.0)
			},
		},
		{
			statement: `set(attributes["test"], Double("1"))`,
			want: func(tCtx ottllog.TransformContext) {
				tCtx.GetLogRecord().Attributes().PutDouble("test", 1.0)
			},
		},
		{
			statement: `set(attributes["test"], Double(true))`,
			want: func(tCtx ottllog.TransformContext) {
				tCtx.GetLogRecord().Attributes().PutDouble("test", 1.0)
			},
		},
		{
			statement: `set(attributes["test"], Double(1))`,
			want: func(tCtx ottllog.TransformContext) {
				tCtx.GetLogRecord().Attributes().PutDouble("test", 1.0)
			},
		},
		{
			statement: `set(attributes["test"], "pass") where Time("10", "%M") - Time("01", "%M") < Duration("10m")`,
			want: func(tCtx ottllog.TransformContext) {
				tCtx.GetLogRecord().Attributes().PutStr("test", "pass")
			},
		},
		{
			statement: `set(attributes["test"], ExtractPatterns("aa123bb", "(?P<numbers>\\d+)"))`,
			want: func(tCtx ottllog.TransformContext) {
				m := tCtx.GetLogRecord().Attributes().PutEmptyMap("test")
				m.PutStr("numbers", "123")
			},
		},
		{
			statement: `set(attributes["test"], ExtractPatterns("aa123bb", Concat(["(?P", "<numbers>", "\\d+)"], "")))`,
			want: func(tCtx ottllog.TransformContext) {
				m := tCtx.GetLogRecord().Attributes().PutEmptyMap("test")
				m.PutStr("numbers", "123")
			},
		},
		{
			statement: `set(attributes["test"], ExtractGrokPatterns("http://user:password@example.com:80/path?query=string", "%{ELB_URI}", true))`,
			want: func(tCtx ottllog.TransformContext) {
				m := tCtx.GetLogRecord().Attributes().PutEmptyMap("test")
				m.PutStr("url.scheme", "http")
				m.PutStr("url.username", "user")
				m.PutStr("url.domain", "example.com")
				m.PutInt("url.port", 80)
				m.PutStr("url.path", "/path")
				m.PutStr("url.query", "query=string")
			},
		},
		{
			statement: `set(attributes["test"], ExtractGrokPatterns("http://user:password@example.com:80/path?query=string", Concat(["%{", "ELB_URI", "}"], ""), true))`,
			want: func(tCtx ottllog.TransformContext) {
				m := tCtx.GetLogRecord().Attributes().PutEmptyMap("test")
				m.PutStr("url.scheme", "http")
				m.PutStr("url.username", "user")
				m.PutStr("url.domain", "example.com")
				m.PutInt("url.port", 80)
				m.PutStr("url.path", "/path")
				m.PutStr("url.query", "query=string")
			},
		},
		{
			statement: `set(attributes["test"], FNV("pass"))`,
			want: func(tCtx ottllog.TransformContext) {
				tCtx.GetLogRecord().Attributes().PutInt("test", 266877920130663416)
			},
		},
		{
			statement: `set(attributes["test"], Format("%03d-%s", [7, "test"]))`,
			want: func(tCtx ottllog.TransformContext) {
				tCtx.GetLogRecord().Attributes().PutStr("test", "007-test")
			},
		},
		{
			statement: `set(attributes["test"], Hour(Time("12", "%H")))`,
			want: func(tCtx ottllog.TransformContext) {
				tCtx.GetLogRecord().Attributes().PutInt("test", 12)
			},
		},
		{
			statement: `set(attributes["test"], Hours(Duration("90m")))`,
			want: func(tCtx ottllog.TransformContext) {
				tCtx.GetLogRecord().Attributes().PutDouble("test", 1.5)
			},
		},
		{
			statement: `set(attributes["test"], InsertXML("<a></a>", "/a", "<b></b>"))`,
			want: func(tCtx ottllog.TransformContext) {
				tCtx.GetLogRecord().Attributes().PutStr("test", "<a><b></b></a>")
			},
		},
		{
			statement: `set(attributes["test"], Int(1.0))`,
			want: func(tCtx ottllog.TransformContext) {
				tCtx.GetLogRecord().Attributes().PutInt("test", 1)
			},
		},
		{
			statement: `set(attributes["test"], Int("1"))`,
			want: func(tCtx ottllog.TransformContext) {
				tCtx.GetLogRecord().Attributes().PutInt("test", 1)
			},
		},
		{
			statement: `set(attributes["test"], Int(true))`,
			want: func(tCtx ottllog.TransformContext) {
				tCtx.GetLogRecord().Attributes().PutInt("test", 1)
			},
		},
		{
			statement: `set(attributes["test"], Int(1))`,
			want: func(tCtx ottllog.TransformContext) {
				tCtx.GetLogRecord().Attributes().PutInt("test", 1)
			},
		},
		{
			statement: `set(attributes["test"], GetXML("<a><b>1</b><c><b>2</b></c></a>", "/a//b"))`,
			want: func(tCtx ottllog.TransformContext) {
				tCtx.GetLogRecord().Attributes().PutStr("test", "<b>1</b><b>2</b>")
			},
		},
		{
			statement: `set(attributes["test"], Hex(1.0))`,
			want: func(tCtx ottllog.TransformContext) {
				tCtx.GetLogRecord().Attributes().PutStr("test", "3ff0000000000000")
			},
		},
		{
			statement: `set(attributes["test"], Hex(true))`,
			want: func(tCtx ottllog.TransformContext) {
				tCtx.GetLogRecord().Attributes().PutStr("test", "01")
			},
		},
		{
			statement: `set(attributes["test"], Hex(12))`,
			want: func(tCtx ottllog.TransformContext) {
				tCtx.GetLogRecord().Attributes().PutStr("test", "000000000000000c")
			},
		},
		{
			statement: `set(attributes["test"], Hex("12"))`,
			want: func(tCtx ottllog.TransformContext) {
				tCtx.GetLogRecord().Attributes().PutStr("test", "3132")
			},
		},
		{
			statement: `set(attributes["test"], "pass") where IsBool(false)`,
			want: func(tCtx ottllog.TransformContext) {
				tCtx.GetLogRecord().Attributes().PutStr("test", "pass")
			},
		},
		{
			statement: `set(attributes["test"], "pass") where IsDouble(1.0)`,
			want: func(tCtx ottllog.TransformContext) {
				tCtx.GetLogRecord().Attributes().PutStr("test", "pass")
			},
		},
		{
			statement: `set(attributes["test"], "pass") where IsMap(attributes["foo"])`,
			want: func(tCtx ottllog.TransformContext) {
				tCtx.GetLogRecord().Attributes().PutStr("test", "pass")
			},
		},
		{
			statement: `set(attributes["test"], "pass") where IsList(attributes["foo"]["slice"])`,
			want: func(tCtx ottllog.TransformContext) {
				tCtx.GetLogRecord().Attributes().PutStr("test", "pass")
			},
		},
		{
			statement: `set(attributes["test"], "pass") where IsMatch("aa123bb", "\\d{3}")`,
			want: func(tCtx ottllog.TransformContext) {
				tCtx.GetLogRecord().Attributes().PutStr("test", "pass")
			},
		},
		{
			statement: `set(attributes["test"], "pass") where IsString("")`,
			want: func(tCtx ottllog.TransformContext) {
				tCtx.GetLogRecord().Attributes().PutStr("test", "pass")
			},
		},
		{
			statement: `set(attributes["test"], Len(attributes["foo"]))`,
			want: func(tCtx ottllog.TransformContext) {
				tCtx.GetLogRecord().Attributes().PutInt("test", 4)
			},
		},
		{
			statement: `set(attributes["test"], Log(1))`,
			want: func(tCtx ottllog.TransformContext) {
				tCtx.GetLogRecord().Attributes().PutDouble("test", 0)
			},
		},
		{
			statement: `set(attributes["test"], IsValidLuhn("17893729974"))`,
			want: func(tCtx ottllog.TransformContext) {
				tCtx.GetLogRecord().Attributes().PutBool("test", true)
			},
		},
		{
			statement: `set(attributes["test"], IsValidLuhn(17893729975))`,
			want: func(tCtx ottllog.TransformContext) {
				tCtx.GetLogRecord().Attributes().PutBool("test", false)
			},
		},
		{
			statement: `set(attributes["test"], MD5("pass"))`,
			want: func(tCtx ottllog.TransformContext) {
				tCtx.GetLogRecord().Attributes().PutStr("test", "1a1dc91c907325c69271ddf0c944bc72")
			},
		},
		{
			statement: `set(attributes["test"], Microseconds(Duration("1ms")))`,
			want: func(tCtx ottllog.TransformContext) {
				tCtx.GetLogRecord().Attributes().PutInt("test", 1000)
			},
		},
		{
			statement: `set(attributes["test"], Milliseconds(Duration("1s")))`,
			want: func(tCtx ottllog.TransformContext) {
				tCtx.GetLogRecord().Attributes().PutInt("test", 1000)
			},
		},
		{
			statement: `set(attributes["test"], Minutes(Duration("1h")))`,
			want: func(tCtx ottllog.TransformContext) {
				tCtx.GetLogRecord().Attributes().PutDouble("test", 60)
			},
		},
		{
			statement: `set(attributes["test"], Murmur3Hash128("Hello World"))`,
			want: func(tCtx ottllog.TransformContext) {
				tCtx.GetLogRecord().Attributes().PutStr("test", "dbc2a0c1ab26631a27b4c09fcf1fe683")
			},
		},
		{
			statement: `set(attributes["test"], Murmur3Hash("Hello World"))`,
			want: func(tCtx ottllog.TransformContext) {
				tCtx.GetLogRecord().Attributes().PutStr("test", "ce837619")
			},
		},
		{
			statement: `set(attributes["test"], Nanoseconds(Duration("1ms")))`,
			want: func(tCtx ottllog.TransformContext) {
				tCtx.GetLogRecord().Attributes().PutInt("test", 1000000)
			},
		},
		{
			statement: `set(attributes["test"], "pass") where Now() - Now() < Duration("1h")`,
			want: func(tCtx ottllog.TransformContext) {
				tCtx.GetLogRecord().Attributes().PutStr("test", "pass")
			},
		},
		{
			statement: `set(attributes["test"], ParseCSV("val1;val2;val3","header1|header2|header3",";","|","strict"))`,
			want: func(tCtx ottllog.TransformContext) {
				m := tCtx.GetLogRecord().Attributes().PutEmptyMap("test")
				m.PutStr("header1", "val1")
				m.PutStr("header2", "val2")
				m.PutStr("header3", "val3")
			},
		},
		{
			statement: `set(attributes["test"], ParseCSV("val1,val2,val3","header1|header2|header3",headerDelimiter="|",mode="strict"))`,
			want: func(tCtx ottllog.TransformContext) {
				m := tCtx.GetLogRecord().Attributes().PutEmptyMap("test")
				m.PutStr("header1", "val1")
				m.PutStr("header2", "val2")
				m.PutStr("header3", "val3")
			},
		},
		{
			statement: `set(attributes["test"], ParseJSON("{\"id\":1}"))`,
			want: func(tCtx ottllog.TransformContext) {
				m := tCtx.GetLogRecord().Attributes().PutEmptyMap("test")
				m.PutDouble("id", 1)
			},
		},
		{
			statement: `set(attributes["test"], ParseJSON("[\"value1\",\"value2\"]"))`,
			want: func(tCtx ottllog.TransformContext) {
				m := tCtx.GetLogRecord().Attributes().PutEmptySlice("test")
				m.AppendEmpty().SetStr("value1")
				m.AppendEmpty().SetStr("value2")
			},
		},
		{
			statement: `set(attributes["test"], ParseKeyValue("k1=v1 k2=v2"))`,
			want: func(tCtx ottllog.TransformContext) {
				m := tCtx.GetLogRecord().Attributes().PutEmptyMap("test")
				m.PutStr("k1", "v1")
				m.PutStr("k2", "v2")
			},
		},
		{
			statement: `set(attributes["test"], ParseKeyValue("k1!v1_k2!v2", "!", "_"))`,
			want: func(tCtx ottllog.TransformContext) {
				m := tCtx.GetLogRecord().Attributes().PutEmptyMap("test")
				m.PutStr("k1", "v1")
				m.PutStr("k2", "v2")
			},
		},
		{
			statement: `set(attributes["test"], ParseKeyValue("k1!v1_k2!\"v2__!__v2\"", "!", "_"))`,
			want: func(tCtx ottllog.TransformContext) {
				m := tCtx.GetLogRecord().Attributes().PutEmptyMap("test")
				m.PutStr("k1", "v1")
				m.PutStr("k2", "v2__!__v2")
			},
		},
		{
			statement: `set(attributes["test"], ToKeyValueString(ParseKeyValue("k1=v1 k2=v2"), "=", " ", true))`,
			want: func(tCtx ottllog.TransformContext) {
				tCtx.GetLogRecord().Attributes().PutStr("test", "k1=v1 k2=v2")
			},
		},
		{
			statement: `set(attributes["test"], ToKeyValueString(ParseKeyValue("k1:v1,k2:v2", ":" , ","), ":", ",", true))`,
			want: func(tCtx ottllog.TransformContext) {
				tCtx.GetLogRecord().Attributes().PutStr("test", "k1:v1,k2:v2")
			},
		},
		{
			statement: `set(attributes["test"], ToKeyValueString(ParseKeyValue("k1=v1 k2=v2"), "!", "+", true))`,
			want: func(tCtx ottllog.TransformContext) {
				tCtx.GetLogRecord().Attributes().PutStr("test", "k1!v1+k2!v2")
			},
		},
		{
			statement: `set(attributes["test"], ToKeyValueString(ParseKeyValue("k1=v1 k2=v2=v3"), "=", " ", true))`,
			want: func(tCtx ottllog.TransformContext) {
				tCtx.GetLogRecord().Attributes().PutStr("test", "k1=v1 k2=\"v2=v3\"")
			},
		},
		{
			statement: `set(attributes["test"], Sort(Values({"key1": true, "key2": "value", "key3": 1})))`,
			want: func(tCtx ottllog.TransformContext) {
				s := tCtx.GetLogRecord().Attributes().PutEmptySlice("test")

				s.AppendEmpty().SetInt(1)
				s.AppendEmpty().SetBool(true)
				s.AppendEmpty().SetStr("value")
			},
		},
		{
			statement: `set(attributes["test"], ParseSimplifiedXML("<Log><id>1</id><Message>This is a log message!</Message></Log>"))`,
			want: func(tCtx ottllog.TransformContext) {
				attr := tCtx.GetLogRecord().Attributes().PutEmptyMap("test")
				log := attr.PutEmptyMap("Log")
				log.PutStr("id", "1")
				log.PutStr("Message", "This is a log message!")
			},
		},
		{
			statement: `set(attributes["test"], ParseXML("<Log id=\"1\"><Message>This is a log message!</Message></Log>"))`,
			want: func(tCtx ottllog.TransformContext) {
				log := tCtx.GetLogRecord().Attributes().PutEmptyMap("test")
				log.PutStr("tag", "Log")

				attrs := log.PutEmptyMap("attributes")
				attrs.PutStr("id", "1")

				logChildren := log.PutEmptySlice("children")

				message := logChildren.AppendEmpty().SetEmptyMap()
				message.PutStr("tag", "Message")
				message.PutStr("content", "This is a log message!")
			},
		},
		{
			statement: `set(attributes["test"], RemoveXML("<Log id=\"1\"><Message>This is a log message!</Message></Log>", "/Log/Message"))`,
			want: func(tCtx ottllog.TransformContext) {
				tCtx.GetLogRecord().Attributes().PutStr("test", `<Log id="1"></Log>`)
			},
		},
		{
			statement: `set(attributes["test"], Seconds(Duration("1m")))`,
			want: func(tCtx ottllog.TransformContext) {
				tCtx.GetLogRecord().Attributes().PutDouble("test", 60)
			},
		},
		{
			statement: `set(attributes["test"], SHA1("pass"))`,
			want: func(tCtx ottllog.TransformContext) {
				tCtx.GetLogRecord().Attributes().PutStr("test", "9d4e1e23bd5b727046a9e3b4b7db57bd8d6ee684")
			},
		},
		{
			statement: `set(attributes["test"], SHA256("pass"))`,
			want: func(tCtx ottllog.TransformContext) {
				tCtx.GetLogRecord().Attributes().PutStr("test", "d74ff0ee8da3b9806b18c877dbf29bbde50b5bd8e4dad7a3a725000feb82e8f1")
			},
		},
		{
			statement: `set(attributes["test"], SHA512("pass"))`,
			want: func(tCtx ottllog.TransformContext) {
				tCtx.GetLogRecord().Attributes().PutStr("test", "5b722b307fce6c944905d132691d5e4a2214b7fe92b738920eb3fce3a90420a19511c3010a0e7712b054daef5b57bad59ecbd93b3280f210578f547f4aed4d25")
			},
		},
		{
			statement: `set(attributes["test"], Sort(Split(attributes["flags"], "|"), "desc"))`,
			want: func(tCtx ottllog.TransformContext) {
				s := tCtx.GetLogRecord().Attributes().PutEmptySlice("test")
				s.AppendEmpty().SetStr("C")
				s.AppendEmpty().SetStr("B")
				s.AppendEmpty().SetStr("A")
			},
		},
		{
			statement: `set(attributes["test"], Sort(Split(attributes["flags"], attributes["split_delimiter"]), "desc"))`,
			want: func(tCtx ottllog.TransformContext) {
				s := tCtx.GetLogRecord().Attributes().PutEmptySlice("test")
				s.AppendEmpty().SetStr("C")
				s.AppendEmpty().SetStr("B")
				s.AppendEmpty().SetStr("A")
			},
		},
		{
			statement: `set(attributes["test"], Sort([true, false, false]))`,
			want: func(tCtx ottllog.TransformContext) {
				s := tCtx.GetLogRecord().Attributes().PutEmptySlice("test")
				s.AppendEmpty().SetBool(false)
				s.AppendEmpty().SetBool(false)
				s.AppendEmpty().SetBool(true)
			},
		},
		{
			statement: `set(attributes["test"], Sort([3, 6, 9], "desc"))`,
			want: func(tCtx ottllog.TransformContext) {
				s := tCtx.GetLogRecord().Attributes().PutEmptySlice("test")
				s.AppendEmpty().SetInt(9)
				s.AppendEmpty().SetInt(6)
				s.AppendEmpty().SetInt(3)
			},
		},
		{
			statement: `set(attributes["test"], Sort([Double(1.5), Double(10.2), Double(2.3), Double(0.5)]))`,
			want: func(tCtx ottllog.TransformContext) {
				s := tCtx.GetLogRecord().Attributes().PutEmptySlice("test")
				s.AppendEmpty().SetDouble(0.5)
				s.AppendEmpty().SetDouble(1.5)
				s.AppendEmpty().SetDouble(2.3)
				s.AppendEmpty().SetDouble(10.2)
			},
		},
		{
			statement: `set(attributes["test"], Sort([Int(11), Double(2.2), Double(-1)]))`,
			want: func(tCtx ottllog.TransformContext) {
				s := tCtx.GetLogRecord().Attributes().PutEmptySlice("test")
				s.AppendEmpty().SetDouble(-1)
				s.AppendEmpty().SetDouble(2.2)
				s.AppendEmpty().SetInt(11)
			},
		},
		{
			statement: `set(attributes["test"], Sort([false, Int(11), Double(2.2), "three"]))`,
			want: func(tCtx ottllog.TransformContext) {
				s := tCtx.GetLogRecord().Attributes().PutEmptySlice("test")
				s.AppendEmpty().SetInt(11)
				s.AppendEmpty().SetDouble(2.2)
				s.AppendEmpty().SetBool(false)
				s.AppendEmpty().SetStr("three")
			},
		},
		{
			statement: `set(span_id, SpanID(0x0000000000000000))`,
			want: func(tCtx ottllog.TransformContext) {
				tCtx.GetLogRecord().SetSpanID(pcommon.NewSpanIDEmpty())
			},
		},
		{
			statement: `set(attributes["test"], "pass") where String(ProfileID(0x00000000000000000000000000000001)) == "[0,0,0,0,0,0,0,0,0,0,0,0,0,0,0,1]"`,
			want: func(tCtx ottllog.TransformContext) {
				tCtx.GetLogRecord().Attributes().PutStr("test", "pass")
			},
		},
		{
			statement: `set(attributes["test"], Split(attributes["flags"], "|"))`,
			want: func(tCtx ottllog.TransformContext) {
				s := tCtx.GetLogRecord().Attributes().PutEmptySlice("test")
				s.AppendEmpty().SetStr("A")
				s.AppendEmpty().SetStr("B")
				s.AppendEmpty().SetStr("C")
			},
		},
		{
			statement: `set(attributes["test"], String("test"))`,
			want: func(tCtx ottllog.TransformContext) {
				tCtx.GetLogRecord().Attributes().PutStr("test", "test")
			},
		},
		{
			statement: `set(attributes["test"], String(attributes["http.method"]))`,
			want: func(tCtx ottllog.TransformContext) {
				tCtx.GetLogRecord().Attributes().PutStr("test", "get")
			},
		},
		{
			statement: `set(attributes["test"], String(span_id))`,
			want: func(tCtx ottllog.TransformContext) {
				tCtx.GetLogRecord().Attributes().PutStr("test", "[1,2,3,4,5,6,7,8]")
			},
		},
		{
			statement: `set(attributes["test"], String([1,2,3]))`,
			want: func(tCtx ottllog.TransformContext) {
				tCtx.GetLogRecord().Attributes().PutStr("test", "[1,2,3]")
			},
		},
		{
			statement: `set(attributes["test"], String(true))`,
			want: func(tCtx ottllog.TransformContext) {
				tCtx.GetLogRecord().Attributes().PutStr("test", "true")
			},
		},
		{
			statement: `set(attributes["test"], Substring("pass", 0, 2))`,
			want: func(tCtx ottllog.TransformContext) {
				tCtx.GetLogRecord().Attributes().PutStr("test", "pa")
			},
		},
		{
			statement: `set(trace_id, TraceID(0x00000000000000000000000000000000))`,
			want: func(tCtx ottllog.TransformContext) {
				tCtx.GetLogRecord().SetTraceID(pcommon.NewTraceIDEmpty())
			},
		},
		{
			statement: `set(time, TruncateTime(time, Duration("1s")))`,
			want: func(tCtx ottllog.TransformContext) {
				tCtx.GetLogRecord().SetTimestamp(pcommon.NewTimestampFromTime(TestLogTimestamp.AsTime().Truncate(time.Second)))
			},
		},
		{
			statement: `set(attributes["time"], FormatTime(time, "%Y-%m-%d"))`,
			want: func(tCtx ottllog.TransformContext) {
				tCtx.GetLogRecord().Attributes().PutStr("time", "2020-02-11")
			},
		},
		{
			statement: `set(attributes["test"], "pass") where UnixMicro(time) > 0`,
			want: func(tCtx ottllog.TransformContext) {
				tCtx.GetLogRecord().Attributes().PutStr("test", "pass")
			},
		},
		{
			statement: `set(attributes["test"], "pass") where UnixMilli(time) > 0`,
			want: func(tCtx ottllog.TransformContext) {
				tCtx.GetLogRecord().Attributes().PutStr("test", "pass")
			},
		},
		{
			statement: `set(attributes["test"], "pass") where UnixNano(time) > 0`,
			want: func(tCtx ottllog.TransformContext) {
				tCtx.GetLogRecord().Attributes().PutStr("test", "pass")
			},
		},
		{
			statement: `set(attributes["test"], "pass") where UnixSeconds(time) > 0`,
			want: func(tCtx ottllog.TransformContext) {
				tCtx.GetLogRecord().Attributes().PutStr("test", "pass")
			},
		},
		{
			statement: `set(attributes["test"], "pass") where IsString(UUID())`,
			want: func(tCtx ottllog.TransformContext) {
				tCtx.GetLogRecord().Attributes().PutStr("test", "pass")
			},
		},
		{
			statement: `set(attributes["test"], "pass") where IsString(UUIDv7())`,
			want: func(tCtx ottllog.TransformContext) {
				tCtx.GetLogRecord().Attributes().PutStr("test", "pass")
			},
		},
		{
			statement: `set(attributes["test"], "\\")`,
			want: func(tCtx ottllog.TransformContext) {
				tCtx.GetLogRecord().Attributes().PutStr("test", "\\")
			},
		},
		{
			statement: `set(attributes["test"], "\\\\")`,
			want: func(tCtx ottllog.TransformContext) {
				tCtx.GetLogRecord().Attributes().PutStr("test", "\\\\")
			},
		},
		{
			statement: `set(attributes["test"], "\\\\\\")`,
			want: func(tCtx ottllog.TransformContext) {
				tCtx.GetLogRecord().Attributes().PutStr("test", "\\\\\\")
			},
		},
		{
			statement: `set(attributes["test"], "\\\\\\\\")`,
			want: func(tCtx ottllog.TransformContext) {
				tCtx.GetLogRecord().Attributes().PutStr("test", "\\\\\\\\")
			},
		},
		{
			statement: `set(attributes["test"], "\"")`,
			want: func(tCtx ottllog.TransformContext) {
				tCtx.GetLogRecord().Attributes().PutStr("test", `"`)
			},
		},
		{
			statement: `keep_keys(attributes["foo"], [Concat(["ba", "r"], "")])`,
			want: func(tCtx ottllog.TransformContext) {
				// keep_keys should see two arguments
				m := tCtx.GetLogRecord().Attributes().PutEmptyMap("foo")
				m.PutStr("bar", "pass")
			},
		},
		{
			statement: `keep_keys(attributes["foo"], ["\\", "bar"])`,
			want: func(tCtx ottllog.TransformContext) {
				// keep_keys should see two arguments
				m := tCtx.GetLogRecord().Attributes().PutEmptyMap("foo")
				m.PutStr("bar", "pass")
			},
		},
		{
			statement: `set(attributes["test"], UserAgent("curl/7.81.0"))`,
			want: func(tCtx ottllog.TransformContext) {
				m := tCtx.GetLogRecord().Attributes().PutEmptyMap("test")
				m.PutStr("user_agent.original", "curl/7.81.0")
				m.PutStr("user_agent.name", "curl")
				m.PutStr("user_agent.version", "7.81.0")
				m.PutStr("os.name", "Other")
			},
		},
		{
			statement: `set(attributes["test"], SliceToMap(attributes["things"], ["name"]))`,
			want: func(tCtx ottllog.TransformContext) {
				m := tCtx.GetLogRecord().Attributes().PutEmptyMap("test")
				thing1 := m.PutEmptyMap("foo")
				thing1.PutStr("name", "foo")
				thing1.PutInt("value", 2)

				thing2 := m.PutEmptyMap("bar")
				thing2.PutStr("name", "bar")
				thing2.PutInt("value", 5)
			},
		},
		{
			statement: `set(attributes["test"], SliceToMap(attributes["things"]))`,
			want: func(tCtx ottllog.TransformContext) {
				m := tCtx.GetLogRecord().Attributes().PutEmptyMap("test")
				thing1 := m.PutEmptyMap("0")
				thing1.PutStr("name", "foo")
				thing1.PutInt("value", 2)

				thing2 := m.PutEmptyMap("1")
				thing2.PutStr("name", "bar")
				thing2.PutInt("value", 5)
			},
		},
		{
			statement: `set(attributes["test"], SliceToMap(attributes["things"], ["name"], ["value"]))`,
			want: func(tCtx ottllog.TransformContext) {
				m := tCtx.GetLogRecord().Attributes().PutEmptyMap("test")
				m.PutInt("foo", 2)
				m.PutInt("bar", 5)
			},
		},
		{
			statement: `set(attributes["test"], {"list":[{"foo":"bar"}]})`,
			want: func(tCtx ottllog.TransformContext) {
				m := tCtx.GetLogRecord().Attributes().PutEmptyMap("test")
				m2 := m.PutEmptySlice("list").AppendEmpty().SetEmptyMap()
				m2.PutStr("foo", "bar")
			},
		},
		{
			statement: `set(attributes, {"list":[{"foo":"bar"}]})`,
			want: func(tCtx ottllog.TransformContext) {
				tCtx.GetLogRecord().Attributes().Clear()
				m2 := tCtx.GetLogRecord().Attributes().PutEmptySlice("list").AppendEmpty().SetEmptyMap()
				m2.PutStr("foo", "bar")
			},
		},
		{
			statement: `set(attributes["arr"], [{"list":[{"foo":"bar"}]}, {"bar":"baz"}])`,
			want: func(tCtx ottllog.TransformContext) {
				arr := tCtx.GetLogRecord().Attributes().PutEmptySlice("arr")
				arr.AppendEmpty().SetEmptyMap().PutEmptySlice("list").AppendEmpty().SetEmptyMap().PutStr("foo", "bar")
				arr.AppendEmpty().SetEmptyMap().PutStr("bar", "baz")
			},
		},
		{
			statement: `set(attributes["test"], IsList([{"list":[{"foo":"bar"}]}, {"bar":"baz"}]))`,
			want: func(tCtx ottllog.TransformContext) {
				tCtx.GetLogRecord().Attributes().PutBool("test", true)
			},
		},
		{
			statement: `set(attributes["test"], IsMap({"list":[{"foo":"bar"}]}))`,
			want: func(tCtx ottllog.TransformContext) {
				tCtx.GetLogRecord().Attributes().PutBool("test", true)
			},
		},
		{
			statement: `set(attributes["test"], Len([{"list":[{"foo":"bar"}]}, {"bar":"baz"}]))`,
			want: func(tCtx ottllog.TransformContext) {
				tCtx.GetLogRecord().Attributes().PutInt("test", 2)
			},
		},
		{
			statement: `set(attributes["list"], Sort(Keys({"foo": "bar", "baz": "foo"})))`,
			want: func(tCtx ottllog.TransformContext) {
				attributes := tCtx.GetLogRecord().Attributes().PutEmptySlice("list")
				attributes.AppendEmpty().SetStr("baz")
				attributes.AppendEmpty().SetStr("foo")
			},
		},
		{
			statement: `set(attributes["indexof"], Index("opentelemetry", "telemetry"))`,
			want: func(tCtx ottllog.TransformContext) {
				tCtx.GetLogRecord().Attributes().PutInt("indexof", 4)
			},
		},
		{
			statement: `set(attributes["indexof"], Index(attributes["slices"], "name"))`,
			want: func(tCtx ottllog.TransformContext) {
				tCtx.GetLogRecord().Attributes().PutInt("indexof", -1)
			},
		},
		{
			statement: `set(attributes["indexof"], Index(attributes["slices"], "slice2"))`,
			want: func(tCtx ottllog.TransformContext) {
				tCtx.GetLogRecord().Attributes().PutInt("indexof", 1)
			},
		},
		{
			// slice contains a map
			statement: `set(attributes["indexof"], Index(attributes["slices"], attributes["slices"][2]))`,
			want: func(tCtx ottllog.TransformContext) {
				tCtx.GetLogRecord().Attributes().PutInt("indexof", 2)
			},
		},
		{
			statement: `set(attributes["test"], XXH3("hello world"))`,
			want: func(tCtx ottllog.TransformContext) {
				tCtx.GetLogRecord().Attributes().PutStr("test", "d447b1ea40e6988b")
			},
		},
		{
			statement: `set(attributes["test"], XXH128("hello world"))`,
			want: func(tCtx ottllog.TransformContext) {
				tCtx.GetLogRecord().Attributes().PutStr("test", "df8d09e93f874900a99b8775cc15b6c7")
			},
		},
	}

	for _, tt := range tests {
		t.Run(tt.statement, func(t *testing.T) {
			logStatements, err := parseStatementWithAndWithoutPathContext(tt.statement)
			require.NoError(t, err)

			for _, statement := range logStatements {
				tCtx := constructLogTransformContext()
				_, _, err = statement.Execute(t.Context(), tCtx)
				if tt.errMsg == "" {
					require.NoError(t, err)
				} else {
					assert.ErrorContains(t, err, tt.errMsg)
				}

				exTCtx := constructLogTransformContext()
				tt.want(exTCtx)

				require.NoError(t, plogtest.CompareResourceLogs(newResourceLogs(exTCtx), newResourceLogs(tCtx)))
			}
		})
	}
}

func Test_e2e_ottl_features(t *testing.T) {
	tests := []struct {
		name      string
		statement string
		want      func(tCtx ottllog.TransformContext)
	}{
		{
			name:      "where clause",
			statement: `set(attributes["test"], "pass") where body == "operationB"`,
			want:      func(_ ottllog.TransformContext) {},
		},
		{
			name:      "reach upwards",
			statement: `set(attributes["test"], "pass") where resource.attributes["host.name"] == "localhost"`,
			want: func(tCtx ottllog.TransformContext) {
				tCtx.GetLogRecord().Attributes().PutStr("test", "pass")
			},
		},
		{
			name:      "where clause with dynamic indexing",
			statement: `set(attributes["foo"], "bar") where attributes[attributes["flags"]] != nil`,
			want: func(tCtx ottllog.TransformContext) {
				tCtx.GetLogRecord().Attributes().PutStr("foo", "bar")
			},
		},
		{
			name:      "Using enums",
			statement: `set(severity_number, SEVERITY_NUMBER_TRACE2) where severity_number == SEVERITY_NUMBER_TRACE`,
			want: func(tCtx ottllog.TransformContext) {
				tCtx.GetLogRecord().SetSeverityNumber(2)
			},
		},
		{
			name:      "Using HasPrefix",
			statement: `set(attributes["test"], "pass") where HasPrefix(body, "operation")`,
			want: func(tCtx ottllog.TransformContext) {
				tCtx.GetLogRecord().Attributes().PutStr("test", "pass")
			},
		},
		{
			name:      "Using HasPrefix with dynamic prefix",
			statement: `set(attributes["test"], "pass") where HasPrefix(body, attributes["dynamicprefix"])`,
			want: func(tCtx ottllog.TransformContext) {
				tCtx.GetLogRecord().Attributes().PutStr("test", "pass")
			},
		},
		{
			name:      "Using HasSuffix",
			statement: `set(attributes["test"], "pass") where HasSuffix(body, "tionA")`,
			want: func(tCtx ottllog.TransformContext) {
				tCtx.GetLogRecord().Attributes().PutStr("test", "pass")
			},
		},
		{
			name:      "Using HasSuffix with dynamic suffix",
			statement: `set(attributes["test"], "pass") where HasSuffix(body, attributes["dynamicsuffix"])`,
			want: func(tCtx ottllog.TransformContext) {
				tCtx.GetLogRecord().Attributes().PutStr("test", "pass")
			},
		},
		{
			name:      "Using hex",
			statement: `set(attributes["test"], "pass") where trace_id == TraceID(0x0102030405060708090a0b0c0d0e0f10)`,
			want: func(tCtx ottllog.TransformContext) {
				tCtx.GetLogRecord().Attributes().PutStr("test", "pass")
			},
		},
		{
			name:      "where clause without comparator",
			statement: `set(attributes["test"], "pass") where IsMatch(body, "operation[AC]")`,
			want: func(tCtx ottllog.TransformContext) {
				tCtx.GetLogRecord().Attributes().PutStr("test", "pass")
			},
		},
		{
			name:      "where clause without comparator dynamic pattern",
			statement: `set(attributes["test"], "pass") where IsMatch(body, Concat(["operation", "[AC]"], ""))`,
			want: func(tCtx ottllog.TransformContext) {
				tCtx.GetLogRecord().Attributes().PutStr("test", "pass")
			},
		},
		{
			name:      "where clause with Converter return value",
			statement: `set(attributes["test"], "pass") where body == Concat(["operation", "A"], "")`,
			want: func(tCtx ottllog.TransformContext) {
				tCtx.GetLogRecord().Attributes().PutStr("test", "pass")
			},
		},
		{
			name:      "composing functions",
			statement: `merge_maps(attributes, ParseJSON("{\"json_test\":\"pass\"}"), "insert") where body == "operationA"`,
			want: func(tCtx ottllog.TransformContext) {
				tCtx.GetLogRecord().Attributes().PutStr("json_test", "pass")
			},
		},
		{
			name:      "where clause with ContainsValue return value",
			statement: `set(attributes["test"], "pass") where ContainsValue(["hello", "world"], "hello")`,
			want: func(tCtx ottllog.TransformContext) {
				tCtx.GetLogRecord().Attributes().PutStr("test", "pass")
			},
		},
		{
			name:      "where clause with ContainsValue ints return value",
			statement: `set(attributes["test"], "pass") where ContainsValue([1, 2, 3, 4], 4)`,
			want: func(tCtx ottllog.TransformContext) {
				tCtx.GetLogRecord().Attributes().PutStr("test", "pass")
			},
		},
		{
			name:      "where clause with ContainsValue floats return value",
			statement: `set(attributes["test"], "pass") where ContainsValue([1.1, 2.2, 3.3, 4.4], 4.4)`,
			want: func(tCtx ottllog.TransformContext) {
				tCtx.GetLogRecord().Attributes().PutStr("test", "pass")
			},
		},
		{
			name:      `set attribute when tag "staging" is in tags attributes slice using ContainsValue`,
			statement: `set(attributes["staging"], "true") where ContainsValue(attributes["foo"]["slice"], "val")`,
			want: func(tCtx ottllog.TransformContext) {
				tCtx.GetLogRecord().Attributes().PutStr("staging", "true")
			},
		},
		{
			name:      "complex indexing found",
			statement: `set(attributes["test"], attributes["foo"]["bar"])`,
			want: func(tCtx ottllog.TransformContext) {
				tCtx.GetLogRecord().Attributes().PutStr("test", "pass")
			},
		},
		{
			name:      "complex indexing not found",
			statement: `set(attributes["test"], attributes["metadata"]["uid"])`,
			want:      func(_ ottllog.TransformContext) {},
		},
		{
			name:      "map value",
			statement: `set(body, {"_raw": body, "test": {"result": attributes["foo"]["bar"], "time": UnixNano(time)}})`,
			want: func(tCtx ottllog.TransformContext) {
				originalBody := tCtx.GetLogRecord().Body().AsString()
				mapValue := tCtx.GetLogRecord().Body().SetEmptyMap()
				mapValue.PutStr("_raw", originalBody)
				mv1 := mapValue.PutEmptyMap("test")
				mv1.PutStr("result", "pass")
				mv1.PutInt("time", 1581452772000000321)
			},
		},
		{
			name:      "map value as input to function",
			statement: `set(attributes["isMap"], IsMap({"foo": {"bar": "baz", "test": "pass"}}))`,
			want: func(tCtx ottllog.TransformContext) {
				tCtx.GetLogRecord().Attributes().PutBool("isMap", true)
			},
		},
		{
			name:      "extract value from Split function result slice of type []string",
			statement: `set(attributes["my.environment.2"], Split(resource.attributes["host.name"],"h")[1])`,
			want: func(tCtx ottllog.TransformContext) {
				tCtx.GetLogRecord().Attributes().PutStr("my.environment.2", "ost")
			},
		},
		{
<<<<<<< HEAD
			statement: `set(attributes["test"], CommunityID("123.124.125.126", 12345, "55.56.57.58", 80, "TCP", 0))`,
			want: func(tCtx ottllog.TransformContext) {
				tCtx.GetLogRecord().Attributes().PutStr("test", "1:9qr9Z1LViXcNwtLVOHZ3CL8MlyM=")
			},
		},
		{
			statement: `set(attributes["test"], CommunityID("123.124.125.126", 12345, "55.56.57.58", 80, "UDP", 1))`,
			want: func(tCtx ottllog.TransformContext) {
				tCtx.GetLogRecord().Attributes().PutStr("test", "1:1viZaClxhTkWejXjxmQXaZzI8F4=")
			},
		},
		{
			statement: `set(attributes["test"], CommunityID("123.124.125.126", 12345, "55.56.57.58", 80, "ICMP", 9))`,
			want: func(tCtx ottllog.TransformContext) {
				tCtx.GetLogRecord().Attributes().PutStr("test", "1:7tb0A6iknoFJCZmtLXkvScm21Ss=")
			},
		},
		{
			statement: `set(attributes["test"], CommunityID("123.124.125.126", 12345, "55.56.57.58", 80, "ICMP6", 10))`,
			want: func(tCtx ottllog.TransformContext) {
				tCtx.GetLogRecord().Attributes().PutStr("test", "1:D7dVM6HJooFwvHhLnrMrNMw/UR4=")
			},
		},
		{
			statement: `set(attributes["test"], CommunityID("123.124.125.126", 12345, "55.56.57.58", 80, "RSVP", 11))`,
			want: func(tCtx ottllog.TransformContext) {
				tCtx.GetLogRecord().Attributes().PutStr("test", "1:cEVbY6jymDAKgyIU4UqMu0WQHTI=")
			},
		},
		{
			statement: `set(attributes["test"], CommunityID("123.124.125.126", 12345, "55.56.57.58", 80, "SCTP", 12))`,
			want: func(tCtx ottllog.TransformContext) {
				tCtx.GetLogRecord().Attributes().PutStr("test", "1:4KOPjy2bsV43uY/mf4HtwyZkwqM=")
=======
			name:      "map value with nil",
			statement: `set(body, {"value": nil})`,
			want: func(tCtx ottllog.TransformContext) {
				mapValue := tCtx.GetLogRecord().Body().SetEmptyMap()
				mapValue.PutEmpty("value")
			},
		},
		{
			name:      "map value with quoted nil",
			statement: `set(body, {"value": "nil"})`,
			want: func(tCtx ottllog.TransformContext) {
				mapValue := tCtx.GetLogRecord().Body().SetEmptyMap()
				mapValue.PutStr("value", "nil")
			},
		},
		{
			name:      "slice with nil and quoted nil",
			statement: `set(attributes["test"], [nil, "nil", nil])`,
			want: func(tCtx ottllog.TransformContext) {
				arr := tCtx.GetLogRecord().Attributes().PutEmptySlice("test")
				arr.AppendEmpty() // nil
				arr.AppendEmpty().SetStr("nil")
				arr.AppendEmpty() // nil
			},
		},
		{
			name:      "where clause with nil",
			statement: `set(attributes["test"], "pass") where attributes["non_exiting_attrs"] == nil`,
			want: func(tCtx ottllog.TransformContext) {
				tCtx.GetLogRecord().Attributes().PutStr("test", "pass")
			},
		},
		{
			name:      "where clause with quoted nil",
			statement: `set(attributes["test"], "pass") where attributes["nil_string"] == "nil"`,
			want: func(tCtx ottllog.TransformContext) {
				tCtx.GetLogRecord().Attributes().PutStr("test", "pass")
>>>>>>> fc15c950
			},
		},
	}

	for _, tt := range tests {
		t.Run(tt.statement, func(t *testing.T) {
			logStatements, err := parseStatementWithAndWithoutPathContext(tt.statement)
			require.NoError(t, err)

			for _, statement := range logStatements {
				tCtx := constructLogTransformContext()
				_, _, _ = statement.Execute(t.Context(), tCtx)

				exTCtx := constructLogTransformContext()
				tt.want(exTCtx)

				require.NoError(t, plogtest.CompareResourceLogs(newResourceLogs(exTCtx), newResourceLogs(tCtx)))
			}
		})
	}
}

func Test_e2e_ottl_statement_sequence(t *testing.T) {
	tests := []struct {
		name       string
		statements []string
		want       func(tCtx ottllog.TransformContext)
	}{
		{
			name: "delete key of map literal",
			statements: []string{
				`set(attributes["test"], {"foo":"bar", "list":[{"test":"hello"}]})`,
				`delete_key(attributes["test"], "foo")`,
			},
			want: func(tCtx ottllog.TransformContext) {
				m := tCtx.GetLogRecord().Attributes().PutEmptyMap("test")
				m.PutEmptySlice("list").AppendEmpty().SetEmptyMap().PutStr("test", "hello")
			},
		},
		{
			name: "delete key of map literal dynamic",
			statements: []string{
				`set(attributes["test"], {"foo":"bar", "list":[{"test":"hello"}]})`,
				`set(attributes["dynamic_key"], "foo")`,
				`delete_key(attributes["test"], attributes["dynamic_key"])`,
			},
			want: func(tCtx ottllog.TransformContext) {
				m := tCtx.GetLogRecord().Attributes().PutEmptyMap("test")
				m.PutEmptySlice("list").AppendEmpty().SetEmptyMap().PutStr("test", "hello")
				tCtx.GetLogRecord().Attributes().PutStr("dynamic_key", "foo")
			},
		},
		{
			name: "delete matching keys of map literal",
			statements: []string{
				`set(attributes["test"], {"foo":"bar", "list":[{"test":"hello"}]})`,
				`delete_matching_keys(attributes["test"], ".*oo")`,
			},
			want: func(tCtx ottllog.TransformContext) {
				m := tCtx.GetLogRecord().Attributes().PutEmptyMap("test")
				m.PutEmptySlice("list").AppendEmpty().SetEmptyMap().PutStr("test", "hello")
			},
		},
		{
			name: "delete matching keys of map literal dynamic",
			statements: []string{
				`set(attributes["test"], {"foo":"bar", "list":[{"test":"hello"}]})`,
				`delete_matching_keys(attributes["test"], Concat([".*", "oo"], ""))`,
			},
			want: func(tCtx ottllog.TransformContext) {
				m := tCtx.GetLogRecord().Attributes().PutEmptyMap("test")
				m.PutEmptySlice("list").AppendEmpty().SetEmptyMap().PutStr("test", "hello")
			},
		},
		{
			name: "keep matching keys of map literal",
			statements: []string{
				`set(attributes["test"], {"foo":"bar", "list":[{"test":"hello"}]})`,
				`keep_matching_keys(attributes["test"], ".*ist")`,
			},
			want: func(tCtx ottllog.TransformContext) {
				m := tCtx.GetLogRecord().Attributes().PutEmptyMap("test")
				m.PutEmptySlice("list").AppendEmpty().SetEmptyMap().PutStr("test", "hello")
			},
		},
		{
			name: "flatten map literal",
			statements: []string{
				`set(attributes["test"], {"foo":"bar", "list":[{"test":"hello"}]})`,
				`flatten(attributes["test"])`,
			},
			want: func(tCtx ottllog.TransformContext) {
				m := tCtx.GetLogRecord().Attributes().PutEmptyMap("test")
				m.PutStr("foo", "bar")
				m.PutStr("list.0.test", "hello")
			},
		},
	}

	for _, tt := range tests {
		t.Run(tt.name, func(t *testing.T) {
			tCtx := constructLogTransformContext()

			for _, statement := range tt.statements {
				logStatements, err := parseStatementWithAndWithoutPathContext(statement)
				require.NoError(t, err)

				for _, s := range logStatements {
					_, _, _ = s.Execute(t.Context(), tCtx)
				}
			}

			exTCtx := constructLogTransformContext()
			tt.want(exTCtx)

			require.NoError(t, plogtest.CompareResourceLogs(newResourceLogs(exTCtx), newResourceLogs(tCtx)))
		})
	}
}

func Test_e2e_ottl_value_expressions(t *testing.T) {
	tests := []struct {
		name      string
		statement string
		want      func() any
	}{
		{
			name:      "string literal",
			statement: `"foo"`,
			want: func() any {
				return "foo"
			},
		},
		{
			name:      "attribute value",
			statement: `resource.attributes["host.name"]`,
			want: func() any {
				return "localhost"
			},
		},
		{
			name:      "accessing enum",
			statement: `SEVERITY_NUMBER_TRACE`,
			want: func() any {
				return int64(1)
			},
		},
		{
			name:      "Using converter",
			statement: `TraceID(0x0102030405060708090a0b0c0d0e0f10)`,
			want: func() any {
				return pcommon.TraceID{0x1, 0x2, 0x3, 0x4, 0x5, 0x6, 0x7, 0x8, 0x9, 0xa, 0xb, 0xc, 0xd, 0xe, 0xf, 0x10}
			},
		},
		{
			name:      "Adding results of two converter operations",
			statement: `Len(attributes) + Len(attributes)`,
			want: func() any {
				return int64(28)
			},
		},
		{
			name:      "Nested converter operations",
			statement: `Hex(Len(attributes) + Len(attributes))`,
			want: func() any {
				return "000000000000001c"
			},
		},
		{
			name:      "return map type 1",
			statement: `attributes["foo"]`,
			want: func() any {
				m := pcommon.NewMap()
				_ = m.FromRaw(map[string]any{
					"bar": "pass",
				})
				return m
			},
		},
		{
			name:      "return map type 2",
			statement: `attributes["foo2"]`,
			want: func() any {
				m := pcommon.NewMap()
				_ = m.FromRaw(map[string]any{
					"slice": []any{
						"val",
					},
				})
				return m
			},
		},
		{
			name:      "return map type 3",
			statement: `attributes["foo3"]`,
			want: func() any {
				m := pcommon.NewMap()
				_ = m.FromRaw(map[string]any{
					"nested": map[string]any{
						"test": "pass",
					},
				})
				return m
			},
		},
		{
			name:      "return list",
			statement: `attributes["things"]`,
			want: func() any {
				s := pcommon.NewSlice()
				_ = s.FromRaw([]any{
					map[string]any{"name": "foo"},
					map[string]any{"name": "bar"},
				})
				return s
			},
		},
	}

	for _, tt := range tests {
		t.Run(tt.statement, func(t *testing.T) {
			settings := componenttest.NewNopTelemetrySettings()
			logParser, err := ottllog.NewParser(ottlfuncs.StandardFuncs[ottllog.TransformContext](), settings)
			require.NoError(t, err)
			valueExpr, err := logParser.ParseValueExpression(tt.statement)
			require.NoError(t, err)

			tCtx := constructLogTransformContextValueExpressions()
			val, err := valueExpr.Eval(t.Context(), tCtx)
			require.NoError(t, err)

			assert.Equal(t, tt.want(), val)
		})
	}
}

func Test_ProcessTraces_TraceContext(t *testing.T) {
	tests := []struct {
		statement string
		want      func(_ ottlspan.TransformContext)
	}{
		{
			statement: `set(attributes["entrypoint-root"], name) where IsRootSpan()`,
			want: func(tCtx ottlspan.TransformContext) {
				tCtx.GetSpan().Attributes().PutStr("entrypoint-root", "operationB")
			},
		},
	}

	for _, tt := range tests {
		t.Run(tt.statement, func(t *testing.T) {
			settings := componenttest.NewNopTelemetrySettings()
			funcs := ottlfuncs.StandardFuncs[ottlspan.TransformContext]()
			isRootSpanFactory := ottlfuncs.NewIsRootSpanFactory()
			funcs[isRootSpanFactory.Name()] = isRootSpanFactory
			spanParser, err := ottlspan.NewParser(funcs, settings)
			require.NoError(t, err)
			spanStatements, err := spanParser.ParseStatement(tt.statement)
			require.NoError(t, err)

			tCtx := constructSpanTransformContext()
			_, _, _ = spanStatements.Execute(t.Context(), tCtx)

			exTCtx := constructSpanTransformContext()
			tt.want(exTCtx)

			require.NoError(t, ptracetest.CompareResourceSpans(newResourceSpans(exTCtx), newResourceSpans(tCtx)))
		})
	}
}

func Test_ProcessSpanEvents(t *testing.T) {
	tests := []struct {
		statement string
		want      func(_ ottlspanevent.TransformContext)
	}{
		{
			statement: `set(attributes["index"], event_index)`,
			want: func(tCtx ottlspanevent.TransformContext) {
				tCtx.GetSpanEvent().Attributes().PutInt("index", 0)
			},
		},
	}

	for _, tt := range tests {
		t.Run(tt.statement, func(t *testing.T) {
			settings := componenttest.NewNopTelemetrySettings()
			funcs := ottlfuncs.StandardFuncs[ottlspanevent.TransformContext]()

			spanEventParser, err := ottlspanevent.NewParser(funcs, settings)
			require.NoError(t, err)
			spanStatements, err := spanEventParser.ParseStatement(tt.statement)
			require.NoError(t, err)

			tCtx := constructSpanEventTransformContext()
			_, _, _ = spanStatements.Execute(t.Context(), tCtx)

			exTCtx := constructSpanEventTransformContext()
			tt.want(exTCtx)

			require.NoError(t, ptracetest.CompareSpanEvent(newSpanEvent(exTCtx), newSpanEvent(tCtx)))
		})
	}
}

func parseStatementWithAndWithoutPathContext(statement string) ([]*ottl.Statement[ottllog.TransformContext], error) {
	settings := componenttest.NewNopTelemetrySettings()
	parserWithoutPathCtx, err := ottllog.NewParser(ottlfuncs.StandardFuncs[ottllog.TransformContext](), settings)
	if err != nil {
		return nil, err
	}

	withoutPathCtxResult, err := parserWithoutPathCtx.ParseStatement(statement)
	if err != nil {
		return nil, err
	}

	parserWithPathCtx, err := ottllog.NewParser(ottlfuncs.StandardFuncs[ottllog.TransformContext](), settings, ottllog.EnablePathContextNames())
	if err != nil {
		return nil, err
	}

	pc, err := ottl.NewParserCollection(settings,
		ottl.WithParserCollectionContext[ottllog.TransformContext, *ottl.Statement[ottllog.TransformContext]](
			ottllog.ContextName,
			&parserWithPathCtx,
			ottl.WithStatementConverter(func(_ *ottl.ParserCollection[*ottl.Statement[ottllog.TransformContext]], _ ottl.StatementsGetter, parsedStatements []*ottl.Statement[ottllog.TransformContext]) (*ottl.Statement[ottllog.TransformContext], error) {
				return parsedStatements[0], nil
			})))
	if err != nil {
		return nil, err
	}

	withPathCtxResult, err := pc.ParseStatementsWithContext(ottllog.ContextName, ottl.NewStatementsGetter([]string{statement}), true)
	if err != nil {
		return nil, err
	}

	return []*ottl.Statement[ottllog.TransformContext]{withoutPathCtxResult, withPathCtxResult}, nil
}

func constructLogTransformContext() ottllog.TransformContext {
	resource := pcommon.NewResource()
	resource.Attributes().PutStr("host.name", "localhost")
	resource.Attributes().PutStr("A|B|C", "newValue")

	scope := pcommon.NewInstrumentationScope()
	scope.SetName("scope")

	logRecord := plog.NewLogRecord()
	logRecord.Body().SetStr("operationA")
	logRecord.SetTimestamp(TestLogTimestamp)
	logRecord.SetObservedTimestamp(TestObservedTimestamp)
	logRecord.SetDroppedAttributesCount(1)
	logRecord.SetFlags(plog.DefaultLogRecordFlags.WithIsSampled(true))
	logRecord.SetSeverityNumber(1)
	logRecord.SetTraceID(traceID)
	logRecord.SetSpanID(spanID)
	logRecord.Attributes().PutStr("encoding", "base64")
	logRecord.Attributes().PutStr("http.method", "get")
	logRecord.Attributes().PutStr("split_delimiter", "|")
	logRecord.Attributes().PutStr("dynamicprefix", "operation")
	logRecord.Attributes().PutStr("dynamicsuffix", "tionA")
	logRecord.Attributes().PutStr("http.path", "/health")
	logRecord.Attributes().PutStr("http.url", "http://localhost/health")
	logRecord.Attributes().PutStr("flags", "A|B|C")
	logRecord.Attributes().PutStr("total.string", "123456789")
	logRecord.Attributes().PutStr("A|B|C", "something")
	logRecord.Attributes().PutStr("foo", "foo")
	logRecord.Attributes().PutStr("slice", "slice")
	logRecord.Attributes().PutStr("val", "val2")
	logRecord.Attributes().PutInt("int_value", 0)
	logRecord.Attributes().PutStr("nil_string", "nil")
	arr := logRecord.Attributes().PutEmptySlice("array")
	arr0 := arr.AppendEmpty()
	arr0.SetStr("looong")
	m := logRecord.Attributes().PutEmptyMap("foo")
	m.PutStr("bar", "pass")
	m.PutStr("flags", "pass")
	s := m.PutEmptySlice("slice")
	v := s.AppendEmpty()
	v.SetStr("val")
	m2 := m.PutEmptyMap("nested")
	m2.PutStr("test", "pass")

	s2 := logRecord.Attributes().PutEmptySlice("things")
	thing1 := s2.AppendEmpty().SetEmptyMap()
	thing1.PutStr("name", "foo")
	thing1.PutInt("value", 2)

	thing2 := s2.AppendEmpty().SetEmptyMap()
	thing2.PutStr("name", "bar")
	thing2.PutInt("value", 5)

	s3 := logRecord.Attributes().PutEmptySlice("slices")
	s3.AppendEmpty().SetStr("slice1")
	s3.AppendEmpty().SetStr("slice2")
	s3m1 := s3.AppendEmpty().SetEmptyMap()
	s3m1.PutStr("name", "foo")

	return ottllog.NewTransformContext(logRecord, scope, resource, plog.NewScopeLogs(), plog.NewResourceLogs())
}

func constructLogTransformContextEditors() ottllog.TransformContext {
	resource := pcommon.NewResource()
	resource.Attributes().PutStr("host.name", "localhost")

	scope := pcommon.NewInstrumentationScope()
	scope.SetName("scope")

	logRecord := plog.NewLogRecord()
	logRecord.Body().SetStr("operationA")
	logRecord.SetTimestamp(TestLogTimestamp)
	logRecord.SetObservedTimestamp(TestObservedTimestamp)
	logRecord.SetDroppedAttributesCount(1)
	logRecord.SetFlags(plog.DefaultLogRecordFlags.WithIsSampled(true))
	logRecord.SetSeverityNumber(1)
	logRecord.SetTraceID(traceID)
	logRecord.SetSpanID(spanID)
	logRecord.Attributes().PutStr("http.method", "get")
	logRecord.Attributes().PutStr("http.path", "/health")
	logRecord.Attributes().PutStr("http.url", "http://localhost/health")
	logRecord.Attributes().PutStr("flags", "A|B|C")
	logRecord.Attributes().PutStr("total.string", "123456789")
	mm := logRecord.Attributes().PutEmptyMap("conflict")
	mm1 := mm.PutEmptyMap("conflict1")
	mm1.PutStr("conflict2", "pass")
	mmm := logRecord.Attributes().PutEmptyMap("conflict.conflict1")
	mmm.PutStr("conflict2", "nopass")
	m := logRecord.Attributes().PutEmptyMap("foo")
	m.PutStr("bar", "pass")
	m.PutStr("flags", "pass")
	s := m.PutEmptySlice("slice")
	v := s.AppendEmpty()
	v.SetStr("val")
	m2 := m.PutEmptyMap("nested")
	m2.PutStr("test", "pass")

	s2 := logRecord.Attributes().PutEmptySlice("things")
	thing1 := s2.AppendEmpty().SetEmptyMap()
	thing1.PutStr("name", "foo")
	thing1.PutInt("value", 2)

	thing2 := s2.AppendEmpty().SetEmptyMap()
	thing2.PutStr("name", "bar")
	thing2.PutInt("value", 5)

	return ottllog.NewTransformContext(logRecord, scope, resource, plog.NewScopeLogs(), plog.NewResourceLogs())
}

func constructLogTransformContextValueExpressions() ottllog.TransformContext {
	resource := pcommon.NewResource()
	resource.Attributes().PutStr("host.name", "localhost")
	resource.Attributes().PutStr("A|B|C", "newValue")

	scope := pcommon.NewInstrumentationScope()
	scope.SetName("scope")

	logRecord := plog.NewLogRecord()
	logRecord.Body().SetStr("operationA")
	logRecord.SetTimestamp(TestLogTimestamp)
	logRecord.SetObservedTimestamp(TestObservedTimestamp)
	logRecord.SetDroppedAttributesCount(1)
	logRecord.SetFlags(plog.DefaultLogRecordFlags.WithIsSampled(true))
	logRecord.SetSeverityNumber(1)
	logRecord.SetTraceID(traceID)
	logRecord.SetSpanID(spanID)
	logRecord.Attributes().PutStr("http.method", "get")
	logRecord.Attributes().PutStr("http.path", "/health")
	logRecord.Attributes().PutStr("http.url", "http://localhost/health")
	logRecord.Attributes().PutStr("flags", "A|B|C")
	logRecord.Attributes().PutStr("total.string", "123456789")
	logRecord.Attributes().PutStr("A|B|C", "something")
	logRecord.Attributes().PutStr("foo", "foo")
	logRecord.Attributes().PutStr("slice", "slice")
	logRecord.Attributes().PutStr("val", "val2")
	logRecord.Attributes().PutInt("int_value", 0)
	arr := logRecord.Attributes().PutEmptySlice("array")
	arr0 := arr.AppendEmpty()
	arr0.SetStr("looong")
	m := logRecord.Attributes().PutEmptyMap("foo")
	m.PutStr("bar", "pass")

	m2 := logRecord.Attributes().PutEmptyMap("foo2")
	s := m2.PutEmptySlice("slice")
	v := s.AppendEmpty()
	v.SetStr("val")

	m3 := logRecord.Attributes().PutEmptyMap("foo3")
	m31 := m3.PutEmptyMap("nested")
	m31.PutStr("test", "pass")

	s2 := logRecord.Attributes().PutEmptySlice("things")
	thing1 := s2.AppendEmpty().SetEmptyMap()
	thing1.PutStr("name", "foo")

	thing2 := s2.AppendEmpty().SetEmptyMap()
	thing2.PutStr("name", "bar")

	return ottllog.NewTransformContext(logRecord, scope, resource, plog.NewScopeLogs(), plog.NewResourceLogs())
}

func constructSpanTransformContext() ottlspan.TransformContext {
	resource := pcommon.NewResource()

	scope := pcommon.NewInstrumentationScope()
	scope.SetName("scope")

	td := ptrace.NewSpan()
	fillSpanOne(td)

	return ottlspan.NewTransformContext(td, scope, resource, ptrace.NewScopeSpans(), ptrace.NewResourceSpans())
}

func constructSpanEventTransformContext() ottlspanevent.TransformContext {
	resource := pcommon.NewResource()

	scope := pcommon.NewInstrumentationScope()
	scope.SetName("scope")

	span := ptrace.NewSpan()
	fillSpanOne(span)

	ev1 := span.Events().AppendEmpty()
	ev1.SetName("event-1")

	return ottlspanevent.NewTransformContext(ev1, span, scope, resource, ptrace.NewScopeSpans(), ptrace.NewResourceSpans(), ottlspanevent.WithEventIndex(0))
}

func newResourceLogs(tCtx ottllog.TransformContext) plog.ResourceLogs {
	rl := plog.NewResourceLogs()
	tCtx.GetResource().CopyTo(rl.Resource())
	sl := rl.ScopeLogs().AppendEmpty()
	tCtx.GetInstrumentationScope().CopyTo(sl.Scope())
	l := sl.LogRecords().AppendEmpty()
	tCtx.GetLogRecord().CopyTo(l)
	return rl
}

func newResourceSpans(tCtx ottlspan.TransformContext) ptrace.ResourceSpans {
	rl := ptrace.NewResourceSpans()
	tCtx.GetResource().CopyTo(rl.Resource())
	sl := rl.ScopeSpans().AppendEmpty()
	tCtx.GetInstrumentationScope().CopyTo(sl.Scope())
	l := sl.Spans().AppendEmpty()
	tCtx.GetSpan().CopyTo(l)
	return rl
}

func newSpanEvent(tCtx ottlspanevent.TransformContext) ptrace.SpanEvent {
	dst := ptrace.NewSpanEvent()
	tCtx.GetSpanEvent().CopyTo(dst)
	return dst
}

func fillSpanOne(span ptrace.Span) {
	span.SetName("operationB")
	span.SetSpanID(spanID)
	span.SetTraceID(traceID)
}

func Benchmark_XML_Functions(b *testing.B) {
	testXML := `<Data><From><Test>1</Test><Test>2</Test></From><To></To></Data>`
	tCtxWithTestBody := func() ottllog.TransformContext {
		resource := pcommon.NewResource()
		scope := pcommon.NewInstrumentationScope()
		logRecord := plog.NewLogRecord()
		logRecord.Body().SetStr(testXML)
		return ottllog.NewTransformContext(logRecord, scope, resource, plog.NewScopeLogs(), plog.NewResourceLogs())
	}

	settings := componenttest.NewNopTelemetrySettings()
	logParser, err := ottllog.NewParser(ottlfuncs.StandardFuncs[ottllog.TransformContext](), settings)
	require.NoError(b, err)

	// Use a round trip composition to ensure each iteration of the benchmark is the same.
	// GetXML(body, "/Data/From/Test") returns "<Test>1</Test><Test>2</Test>"
	// InsertXML(body, "/Data/To", GetXML(...)) adds the two Test elements to the To element
	// RemoveXML(InsertXML(...) "/Data/To/Test") removes the Test elements which were just added
	// set overwrites the body, but the result should be the same as the original body
	roundTrip := `set(body, RemoveXML(InsertXML(body, "/Data/To", GetXML(body, "/Data/From/Test")), "/Data/To/Test"))`
	logStatements, err := logParser.ParseStatement(roundTrip)
	require.NoError(b, err)

	actualCtx := tCtxWithTestBody()
	b.ReportAllocs()

	for b.Loop() {
		_, _, _ = logStatements.Execute(b.Context(), actualCtx)
	}

	// Ensure correctness
	require.NoError(b, plogtest.CompareResourceLogs(newResourceLogs(tCtxWithTestBody()), newResourceLogs(actualCtx)))
}<|MERGE_RESOLUTION|>--- conflicted
+++ resolved
@@ -1576,42 +1576,7 @@
 				tCtx.GetLogRecord().Attributes().PutStr("my.environment.2", "ost")
 			},
 		},
-		{
-<<<<<<< HEAD
-			statement: `set(attributes["test"], CommunityID("123.124.125.126", 12345, "55.56.57.58", 80, "TCP", 0))`,
-			want: func(tCtx ottllog.TransformContext) {
-				tCtx.GetLogRecord().Attributes().PutStr("test", "1:9qr9Z1LViXcNwtLVOHZ3CL8MlyM=")
-			},
-		},
-		{
-			statement: `set(attributes["test"], CommunityID("123.124.125.126", 12345, "55.56.57.58", 80, "UDP", 1))`,
-			want: func(tCtx ottllog.TransformContext) {
-				tCtx.GetLogRecord().Attributes().PutStr("test", "1:1viZaClxhTkWejXjxmQXaZzI8F4=")
-			},
-		},
-		{
-			statement: `set(attributes["test"], CommunityID("123.124.125.126", 12345, "55.56.57.58", 80, "ICMP", 9))`,
-			want: func(tCtx ottllog.TransformContext) {
-				tCtx.GetLogRecord().Attributes().PutStr("test", "1:7tb0A6iknoFJCZmtLXkvScm21Ss=")
-			},
-		},
-		{
-			statement: `set(attributes["test"], CommunityID("123.124.125.126", 12345, "55.56.57.58", 80, "ICMP6", 10))`,
-			want: func(tCtx ottllog.TransformContext) {
-				tCtx.GetLogRecord().Attributes().PutStr("test", "1:D7dVM6HJooFwvHhLnrMrNMw/UR4=")
-			},
-		},
-		{
-			statement: `set(attributes["test"], CommunityID("123.124.125.126", 12345, "55.56.57.58", 80, "RSVP", 11))`,
-			want: func(tCtx ottllog.TransformContext) {
-				tCtx.GetLogRecord().Attributes().PutStr("test", "1:cEVbY6jymDAKgyIU4UqMu0WQHTI=")
-			},
-		},
-		{
-			statement: `set(attributes["test"], CommunityID("123.124.125.126", 12345, "55.56.57.58", 80, "SCTP", 12))`,
-			want: func(tCtx ottllog.TransformContext) {
-				tCtx.GetLogRecord().Attributes().PutStr("test", "1:4KOPjy2bsV43uY/mf4HtwyZkwqM=")
-=======
+    {
 			name:      "map value with nil",
 			statement: `set(body, {"value": nil})`,
 			want: func(tCtx ottllog.TransformContext) {
@@ -1649,9 +1614,44 @@
 			statement: `set(attributes["test"], "pass") where attributes["nil_string"] == "nil"`,
 			want: func(tCtx ottllog.TransformContext) {
 				tCtx.GetLogRecord().Attributes().PutStr("test", "pass")
->>>>>>> fc15c950
-			},
-		},
+			},
+		},
+    {
+			statement: `set(attributes["test"], CommunityID("123.124.125.126", 12345, "55.56.57.58", 80, "TCP", 0))`,
+			want: func(tCtx ottllog.TransformContext) {
+				tCtx.GetLogRecord().Attributes().PutStr("test", "1:9qr9Z1LViXcNwtLVOHZ3CL8MlyM=")
+			},
+		},
+		{
+			statement: `set(attributes["test"], CommunityID("123.124.125.126", 12345, "55.56.57.58", 80, "UDP", 1))`,
+			want: func(tCtx ottllog.TransformContext) {
+				tCtx.GetLogRecord().Attributes().PutStr("test", "1:1viZaClxhTkWejXjxmQXaZzI8F4=")
+			},
+		},
+		{
+			statement: `set(attributes["test"], CommunityID("123.124.125.126", 12345, "55.56.57.58", 80, "ICMP", 9))`,
+			want: func(tCtx ottllog.TransformContext) {
+				tCtx.GetLogRecord().Attributes().PutStr("test", "1:7tb0A6iknoFJCZmtLXkvScm21Ss=")
+			},
+		},
+		{
+			statement: `set(attributes["test"], CommunityID("123.124.125.126", 12345, "55.56.57.58", 80, "ICMP6", 10))`,
+			want: func(tCtx ottllog.TransformContext) {
+				tCtx.GetLogRecord().Attributes().PutStr("test", "1:D7dVM6HJooFwvHhLnrMrNMw/UR4=")
+			},
+		},
+		{
+			statement: `set(attributes["test"], CommunityID("123.124.125.126", 12345, "55.56.57.58", 80, "RSVP", 11))`,
+			want: func(tCtx ottllog.TransformContext) {
+				tCtx.GetLogRecord().Attributes().PutStr("test", "1:cEVbY6jymDAKgyIU4UqMu0WQHTI=")
+			},
+		},
+		{
+			statement: `set(attributes["test"], CommunityID("123.124.125.126", 12345, "55.56.57.58", 80, "SCTP", 12))`,
+			want: func(tCtx ottllog.TransformContext) {
+				tCtx.GetLogRecord().Attributes().PutStr("test", "1:4KOPjy2bsV43uY/mf4HtwyZkwqM=")
+      },
+    },
 	}
 
 	for _, tt := range tests {
