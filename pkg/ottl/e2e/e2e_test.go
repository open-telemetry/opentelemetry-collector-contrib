--- conflicted
+++ resolved
@@ -1207,7 +1207,6 @@
 			},
 		},
 		{
-<<<<<<< HEAD
 			statement: `set(
 	attributes["test"], 
 	ParseSeverity(severity_number, 
@@ -1223,13 +1222,14 @@
 	))`,
 			want: func(tCtx ottllog.TransformContext) {
 				tCtx.GetLogRecord().Attributes().PutStr("test", "info")
-=======
+      },
+    },
+    {
 			statement: `set(attributes["list"], Sort(Keys({"foo": "bar", "baz": "foo"})))`,
 			want: func(tCtx ottllog.TransformContext) {
 				attributes := tCtx.GetLogRecord().Attributes().PutEmptySlice("list")
 				attributes.AppendEmpty().SetStr("baz")
 				attributes.AppendEmpty().SetStr("foo")
->>>>>>> 7592deba
 			},
 		},
 	}
