--- conflicted
+++ resolved
@@ -1055,27 +1055,18 @@
 				tCtx.GetProfile().SetProfileID(pprofile.ProfileID{1, 0, 0, 0, 0, 0, 0, 0, 0, 0, 0, 0, 0, 0, 0, 0})
 			},
 		},
-<<<<<<< HEAD
-		//{
-		//	statement: `set(attributes["test"], Split(attributes["flags"], "|"))`,
-		//	want: func(_ *testing.T, tCtx *ottlprofile.TransformContext) {
-		//		putProfileAttribute(t, tCtx, "test", []any{"A", "B", "C"})
-		//	},
-		//},
-=======
 		{
 			statement: `set(profile_id, ProfileID("0102030405060708090a0b0c0d0e0f10"))`,
-			want: func(_ *testing.T, tCtx ottlprofile.TransformContext) {
+			want: func(_ *testing.T, tCtx *ottlprofile.TransformContext) {
 				tCtx.GetProfile().SetProfileID(pprofile.ProfileID{1, 2, 3, 4, 5, 6, 7, 8, 9, 10, 11, 12, 13, 14, 15, 16})
 			},
 		},
 		{
 			statement: `set(attributes["test"], Split(attributes["flags"], "|"))`,
-			want: func(_ *testing.T, tCtx ottlprofile.TransformContext) {
+			want: func(_ *testing.T, tCtx *ottlprofile.TransformContext) {
 				putProfileAttribute(t, tCtx, "test", []any{"A", "B", "C"})
 			},
 		},
->>>>>>> 1ea7c13e
 		{
 			statement: `set(attributes["test"], String("test"))`,
 			want: func(_ *testing.T, tCtx *ottlprofile.TransformContext) {
