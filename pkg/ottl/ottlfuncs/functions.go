--- conflicted
+++ resolved
@@ -120,10 +120,7 @@
 		NewHexFactory[K](),
 		NewSliceToMapFactory[K](),
 		NewProfileIDFactory[K](),
-<<<<<<< HEAD
 		NewParseIntFactory[K](),
-=======
 		NewKeysFactory[K](),
->>>>>>> a3a6f020
 	}
 }