--- conflicted
+++ resolved
@@ -118,10 +118,7 @@
 		NewYearFactory[K](),
 		NewHexFactory[K](),
 		NewSliceToMapFactory[K](),
-<<<<<<< HEAD
 		NewParseSeverityFactory[K](),
-=======
 		NewProfileIDFactory[K](),
->>>>>>> 301fd41f
 	}
 }