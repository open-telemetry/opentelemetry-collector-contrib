--- conflicted
+++ resolved
@@ -24,10 +24,6 @@
 	input.PutDouble("test5", 1234)
 	input.PutBool("test6", true)
 
-<<<<<<< HEAD
-	target := &ottl.StandardPMapGetter[pcommon.Map]{
-		Getter: func(ctx context.Context, tCtx pcommon.Map) (interface{}, error) {
-=======
 	ottlValue := ottl.StandardFunctionGetter[pcommon.Map]{
 		FCtx: ottl.FunctionContext{
 			Set: componenttest.NewNopTelemetrySettings(),
@@ -38,7 +34,6 @@
 
 	target := &ottl.StandardPMapGetter[pcommon.Map]{
 		Getter: func(ctx context.Context, tCtx pcommon.Map) (any, error) {
->>>>>>> 592374af
 			return tCtx, nil
 		},
 	}
@@ -49,11 +44,6 @@
 		mode        string
 		pattern     string
 		replacement ottl.StringGetter[pcommon.Map]
-<<<<<<< HEAD
-		want        func(pcommon.Map)
-	}{
-		{
-=======
 		function    ottl.Optional[ottl.FunctionGetter[pcommon.Map]]
 		want        func(pcommon.Map)
 	}{
@@ -78,24 +68,16 @@
 			},
 		},
 		{
->>>>>>> 592374af
 			name:    "replace only matches",
 			target:  target,
 			mode:    modeValue,
 			pattern: "hello",
 			replacement: ottl.StandardStringGetter[pcommon.Map]{
-<<<<<<< HEAD
-				Getter: func(context.Context, pcommon.Map) (interface{}, error) {
+				Getter: func(context.Context, pcommon.Map) (any, error) {
 					return "hello {universe}", nil
 				},
 			},
-=======
-				Getter: func(context.Context, pcommon.Map) (any, error) {
-					return "hello {universe}", nil
-				},
-			},
-			function: ottl.Optional[ottl.FunctionGetter[pcommon.Map]]{},
->>>>>>> 592374af
+			function: ottl.Optional[ottl.FunctionGetter[pcommon.Map]]{},
 			want: func(expectedMap pcommon.Map) {
 				expectedMap.PutStr("test", "hello {universe} world")
 				expectedMap.PutStr("test2", "hello {universe}")
@@ -111,18 +93,11 @@
 			mode:    modeValue,
 			pattern: "nothing",
 			replacement: ottl.StandardStringGetter[pcommon.Map]{
-<<<<<<< HEAD
-				Getter: func(context.Context, pcommon.Map) (interface{}, error) {
+				Getter: func(context.Context, pcommon.Map) (any, error) {
 					return "nothing {matches}", nil
 				},
 			},
-=======
-				Getter: func(context.Context, pcommon.Map) (any, error) {
-					return "nothing {matches}", nil
-				},
-			},
-			function: ottl.Optional[ottl.FunctionGetter[pcommon.Map]]{},
->>>>>>> 592374af
+			function: ottl.Optional[ottl.FunctionGetter[pcommon.Map]]{},
 			want: func(expectedMap pcommon.Map) {
 				expectedMap.PutStr("test", "hello world")
 				expectedMap.PutStr("test2", "hello")
@@ -138,18 +113,11 @@
 			mode:    modeValue,
 			pattern: `world[^\s]*(\s?)`,
 			replacement: ottl.StandardStringGetter[pcommon.Map]{
-<<<<<<< HEAD
-				Getter: func(context.Context, pcommon.Map) (interface{}, error) {
+				Getter: func(context.Context, pcommon.Map) (any, error) {
 					return "**** ", nil
 				},
 			},
-=======
-				Getter: func(context.Context, pcommon.Map) (any, error) {
-					return "**** ", nil
-				},
-			},
-			function: ottl.Optional[ottl.FunctionGetter[pcommon.Map]]{},
->>>>>>> 592374af
+			function: ottl.Optional[ottl.FunctionGetter[pcommon.Map]]{},
 			want: func(expectedMap pcommon.Map) {
 				expectedMap.PutStr("test", "hello **** ")
 				expectedMap.PutStr("test2", "hello")
@@ -165,18 +133,11 @@
 			mode:    modeKey,
 			pattern: "test2",
 			replacement: ottl.StandardStringGetter[pcommon.Map]{
-<<<<<<< HEAD
-				Getter: func(context.Context, pcommon.Map) (interface{}, error) {
+				Getter: func(context.Context, pcommon.Map) (any, error) {
 					return "foo", nil
 				},
 			},
-=======
-				Getter: func(context.Context, pcommon.Map) (any, error) {
-					return "foo", nil
-				},
-			},
-			function: ottl.Optional[ottl.FunctionGetter[pcommon.Map]]{},
->>>>>>> 592374af
+			function: ottl.Optional[ottl.FunctionGetter[pcommon.Map]]{},
 			want: func(expectedMap pcommon.Map) {
 				expectedMap.Clear()
 				expectedMap.PutStr("test", "hello world")
@@ -193,18 +154,11 @@
 			mode:    modeKey,
 			pattern: "nothing",
 			replacement: ottl.StandardStringGetter[pcommon.Map]{
-<<<<<<< HEAD
-				Getter: func(context.Context, pcommon.Map) (interface{}, error) {
+				Getter: func(context.Context, pcommon.Map) (any, error) {
 					return "nothing {matches}", nil
 				},
 			},
-=======
-				Getter: func(context.Context, pcommon.Map) (any, error) {
-					return "nothing {matches}", nil
-				},
-			},
-			function: ottl.Optional[ottl.FunctionGetter[pcommon.Map]]{},
->>>>>>> 592374af
+			function: ottl.Optional[ottl.FunctionGetter[pcommon.Map]]{},
 			want: func(expectedMap pcommon.Map) {
 				expectedMap.Clear()
 				expectedMap.PutStr("test", "hello world")
@@ -221,18 +175,11 @@
 			mode:    modeKey,
 			pattern: `test`,
 			replacement: ottl.StandardStringGetter[pcommon.Map]{
-<<<<<<< HEAD
-				Getter: func(context.Context, pcommon.Map) (interface{}, error) {
+				Getter: func(context.Context, pcommon.Map) (any, error) {
 					return "test.", nil
 				},
 			},
-=======
-				Getter: func(context.Context, pcommon.Map) (any, error) {
-					return "test.", nil
-				},
-			},
-			function: ottl.Optional[ottl.FunctionGetter[pcommon.Map]]{},
->>>>>>> 592374af
+			function: ottl.Optional[ottl.FunctionGetter[pcommon.Map]]{},
 			want: func(expectedMap pcommon.Map) {
 				expectedMap.Clear()
 				expectedMap.PutStr("test.", "hello world")
@@ -249,18 +196,11 @@
 			mode:    modeValue,
 			pattern: `world(\d)`,
 			replacement: ottl.StandardStringGetter[pcommon.Map]{
-<<<<<<< HEAD
-				Getter: func(context.Context, pcommon.Map) (interface{}, error) {
+				Getter: func(context.Context, pcommon.Map) (any, error) {
 					return "world-$1", nil
 				},
 			},
-=======
-				Getter: func(context.Context, pcommon.Map) (any, error) {
-					return "world-$1", nil
-				},
-			},
-			function: ottl.Optional[ottl.FunctionGetter[pcommon.Map]]{},
->>>>>>> 592374af
+			function: ottl.Optional[ottl.FunctionGetter[pcommon.Map]]{},
 			want: func(expectedMap pcommon.Map) {
 				expectedMap.Clear()
 				expectedMap.PutStr("test", "hello world")
@@ -277,18 +217,11 @@
 			mode:    modeKey,
 			pattern: `test(\d)`,
 			replacement: ottl.StandardStringGetter[pcommon.Map]{
-<<<<<<< HEAD
-				Getter: func(context.Context, pcommon.Map) (interface{}, error) {
+				Getter: func(context.Context, pcommon.Map) (any, error) {
 					return "test-$1", nil
 				},
 			},
-=======
-				Getter: func(context.Context, pcommon.Map) (any, error) {
-					return "test-$1", nil
-				},
-			},
-			function: ottl.Optional[ottl.FunctionGetter[pcommon.Map]]{},
->>>>>>> 592374af
+			function: ottl.Optional[ottl.FunctionGetter[pcommon.Map]]{},
 			want: func(expectedMap pcommon.Map) {
 				expectedMap.PutStr("test", "hello world")
 				expectedMap.PutStr("test-2", "hello")
@@ -304,18 +237,11 @@
 			mode:    modeValue,
 			pattern: `world(\d)`,
 			replacement: ottl.StandardStringGetter[pcommon.Map]{
-<<<<<<< HEAD
-				Getter: func(context.Context, pcommon.Map) (interface{}, error) {
+				Getter: func(context.Context, pcommon.Map) (any, error) {
 					return "$$world-$1", nil
 				},
 			},
-=======
-				Getter: func(context.Context, pcommon.Map) (any, error) {
-					return "$$world-$1", nil
-				},
-			},
-			function: ottl.Optional[ottl.FunctionGetter[pcommon.Map]]{},
->>>>>>> 592374af
+			function: ottl.Optional[ottl.FunctionGetter[pcommon.Map]]{},
 			want: func(expectedMap pcommon.Map) {
 				expectedMap.Clear()
 				expectedMap.PutStr("test", "hello world")
@@ -348,35 +274,19 @@
 
 func Test_replaceAllPatterns_bad_input(t *testing.T) {
 	input := pcommon.NewValueStr("not a map")
-<<<<<<< HEAD
-
-	target := &ottl.StandardPMapGetter[interface{}]{
-		Getter: func(ctx context.Context, tCtx interface{}) (interface{}, error) {
+	target := &ottl.StandardPMapGetter[any]{
+		Getter: func(ctx context.Context, tCtx any) (any, error) {
 			return tCtx, nil
 		},
 	}
-	replacement := &ottl.StandardStringGetter[interface{}]{
-		Getter: func(context.Context, interface{}) (interface{}, error) {
+	replacement := &ottl.StandardStringGetter[any]{
+		Getter: func(context.Context, any) (any, error) {
 			return "{replacement}", nil
 		},
 	}
-
-	exprFunc, err := replaceAllPatterns[interface{}](target, modeValue, "regexpattern", replacement)
-=======
-	target := &ottl.StandardPMapGetter[any]{
-		Getter: func(ctx context.Context, tCtx any) (any, error) {
-			return tCtx, nil
-		},
-	}
-	replacement := &ottl.StandardStringGetter[any]{
-		Getter: func(context.Context, any) (any, error) {
-			return "{replacement}", nil
-		},
-	}
 	function := ottl.Optional[ottl.FunctionGetter[any]]{}
 
 	exprFunc, err := replaceAllPatterns[any](target, modeValue, "regexpattern", replacement, function)
->>>>>>> 592374af
 	assert.Nil(t, err)
 
 	_, err = exprFunc(nil, input)
@@ -435,34 +345,19 @@
 }
 
 func Test_replaceAllPatterns_get_nil(t *testing.T) {
-<<<<<<< HEAD
-	target := &ottl.StandardPMapGetter[interface{}]{
-		Getter: func(ctx context.Context, tCtx interface{}) (interface{}, error) {
+	target := &ottl.StandardPMapGetter[any]{
+		Getter: func(ctx context.Context, tCtx any) (any, error) {
 			return tCtx, nil
 		},
 	}
-	replacement := &ottl.StandardStringGetter[interface{}]{
-		Getter: func(context.Context, interface{}) (interface{}, error) {
+	replacement := &ottl.StandardStringGetter[any]{
+		Getter: func(context.Context, any) (any, error) {
 			return "{anything}", nil
 		},
 	}
-
-	exprFunc, err := replaceAllPatterns[interface{}](target, modeValue, "regexp", replacement)
-=======
-	target := &ottl.StandardPMapGetter[any]{
-		Getter: func(ctx context.Context, tCtx any) (any, error) {
-			return tCtx, nil
-		},
-	}
-	replacement := &ottl.StandardStringGetter[any]{
-		Getter: func(context.Context, any) (any, error) {
-			return "{anything}", nil
-		},
-	}
 	function := ottl.Optional[ottl.FunctionGetter[any]]{}
 
 	exprFunc, err := replaceAllPatterns[any](target, modeValue, "regexp", replacement, function)
->>>>>>> 592374af
 	assert.NoError(t, err)
 
 	_, err = exprFunc(nil, nil)
@@ -470,27 +365,12 @@
 }
 
 func Test_replaceAllPatterns_invalid_pattern(t *testing.T) {
-<<<<<<< HEAD
-	target := &ottl.StandardPMapGetter[interface{}]{
-		Getter: func(ctx context.Context, tCtx interface{}) (interface{}, error) {
-=======
-	target := &ottl.StandardPMapGetter[any]{
-		Getter: func(ctx context.Context, tCtx any) (any, error) {
->>>>>>> 592374af
+	target := &ottl.StandardPMapGetter[any]{
+		Getter: func(ctx context.Context, tCtx any) (any, error) {
 			t.Errorf("nothing should be received in this scenario")
 			return nil, nil
 		},
 	}
-<<<<<<< HEAD
-	replacement := &ottl.StandardStringGetter[interface{}]{
-		Getter: func(context.Context, interface{}) (interface{}, error) {
-			return "{anything}", nil
-		},
-	}
-
-	invalidRegexPattern := "*"
-	exprFunc, err := replaceAllPatterns[interface{}](target, modeValue, invalidRegexPattern, replacement)
-=======
 	replacement := &ottl.StandardStringGetter[any]{
 		Getter: func(context.Context, any) (any, error) {
 			return "{anything}", nil
@@ -500,34 +380,18 @@
 
 	invalidRegexPattern := "*"
 	exprFunc, err := replaceAllPatterns[any](target, modeValue, invalidRegexPattern, replacement, function)
->>>>>>> 592374af
 	require.Error(t, err)
 	assert.ErrorContains(t, err, "error parsing regexp:")
 	assert.Nil(t, exprFunc)
 }
 
 func Test_replaceAllPatterns_invalid_model(t *testing.T) {
-<<<<<<< HEAD
-	target := &ottl.StandardPMapGetter[interface{}]{
-		Getter: func(ctx context.Context, tCtx interface{}) (interface{}, error) {
-=======
-	target := &ottl.StandardPMapGetter[any]{
-		Getter: func(ctx context.Context, tCtx any) (any, error) {
->>>>>>> 592374af
+	target := &ottl.StandardPMapGetter[any]{
+		Getter: func(ctx context.Context, tCtx any) (any, error) {
 			t.Errorf("nothing should be received in this scenario")
 			return nil, nil
 		},
 	}
-<<<<<<< HEAD
-	replacement := &ottl.StandardStringGetter[interface{}]{
-		Getter: func(context.Context, interface{}) (interface{}, error) {
-			return "{anything}", nil
-		},
-	}
-
-	invalidMode := "invalid"
-	exprFunc, err := replaceAllPatterns[interface{}](target, invalidMode, "regex", replacement)
-=======
 	replacement := &ottl.StandardStringGetter[any]{
 		Getter: func(context.Context, any) (any, error) {
 			return "{anything}", nil
@@ -537,7 +401,6 @@
 
 	invalidMode := "invalid"
 	exprFunc, err := replaceAllPatterns[any](target, invalidMode, "regex", replacement, function)
->>>>>>> 592374af
 	assert.Nil(t, exprFunc)
 	assert.Contains(t, err.Error(), "invalid mode")
 }