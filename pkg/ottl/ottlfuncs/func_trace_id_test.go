// Copyright The OpenTelemetry Authors
// SPDX-License-Identifier: Apache-2.0

package ottlfuncs

import (
	"context"
	"testing"

	"github.com/stretchr/testify/assert"
	"go.opentelemetry.io/collector/pdata/pcommon"
)

func Test_traceID(t *testing.T) {
	tests := []struct {
		name  string
		bytes []byte
		want  pcommon.TraceID
	}{
		{
			name:  "create trace id from 16 bytes",
			bytes: []byte{1, 2, 3, 4, 5, 6, 7, 8, 9, 10, 11, 12, 13, 14, 15, 16},
			want:  pcommon.TraceID([16]byte{1, 2, 3, 4, 5, 6, 7, 8, 9, 10, 11, 12, 13, 14, 15, 16}),
		},
		{
			name:  "create trace id from 32 hex chars",
			bytes: []byte("0102030405060708090a0b0c0d0e0f10"),
			want:  pcommon.TraceID([16]byte{1, 2, 3, 4, 5, 6, 7, 8, 9, 10, 11, 12, 13, 14, 15, 16}),
		},
	}
	for _, tt := range tests {
		t.Run(tt.name, func(t *testing.T) {
<<<<<<< HEAD
			exprFunc := traceID(makeTraceIDGetter(tt.bytes))
=======
			exprFunc, err := traceID[any](tt.bytes)
			require.NoError(t, err)
>>>>>>> 1e178f28
			result, err := exprFunc(nil, nil)
			require.NoError(t, err)
			assert.Equal(t, tt.want, result)
		})
	}
}

func Test_traceID_validation(t *testing.T) {
	tests := []struct {
		name  string
		bytes []byte
	}{
		{
			name:  "byte slice less than 16 (15)",
			bytes: []byte{1, 2, 3, 4, 5, 6, 7, 8, 9, 10, 11, 12, 13, 14, 15},
		},
		{
			name:  "byte slice longer than 16 (17)",
			bytes: []byte{1, 2, 3, 4, 5, 6, 7, 8, 9, 10, 11, 12, 13, 14, 15, 16, 17},
		},
		{
			name:  "byte slice longer than 32 (33)",
			bytes: []byte{1, 2, 3, 4, 5, 6, 7, 8, 9, 10, 11, 12, 13, 14, 15, 16, 17, 18, 19, 20, 21, 22, 23, 24, 25, 26, 27, 28, 29, 30, 31, 32, 33},
		},
	}
	for _, tt := range tests {
		t.Run(tt.name, func(t *testing.T) {
			exprFunc := traceID(makeTraceIDGetter(tt.bytes))

			result, err := exprFunc(nil, nil)
			assert.Error(t, err)
			assert.Nil(t, result)
			assert.ErrorIs(t, err, errTraceIDInvalidLength)
		})
	}
}

func makeTraceIDGetter(bytes []byte) *traceIDGetter {
	return &traceIDGetter{bytes: bytes}
}

type traceIDGetter struct {
	bytes []byte
}

func (t *traceIDGetter) Get(_ context.Context, _ any) ([]byte, error) {
	return t.bytes, nil
}<|MERGE_RESOLUTION|>--- conflicted
+++ resolved
@@ -8,6 +8,7 @@
 	"testing"
 
 	"github.com/stretchr/testify/assert"
+	"github.com/stretchr/testify/require"
 	"go.opentelemetry.io/collector/pdata/pcommon"
 )
 
@@ -30,12 +31,7 @@
 	}
 	for _, tt := range tests {
 		t.Run(tt.name, func(t *testing.T) {
-<<<<<<< HEAD
-			exprFunc := traceID(makeTraceIDGetter(tt.bytes))
-=======
-			exprFunc, err := traceID[any](tt.bytes)
-			require.NoError(t, err)
->>>>>>> 1e178f28
+			exprFunc := traceID[any](makeTraceIDGetter(tt.bytes))
 			result, err := exprFunc(nil, nil)
 			require.NoError(t, err)
 			assert.Equal(t, tt.want, result)
