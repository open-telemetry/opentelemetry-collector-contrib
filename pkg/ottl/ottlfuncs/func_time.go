// Copyright The OpenTelemetry Authors
// SPDX-License-Identifier: Apache-2.0

package ottlfuncs // import "github.com/open-telemetry/opentelemetry-collector-contrib/pkg/ottl/ottlfuncs"

import (
	"context"
	"errors"
<<<<<<< HEAD
	"fmt"
	"strings"
=======
>>>>>>> 6e1f0f36
	"time"

	"github.com/open-telemetry/opentelemetry-collector-contrib/internal/coreinternal/timeutils"
	"github.com/open-telemetry/opentelemetry-collector-contrib/pkg/ottl"
)

type TimeArguments[K any] struct {
	Time     ottl.StringGetter[K]
	Format   string
	Location ottl.Optional[string]
	Locale   ottl.Optional[string]
}

func NewTimeFactory[K any]() ottl.Factory[K] {
	return ottl.NewFactory("Time", &TimeArguments[K]{}, createTimeFunction[K])
}

func createTimeFunction[K any](_ ottl.FunctionContext, oArgs ottl.Arguments) (ottl.ExprFunc[K], error) {
	args, ok := oArgs.(*TimeArguments[K])

	if !ok {
		return nil, errors.New("TimeFactory args must be of type *TimeArguments[K]")
	}

	return Time(args.Time, args.Format, args.Location, args.Locale)
}

func Time[K any](inputTime ottl.StringGetter[K], format string, location ottl.Optional[string], locale ottl.Optional[string]) (ottl.ExprFunc[K], error) {
	if format == "" {
		return nil, errors.New("format cannot be nil")
	}
	gotimeFormat, err := timeutils.StrptimeToGotime(format)
	if err != nil {
		return nil, err
	}

	var defaultLocation *string
	if !location.IsEmpty() {
		l := location.Get()
		defaultLocation = &l
	}

	loc, err := timeutils.GetLocation(defaultLocation, &format)
	if err != nil {
		return nil, err
	}

	var inputTimeLocale *string
	if !locale.IsEmpty() {
		l := locale.Get()
		if err = timeutils.ValidateLocale(l); err != nil {
			return nil, err
		}
		inputTimeLocale = &l
	}

	return func(ctx context.Context, tCtx K) (any, error) {
		t, err := inputTime.Get(ctx, tCtx)
		if err != nil {
			return nil, err
		}
		if t == "" {
			return nil, errors.New("time cannot be nil")
		}
		var timestamp time.Time
		if inputTimeLocale != nil {
			timestamp, err = timeutils.ParseLocalizedGotime(gotimeFormat, t, loc, *inputTimeLocale)
		} else {
			timestamp, err = timeutils.ParseGotime(gotimeFormat, t, loc)
		}
		if err != nil {
			var timeErr *time.ParseError
			if errors.As(err, &timeErr) {
				return nil, toCTimeError(*timeErr, format)
			}
			return nil, err
		}
		return timestamp, nil
	}, nil
}

type ctimeError struct {
	timeErr time.ParseError
}

func (e ctimeError) Error() string {
	return e.timeErr.Error()
}

func toCTimeError(parseError time.ParseError, format string) error {
	res := &ctimeError{timeErr: parseError}
	// set the layout to the originally provided ctime format
	res.timeErr.Layout = format
	layoutElem, err := getCtimeSymbol(parseError.LayoutElem, format)
	if err == nil {
		res.timeErr.LayoutElem = layoutElem
	}
	return res
}

var nativeToCtimeSubstitutes = map[string][]string{
	"2006":                     {"%Y"},
	"06":                       {"%y"},
	"01":                       {"%m"},
	"_1":                       {"%o"},
	"1":                        {"%q"},
	"Jan":                      {"%b", "%h"},
	"January":                  {"%B"},
	"02":                       {"%d"},
	"_2":                       {"%e"},
	"2":                        {"%g"},
	"Mon":                      {"%a"},
	"Monday":                   {"%A"},
	"15":                       {"%H"},
	"3":                        {"%l"},
	"03":                       {"%I"},
	"PM":                       {"%p"},
	"pm":                       {"%P"},
	"04":                       {"%M"},
	"05":                       {"%S"},
	"999":                      {"%L"},
	"999999":                   {"%f"},
	"99999999":                 {"%s"},
	"MST":                      {"%Z"},
	"Z0700":                    {"%z"},
	"-070000":                  {"%w"},
	"-07":                      {"%i"},
	"-07:00":                   {"%j"},
	"-07:00:00":                {"%k"},
	"01/02/2006":               {"%D", "%x"},
	"2006-01-02":               {"%F"},
	"15:04:05":                 {"%T", "%X"},
	"03:04:05 pm":              {"%r"},
	"15:04":                    {"%R"},
	"\n":                       {"%n"},
	"\t":                       {"%t"},
	"%":                        {"%%"},
	"Mon Jan 02 15:04:05 2006": {"%c"},
}

// FromNative converts Go native layout (which is used by time.Time.Format() and time.Parse() functions)
// to ctime-like format string.
func getCtimeSymbol(directive, format string) (string, error) {
	if subst, ok := nativeToCtimeSubstitutes[directive]; ok {
		if len(subst) == 1 {
			return subst[0], nil
		}

		// some symbols can map to multiple ctime directives, such as "Jan" either maps to "%b" or %h"
		// therefore we need to check the original format for either of the possible symbols and use that one that has been used originally
		for _, sub := range subst {
			if strings.Contains(format, sub) {
				return sub, nil
			}
		}
	}
	return "", fmt.Errorf("unsupported time directive: %s", directive)
}<|MERGE_RESOLUTION|>--- conflicted
+++ resolved
@@ -6,11 +6,8 @@
 import (
 	"context"
 	"errors"
-<<<<<<< HEAD
 	"fmt"
 	"strings"
-=======
->>>>>>> 6e1f0f36
 	"time"
 
 	"github.com/open-telemetry/opentelemetry-collector-contrib/internal/coreinternal/timeutils"
