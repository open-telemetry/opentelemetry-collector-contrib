// Copyright The OpenTelemetry Authors
// SPDX-License-Identifier: Apache-2.0

package ottl

import (
	"context"
	"errors"
	"fmt"
	"reflect"
	"testing"

	"github.com/stretchr/testify/assert"
	"github.com/stretchr/testify/require"
	"go.opentelemetry.io/collector/component/componenttest"
	"go.opentelemetry.io/collector/pdata/pcommon"

	"github.com/open-telemetry/opentelemetry-collector-contrib/pkg/ottl/ottltest"
)

func Test_NewFunctionCall_invalid(t *testing.T) {
	functions := CreateFactoryMap(
		createFactory(
			"testing_error",
			&errorFunctionArguments{},
			functionThatHasAnError,
		),
		createFactory[any](
			"testing_pmapgetsetter",
			&pMapGetSetterArguments{},
			functionWithPMapGetSetter,
		),
		createFactory[any](
			"testing_getsetter",
			&getSetterArguments{},
			functionWithGetSetter,
		),
		createFactory[any](
			"testing_getter",
			&getterArguments{},
			functionWithGetter,
		),
		createFactory[any](
			"testing_multiple_args",
			&multipleArgsArguments{},
			functionWithMultipleArgs,
		),
		createFactory[any](
			"testing_string",
			&stringArguments{},
			functionWithString,
		),
		createFactory(
			"testing_string_slice",
			&stringSliceArguments{},
			functionWithStringSlice,
		),
		createFactory(
			"testing_byte_slice",
			&byteSliceArguments{},
			functionWithByteSlice,
		),
		createFactory[any](
			"testing_enum",
			&enumArguments{},
			functionWithEnum,
		),
		createFactory(
			"non_pointer",
			errorFunctionArguments{},
			functionThatHasAnError,
		),
		createFactory(
			"testing_unknown_function",
			&functionGetterArguments{},
			functionWithFunctionGetter,
		),
		createFactory[any](
			"testing_functiongetter",
			&functionGetterArguments{},
			functionWithFunctionGetter,
		),
		createFactory[any](
			"testing_optional_args",
			&optionalArgsArguments{},
			functionWithOptionalArgs,
		),
	)

	p, _ := NewParser(
		functions,
		testParsePath[any],
		componenttest.NewNopTelemetrySettings(),
		WithEnumParser[any](testParseEnum),
	)

	tests := []struct {
		name string
		inv  editor
	}{
		{
			name: "unknown function",
			inv: editor{
				Function:  "unknownfunc",
				Arguments: []argument{},
			},
		},
		{
			name: "Invalid Function Name",
			inv: editor{
				Function: "testing_functiongetter",
				Arguments: []argument{
					{
						Value: value{
							String: (ottltest.Strp("SHA256")),
						},
					},
				},
			},
		},
		{
			name: "not accessor (pmap)",
			inv: editor{
				Function: "testing_pmapgetsetter",
				Arguments: []argument{
					{
						Value: value{
							String: ottltest.Strp("not path"),
						},
					},
				},
			},
		},
		{
			name: "not accessor",
			inv: editor{
				Function: "testing_getsetter",
				Arguments: []argument{
					{
						Value: value{
							String: ottltest.Strp("not path"),
						},
					},
				},
			},
		},
		{
			name: "not reader (invalid function)",
			inv: editor{
				Function: "testing_getter",
				Arguments: []argument{
					{
						Value: value{
							Literal: &mathExprLiteral{
								Converter: &converter{
									Function: "Unknownfunc",
								},
							},
						},
					},
				},
			},
		},
		{
			name: "not enough args",
			inv: editor{
				Function: "testing_multiple_args",
				Arguments: []argument{
					{
						Value: value{
							Literal: &mathExprLiteral{
								Path: &path{
									Fields: []field{
										{
											Name: "name",
										},
									},
								},
							},
						},
					},
					{
						Value: value{
							String: ottltest.Strp("test"),
						},
					},
				},
			},
		},
		{
			name: "too many args",
			inv: editor{
				Function: "testing_multiple_args",
				Arguments: []argument{
					{
						Value: value{
							Literal: &mathExprLiteral{
								Path: &path{
									Fields: []field{
										{
											Name: "name",
										},
									},
								},
							},
						},
					},
					{
						Value: value{
							String: ottltest.Strp("test"),
						},
					},
					{
						Value: value{
							String: ottltest.Strp("test"),
						},
					},
				},
			},
		},
		{
			name: "not matching arg type",
			inv: editor{
				Function: "testing_string",
				Arguments: []argument{
					{
						Value: value{
							Literal: &mathExprLiteral{
								Int: ottltest.Intp(10),
							},
						},
					},
				},
			},
		},
		{
			name: "not matching arg type when byte slice",
			inv: editor{
				Function: "testing_byte_slice",
				Arguments: []argument{
					{
						Value: value{
							String: ottltest.Strp("test"),
						},
					},
					{
						Value: value{
							String: ottltest.Strp("test"),
						},
					},
					{
						Value: value{
							String: ottltest.Strp("test"),
						},
					},
				},
			},
		},
		{
			name: "mismatching slice element type",
			inv: editor{
				Function: "testing_string_slice",
				Arguments: []argument{
					{
						Value: value{
							List: &list{
								Values: []value{
									{
										String: ottltest.Strp("test"),
									},
									{
										Literal: &mathExprLiteral{
											Int: ottltest.Intp(10),
										},
									},
								},
							},
						},
					},
				},
			},
		},
		{
			name: "mismatching slice argument type",
			inv: editor{
				Function: "testing_string_slice",
				Arguments: []argument{
					{
						Value: value{
							String: ottltest.Strp("test"),
						},
					},
				},
			},
		},
		{
			name: "named parameters used before unnamed parameters",
			inv: editor{
				Function: "testing_optional_args",
				Arguments: []argument{
					{
						Name: "get_setter_arg",
						Value: value{
							Literal: &mathExprLiteral{
								Path: &path{
									Fields: []field{
										{
											Name: "name",
										},
									},
								},
							},
						},
					},
					{
						Value: value{
							String: ottltest.Strp("test"),
						},
					},
					{
						Name: "optional_arg",
						Value: value{
							String: ottltest.Strp("test_optional"),
						},
					},
					{
						Name: "optional_float_arg",
						Value: value{
							Literal: &mathExprLiteral{
								Float: ottltest.Floatp(1.1),
							},
						},
					},
				},
			},
		},
		{
			name: "nonexistent named parameter used",
			inv: editor{
				Function: "testing_optional_args",
				Arguments: []argument{
					{
						Value: value{
							Literal: &mathExprLiteral{
								Path: &path{
									Fields: []field{
										{
											Name: "name",
										},
									},
								},
							},
						},
					},
					{
						Value: value{
							String: ottltest.Strp("test"),
						},
					},
					{
						Name: "no_such_name",
						Value: value{
							String: ottltest.Strp("test_optional"),
						},
					},
					{
						Name: "optional_float_arg",
						Value: value{
							Literal: &mathExprLiteral{
								Float: ottltest.Floatp(1.1),
							},
						},
					},
				},
			},
		},
		{
			name: "function call returns error",
			inv: editor{
				Function: "testing_error",
			},
		},
		{
			name: "Enum not found",
			inv: editor{
				Function: "testing_enum",
				Arguments: []argument{
					{
						Value: value{
							Enum: (*enumSymbol)(ottltest.Strp("SYMBOL_NOT_FOUND")),
						},
					},
				},
			},
		},
		{
			name: "Unknown Function",
			inv: editor{
				Function: "testing_functiongetter",
				Arguments: []argument{
					{
						FunctionName: ottltest.Strp("SHA256"),
					},
				},
			},
		},
		{
			name: "factory definition uses a non-pointer Arguments value",
			inv: editor{
				Function: "non_pointer",
			},
		},
		{
			name: "path parts not all used (pmap)",
			inv: editor{
				Function: "testing_pmapgetsetter",
				Arguments: []argument{
					{
						Value: value{
							Literal: &mathExprLiteral{
								Path: &path{
									Fields: []field{
										{
											Name: "name",
										},
										{
											Name: "not-used",
										},
									},
								},
							},
						},
					},
				},
			},
		},
		{
			name: "path parts not all used",
			inv: editor{
				Function: "testing_getsetter",
				Arguments: []argument{
					{
						Value: value{
							Literal: &mathExprLiteral{
								Path: &path{
									Fields: []field{
										{
											Name: "name",
										},
										{
											Name: "not-used",
										},
									},
								},
							},
						},
					},
				},
			},
		},
		{
			name: "Keys not allowed (pmap)",
			inv: editor{
				Function: "testing_pmapgetsetter",
				Arguments: []argument{
					{
						Value: value{
							Literal: &mathExprLiteral{
								Path: &path{
									Fields: []field{
										{
											Name: "name",
											Keys: []key{
												{
													String: ottltest.Strp("foo"),
												},
												{
													String: ottltest.Strp("bar"),
												},
											},
										},
									},
								},
							},
						},
					},
				},
			},
		},
		{
			name: "Keys not allowed",
			inv: editor{
				Function: "testing_getsetter",
				Arguments: []argument{
					{
						Value: value{
							Literal: &mathExprLiteral{
								Path: &path{
									Fields: []field{
										{
											Name: "name",
											Keys: []key{
												{
													String: ottltest.Strp("foo"),
												},
												{
													String: ottltest.Strp("bar"),
												},
											},
										},
									},
								},
							},
						},
					},
				},
			},
		},
	}

	for _, tt := range tests {
		t.Run(tt.name, func(t *testing.T) {
			_, err := p.newFunctionCall(tt.inv)
			t.Log(err)
			assert.Error(t, err)
		})
	}
}

func Test_NewFunctionCall(t *testing.T) {
	p, _ := NewParser(
		defaultFunctionsForTests(),
		testParsePath[any],
		componenttest.NewNopTelemetrySettings(),
		WithEnumParser[any](testParseEnum),
	)

	testMap := pcommon.NewMap()
	testMap.PutStr("foo", "bar")

	testSlice := pcommon.NewSlice()
	testSlice.AppendEmpty().SetStr("test")

	tests := []struct {
		name      string
		inv       editor
		want      any
		wantError string
	}{
		{
			name: "no arguments",
			inv: editor{
				Function:  "testing_noop",
				Arguments: []argument{},
			},
			want: nil,
		},
		{
			name: "empty slice arg",
			inv: editor{
				Function: "testing_string_slice",
				Arguments: []argument{
					{
						Value: value{
							List: &list{
								Values: []value{},
							},
						},
					},
				},
			},
			want: 0,
		},
		{
			name: "string slice arg",
			inv: editor{
				Function: "testing_string_slice",
				Arguments: []argument{
					{
						Value: value{
							List: &list{
								Values: []value{
									{
										String: ottltest.Strp("test"),
									},
									{
										String: ottltest.Strp("test"),
									},
									{
										String: ottltest.Strp("test"),
									},
								},
							},
						},
					},
				},
			},
			want: 3,
		},
		{
			name: "float slice arg",
			inv: editor{
				Function: "testing_float_slice",
				Arguments: []argument{
					{
						Value: value{
							List: &list{
								Values: []value{
									{
										Literal: &mathExprLiteral{
											Float: ottltest.Floatp(1.1),
										},
									},
									{
										Literal: &mathExprLiteral{
											Float: ottltest.Floatp(1.2),
										},
									},
									{
										Literal: &mathExprLiteral{
											Float: ottltest.Floatp(1.3),
										},
									},
								},
							},
						},
					},
				},
			},
			want: 3,
		},
		{
			name: "int slice arg",
			inv: editor{
				Function: "testing_int_slice",
				Arguments: []argument{
					{
						Value: value{
							List: &list{
								Values: []value{
									{
										Literal: &mathExprLiteral{
											Int: ottltest.Intp(1),
										},
									},
									{
										Literal: &mathExprLiteral{
											Int: ottltest.Intp(1),
										},
									},
									{
										Literal: &mathExprLiteral{
											Int: ottltest.Intp(1),
										},
									},
								},
							},
						},
					},
				},
			},
			want: 3,
		},
		{
			name: "getter slice arg",
			inv: editor{
				Function: "testing_getter_slice",
				Arguments: []argument{
					{
						Value: value{
							List: &list{
								Values: []value{
									{
										Literal: &mathExprLiteral{
											Path: &path{
												Fields: []field{
													{
														Name: "name",
													},
												},
											},
										},
									},
									{
										String: ottltest.Strp("test"),
									},
									{
										Literal: &mathExprLiteral{
											Int: ottltest.Intp(1),
										},
									},
									{
										Literal: &mathExprLiteral{
											Float: ottltest.Floatp(1.1),
										},
									},
									{
										Bool: (*boolean)(ottltest.Boolp(true)),
									},
									{
										Enum: (*enumSymbol)(ottltest.Strp("TEST_ENUM")),
									},
									{
										List: &list{
											Values: []value{
												{
													String: ottltest.Strp("test"),
												},
												{
													String: ottltest.Strp("test"),
												},
											},
										},
									},
									{
										List: &list{
											Values: []value{
												{
													String: ottltest.Strp("test"),
												},
												{
													List: &list{
														Values: []value{
															{
																String: ottltest.Strp("test"),
															},
															{
																List: &list{
																	Values: []value{
																		{
																			String: ottltest.Strp("test"),
																		},
																		{
																			String: ottltest.Strp("test"),
																		},
																	},
																},
															},
														},
													},
												},
											},
										},
									},
									{
										Literal: &mathExprLiteral{
											Converter: &converter{
												Function: "testing_getter",
												Arguments: []argument{
													{
														Value: value{
															Literal: &mathExprLiteral{
																Path: &path{
																	Fields: []field{
																		{
																			Name: "name",
																		},
																	},
																},
															},
														},
													},
												},
											},
										},
									},
								},
							},
						},
					},
				},
			},
			want: 9,
		},
		{
			name: "stringgetter slice arg",
			inv: editor{
				Function: "testing_stringgetter_slice",
				Arguments: []argument{
					{
						Value: value{
							List: &list{
								Values: []value{
									{
										String: ottltest.Strp("test"),
									},
									{
										String: ottltest.Strp("also test"),
									},
								},
							},
						},
					},
				},
			},
			want: 2,
		},
		{
			name: "durationgetter slice arg",
			inv: editor{
				Function: "testing_durationgetter_slice",
				Arguments: []argument{
					{
						Value: value{
							List: &list{
								Values: []value{
									{
										String: ottltest.Strp("test"),
									},
								},
							},
						},
					},
				},
			},
		},
		{
			name: "timegetter slice arg",
			inv: editor{
				Function: "testing_timegetter_slice",
				Arguments: []argument{
					{
						Value: value{
							List: &list{
								Values: []value{
									{
										String: ottltest.Strp("test"),
									},
								},
							},
						},
					},
				},
			},
		},
		{
			name: "floatgetter slice arg",
			inv: editor{
				Function: "testing_floatgetter_slice",
				Arguments: []argument{
					{
						Value: value{
							List: &list{
								Values: []value{
									{
										String: ottltest.Strp("1.1"),
									},
									{
										Literal: &mathExprLiteral{
											Float: ottltest.Floatp(1),
										},
									},
								},
							},
						},
					},
				},
			},
			want: 2,
		},
		{
			name: "intgetter slice arg",
			inv: editor{
				Function: "testing_intgetter_slice",
				Arguments: []argument{
					{
						Value: value{
							List: &list{
								Values: []value{
									{
										Literal: &mathExprLiteral{
											Int: ottltest.Intp(1),
										},
									},
									{
										Literal: &mathExprLiteral{
											Int: ottltest.Intp(2),
										},
									},
								},
							},
						},
					},
				},
			},
			want: 2,
		},
		{
			name: "pmapgetsetter arg",
			inv: editor{
				Function: "testing_pmapgetsetter",
				Arguments: []argument{
					{
						Value: value{
							Literal: &mathExprLiteral{
								Path: &path{
									Fields: []field{
										{
											Name: "name",
										},
									},
								},
							},
						},
					},
				},
			},
			want: nil,
		},
		{
			name: "pmapgetter slice arg",
			inv: editor{
				Function: "testing_pmapgetter_slice",
				Arguments: []argument{
					{
						Value: value{
							List: &list{
								Values: []value{
									{
										Literal: &mathExprLiteral{
											Path: &path{
												Fields: []field{
													{
														Name: "name",
													},
												},
											},
										},
									},
									{
										Literal: &mathExprLiteral{
											Path: &path{
												Fields: []field{
													{
														Name: "name",
													},
												},
											},
										},
									},
								},
							},
						},
					},
				},
			},
			want: 2,
		},
		{
			name: "literalpslicegetter arg",
			inv: editor{
				Function: "testing_literalpslicegetter",
				Arguments: []argument{
					{
						Value: value{
							List: &list{
								Values: []value{
									{
										String: ottltest.Strp("test"),
									},
								},
							},
						},
					},
				},
			},
			want: testSlice,
		},
		{
			name: "literalpslicegetter arg with invalid value (path)",
			inv: editor{
				Function: "testing_literalpslicegetter",
				Arguments: []argument{
					{
						Value: value{
							List: &list{
								Values: []value{
									{
										Literal: &mathExprLiteral{
											Path: &path{
												Fields: []field{
													{
														Name: "name",
													},
												},
											},
										},
									},
								},
							},
						},
					},
				},
			},
			wantError: "StandardPSliceGetter value is not a literal",
		},
		{
			name: "literalstringgetter arg",
			inv: editor{
				Function: "testing_literalstringgetter",
				Arguments: []argument{
					{
						Value: value{
							String: ottltest.Strp("test"),
						},
					},
				},
			},
			want: "test",
		},
		{
			name: "literalstringgetter arg with invalid value (path)",
			inv: editor{
				Function: "testing_literalstringgetter",
				Arguments: []argument{
					{
						Value: value{
							Literal: &mathExprLiteral{
								Path: &path{
									Fields: []field{
										{
											Name: "name",
										},
									},
								},
							},
						},
					},
				},
			},
			wantError: "StandardStringGetter value is not a literal",
		},
		{
			name: "literalintgetter arg",
			inv: editor{
				Function: "testing_literalintgetter",
				Arguments: []argument{
					{
						Value: value{
							Literal: &mathExprLiteral{
								Int: ottltest.Intp(1),
							},
						},
					},
				},
			},
			want: int64(1),
		},
		{
			name: "literalintgetter arg with invalid value (path)",
			inv: editor{
				Function: "testing_literalintgetter",
				Arguments: []argument{
					{
						Value: value{
							Literal: &mathExprLiteral{
								Path: &path{
									Fields: []field{
										{
											Name: "name",
										},
									},
								},
							},
						},
					},
				},
			},
			wantError: "StandardIntGetter value is not a literal",
		},
		{
			name: "literalfloatgetter arg",
			inv: editor{
				Function: "testing_literalfloatgetter",
				Arguments: []argument{
					{
						Value: value{
							Literal: &mathExprLiteral{
								Float: ottltest.Floatp(1),
							},
						},
					},
				},
			},
			want: float64(1),
		},
		{
			name: "literalfloatgetter arg with invalid value (path)",
			inv: editor{
				Function: "testing_literalfloatgetter",
				Arguments: []argument{
					{
						Value: value{
							Literal: &mathExprLiteral{
								Path: &path{
									Fields: []field{
										{
											Name: "name",
										},
									},
								},
							},
						},
					},
				},
			},
			wantError: "StandardFloatGetter value is not a literal",
		},
		{
			name: "literalboolgetter arg",
			inv: editor{
				Function: "testing_literalboolgetter",
				Arguments: []argument{
					{
						Value: value{
							Bool: (*boolean)(ottltest.Boolp(true)),
						},
					},
				},
			},
			want: true,
		},
		{
			name: "literalboolgetter arg with invalid value (path)",
			inv: editor{
				Function: "testing_literalboolgetter",
				Arguments: []argument{
					{
						Value: value{
							Literal: &mathExprLiteral{
								Path: &path{
									Fields: []field{
										{
											Name: "name",
										},
									},
								},
							},
						},
					},
				},
			},
			wantError: "StandardBoolGetter value is not a literal",
		},
		{
			name: "literalpmapgetter arg",
			inv: editor{
				Function: "testing_literalpmapgetter",
				Arguments: []argument{
					{
						Value: value{
							Map: &mapValue{
								Values: []mapItem{
									{
										Key:   ottltest.Strp("foo"),
										Value: &value{String: ottltest.Strp("bar")},
									},
								},
							},
						},
					},
				},
			},
			want: testMap,
		},
		{
			name: "literalpmapgetter arg with invalid value (path)",
			inv: editor{
				Function: "testing_literalpmapgetter",
				Arguments: []argument{
					{
						Value: value{
							Map: &mapValue{
								Values: []mapItem{
									{
										Key: ottltest.Strp("foo"),
										Value: &value{
											Literal: &mathExprLiteral{
												Path: &path{
													Fields: []field{
														{
															Name: "name",
														},
													},
												},
											},
										},
									},
								},
							},
						},
					},
				},
			},
			wantError: "StandardPMapGetter value is not a literal",
		},
		{
			name: "optional literal getter with value",
			inv: editor{
				Function: "testing_literalstringoptional",
				Arguments: []argument{
					{
						Value: value{
							String: ottltest.Strp("foo"),
						},
					},
				},
			},
			want: "foo",
		},
		{
			name: "optional literal getter without value",
			inv: editor{
				Function:  "testing_literalstringoptional",
				Arguments: []argument{},
			},
			want: "",
		},
		{
			name: "pslicegetter slice arg",
			inv: editor{
				Function: "testing_pslicegetter_slice",
				Arguments: []argument{
					{
						Value: value{
							List: &list{
								Values: []value{
									{
										List: &list{
											Values: []value{
												{
													Literal: &mathExprLiteral{
														Int: ottltest.Intp(1),
													},
												},
												{
													Literal: &mathExprLiteral{
														Int: ottltest.Intp(2),
													},
												},
											},
										},
									},
									{
										List: &list{
											Values: []value{
												{
													Literal: &mathExprLiteral{
														Int: ottltest.Intp(1),
													},
												},
												{
													Literal: &mathExprLiteral{
														Int: ottltest.Intp(2),
													},
												},
											},
										},
									},
								},
							},
						},
					},
				},
			},
			want: 2,
		},
		{
			name: "stringlikegetter slice arg",
			inv: editor{
				Function: "testing_stringlikegetter_slice",
				Arguments: []argument{
					{
						Value: value{
							List: &list{
								Values: []value{
									{
										String: ottltest.Strp("test"),
									},
									{
										Literal: &mathExprLiteral{
											Int: ottltest.Intp(1),
										},
									},
								},
							},
						},
					},
				},
			},
			want: 2,
		},
		{
			name: "floatlikegetter slice arg",
			inv: editor{
				Function: "testing_floatlikegetter_slice",
				Arguments: []argument{
					{
						Value: value{
							List: &list{
								Values: []value{
									{
										String: ottltest.Strp("1.1"),
									},
									{
										Literal: &mathExprLiteral{
											Float: ottltest.Floatp(1.1),
										},
									},
								},
							},
						},
					},
				},
			},
			want: 2,
		},
		{
			name: "intlikegetter slice arg",
			inv: editor{
				Function: "testing_intlikegetter_slice",
				Arguments: []argument{
					{
						Value: value{
							List: &list{
								Values: []value{
									{
										String: ottltest.Strp("1"),
									},
									{
										Literal: &mathExprLiteral{
											Float: ottltest.Floatp(1.1),
										},
									},
								},
							},
						},
					},
				},
			},
			want: 2,
		},
		{
			name: "setter arg",
			inv: editor{
				Function: "testing_setter",
				Arguments: []argument{
					{
						Value: value{
							Literal: &mathExprLiteral{
								Path: &path{
									Fields: []field{
										{
											Name: "name",
										},
									},
								},
							},
						},
					},
				},
			},
			want: nil,
		},
		{
			name: "getsetter arg",
			inv: editor{
				Function: "testing_getsetter",
				Arguments: []argument{
					{
						Value: value{
							Literal: &mathExprLiteral{
								Path: &path{
									Fields: []field{
										{
											Name: "name",
										},
									},
								},
							},
						},
					},
				},
			},
			want: nil,
		},
		{
			name: "getter arg",
			inv: editor{
				Function: "testing_getter",
				Arguments: []argument{
					{
						Value: value{
							Literal: &mathExprLiteral{
								Path: &path{
									Fields: []field{
										{
											Name: "name",
										},
									},
								},
							},
						},
					},
				},
			},
			want: nil,
		},
		{
			name: "getter arg with nil literal",
			inv: editor{
				Function: "testing_getter",
				Arguments: []argument{
					{
						Value: value{
							IsNil: (*isNil)(ottltest.Boolp(true)),
						},
					},
				},
			},
			want: nil,
		},
		{
			name: "getter arg with list",
			inv: editor{
				Function: "testing_getter",
				Arguments: []argument{
					{
						Value: value{
							List: &list{
								Values: []value{
									{
										String: ottltest.Strp("test"),
									},
									{
										Literal: &mathExprLiteral{
											Int: ottltest.Intp(1),
										},
									},
									{
										Literal: &mathExprLiteral{
											Float: ottltest.Floatp(1.1),
										},
									},
									{
										Bool: (*boolean)(ottltest.Boolp(true)),
									},
									{
										Bytes: (*byteSlice)(&[]byte{1, 2, 3, 4, 5, 6, 7, 8}),
									},
									{
										Literal: &mathExprLiteral{
											Path: &path{
												Fields: []field{
													{
														Name: "name",
													},
												},
											},
										},
									},
									{
										Literal: &mathExprLiteral{
											Converter: &converter{
												Function: "testing_getter",
												Arguments: []argument{
													{
														Value: value{
															Literal: &mathExprLiteral{
																Path: &path{
																	Fields: []field{
																		{
																			Name: "name",
																		},
																	},
																},
															},
														},
													},
												},
											},
										},
									},
								},
							},
						},
					},
				},
			},
			want: nil,
		},
		{
			name: "stringgetter arg",
			inv: editor{
				Function: "testing_stringgetter",
				Arguments: []argument{
					{
						Value: value{
							String: ottltest.Strp("test"),
						},
					},
				},
			},
			want: nil,
		},
		{
			name: "durationgetter arg",
			inv: editor{
				Function: "testing_durationgetter",
				Arguments: []argument{
					{
						Value: value{
							String: ottltest.Strp("test"),
						},
					},
				},
			},
		},
		{
			name: "timegetter arg",
			inv: editor{
				Function: "testing_timegetter",
				Arguments: []argument{
					{
						Value: value{
							String: ottltest.Strp("test"),
						},
					},
				},
			},
		},
		{
			name: "functiongetter arg (Uppercase)",
			inv: editor{
				Function: "testing_functiongetter",
				Arguments: []argument{
					{
						FunctionName: ottltest.Strp("SHA256"),
					},
				},
			},
			want: "hashstring",
		},
		{
			name: "functiongetter arg",
			inv: editor{
				Function: "testing_functiongetter",
				Arguments: []argument{
					{
						FunctionName: ottltest.Strp("Sha256"),
					},
				},
			},
			want: "hashstring",
		},
		{
			name: "stringlikegetter arg",
			inv: editor{
				Function: "testing_stringlikegetter",
				Arguments: []argument{
					{
						Value: value{
							Bool: (*boolean)(ottltest.Boolp(false)),
						},
					},
				},
			},
			want: nil,
		},
		{
			name: "floatgetter arg",
			inv: editor{
				Function: "testing_floatgetter",
				Arguments: []argument{
					{
						Value: value{
							String: ottltest.Strp("1.1"),
						},
					},
				},
			},
			want: nil,
		},
		{
			name: "floatlikegetter arg",
			inv: editor{
				Function: "testing_floatlikegetter",
				Arguments: []argument{
					{
						Value: value{
							Bool: (*boolean)(ottltest.Boolp(false)),
						},
					},
				},
			},
			want: nil,
		},
		{
			name: "intgetter arg",
			inv: editor{
				Function: "testing_intgetter",
				Arguments: []argument{
					{
						Value: value{
							Literal: &mathExprLiteral{
								Int: ottltest.Intp(1),
							},
						},
					},
				},
			},
			want: nil,
		},
		{
			name: "intlikegetter arg",
			inv: editor{
				Function: "testing_intgetter",
				Arguments: []argument{
					{
						Value: value{
							Literal: &mathExprLiteral{
								Float: ottltest.Floatp(1.1),
							},
						},
					},
				},
			},
			want: nil,
		},
		{
			name: "byteslicelikegetter arg",
			inv: editor{
				Function: "testing_byte_slice",
				Arguments: []argument{
					{
						Value: value{
							Bytes: &byteSlice{1},
						},
					},
				},
			},
			want: nil,
		},
		{
			name: "pmapgetter arg",
			inv: editor{
				Function: "testing_pmapgetter",
				Arguments: []argument{
					{
						Value: value{
							Literal: &mathExprLiteral{
								Path: &path{
									Fields: []field{
										{
											Name: "name",
										},
									},
								},
							},
						},
					},
				},
			},
			want: nil,
		},
		{
			name: "pslicegetter arg",
			inv: editor{
				Function: "testing_pslicegetter",
				Arguments: []argument{
					{
						Value: value{
							List: &list{
								Values: []value{
									{
										Literal: &mathExprLiteral{
											Int: ottltest.Intp(1),
										},
									},
									{
										Literal: &mathExprLiteral{
											Int: ottltest.Intp(2),
										},
									},
								},
							},
						},
					},
				},
			},
			want: nil,
		},
		{
			name: "string arg",
			inv: editor{
				Function: "testing_string",
				Arguments: []argument{
					{
						Value: value{
							String: ottltest.Strp("test"),
						},
					},
				},
			},
			want: nil,
		},
		{
			name: "float arg",
			inv: editor{
				Function: "testing_float",
				Arguments: []argument{
					{
						Value: value{
							Literal: &mathExprLiteral{
								Float: ottltest.Floatp(1.1),
							},
						},
					},
				},
			},
			want: nil,
		},
		{
			name: "int arg",
			inv: editor{
				Function: "testing_int",
				Arguments: []argument{
					{
						Value: value{
							Literal: &mathExprLiteral{
								Int: ottltest.Intp(1),
							},
						},
					},
				},
			},
			want: nil,
		},
		{
			name: "bool arg",
			inv: editor{
				Function: "testing_bool",
				Arguments: []argument{
					{
						Value: value{
							Bool: (*boolean)(ottltest.Boolp(true)),
						},
					},
				},
			},
			want: nil,
		},
		{
			name: "byteSlice arg",
			inv: editor{
				Function: "testing_byte_slice",
				Arguments: []argument{
					{
						Value: value{
							Bytes: (*byteSlice)(&[]byte{1, 2, 3, 4, 5, 6, 7, 8}),
						},
					},
				},
			},
			want: nil,
		},
		{
			name: "multiple args",
			inv: editor{
				Function: "testing_multiple_args",
				Arguments: []argument{
					{
						Value: value{
							Literal: &mathExprLiteral{
								Path: &path{
									Fields: []field{
										{
											Name: "name",
										},
									},
								},
							},
						},
					},
					{
						Value: value{
							String: ottltest.Strp("test"),
						},
					},
					{
						Value: value{
							Literal: &mathExprLiteral{
								Float: ottltest.Floatp(1.1),
							},
						},
					},
					{
						Value: value{
							Literal: &mathExprLiteral{
								Int: ottltest.Intp(1),
							},
						},
					},
				},
			},
			want: nil,
		},
		{
			name: "optional args",
			inv: editor{
				Function: "testing_optional_args",
				Arguments: []argument{
					{
						Value: value{
							Literal: &mathExprLiteral{
								Path: &path{
									Fields: []field{
										{
											Name: "name",
										},
									},
								},
							},
						},
					},
					{
						Value: value{
							String: ottltest.Strp("test"),
						},
					},
					{
						Value: value{
							String: ottltest.Strp("test_optional"),
						},
					},
					{
						Value: value{
							Literal: &mathExprLiteral{
								Float: ottltest.Floatp(1.1),
							},
						},
					},
				},
			},
			want: nil,
		},
		{
			name: "optional named args",
			inv: editor{
				Function: "testing_optional_args",
				Arguments: []argument{
					{
						Value: value{
							Literal: &mathExprLiteral{
								Path: &path{
									Fields: []field{
										{
											Name: "name",
										},
									},
								},
							},
						},
					},
					{
						Value: value{
							String: ottltest.Strp("test"),
						},
					},
					{
						Name: "optional_arg",
						Value: value{
							String: ottltest.Strp("test_optional"),
						},
					},
					{
						Name: "optional_float_arg",
						Value: value{
							Literal: &mathExprLiteral{
								Float: ottltest.Floatp(1.1),
							},
						},
					},
				},
			},
			want: nil,
		},
		{
			name: "Enum arg",
			inv: editor{
				Function: "testing_enum",
				Arguments: []argument{
					{
						Value: value{
							Enum: (*enumSymbol)(ottltest.Strp("TEST_ENUM")),
						},
					},
				},
			},
			want: nil,
		},
		{
			name: "Complex Indexing (pmap)",
			inv: editor{
				Function: "testing_pmapgetsetter",
				Arguments: []argument{
					{
						Value: value{
							Literal: &mathExprLiteral{
								Path: &path{
									Fields: []field{
										{
											Name: "attributes",
											Keys: []key{
												{
													String: ottltest.Strp("foo"),
												},
												{
													String: ottltest.Strp("bar"),
												},
											},
										},
									},
								},
							},
						},
					},
				},
			},
			want: nil,
		},
		{
			name: "Complex Indexing",
			inv: editor{
				Function: "testing_getsetter",
				Arguments: []argument{
					{
						Value: value{
							Literal: &mathExprLiteral{
								Path: &path{
									Fields: []field{
										{
											Name: "attributes",
											Keys: []key{
												{
													String: ottltest.Strp("foo"),
												},
												{
													String: ottltest.Strp("bar"),
												},
											},
										},
									},
								},
							},
						},
					},
				},
			},
			want: nil,
		},
		{
			name: "path that allows keys but none have been specified (pmap)",
			inv: editor{
				Function: "testing_pmapgetsetter",
				Arguments: []argument{
					{
						Value: value{
							Literal: &mathExprLiteral{
								Path: &path{
									Fields: []field{
										{
											Name: "attributes",
										},
									},
								},
							},
						},
					},
				},
			},
			want: nil,
		},
		{
			name: "path that allows keys but none have been specified",
			inv: editor{
				Function: "testing_getsetter",
				Arguments: []argument{
					{
						Value: value{
							Literal: &mathExprLiteral{
								Path: &path{
									Fields: []field{
										{
											Name: "attributes",
										},
									},
								},
							},
						},
					},
				},
			},
			want: nil,
		},
	}
	for _, tt := range tests {
		t.Run(tt.name, func(t *testing.T) {
			fn, err := p.newFunctionCall(tt.inv)
			assert.NoError(t, err)

			result, err := fn.Eval(context.Background(), nil)
			if tt.want != nil {
<<<<<<< HEAD
=======
				result, _ := fn.Eval(t.Context(), nil)
>>>>>>> a55f7f0b
				assert.Equal(t, tt.want, result)
			} else if tt.wantError != "" {
				assert.ErrorContains(t, err, tt.wantError)
			}
		})
	}
}

func Test_ArgumentsNotMutated(t *testing.T) {
	args := optionalArgsArguments{}
	fact := createFactory[any](
		"testing_optional_args",
		&args,
		functionWithOptionalArgs,
	)
	p, _ := NewParser(
		CreateFactoryMap[any](fact),
		testParsePath[any],
		componenttest.NewNopTelemetrySettings(),
		WithEnumParser[any](testParseEnum),
	)

	invWithOptArg := editor{
		Function: "testing_optional_args",
		Arguments: []argument{
			{
				Value: value{
					Literal: &mathExprLiteral{
						Path: &path{
							Fields: []field{
								{
									Name: "name",
								},
							},
						},
					},
				},
			},
			{
				Value: value{
					String: ottltest.Strp("test"),
				},
			},
			{
				Value: value{
					String: ottltest.Strp("test_optional"),
				},
			},
			{
				Value: value{
					Literal: &mathExprLiteral{
						Float: ottltest.Floatp(1.1),
					},
				},
			},
		},
	}

	invWithoutOptArg := editor{
		Function: "testing_optional_args",
		Arguments: []argument{
			{
				Value: value{
					Literal: &mathExprLiteral{
						Path: &path{
							Fields: []field{
								{
									Name: "name",
								},
							},
						},
					},
				},
			},
			{
				Value: value{
					String: ottltest.Strp("test"),
				},
			},
		},
	}

	fn, err := p.newFunctionCall(invWithOptArg)
	require.NoError(t, err)
	res, _ := fn.Eval(t.Context(), nil)
	require.Equal(t, 4, res)

	fn, err = p.newFunctionCall(invWithoutOptArg)
	require.NoError(t, err)
	res, _ = fn.Eval(t.Context(), nil)
	require.Equal(t, 2, res)

	assert.Zero(t, args.OptionalArg)
	assert.Zero(t, args.OptionalFloatArg)
}

func Test_LiteralGetter_getWrappedValue(t *testing.T) {
	tests := []struct {
		name      string
		value     any
		wantError string
	}{
		{
			name: "pass expected type",
			value: &mockLiteralGetter[any, string]{
				valueGetter: func(_ context.Context, _ any) (string, error) {
					return "foo", nil
				},
			},
		},
		{
			name:      "pass invalid type",
			value:     "invalid",
			wantError: "cannot set value of type string to a Getter of type *ottl.mockLiteralGetter[interface {},string]",
		},
	}

	for _, tt := range tests {
		t.Run(tt.name, func(t *testing.T) {
			l := LiteralGetter[any, string, *mockLiteralGetter[any, string]]{}
			err := l.setWrappedValue(reflect.ValueOf(tt.value))
			if tt.wantError == "" {
				require.NoError(t, err)
			} else {
				require.ErrorContains(t, err, tt.wantError)
			}
		})
	}
}

func Test_LiteralGetter_IsLiteral(t *testing.T) {
	tests := []struct {
		name   string
		getter typedGetter[any, any]
		want   bool
	}{
		{
			name: "not a literal",
			getter: &mockLiteralGetter[any, any]{
				literal: false,
			},
			want: false,
		},
		{
			name: "literal",
			getter: &mockLiteralGetter[any, any]{
				literal: true,
			},
			want: true,
		},
		{
			name:   "literal interface not implemented",
			getter: &mockedGetter[any]{},
			want:   false,
		},
	}

	for _, tt := range tests {
		t.Run(tt.name, func(t *testing.T) {
			l := LiteralGetter[any, any, typedGetter[any, any]]{
				getter: tt.getter,
			}
			require.Equal(t, tt.want, l.IsLiteral())
		})
	}
}

func Test_LiteralGetter_GetLiteral(t *testing.T) {
	tests := []struct {
		name      string
		getter    typedGetter[any, any]
		want      any
		wantError string
	}{
		{
			name: "literal",
			getter: &mockLiteralGetter[any, any]{
				valueGetter: func(_ context.Context, _ any) (any, error) {
					return "foo", nil
				},
			},
			want: "foo",
		},
		{
			name: "literal implementation returns an error",
			getter: &mockLiteralGetter[any, any]{
				valueGetter: func(_ context.Context, _ any) (any, error) {
					return nil, errors.New("error")
				},
			},
			wantError: "error",
		},
		{
			name:      "literal interface not implemented",
			getter:    &mockedGetter[any]{},
			wantError: "getter of type *ottl.mockedGetter[interface {}] is not a literal getter",
		},
	}

	for _, tt := range tests {
		t.Run(tt.name, func(t *testing.T) {
			l := LiteralGetter[any, any, typedGetter[any, any]]{
				getter: tt.getter,
			}

			got, err := l.GetLiteral()

			if tt.wantError != "" {
				require.Nil(t, got)
				require.ErrorContains(t, err, tt.wantError)
			} else {
				require.NoError(t, err)
				require.Equal(t, tt.want, got)
			}
		})
	}
}

func functionWithNoArguments() (ExprFunc[any], error) {
	return func(context.Context, any) (any, error) {
		return nil, nil
	}, nil
}

func functionWithErr() (ExprFunc[any], error) {
	return func(context.Context, any) (any, error) {
		return nil, nil
	}, errors.New("error")
}

type stringSliceArguments struct {
	Strings []string
}

func functionWithStringSlice(strs []string) (ExprFunc[any], error) {
	return func(context.Context, any) (any, error) {
		return len(strs), nil
	}, nil
}

type floatSliceArguments struct {
	Floats []float64
}

func functionWithFloatSlice(floats []float64) (ExprFunc[any], error) {
	return func(context.Context, any) (any, error) {
		return len(floats), nil
	}, nil
}

type intSliceArguments struct {
	Ints []int64
}

func functionWithIntSlice(ints []int64) (ExprFunc[any], error) {
	return func(context.Context, any) (any, error) {
		return len(ints), nil
	}, nil
}

type byteSliceArguments struct {
	Bytes []byte
}

func functionWithByteSlice(bytes []byte) (ExprFunc[any], error) {
	return func(context.Context, any) (any, error) {
		return len(bytes), nil
	}, nil
}

type getterSliceArguments struct {
	Getters []Getter[any]
}

func functionWithGetterSlice(getters []Getter[any]) (ExprFunc[any], error) {
	return func(context.Context, any) (any, error) {
		return len(getters), nil
	}, nil
}

type stringGetterSliceArguments struct {
	StringGetters []StringGetter[any]
}

func functionWithStringGetterSlice(getters []StringGetter[any]) (ExprFunc[any], error) {
	return func(context.Context, any) (any, error) {
		return len(getters), nil
	}, nil
}

type durationGetterSliceArguments struct {
	DurationGetters []DurationGetter[any]
}

func functionWithDurationGetterSlice(_ []DurationGetter[any]) (ExprFunc[any], error) {
	return func(context.Context, any) (any, error) {
		return nil, nil
	}, nil
}

type timeGetterSliceArguments struct {
	TimeGetters []TimeGetter[any]
}

func functionWithTimeGetterSlice(_ []TimeGetter[any]) (ExprFunc[any], error) {
	return func(context.Context, any) (any, error) {
		return nil, nil
	}, nil
}

type floatGetterSliceArguments struct {
	FloatGetters []FloatGetter[any]
}

func functionWithFloatGetterSlice(getters []FloatGetter[any]) (ExprFunc[any], error) {
	return func(context.Context, any) (any, error) {
		return len(getters), nil
	}, nil
}

type intGetterSliceArguments struct {
	IntGetters []IntGetter[any]
}

func functionWithIntGetterSlice(getters []IntGetter[any]) (ExprFunc[any], error) {
	return func(context.Context, any) (any, error) {
		return len(getters), nil
	}, nil
}

type pMapGetterSliceArguments struct {
	PMapGetters []PMapGetter[any]
}

func functionWithPMapGetterSlice(getters []PMapGetter[any]) (ExprFunc[any], error) {
	return func(context.Context, any) (any, error) {
		return len(getters), nil
	}, nil
}

type pSliceGetterSliceArguments struct {
	PSliceGetter []PSliceGetter[any]
}

func functionWithPSliceGetterSlice(getters []PSliceGetter[any]) (ExprFunc[any], error) {
	return func(context.Context, any) (any, error) {
		return len(getters), nil
	}, nil
}

type stringLikeGetterSliceArguments struct {
	StringLikeGetters []StringLikeGetter[any]
}

func functionWithStringLikeGetterSlice(getters []StringLikeGetter[any]) (ExprFunc[any], error) {
	return func(context.Context, any) (any, error) {
		return len(getters), nil
	}, nil
}

type floatLikeGetterSliceArguments struct {
	FloatLikeGetters []FloatLikeGetter[any]
}

func functionWithFloatLikeGetterSlice(getters []FloatLikeGetter[any]) (ExprFunc[any], error) {
	return func(context.Context, any) (any, error) {
		return len(getters), nil
	}, nil
}

type intLikeGetterSliceArguments struct {
	IntLikeGetters []IntLikeGetter[any]
}

func functionWithIntLikeGetterSlice(getters []IntLikeGetter[any]) (ExprFunc[any], error) {
	return func(context.Context, any) (any, error) {
		return len(getters), nil
	}, nil
}

type setterArguments struct {
	SetterArg Setter[any]
}

func functionWithSetter(Setter[any]) (ExprFunc[any], error) {
	return func(context.Context, any) (any, error) {
		return "anything", nil
	}, nil
}

type getSetterArguments struct {
	GetSetterArg GetSetter[any]
}

func functionWithGetSetter(GetSetter[any]) (ExprFunc[any], error) {
	return func(context.Context, any) (any, error) {
		return "anything", nil
	}, nil
}

type getterArguments struct {
	GetterArg Getter[any]
}

func functionWithGetter(Getter[any]) (ExprFunc[any], error) {
	return func(context.Context, any) (any, error) {
		return "anything", nil
	}, nil
}

type stringGetterArguments struct {
	StringGetterArg StringGetter[any]
}

func functionWithStringGetter(StringGetter[any]) (ExprFunc[any], error) {
	return func(context.Context, any) (any, error) {
		return "anything", nil
	}, nil
}

type durationGetterArguments struct {
	DurationGetterArg DurationGetter[any]
}

func functionWithDurationGetter(DurationGetter[any]) (ExprFunc[any], error) {
	return func(context.Context, any) (any, error) {
		return "anything", nil
	}, nil
}

type timeGetterArguments struct {
	TimeGetterArg TimeGetter[any]
}

func functionWithTimeGetter(TimeGetter[any]) (ExprFunc[any], error) {
	return func(context.Context, any) (any, error) {
		return "anything", nil
	}, nil
}

type functionGetterArguments struct {
	FunctionGetterArg FunctionGetter[any]
}

func functionWithFunctionGetter(FunctionGetter[any]) (ExprFunc[any], error) {
	return func(context.Context, any) (any, error) {
		return "hashstring", nil
	}, nil
}

type stringLikeGetterArguments struct {
	StringLikeGetterArg StringLikeGetter[any]
}

func functionWithStringLikeGetter(StringLikeGetter[any]) (ExprFunc[any], error) {
	return func(context.Context, any) (any, error) {
		return "anything", nil
	}, nil
}

type floatGetterArguments struct {
	FloatGetterArg FloatGetter[any]
}

func functionWithFloatGetter(FloatGetter[any]) (ExprFunc[any], error) {
	return func(context.Context, any) (any, error) {
		return "anything", nil
	}, nil
}

type floatLikeGetterArguments struct {
	FloatLikeGetterArg FloatLikeGetter[any]
}

func functionWithFloatLikeGetter(FloatLikeGetter[any]) (ExprFunc[any], error) {
	return func(context.Context, any) (any, error) {
		return "anything", nil
	}, nil
}

type intGetterArguments struct {
	IntGetterArg IntGetter[any]
}

func functionWithIntGetter(IntGetter[any]) (ExprFunc[any], error) {
	return func(context.Context, any) (any, error) {
		return "anything", nil
	}, nil
}

type intLikeGetterArguments struct {
	IntLikeGetterArg IntLikeGetter[any]
}

func functionWithIntLikeGetter(IntLikeGetter[any]) (ExprFunc[any], error) {
	return func(context.Context, any) (any, error) {
		return "anything", nil
	}, nil
}

type byteSliceLikeGetterArguments struct {
	ByteSliceLikeGetterArg ByteSliceLikeGetter[any]
}

func functionWithByteSliceLikeGetter(ByteSliceLikeGetter[any]) (ExprFunc[any], error) {
	return func(context.Context, any) (any, error) {
		return "anything", nil
	}, nil
}

type pMapGetSetterArguments struct {
	PMapGetSetterArg PMapGetSetter[any]
}

func functionWithPMapGetSetter(PMapGetSetter[any]) (ExprFunc[any], error) {
	return func(context.Context, any) (any, error) {
		return "anything", nil
	}, nil
}

type pMapGetterArguments struct {
	PMapArg PMapGetter[any]
}

func functionWithPMapGetter(PMapGetter[any]) (ExprFunc[any], error) {
	return func(context.Context, any) (any, error) {
		return "anything", nil
	}, nil
}

type pSliceGetterArguments struct {
	PSliceArg PSliceGetter[any]
}

func functionWithPSliceGetter(PSliceGetter[any]) (ExprFunc[any], error) {
	return func(context.Context, any) (any, error) {
		return "anything", nil
	}, nil
}

type literalPSliceArguments struct {
	LiteralGetter[any, pcommon.Slice, PSliceGetter[any]]
}

func functionWithLiteralPSliceGetter(getter LiteralGetter[any, pcommon.Slice, PSliceGetter[any]]) (ExprFunc[any], error) {
	return func(context.Context, any) (any, error) { return getter.GetLiteral() }, nil
}

type literalStringGetterArguments struct {
	LiteralGetter[any, string, StringGetter[any]]
}

func functionWithLiteralStringGetter(getter LiteralGetter[any, string, StringGetter[any]]) (ExprFunc[any], error) {
	return func(context.Context, any) (any, error) { return getter.GetLiteral() }, nil
}

type literalIntGetterArguments struct {
	LiteralGetter[any, int64, IntGetter[any]]
}

func functionWithLiteralIntGetter(getter LiteralGetter[any, int64, IntGetter[any]]) (ExprFunc[any], error) {
	return func(context.Context, any) (any, error) { return getter.GetLiteral() }, nil
}

type literalFloatGetterArguments struct {
	LiteralGetter[any, float64, FloatGetter[any]]
}

func functionWithLiteralFloatGetter(getter LiteralGetter[any, float64, FloatGetter[any]]) (ExprFunc[any], error) {
	return func(context.Context, any) (any, error) { return getter.GetLiteral() }, nil
}

type literalBoolGetterArguments struct {
	LiteralGetter[any, bool, BoolGetter[any]]
}

func functionWithLiteralBoolGetter(getter LiteralGetter[any, bool, BoolGetter[any]]) (ExprFunc[any], error) {
	return func(context.Context, any) (any, error) { return getter.GetLiteral() }, nil
}

type literalPMapGetterArguments struct {
	LiteralGetter[any, pcommon.Map, PMapGetter[any]]
}

func functionWithLiteralPMapGetter(getter LiteralGetter[any, pcommon.Map, PMapGetter[any]]) (ExprFunc[any], error) {
	return func(context.Context, any) (any, error) { return getter.GetLiteral() }, nil
}

type literalStringGetterOptionalArguments struct {
	Optional[LiteralGetter[any, string, StringGetter[any]]]
}

func functionWithLiteralStringOptionalGetter(getter Optional[LiteralGetter[any, string, StringGetter[any]]]) (ExprFunc[any], error) {
	return func(context.Context, any) (any, error) {
		val := getter.Get()
		return val.GetLiteral()
	}, nil
}

type stringArguments struct {
	StringArg string
}

func functionWithString(string) (ExprFunc[any], error) {
	return func(context.Context, any) (any, error) {
		return "anything", nil
	}, nil
}

type floatArguments struct {
	FloatArg float64
}

func functionWithFloat(float64) (ExprFunc[any], error) {
	return func(context.Context, any) (any, error) {
		return "anything", nil
	}, nil
}

type intArguments struct {
	IntArg int64
}

func functionWithInt(int64) (ExprFunc[any], error) {
	return func(context.Context, any) (any, error) {
		return "anything", nil
	}, nil
}

type boolArguments struct {
	BoolArg bool
}

func functionWithBool(bool) (ExprFunc[any], error) {
	return func(context.Context, any) (any, error) {
		return "anything", nil
	}, nil
}

type multipleArgsArguments struct {
	GetSetterArg GetSetter[any]
	StringArg    string
	FloatArg     float64
	IntArg       int64
}

func functionWithMultipleArgs(GetSetter[any], string, float64, int64) (ExprFunc[any], error) {
	return func(context.Context, any) (any, error) {
		return "anything", nil
	}, nil
}

type optionalArgsArguments struct {
	GetSetterArg     GetSetter[any]              `ottlarg:"0"`
	StringArg        string                      `ottlarg:"1"`
	OptionalArg      Optional[StringGetter[any]] `ottlarg:"2"`
	OptionalFloatArg Optional[float64]           `ottlarg:"3"`
}

func functionWithOptionalArgs(_ GetSetter[any], _ string, stringOpt Optional[StringGetter[any]], floatOpt Optional[float64]) (ExprFunc[any], error) {
	return func(context.Context, any) (any, error) {
		argCount := 2

		if !stringOpt.IsEmpty() {
			argCount++
		}
		if !floatOpt.IsEmpty() {
			argCount++
		}

		return argCount, nil
	}, nil
}

type errorFunctionArguments struct{}

func functionThatHasAnError() (ExprFunc[any], error) {
	err := errors.New("testing")
	return func(context.Context, any) (any, error) {
		return "anything", nil
	}, err
}

type enumArguments struct {
	EnumArg Enum
}

func functionWithEnum(Enum) (ExprFunc[any], error) {
	return func(context.Context, any) (any, error) {
		return "anything", nil
	}, nil
}

func createFactory[A any](name string, args A, fn any) Factory[any] {
	createFunction := func(_ FunctionContext, oArgs Arguments) (ExprFunc[any], error) {
		fArgs, ok := oArgs.(A)

		if !ok {
			return nil, fmt.Errorf("createFactory args must be of type %T", fArgs)
		}

		funcVal := reflect.ValueOf(fn)

		if funcVal.Kind() != reflect.Func {
			return nil, errors.New("a non-function value was passed to createFactory")
		}

		argsVal := reflect.ValueOf(fArgs).Elem()
		fnArgs := make([]reflect.Value, argsVal.NumField())

		for i := 0; i < argsVal.NumField(); i++ {
			fnArgs[i] = argsVal.Field(i)
		}

		out := funcVal.Call(fnArgs)

		if !out[1].IsNil() {
			return out[0].Interface().(ExprFunc[any]), out[1].Interface().(error)
		}

		return out[0].Interface().(ExprFunc[any]), nil
	}

	return NewFactory(name, args, createFunction)
}

func defaultFunctionsForTests() map[string]Factory[any] {
	return CreateFactoryMap(
		NewFactory(
			"testing_noop",
			nil,
			func(FunctionContext, Arguments) (ExprFunc[any], error) {
				return functionWithNoArguments()
			},
		),
		createFactory(
			"testing_string_slice",
			&stringSliceArguments{},
			functionWithStringSlice,
		),
		createFactory(
			"testing_float_slice",
			&floatSliceArguments{},
			functionWithFloatSlice,
		),
		createFactory(
			"testing_int_slice",
			&intSliceArguments{},
			functionWithIntSlice,
		),
		createFactory(
			"testing_byte_slice",
			&byteSliceArguments{},
			functionWithByteSlice,
		),
		createFactory[any](
			"testing_getter_slice",
			&getterSliceArguments{},
			functionWithGetterSlice,
		),
		createFactory[any](
			"testing_stringgetter_slice",
			&stringGetterSliceArguments{},
			functionWithStringGetterSlice,
		),
		createFactory[any](
			"testing_durationgetter_slice",
			&durationGetterSliceArguments{},
			functionWithDurationGetterSlice,
		),
		createFactory[any](
			"testing_timegetter_slice",
			&timeGetterSliceArguments{},
			functionWithTimeGetterSlice,
		),
		createFactory[any](
			"testing_stringlikegetter_slice",
			&stringLikeGetterSliceArguments{},
			functionWithStringLikeGetterSlice,
		),
		createFactory[any](
			"testing_floatgetter_slice",
			&floatGetterSliceArguments{},
			functionWithFloatGetterSlice,
		),
		createFactory[any](
			"testing_floatlikegetter_slice",
			&floatLikeGetterSliceArguments{},
			functionWithFloatLikeGetterSlice,
		),
		createFactory[any](
			"testing_intgetter_slice",
			&intGetterSliceArguments{},
			functionWithIntGetterSlice,
		),
		createFactory[any](
			"testing_intlikegetter_slice",
			&intLikeGetterSliceArguments{},
			functionWithIntLikeGetterSlice,
		),
		createFactory[any](
			"testing_pmapgetter_slice",
			&pMapGetterSliceArguments{},
			functionWithPMapGetterSlice,
		),
		createFactory[any](
			"testing_pslicegetter_slice",
			&pSliceGetterSliceArguments{},
			functionWithPSliceGetterSlice,
		),
		createFactory[any](
			"testing_setter",
			&setterArguments{},
			functionWithSetter,
		),
		createFactory[any](
			"testing_pmapgetsetter",
			&pMapGetSetterArguments{},
			functionWithPMapGetSetter,
		),
		createFactory[any](
			"testing_getsetter",
			&getSetterArguments{},
			functionWithGetSetter,
		),
		createFactory[any](
			"testing_getter",
			&getterArguments{},
			functionWithGetter,
		),
		createFactory[any](
			"testing_durationgetter",
			&durationGetterArguments{},
			functionWithDurationGetter,
		),
		createFactory[any](
			"testing_timegetter",
			&timeGetterArguments{},
			functionWithTimeGetter,
		),
		createFactory[any](
			"testing_stringgetter",
			&stringGetterArguments{},
			functionWithStringGetter,
		),
		createFactory[any](
			"testing_functiongetter",
			&functionGetterArguments{},
			functionWithFunctionGetter,
		),
		createFactory[any](
			"SHA256",
			&stringGetterArguments{},
			functionWithStringGetter,
		),
		createFactory[any](
			"Sha256",
			&stringGetterArguments{},
			functionWithStringGetter,
		),
		createFactory[any](
			"testing_stringlikegetter",
			&stringLikeGetterArguments{},
			functionWithStringLikeGetter,
		),
		createFactory[any](
			"testing_floatgetter",
			&floatGetterArguments{},
			functionWithFloatGetter,
		),
		createFactory[any](
			"testing_floatlikegetter",
			&floatLikeGetterArguments{},
			functionWithFloatLikeGetter,
		),
		createFactory[any](
			"testing_intgetter",
			&intGetterArguments{},
			functionWithIntGetter,
		),
		createFactory[any](
			"testing_intlikegetter",
			&intLikeGetterArguments{},
			functionWithIntLikeGetter,
		),
		createFactory[any](
			"testing_byteslicelikegetter",
			&byteSliceLikeGetterArguments{},
			functionWithByteSliceLikeGetter,
		),
		createFactory[any](
			"testing_pmapgetter",
			&pMapGetterArguments{},
			functionWithPMapGetter,
		),
		createFactory[any](
			"testing_pslicegetter",
			&pSliceGetterArguments{},
			functionWithPSliceGetter,
		),
		createFactory[any](
			"testing_literalpslicegetter",
			&literalPSliceArguments{},
			functionWithLiteralPSliceGetter,
		),
		createFactory[any](
			"testing_literalstringgetter",
			&literalStringGetterArguments{},
			functionWithLiteralStringGetter,
		),
		createFactory[any](
			"testing_literalintgetter",
			&literalIntGetterArguments{},
			functionWithLiteralIntGetter,
		),
		createFactory[any](
			"testing_literalfloatgetter",
			&literalFloatGetterArguments{},
			functionWithLiteralFloatGetter,
		),
		createFactory[any](
			"testing_literalboolgetter",
			&literalBoolGetterArguments{},
			functionWithLiteralBoolGetter,
		),
		createFactory[any](
			"testing_literalpmapgetter",
			&literalPMapGetterArguments{},
			functionWithLiteralPMapGetter,
		),
		createFactory[any](
			"testing_literalstringoptional",
			&literalStringGetterOptionalArguments{},
			functionWithLiteralStringOptionalGetter,
		),
		createFactory[any](
			"testing_string",
			&stringArguments{},
			functionWithString,
		),
		createFactory[any](
			"testing_float",
			&floatArguments{},
			functionWithFloat,
		),
		createFactory[any](
			"testing_int",
			&intArguments{},
			functionWithInt,
		),
		createFactory[any](
			"testing_bool",
			&boolArguments{},
			functionWithBool,
		),
		createFactory[any](
			"testing_multiple_args",
			&multipleArgsArguments{},
			functionWithMultipleArgs,
		),
		createFactory[any](
			"testing_optional_args",
			&optionalArgsArguments{},
			functionWithOptionalArgs,
		),
		createFactory[any](
			"testing_enum",
			&enumArguments{},
			functionWithEnum,
		),
	)
}

func Test_basePath_Name(t *testing.T) {
	bp := basePath[any]{
		name: "test",
	}
	n := bp.Name()
	assert.Equal(t, "test", n)
}

func Test_basePath_Context(t *testing.T) {
	bp := basePath[any]{
		context: "log",
	}
	n := bp.Context()
	assert.Equal(t, "log", n)
}

func Test_basePath_Next(t *testing.T) {
	bp := basePath[any]{
		nextPath: &basePath[any]{},
	}
	next := bp.Next()
	assert.NotNil(t, next)
	assert.Nil(t, next.Next())
}

func Test_basePath_Keys(t *testing.T) {
	k := &baseKey[any]{}
	bp := basePath[any]{
		keys: []Key[any]{
			k,
		},
	}
	ks := bp.Keys()
	assert.Len(t, ks, 1)
	assert.Equal(t, k, ks[0])
}

func Test_basePath_isComplete(t *testing.T) {
	tests := []struct {
		name          string
		p             basePath[any]
		expectedError bool
	}{
		{
			name: "fetched no next",
			p: basePath[any]{
				fetched: true,
			},
		},
		{
			name: "fetched with next",
			p: basePath[any]{
				fetched: true,
				nextPath: &basePath[any]{
					fetched: true,
				},
			},
		},
		{
			name: "not fetched no next",
			p: basePath[any]{
				fetched: false,
			},
			expectedError: true,
		},
		{
			name: "not fetched with next",
			p: basePath[any]{
				fetched: true,
				nextPath: &basePath[any]{
					fetched: false,
				},
			},
			expectedError: true,
		},
	}
	for _, tt := range tests {
		t.Run(tt.name, func(t *testing.T) {
			err := tt.p.isComplete()
			if tt.expectedError {
				assert.Error(t, err)
			} else {
				assert.NoError(t, err)
			}
		})
	}
}

func Test_basePath_NextWithIsComplete(t *testing.T) {
	tests := []struct {
		name          string
		pathFunc      func() *basePath[any]
		expectedError bool
	}{
		{
			name: "fetched",
			pathFunc: func() *basePath[any] {
				bp := basePath[any]{
					fetched: true,
					nextPath: &basePath[any]{
						fetched: false,
					},
				}
				bp.Next()
				return &bp
			},
		},
		{
			name: "not fetched enough",
			pathFunc: func() *basePath[any] {
				bp := basePath[any]{
					fetched: true,
					nextPath: &basePath[any]{
						fetched: false,
						nextPath: &basePath[any]{
							fetched: false,
						},
					},
				}
				bp.Next()
				return &bp
			},
			expectedError: true,
		},
	}
	for _, tt := range tests {
		t.Run(tt.name, func(t *testing.T) {
			err := tt.pathFunc().isComplete()
			if tt.expectedError {
				assert.Error(t, err)
			} else {
				assert.NoError(t, err)
			}
		})
	}
}

func Test_newPath(t *testing.T) {
	ps, _ := NewParser[any](
		defaultFunctionsForTests(),
		testParsePath[any],
		componenttest.NewNopTelemetrySettings(),
		WithEnumParser[any](testParseEnum),
	)

	fields := []field{
		{
			Name: "body",
		},
		{
			Name: "string",
			Keys: []key{
				{
					String: ottltest.Strp("key"),
				},
			},
		},
	}

	np, err := ps.newPath(&path{Fields: fields})
	assert.NoError(t, err)
	p := Path[any](np)
	assert.Equal(t, "body", p.Name())
	assert.Nil(t, p.Keys())
	assert.Equal(t, "body.string[key]", p.String())
	p = p.Next()
	assert.Equal(t, "string", p.Name())
	assert.Equal(t, "body.string[key]", p.String())
	assert.Nil(t, p.Next())
	assert.Len(t, p.Keys(), 1)
	v, err := p.Keys()[0].String(t.Context(), struct{}{})
	assert.NoError(t, err)
	assert.Equal(t, "key", *v)
	i, err := p.Keys()[0].Int(t.Context(), struct{}{})
	assert.NoError(t, err)
	assert.Nil(t, i)
}

func Test_newPath_WithPathContextNames(t *testing.T) {
	tests := []struct {
		name             string
		pathContext      string
		pathContextNames []string
		expectedError    string
	}{
		{
			name:             "with no path context",
			pathContextNames: []string{"log"},
			expectedError:    `missing context name for path "body.string[key]", valid options are: "log.body.string[key]"`,
		},
		{
			name: "with no path context and configuration",
		},
		{
			name:             "with valid path context",
			pathContext:      "log",
			pathContextNames: []string{"log"},
		},
		{
			name:             "with invalid path context",
			pathContext:      "span",
			pathContextNames: []string{"log"},
			expectedError:    `context "span" from path "span.body.string[key]" is not valid, it must be replaced by one of: "log"`,
		},
		{
			name:             "with multiple configured contexts",
			pathContext:      "span",
			pathContextNames: []string{"log", "span"},
		},
	}

	for _, tt := range tests {
		t.Run(tt.name, func(t *testing.T) {
			ps, _ := NewParser[any](
				defaultFunctionsForTests(),
				testParsePath[any],
				componenttest.NewNopTelemetrySettings(),
				WithEnumParser[any](testParseEnum),
				WithPathContextNames[any](tt.pathContextNames),
			)

			gp := &path{
				Context: tt.pathContext,
				Fields: []field{
					{
						Name: "body",
					},
					{
						Name: "string",
						Keys: []key{
							{
								String: ottltest.Strp("key"),
							},
						},
					},
				},
			}

			np, err := ps.newPath(gp)
			if tt.expectedError != "" {
				assert.Error(t, err, tt.expectedError)
				return
			}
			assert.NoError(t, err)
			p := Path[any](np)
			contextParsedAsField := len(tt.pathContextNames) == 0 && tt.pathContext != ""
			if contextParsedAsField {
				assert.Equal(t, tt.pathContext, p.Name())
				assert.Empty(t, p.Context())
				assert.Nil(t, p.Keys())
				p = p.Next()
			}
			var bodyStringFuncValue string
			if tt.pathContext != "" {
				bodyStringFuncValue = fmt.Sprintf("%s.body.string[key]", tt.pathContext)
			} else {
				bodyStringFuncValue = "body.string[key]"
			}
			assert.Equal(t, "body", p.Name())
			assert.Nil(t, p.Keys())
			assert.Equal(t, bodyStringFuncValue, p.String())
			if !contextParsedAsField {
				assert.Equal(t, tt.pathContext, p.Context())
			}
			p = p.Next()
			assert.Equal(t, "string", p.Name())
			assert.Equal(t, bodyStringFuncValue, p.String())
			if !contextParsedAsField {
				assert.Equal(t, tt.pathContext, p.Context())
			}
			assert.Nil(t, p.Next())
			assert.Len(t, p.Keys(), 1)
			v, err := p.Keys()[0].String(t.Context(), struct{}{})
			assert.NoError(t, err)
			assert.Equal(t, "key", *v)
			i, err := p.Keys()[0].Int(t.Context(), struct{}{})
			assert.NoError(t, err)
			assert.Nil(t, i)
		})
	}
}

func Test_baseKey_String(t *testing.T) {
	bp := baseKey[any]{
		s: ottltest.Strp("test"),
	}
	s, err := bp.String(t.Context(), nil)
	assert.NoError(t, err)
	assert.NotNil(t, s)
	assert.Equal(t, "test", *s)
}

func Test_baseKey_Int(t *testing.T) {
	bp := baseKey[any]{
		i: ottltest.Intp(1),
	}
	i, err := bp.Int(t.Context(), nil)
	assert.NoError(t, err)
	assert.NotNil(t, i)
	assert.Equal(t, int64(1), *i)
}

func Test_newKey(t *testing.T) {
	ps, _ := NewParser[any](
		defaultFunctionsForTests(),
		testParsePath[any],
		componenttest.NewNopTelemetrySettings(),
		WithEnumParser[any](testParseEnum),
		WithPathContextNames[any]([]string{"log"}),
	)
	keys := []key{
		{
			String: ottltest.Strp("foo"),
		},
		{
			String: ottltest.Strp("bar"),
		},
	}
	ks, _ := ps.newKeys(keys)

	assert.Len(t, ks, 2)

	s, err := ks[0].String(t.Context(), nil)
	assert.NoError(t, err)
	assert.NotNil(t, s)
	assert.Equal(t, "foo", *s)
	s, err = ks[1].String(t.Context(), nil)
	assert.NoError(t, err)
	assert.NotNil(t, s)
	assert.Equal(t, "bar", *s)
}

func Test_Optional_Get(t *testing.T) {
	opt := NewTestingOptional[string]("foo")
	assert.Equal(t, "foo", opt.Get())
}

func Test_Optional_IsEmpty(t *testing.T) {
	setOpt := NewTestingOptional[string]("foo")
	assert.False(t, setOpt.IsEmpty())

	emptyOpt := Optional[any]{}
	assert.True(t, emptyOpt.IsEmpty())
}

func Test_Optional_GetOr(t *testing.T) {
	emptyOpt := Optional[string]{}
	assert.Equal(t, "bar", emptyOpt.GetOr("bar"))

	setOpt := NewTestingOptional[string]("foo")
	assert.Equal(t, "foo", setOpt.GetOr("bar"))
}<|MERGE_RESOLUTION|>--- conflicted
+++ resolved
@@ -2009,12 +2009,8 @@
 			fn, err := p.newFunctionCall(tt.inv)
 			assert.NoError(t, err)
 
-			result, err := fn.Eval(context.Background(), nil)
+			result, err := fn.Eval(t.Context(), nil)
 			if tt.want != nil {
-<<<<<<< HEAD
-=======
-				result, _ := fn.Eval(t.Context(), nil)
->>>>>>> a55f7f0b
 				assert.Equal(t, tt.want, result)
 			} else if tt.wantError != "" {
 				assert.ErrorContains(t, err, tt.wantError)
