// Copyright The OpenTelemetry Authors
// SPDX-License-Identifier: Apache-2.0

package ottl

import (
	"context"
	"errors"
	"fmt"
	"go.opentelemetry.io/collector/pdata/pcommon"
	"reflect"
	"testing"

	"github.com/stretchr/testify/assert"
	"github.com/stretchr/testify/require"
	"go.opentelemetry.io/collector/component/componenttest"

	"github.com/open-telemetry/opentelemetry-collector-contrib/pkg/ottl/ottltest"
)

func Test_NewFunctionCall_invalid(t *testing.T) {
	functions := CreateFactoryMap(
		createFactory(
			"testing_error",
			&errorFunctionArguments{},
			functionThatHasAnError,
		),
		createFactory[any](
			"testing_pmapgetsetter",
			&pMapGetSetterArguments{},
			functionWithPMapGetSetter,
		),
		createFactory[any](
			"testing_getsetter",
			&getSetterArguments{},
			functionWithGetSetter,
		),
		createFactory[any](
			"testing_getter",
			&getterArguments{},
			functionWithGetter,
		),
		createFactory[any](
			"testing_multiple_args",
			&multipleArgsArguments{},
			functionWithMultipleArgs,
		),
		createFactory[any](
			"testing_string",
			&stringArguments{},
			functionWithString,
		),
		createFactory(
			"testing_string_slice",
			&stringSliceArguments{},
			functionWithStringSlice,
		),
		createFactory(
			"testing_byte_slice",
			&byteSliceArguments{},
			functionWithByteSlice,
		),
		createFactory[any](
			"testing_enum",
			&enumArguments{},
			functionWithEnum,
		),
		createFactory(
			"non_pointer",
			errorFunctionArguments{},
			functionThatHasAnError,
		),
		createFactory(
			"testing_unknown_function",
			&functionGetterArguments{},
			functionWithFunctionGetter,
		),
		createFactory[any](
			"testing_functiongetter",
			&functionGetterArguments{},
			functionWithFunctionGetter,
		),
		createFactory[any](
			"testing_optional_args",
			&optionalArgsArguments{},
			functionWithOptionalArgs,
		),
	)

	p, _ := NewParser(
		functions,
		testParsePath[any],
		componenttest.NewNopTelemetrySettings(),
		WithEnumParser[any](testParseEnum),
	)

	tests := []struct {
		name string
		inv  editor
	}{
		{
			name: "unknown function",
			inv: editor{
				Function:  "unknownfunc",
				Arguments: []argument{},
			},
		},
		{
			name: "Invalid Function Name",
			inv: editor{
				Function: "testing_functiongetter",
				Arguments: []argument{
					{
						Value: value{
							String: (ottltest.Strp("SHA256")),
						},
					},
				},
			},
		},
		{
			name: "not accessor (pmap)",
			inv: editor{
				Function: "testing_pmapgetsetter",
				Arguments: []argument{
					{
						Value: value{
							String: ottltest.Strp("not path"),
						},
					},
				},
			},
		},
		{
			name: "not accessor",
			inv: editor{
				Function: "testing_getsetter",
				Arguments: []argument{
					{
						Value: value{
							String: ottltest.Strp("not path"),
						},
					},
				},
			},
		},
		{
			name: "not reader (invalid function)",
			inv: editor{
				Function: "testing_getter",
				Arguments: []argument{
					{
						Value: value{
							Literal: &mathExprLiteral{
								Converter: &converter{
									Function: "Unknownfunc",
								},
							},
						},
					},
				},
			},
		},
		{
			name: "not enough args",
			inv: editor{
				Function: "testing_multiple_args",
				Arguments: []argument{
					{
						Value: value{
							Literal: &mathExprLiteral{
								Path: &path{
									Fields: []field{
										{
											Name: "name",
										},
									},
								},
							},
						},
					},
					{
						Value: value{
							String: ottltest.Strp("test"),
						},
					},
				},
			},
		},
		{
			name: "too many args",
			inv: editor{
				Function: "testing_multiple_args",
				Arguments: []argument{
					{
						Value: value{
							Literal: &mathExprLiteral{
								Path: &path{
									Fields: []field{
										{
											Name: "name",
										},
									},
								},
							},
						},
					},
					{
						Value: value{
							String: ottltest.Strp("test"),
						},
					},
					{
						Value: value{
							String: ottltest.Strp("test"),
						},
					},
				},
			},
		},
		{
			name: "not matching arg type",
			inv: editor{
				Function: "testing_string",
				Arguments: []argument{
					{
						Value: value{
							Literal: &mathExprLiteral{
								Int: ottltest.Intp(10),
							},
						},
					},
				},
			},
		},
		{
			name: "not matching arg type when byte slice",
			inv: editor{
				Function: "testing_byte_slice",
				Arguments: []argument{
					{
						Value: value{
							String: ottltest.Strp("test"),
						},
					},
					{
						Value: value{
							String: ottltest.Strp("test"),
						},
					},
					{
						Value: value{
							String: ottltest.Strp("test"),
						},
					},
				},
			},
		},
		{
			name: "mismatching slice element type",
			inv: editor{
				Function: "testing_string_slice",
				Arguments: []argument{
					{
						Value: value{
							List: &list{
								Values: []value{
									{
										String: ottltest.Strp("test"),
									},
									{
										Literal: &mathExprLiteral{
											Int: ottltest.Intp(10),
										},
									},
								},
							},
						},
					},
				},
			},
		},
		{
			name: "mismatching slice argument type",
			inv: editor{
				Function: "testing_string_slice",
				Arguments: []argument{
					{
						Value: value{
							String: ottltest.Strp("test"),
						},
					},
				},
			},
		},
		{
			name: "named parameters used before unnamed parameters",
			inv: editor{
				Function: "testing_optional_args",
				Arguments: []argument{
					{
						Name: "get_setter_arg",
						Value: value{
							Literal: &mathExprLiteral{
								Path: &path{
									Fields: []field{
										{
											Name: "name",
										},
									},
								},
							},
						},
					},
					{
						Value: value{
							String: ottltest.Strp("test"),
						},
					},
					{
						Name: "optional_arg",
						Value: value{
							String: ottltest.Strp("test_optional"),
						},
					},
					{
						Name: "optional_float_arg",
						Value: value{
							Literal: &mathExprLiteral{
								Float: ottltest.Floatp(1.1),
							},
						},
					},
				},
			},
		},
		{
			name: "nonexistent named parameter used",
			inv: editor{
				Function: "testing_optional_args",
				Arguments: []argument{
					{
						Value: value{
							Literal: &mathExprLiteral{
								Path: &path{
									Fields: []field{
										{
											Name: "name",
										},
									},
								},
							},
						},
					},
					{
						Value: value{
							String: ottltest.Strp("test"),
						},
					},
					{
						Name: "no_such_name",
						Value: value{
							String: ottltest.Strp("test_optional"),
						},
					},
					{
						Name: "optional_float_arg",
						Value: value{
							Literal: &mathExprLiteral{
								Float: ottltest.Floatp(1.1),
							},
						},
					},
				},
			},
		},
		{
			name: "function call returns error",
			inv: editor{
				Function: "testing_error",
			},
		},
		{
			name: "Enum not found",
			inv: editor{
				Function: "testing_enum",
				Arguments: []argument{
					{
						Value: value{
							Enum: (*enumSymbol)(ottltest.Strp("SYMBOL_NOT_FOUND")),
						},
					},
				},
			},
		},
		{
			name: "Unknown Function",
			inv: editor{
				Function: "testing_functiongetter",
				Arguments: []argument{
					{
						FunctionName: ottltest.Strp("SHA256"),
					},
				},
			},
		},
		{
			name: "factory definition uses a non-pointer Arguments value",
			inv: editor{
				Function: "non_pointer",
			},
		},
		{
			name: "path parts not all used (pmap)",
			inv: editor{
				Function: "testing_pmapgetsetter",
				Arguments: []argument{
					{
						Value: value{
							Literal: &mathExprLiteral{
								Path: &path{
									Fields: []field{
										{
											Name: "name",
										},
										{
											Name: "not-used",
										},
									},
								},
							},
						},
					},
				},
			},
		},
		{
			name: "path parts not all used",
			inv: editor{
				Function: "testing_getsetter",
				Arguments: []argument{
					{
						Value: value{
							Literal: &mathExprLiteral{
								Path: &path{
									Fields: []field{
										{
											Name: "name",
										},
										{
											Name: "not-used",
										},
									},
								},
							},
						},
					},
				},
			},
		},
		{
			name: "Keys not allowed (pmap)",
			inv: editor{
				Function: "testing_pmapgetsetter",
				Arguments: []argument{
					{
						Value: value{
							Literal: &mathExprLiteral{
								Path: &path{
									Fields: []field{
										{
											Name: "name",
											Keys: []key{
												{
													String: ottltest.Strp("foo"),
												},
												{
													String: ottltest.Strp("bar"),
												},
											},
										},
									},
								},
							},
						},
					},
				},
			},
		},
		{
			name: "Keys not allowed",
			inv: editor{
				Function: "testing_getsetter",
				Arguments: []argument{
					{
						Value: value{
							Literal: &mathExprLiteral{
								Path: &path{
									Fields: []field{
										{
											Name: "name",
											Keys: []key{
												{
													String: ottltest.Strp("foo"),
												},
												{
													String: ottltest.Strp("bar"),
												},
											},
										},
									},
								},
							},
						},
					},
				},
			},
		},
	}

	for _, tt := range tests {
		t.Run(tt.name, func(t *testing.T) {
			_, err := p.newFunctionCall(tt.inv)
			t.Log(err)
			assert.Error(t, err)
		})
	}
}

func Test_NewFunctionCall(t *testing.T) {
	p, _ := NewParser(
		defaultFunctionsForTests(),
		testParsePath[any],
		componenttest.NewNopTelemetrySettings(),
		WithEnumParser[any](testParseEnum),
	)

	testMap := pcommon.NewMap()
	testMap.PutStr("foo", "bar")

	tests := []struct {
		name string
		inv  editor
		want any
	}{
		{
			name: "no arguments",
			inv: editor{
				Function:  "testing_noop",
				Arguments: []argument{},
			},
			want: nil,
		},
		{
			name: "empty slice arg",
			inv: editor{
				Function: "testing_string_slice",
				Arguments: []argument{
					{
						Value: value{
							List: &list{
								Values: []value{},
							},
						},
					},
				},
			},
			want: 0,
		},
		{
			name: "string slice arg",
			inv: editor{
				Function: "testing_string_slice",
				Arguments: []argument{
					{
						Value: value{
							List: &list{
								Values: []value{
									{
										String: ottltest.Strp("test"),
									},
									{
										String: ottltest.Strp("test"),
									},
									{
										String: ottltest.Strp("test"),
									},
								},
							},
						},
					},
				},
			},
			want: 3,
		},
		{
			name: "float slice arg",
			inv: editor{
				Function: "testing_float_slice",
				Arguments: []argument{
					{
						Value: value{
							List: &list{
								Values: []value{
									{
										Literal: &mathExprLiteral{
											Float: ottltest.Floatp(1.1),
										},
									},
									{
										Literal: &mathExprLiteral{
											Float: ottltest.Floatp(1.2),
										},
									},
									{
										Literal: &mathExprLiteral{
											Float: ottltest.Floatp(1.3),
										},
									},
								},
							},
						},
					},
				},
			},
			want: 3,
		},
		{
			name: "int slice arg",
			inv: editor{
				Function: "testing_int_slice",
				Arguments: []argument{
					{
						Value: value{
							List: &list{
								Values: []value{
									{
										Literal: &mathExprLiteral{
											Int: ottltest.Intp(1),
										},
									},
									{
										Literal: &mathExprLiteral{
											Int: ottltest.Intp(1),
										},
									},
									{
										Literal: &mathExprLiteral{
											Int: ottltest.Intp(1),
										},
									},
								},
							},
						},
					},
				},
			},
			want: 3,
		},
		{
			name: "getter slice arg",
			inv: editor{
				Function: "testing_getter_slice",
				Arguments: []argument{
					{
						Value: value{
							List: &list{
								Values: []value{
									{
										Literal: &mathExprLiteral{
											Path: &path{
												Fields: []field{
													{
														Name: "name",
													},
												},
											},
										},
									},
									{
										String: ottltest.Strp("test"),
									},
									{
										Literal: &mathExprLiteral{
											Int: ottltest.Intp(1),
										},
									},
									{
										Literal: &mathExprLiteral{
											Float: ottltest.Floatp(1.1),
										},
									},
									{
										Bool: (*boolean)(ottltest.Boolp(true)),
									},
									{
										Enum: (*enumSymbol)(ottltest.Strp("TEST_ENUM")),
									},
									{
										List: &list{
											Values: []value{
												{
													String: ottltest.Strp("test"),
												},
												{
													String: ottltest.Strp("test"),
												},
											},
										},
									},
									{
										List: &list{
											Values: []value{
												{
													String: ottltest.Strp("test"),
												},
												{
													List: &list{
														Values: []value{
															{
																String: ottltest.Strp("test"),
															},
															{
																List: &list{
																	Values: []value{
																		{
																			String: ottltest.Strp("test"),
																		},
																		{
																			String: ottltest.Strp("test"),
																		},
																	},
																},
															},
														},
													},
												},
											},
										},
									},
									{
										Literal: &mathExprLiteral{
											Converter: &converter{
												Function: "testing_getter",
												Arguments: []argument{
													{
														Value: value{
															Literal: &mathExprLiteral{
																Path: &path{
																	Fields: []field{
																		{
																			Name: "name",
																		},
																	},
																},
															},
														},
													},
												},
											},
										},
									},
								},
							},
						},
					},
				},
			},
			want: 9,
		},
		{
			name: "stringgetter slice arg",
			inv: editor{
				Function: "testing_stringgetter_slice",
				Arguments: []argument{
					{
						Value: value{
							List: &list{
								Values: []value{
									{
										String: ottltest.Strp("test"),
									},
									{
										String: ottltest.Strp("also test"),
									},
								},
							},
						},
					},
				},
			},
			want: 2,
		},
		{
			name: "durationgetter slice arg",
			inv: editor{
				Function: "testing_durationgetter_slice",
				Arguments: []argument{
					{
						Value: value{
							List: &list{
								Values: []value{
									{
										String: ottltest.Strp("test"),
									},
								},
							},
						},
					},
				},
			},
		},
		{
			name: "timegetter slice arg",
			inv: editor{
				Function: "testing_timegetter_slice",
				Arguments: []argument{
					{
						Value: value{
							List: &list{
								Values: []value{
									{
										String: ottltest.Strp("test"),
									},
								},
							},
						},
					},
				},
			},
		},
		{
			name: "floatgetter slice arg",
			inv: editor{
				Function: "testing_floatgetter_slice",
				Arguments: []argument{
					{
						Value: value{
							List: &list{
								Values: []value{
									{
										String: ottltest.Strp("1.1"),
									},
									{
										Literal: &mathExprLiteral{
											Float: ottltest.Floatp(1),
										},
									},
								},
							},
						},
					},
				},
			},
			want: 2,
		},
		{
			name: "intgetter slice arg",
			inv: editor{
				Function: "testing_intgetter_slice",
				Arguments: []argument{
					{
						Value: value{
							List: &list{
								Values: []value{
									{
										Literal: &mathExprLiteral{
											Int: ottltest.Intp(1),
										},
									},
									{
										Literal: &mathExprLiteral{
											Int: ottltest.Intp(2),
										},
									},
								},
							},
						},
					},
				},
			},
			want: 2,
		},
		{
			name: "pmapgetsetter arg",
			inv: editor{
				Function: "testing_pmapgetsetter",
				Arguments: []argument{
					{
						Value: value{
							Literal: &mathExprLiteral{
								Path: &path{
									Fields: []field{
										{
											Name: "name",
										},
									},
								},
							},
						},
					},
				},
			},
			want: nil,
		},
		{
			name: "pmapgetter slice arg",
			inv: editor{
				Function: "testing_pmapgetter_slice",
				Arguments: []argument{
					{
						Value: value{
							List: &list{
								Values: []value{
									{
										Literal: &mathExprLiteral{
											Path: &path{
												Fields: []field{
													{
														Name: "name",
													},
												},
											},
										},
									},
									{
										Literal: &mathExprLiteral{
											Path: &path{
												Fields: []field{
													{
														Name: "name",
													},
												},
											},
										},
									},
								},
							},
						},
					},
				},
			},
			want: 2,
		},
		{
<<<<<<< HEAD
			name: "literalstringgetter arg",
			inv: editor{
				Function: "testing_literalstringgetter",
				Arguments: []argument{
					{
						Value: value{
							String: ottltest.Strp("test"),
						},
					},
				},
			},
			want: "test",
		},
		{
			name: "literalintgetter arg",
			inv: editor{
				Function: "testing_literalintgetter",
				Arguments: []argument{
					{
						Value: value{
							Literal: &mathExprLiteral{
								Int: ottltest.Intp(1),
							},
						},
					},
				},
			},
			want: int64(1),
		},
		{
			name: "literalfloatgetter arg",
			inv: editor{
				Function: "testing_literalfloatgetter",
				Arguments: []argument{
					{
						Value: value{
							Literal: &mathExprLiteral{
								Float: ottltest.Floatp(1),
							},
						},
					},
				},
			},
			want: float64(1),
		},
		{
			name: "literalboolgetter arg",
			inv: editor{
				Function: "testing_literalboolgetter",
				Arguments: []argument{
					{
						Value: value{
							Bool: (*boolean)(ottltest.Boolp(true)),
						},
					},
				},
			},
			want: true,
		},
		{
			name: "literalpmapgetter arg",
			inv: editor{
				Function: "testing_literalpmapgetter",
				Arguments: []argument{
					{
						Value: value{
							Map: &mapValue{
								Values: []mapItem{
									{
										Key:   ottltest.Strp("foo"),
										Value: &value{String: ottltest.Strp("bar")},
									},
								},
							},
						},
					},
				},
			},
			want: testMap,
=======
			name: "pslicegetter slice arg",
			inv: editor{
				Function: "testing_pslicegetter_slice",
				Arguments: []argument{
					{
						Value: value{
							List: &list{
								Values: []value{
									{
										List: &list{
											Values: []value{
												{
													Literal: &mathExprLiteral{
														Int: ottltest.Intp(1),
													},
												},
												{
													Literal: &mathExprLiteral{
														Int: ottltest.Intp(2),
													},
												},
											},
										},
									},
									{
										List: &list{
											Values: []value{
												{
													Literal: &mathExprLiteral{
														Int: ottltest.Intp(1),
													},
												},
												{
													Literal: &mathExprLiteral{
														Int: ottltest.Intp(2),
													},
												},
											},
										},
									},
								},
							},
						},
					},
				},
			},
			want: 2,
>>>>>>> b467589b
		},
		{
			name: "stringlikegetter slice arg",
			inv: editor{
				Function: "testing_stringlikegetter_slice",
				Arguments: []argument{
					{
						Value: value{
							List: &list{
								Values: []value{
									{
										String: ottltest.Strp("test"),
									},
									{
										Literal: &mathExprLiteral{
											Int: ottltest.Intp(1),
										},
									},
								},
							},
						},
					},
				},
			},
			want: 2,
		},
		{
			name: "floatlikegetter slice arg",
			inv: editor{
				Function: "testing_floatlikegetter_slice",
				Arguments: []argument{
					{
						Value: value{
							List: &list{
								Values: []value{
									{
										String: ottltest.Strp("1.1"),
									},
									{
										Literal: &mathExprLiteral{
											Float: ottltest.Floatp(1.1),
										},
									},
								},
							},
						},
					},
				},
			},
			want: 2,
		},
		{
			name: "intlikegetter slice arg",
			inv: editor{
				Function: "testing_intlikegetter_slice",
				Arguments: []argument{
					{
						Value: value{
							List: &list{
								Values: []value{
									{
										String: ottltest.Strp("1"),
									},
									{
										Literal: &mathExprLiteral{
											Float: ottltest.Floatp(1.1),
										},
									},
								},
							},
						},
					},
				},
			},
			want: 2,
		},
		{
			name: "setter arg",
			inv: editor{
				Function: "testing_setter",
				Arguments: []argument{
					{
						Value: value{
							Literal: &mathExprLiteral{
								Path: &path{
									Fields: []field{
										{
											Name: "name",
										},
									},
								},
							},
						},
					},
				},
			},
			want: nil,
		},
		{
			name: "getsetter arg",
			inv: editor{
				Function: "testing_getsetter",
				Arguments: []argument{
					{
						Value: value{
							Literal: &mathExprLiteral{
								Path: &path{
									Fields: []field{
										{
											Name: "name",
										},
									},
								},
							},
						},
					},
				},
			},
			want: nil,
		},
		{
			name: "getter arg",
			inv: editor{
				Function: "testing_getter",
				Arguments: []argument{
					{
						Value: value{
							Literal: &mathExprLiteral{
								Path: &path{
									Fields: []field{
										{
											Name: "name",
										},
									},
								},
							},
						},
					},
				},
			},
			want: nil,
		},
		{
			name: "getter arg with nil literal",
			inv: editor{
				Function: "testing_getter",
				Arguments: []argument{
					{
						Value: value{
							IsNil: (*isNil)(ottltest.Boolp(true)),
						},
					},
				},
			},
			want: nil,
		},
		{
			name: "getter arg with list",
			inv: editor{
				Function: "testing_getter",
				Arguments: []argument{
					{
						Value: value{
							List: &list{
								Values: []value{
									{
										String: ottltest.Strp("test"),
									},
									{
										Literal: &mathExprLiteral{
											Int: ottltest.Intp(1),
										},
									},
									{
										Literal: &mathExprLiteral{
											Float: ottltest.Floatp(1.1),
										},
									},
									{
										Bool: (*boolean)(ottltest.Boolp(true)),
									},
									{
										Bytes: (*byteSlice)(&[]byte{1, 2, 3, 4, 5, 6, 7, 8}),
									},
									{
										Literal: &mathExprLiteral{
											Path: &path{
												Fields: []field{
													{
														Name: "name",
													},
												},
											},
										},
									},
									{
										Literal: &mathExprLiteral{
											Converter: &converter{
												Function: "testing_getter",
												Arguments: []argument{
													{
														Value: value{
															Literal: &mathExprLiteral{
																Path: &path{
																	Fields: []field{
																		{
																			Name: "name",
																		},
																	},
																},
															},
														},
													},
												},
											},
										},
									},
								},
							},
						},
					},
				},
			},
			want: nil,
		},
		{
			name: "stringgetter arg",
			inv: editor{
				Function: "testing_stringgetter",
				Arguments: []argument{
					{
						Value: value{
							String: ottltest.Strp("test"),
						},
					},
				},
			},
			want: nil,
		},
		{
			name: "durationgetter arg",
			inv: editor{
				Function: "testing_durationgetter",
				Arguments: []argument{
					{
						Value: value{
							String: ottltest.Strp("test"),
						},
					},
				},
			},
		},
		{
			name: "timegetter arg",
			inv: editor{
				Function: "testing_timegetter",
				Arguments: []argument{
					{
						Value: value{
							String: ottltest.Strp("test"),
						},
					},
				},
			},
		},
		{
			name: "functiongetter arg (Uppercase)",
			inv: editor{
				Function: "testing_functiongetter",
				Arguments: []argument{
					{
						FunctionName: ottltest.Strp("SHA256"),
					},
				},
			},
			want: "hashstring",
		},
		{
			name: "functiongetter arg",
			inv: editor{
				Function: "testing_functiongetter",
				Arguments: []argument{
					{
						FunctionName: ottltest.Strp("Sha256"),
					},
				},
			},
			want: "hashstring",
		},
		{
			name: "stringlikegetter arg",
			inv: editor{
				Function: "testing_stringlikegetter",
				Arguments: []argument{
					{
						Value: value{
							Bool: (*boolean)(ottltest.Boolp(false)),
						},
					},
				},
			},
			want: nil,
		},
		{
			name: "floatgetter arg",
			inv: editor{
				Function: "testing_floatgetter",
				Arguments: []argument{
					{
						Value: value{
							String: ottltest.Strp("1.1"),
						},
					},
				},
			},
			want: nil,
		},
		{
			name: "floatlikegetter arg",
			inv: editor{
				Function: "testing_floatlikegetter",
				Arguments: []argument{
					{
						Value: value{
							Bool: (*boolean)(ottltest.Boolp(false)),
						},
					},
				},
			},
			want: nil,
		},
		{
			name: "intgetter arg",
			inv: editor{
				Function: "testing_intgetter",
				Arguments: []argument{
					{
						Value: value{
							Literal: &mathExprLiteral{
								Int: ottltest.Intp(1),
							},
						},
					},
				},
			},
			want: nil,
		},
		{
			name: "intlikegetter arg",
			inv: editor{
				Function: "testing_intgetter",
				Arguments: []argument{
					{
						Value: value{
							Literal: &mathExprLiteral{
								Float: ottltest.Floatp(1.1),
							},
						},
					},
				},
			},
			want: nil,
		},
		{
			name: "byteslicelikegetter arg",
			inv: editor{
				Function: "testing_byte_slice",
				Arguments: []argument{
					{
						Value: value{
							Bytes: &byteSlice{1},
						},
					},
				},
			},
			want: nil,
		},
		{
			name: "pmapgetter arg",
			inv: editor{
				Function: "testing_pmapgetter",
				Arguments: []argument{
					{
						Value: value{
							Literal: &mathExprLiteral{
								Path: &path{
									Fields: []field{
										{
											Name: "name",
										},
									},
								},
							},
						},
					},
				},
			},
			want: nil,
		},
		{
			name: "pslicegetter arg",
			inv: editor{
				Function: "testing_pslicegetter",
				Arguments: []argument{
					{
						Value: value{
							List: &list{
								Values: []value{
									{
										Literal: &mathExprLiteral{
											Int: ottltest.Intp(1),
										},
									},
									{
										Literal: &mathExprLiteral{
											Int: ottltest.Intp(2),
										},
									},
								},
							},
						},
					},
				},
			},
			want: nil,
		},
		{
			name: "string arg",
			inv: editor{
				Function: "testing_string",
				Arguments: []argument{
					{
						Value: value{
							String: ottltest.Strp("test"),
						},
					},
				},
			},
			want: nil,
		},
		{
			name: "float arg",
			inv: editor{
				Function: "testing_float",
				Arguments: []argument{
					{
						Value: value{
							Literal: &mathExprLiteral{
								Float: ottltest.Floatp(1.1),
							},
						},
					},
				},
			},
			want: nil,
		},
		{
			name: "int arg",
			inv: editor{
				Function: "testing_int",
				Arguments: []argument{
					{
						Value: value{
							Literal: &mathExprLiteral{
								Int: ottltest.Intp(1),
							},
						},
					},
				},
			},
			want: nil,
		},
		{
			name: "bool arg",
			inv: editor{
				Function: "testing_bool",
				Arguments: []argument{
					{
						Value: value{
							Bool: (*boolean)(ottltest.Boolp(true)),
						},
					},
				},
			},
			want: nil,
		},
		{
			name: "byteSlice arg",
			inv: editor{
				Function: "testing_byte_slice",
				Arguments: []argument{
					{
						Value: value{
							Bytes: (*byteSlice)(&[]byte{1, 2, 3, 4, 5, 6, 7, 8}),
						},
					},
				},
			},
			want: nil,
		},
		{
			name: "multiple args",
			inv: editor{
				Function: "testing_multiple_args",
				Arguments: []argument{
					{
						Value: value{
							Literal: &mathExprLiteral{
								Path: &path{
									Fields: []field{
										{
											Name: "name",
										},
									},
								},
							},
						},
					},
					{
						Value: value{
							String: ottltest.Strp("test"),
						},
					},
					{
						Value: value{
							Literal: &mathExprLiteral{
								Float: ottltest.Floatp(1.1),
							},
						},
					},
					{
						Value: value{
							Literal: &mathExprLiteral{
								Int: ottltest.Intp(1),
							},
						},
					},
				},
			},
			want: nil,
		},
		{
			name: "optional args",
			inv: editor{
				Function: "testing_optional_args",
				Arguments: []argument{
					{
						Value: value{
							Literal: &mathExprLiteral{
								Path: &path{
									Fields: []field{
										{
											Name: "name",
										},
									},
								},
							},
						},
					},
					{
						Value: value{
							String: ottltest.Strp("test"),
						},
					},
					{
						Value: value{
							String: ottltest.Strp("test_optional"),
						},
					},
					{
						Value: value{
							Literal: &mathExprLiteral{
								Float: ottltest.Floatp(1.1),
							},
						},
					},
				},
			},
			want: nil,
		},
		{
			name: "optional named args",
			inv: editor{
				Function: "testing_optional_args",
				Arguments: []argument{
					{
						Value: value{
							Literal: &mathExprLiteral{
								Path: &path{
									Fields: []field{
										{
											Name: "name",
										},
									},
								},
							},
						},
					},
					{
						Value: value{
							String: ottltest.Strp("test"),
						},
					},
					{
						Name: "optional_arg",
						Value: value{
							String: ottltest.Strp("test_optional"),
						},
					},
					{
						Name: "optional_float_arg",
						Value: value{
							Literal: &mathExprLiteral{
								Float: ottltest.Floatp(1.1),
							},
						},
					},
				},
			},
			want: nil,
		},
		{
			name: "Enum arg",
			inv: editor{
				Function: "testing_enum",
				Arguments: []argument{
					{
						Value: value{
							Enum: (*enumSymbol)(ottltest.Strp("TEST_ENUM")),
						},
					},
				},
			},
			want: nil,
		},
		{
			name: "Complex Indexing (pmap)",
			inv: editor{
				Function: "testing_pmapgetsetter",
				Arguments: []argument{
					{
						Value: value{
							Literal: &mathExprLiteral{
								Path: &path{
									Fields: []field{
										{
											Name: "attributes",
											Keys: []key{
												{
													String: ottltest.Strp("foo"),
												},
												{
													String: ottltest.Strp("bar"),
												},
											},
										},
									},
								},
							},
						},
					},
				},
			},
			want: nil,
		},
		{
			name: "Complex Indexing",
			inv: editor{
				Function: "testing_getsetter",
				Arguments: []argument{
					{
						Value: value{
							Literal: &mathExprLiteral{
								Path: &path{
									Fields: []field{
										{
											Name: "attributes",
											Keys: []key{
												{
													String: ottltest.Strp("foo"),
												},
												{
													String: ottltest.Strp("bar"),
												},
											},
										},
									},
								},
							},
						},
					},
				},
			},
			want: nil,
		},
		{
			name: "path that allows keys but none have been specified (pmap)",
			inv: editor{
				Function: "testing_pmapgetsetter",
				Arguments: []argument{
					{
						Value: value{
							Literal: &mathExprLiteral{
								Path: &path{
									Fields: []field{
										{
											Name: "attributes",
										},
									},
								},
							},
						},
					},
				},
			},
			want: nil,
		},
		{
			name: "path that allows keys but none have been specified",
			inv: editor{
				Function: "testing_getsetter",
				Arguments: []argument{
					{
						Value: value{
							Literal: &mathExprLiteral{
								Path: &path{
									Fields: []field{
										{
											Name: "attributes",
										},
									},
								},
							},
						},
					},
				},
			},
			want: nil,
		},
	}
	for _, tt := range tests {
		t.Run(tt.name, func(t *testing.T) {
			fn, err := p.newFunctionCall(tt.inv)
			assert.NoError(t, err)

			if tt.want != nil {
				result, _ := fn.Eval(context.Background(), nil)
				assert.Equal(t, tt.want, result)
			}
		})
	}
}

func Test_ArgumentsNotMutated(t *testing.T) {
	args := optionalArgsArguments{}
	fact := createFactory[any](
		"testing_optional_args",
		&args,
		functionWithOptionalArgs,
	)
	p, _ := NewParser(
		CreateFactoryMap[any](fact),
		testParsePath[any],
		componenttest.NewNopTelemetrySettings(),
		WithEnumParser[any](testParseEnum),
	)

	invWithOptArg := editor{
		Function: "testing_optional_args",
		Arguments: []argument{
			{
				Value: value{
					Literal: &mathExprLiteral{
						Path: &path{
							Fields: []field{
								{
									Name: "name",
								},
							},
						},
					},
				},
			},
			{
				Value: value{
					String: ottltest.Strp("test"),
				},
			},
			{
				Value: value{
					String: ottltest.Strp("test_optional"),
				},
			},
			{
				Value: value{
					Literal: &mathExprLiteral{
						Float: ottltest.Floatp(1.1),
					},
				},
			},
		},
	}

	invWithoutOptArg := editor{
		Function: "testing_optional_args",
		Arguments: []argument{
			{
				Value: value{
					Literal: &mathExprLiteral{
						Path: &path{
							Fields: []field{
								{
									Name: "name",
								},
							},
						},
					},
				},
			},
			{
				Value: value{
					String: ottltest.Strp("test"),
				},
			},
		},
	}

	fn, err := p.newFunctionCall(invWithOptArg)
	require.NoError(t, err)
	res, _ := fn.Eval(context.Background(), nil)
	require.Equal(t, 4, res)

	fn, err = p.newFunctionCall(invWithoutOptArg)
	require.NoError(t, err)
	res, _ = fn.Eval(context.Background(), nil)
	require.Equal(t, 2, res)

	assert.Zero(t, args.OptionalArg)
	assert.Zero(t, args.OptionalFloatArg)
}

func functionWithNoArguments() (ExprFunc[any], error) {
	return func(context.Context, any) (any, error) {
		return nil, nil
	}, nil
}

func functionWithErr() (ExprFunc[any], error) {
	return func(context.Context, any) (any, error) {
		return nil, nil
	}, errors.New("error")
}

type stringSliceArguments struct {
	Strings []string
}

func functionWithStringSlice(strs []string) (ExprFunc[any], error) {
	return func(context.Context, any) (any, error) {
		return len(strs), nil
	}, nil
}

type floatSliceArguments struct {
	Floats []float64
}

func functionWithFloatSlice(floats []float64) (ExprFunc[any], error) {
	return func(context.Context, any) (any, error) {
		return len(floats), nil
	}, nil
}

type intSliceArguments struct {
	Ints []int64
}

func functionWithIntSlice(ints []int64) (ExprFunc[any], error) {
	return func(context.Context, any) (any, error) {
		return len(ints), nil
	}, nil
}

type byteSliceArguments struct {
	Bytes []byte
}

func functionWithByteSlice(bytes []byte) (ExprFunc[any], error) {
	return func(context.Context, any) (any, error) {
		return len(bytes), nil
	}, nil
}

type getterSliceArguments struct {
	Getters []Getter[any]
}

func functionWithGetterSlice(getters []Getter[any]) (ExprFunc[any], error) {
	return func(context.Context, any) (any, error) {
		return len(getters), nil
	}, nil
}

type stringGetterSliceArguments struct {
	StringGetters []StringGetter[any]
}

func functionWithStringGetterSlice(getters []StringGetter[any]) (ExprFunc[any], error) {
	return func(context.Context, any) (any, error) {
		return len(getters), nil
	}, nil
}

type durationGetterSliceArguments struct {
	DurationGetters []DurationGetter[any]
}

func functionWithDurationGetterSlice(_ []DurationGetter[any]) (ExprFunc[any], error) {
	return func(context.Context, any) (any, error) {
		return nil, nil
	}, nil
}

type timeGetterSliceArguments struct {
	TimeGetters []TimeGetter[any]
}

func functionWithTimeGetterSlice(_ []TimeGetter[any]) (ExprFunc[any], error) {
	return func(context.Context, any) (any, error) {
		return nil, nil
	}, nil
}

type floatGetterSliceArguments struct {
	FloatGetters []FloatGetter[any]
}

func functionWithFloatGetterSlice(getters []FloatGetter[any]) (ExprFunc[any], error) {
	return func(context.Context, any) (any, error) {
		return len(getters), nil
	}, nil
}

type intGetterSliceArguments struct {
	IntGetters []IntGetter[any]
}

func functionWithIntGetterSlice(getters []IntGetter[any]) (ExprFunc[any], error) {
	return func(context.Context, any) (any, error) {
		return len(getters), nil
	}, nil
}

type pMapGetterSliceArguments struct {
	PMapGetters []PMapGetter[any]
}

func functionWithPMapGetterSlice(getters []PMapGetter[any]) (ExprFunc[any], error) {
	return func(context.Context, any) (any, error) {
		return len(getters), nil
	}, nil
}

type pSliceGetterSliceArguments struct {
	PSliceGetter []PSliceGetter[any]
}

func functionWithPSliceGetterSlice(getters []PSliceGetter[any]) (ExprFunc[any], error) {
	return func(context.Context, any) (any, error) {
		return len(getters), nil
	}, nil
}

type stringLikeGetterSliceArguments struct {
	StringLikeGetters []StringLikeGetter[any]
}

func functionWithStringLikeGetterSlice(getters []StringLikeGetter[any]) (ExprFunc[any], error) {
	return func(context.Context, any) (any, error) {
		return len(getters), nil
	}, nil
}

type floatLikeGetterSliceArguments struct {
	FloatLikeGetters []FloatLikeGetter[any]
}

func functionWithFloatLikeGetterSlice(getters []FloatLikeGetter[any]) (ExprFunc[any], error) {
	return func(context.Context, any) (any, error) {
		return len(getters), nil
	}, nil
}

type intLikeGetterSliceArguments struct {
	IntLikeGetters []IntLikeGetter[any]
}

func functionWithIntLikeGetterSlice(getters []IntLikeGetter[any]) (ExprFunc[any], error) {
	return func(context.Context, any) (any, error) {
		return len(getters), nil
	}, nil
}

type setterArguments struct {
	SetterArg Setter[any]
}

func functionWithSetter(Setter[any]) (ExprFunc[any], error) {
	return func(context.Context, any) (any, error) {
		return "anything", nil
	}, nil
}

type getSetterArguments struct {
	GetSetterArg GetSetter[any]
}

func functionWithGetSetter(GetSetter[any]) (ExprFunc[any], error) {
	return func(context.Context, any) (any, error) {
		return "anything", nil
	}, nil
}

type getterArguments struct {
	GetterArg Getter[any]
}

func functionWithGetter(Getter[any]) (ExprFunc[any], error) {
	return func(context.Context, any) (any, error) {
		return "anything", nil
	}, nil
}

type stringGetterArguments struct {
	StringGetterArg StringGetter[any]
}

func functionWithStringGetter(StringGetter[any]) (ExprFunc[any], error) {
	return func(context.Context, any) (any, error) {
		return "anything", nil
	}, nil
}

type durationGetterArguments struct {
	DurationGetterArg DurationGetter[any]
}

func functionWithDurationGetter(DurationGetter[any]) (ExprFunc[any], error) {
	return func(context.Context, any) (any, error) {
		return "anything", nil
	}, nil
}

type timeGetterArguments struct {
	TimeGetterArg TimeGetter[any]
}

func functionWithTimeGetter(TimeGetter[any]) (ExprFunc[any], error) {
	return func(context.Context, any) (any, error) {
		return "anything", nil
	}, nil
}

type functionGetterArguments struct {
	FunctionGetterArg FunctionGetter[any]
}

func functionWithFunctionGetter(FunctionGetter[any]) (ExprFunc[any], error) {
	return func(context.Context, any) (any, error) {
		return "hashstring", nil
	}, nil
}

type stringLikeGetterArguments struct {
	StringLikeGetterArg StringLikeGetter[any]
}

func functionWithStringLikeGetter(StringLikeGetter[any]) (ExprFunc[any], error) {
	return func(context.Context, any) (any, error) {
		return "anything", nil
	}, nil
}

type floatGetterArguments struct {
	FloatGetterArg FloatGetter[any]
}

func functionWithFloatGetter(FloatGetter[any]) (ExprFunc[any], error) {
	return func(context.Context, any) (any, error) {
		return "anything", nil
	}, nil
}

type floatLikeGetterArguments struct {
	FloatLikeGetterArg FloatLikeGetter[any]
}

func functionWithFloatLikeGetter(FloatLikeGetter[any]) (ExprFunc[any], error) {
	return func(context.Context, any) (any, error) {
		return "anything", nil
	}, nil
}

type intGetterArguments struct {
	IntGetterArg IntGetter[any]
}

func functionWithIntGetter(IntGetter[any]) (ExprFunc[any], error) {
	return func(context.Context, any) (any, error) {
		return "anything", nil
	}, nil
}

type intLikeGetterArguments struct {
	IntLikeGetterArg IntLikeGetter[any]
}

func functionWithIntLikeGetter(IntLikeGetter[any]) (ExprFunc[any], error) {
	return func(context.Context, any) (any, error) {
		return "anything", nil
	}, nil
}

type byteSliceLikeGetterArguments struct {
	ByteSliceLikeGetterArg ByteSliceLikeGetter[any]
}

func functionWithByteSliceLikeGetter(ByteSliceLikeGetter[any]) (ExprFunc[any], error) {
	return func(context.Context, any) (any, error) {
		return "anything", nil
	}, nil
}

type pMapGetSetterArguments struct {
	PMapGetSetterArg PMapGetSetter[any]
}

func functionWithPMapGetSetter(PMapGetSetter[any]) (ExprFunc[any], error) {
	return func(context.Context, any) (any, error) {
		return "anything", nil
	}, nil
}

type pMapGetterArguments struct {
	PMapArg PMapGetter[any]
}

func functionWithPMapGetter(PMapGetter[any]) (ExprFunc[any], error) {
	return func(context.Context, any) (any, error) {
		return "anything", nil
	}, nil
}

<<<<<<< HEAD
type literalStringGetterArguments struct {
	LiteralGetter[any, string, StringGetter[any]]
}

func functionWithLiteralStringGetter(getter LiteralGetter[any, string, StringGetter[any]]) (ExprFunc[any], error) {
	return func(context.Context, any) (any, error) { return getter.GetLiteral() }, nil
}

type literalIntGetterArguments struct {
	LiteralGetter[any, int64, IntGetter[any]]
}

func functionWithLiteralIntGetter(getter LiteralGetter[any, int64, IntGetter[any]]) (ExprFunc[any], error) {
	return func(context.Context, any) (any, error) { return getter.GetLiteral() }, nil
}

type literalFloatGetterArguments struct {
	LiteralGetter[any, float64, FloatGetter[any]]
}

func functionWithLiteralFloatGetter(getter LiteralGetter[any, float64, FloatGetter[any]]) (ExprFunc[any], error) {
	return func(context.Context, any) (any, error) { return getter.GetLiteral() }, nil
}

type literalBoolGetterArguments struct {
	LiteralGetter[any, bool, BoolGetter[any]]
}

func functionWithLiteralBoolGetter(getter LiteralGetter[any, bool, BoolGetter[any]]) (ExprFunc[any], error) {
	return func(context.Context, any) (any, error) { return getter.GetLiteral() }, nil
}

type literalPMapGetterArguments struct {
	LiteralGetter[any, pcommon.Map, PMapGetter[any]]
}

func functionWithLiteralPMapGetter(getter LiteralGetter[any, pcommon.Map, PMapGetter[any]]) (ExprFunc[any], error) {
	return func(context.Context, any) (any, error) { return getter.GetLiteral() }, nil
=======
type pSliceGetterArguments struct {
	PSliceArg PSliceGetter[any]
}

func functionWithPSliceGetter(PSliceGetter[any]) (ExprFunc[any], error) {
	return func(context.Context, any) (any, error) {
		return "anything", nil
	}, nil
>>>>>>> b467589b
}

type stringArguments struct {
	StringArg string
}

func functionWithString(string) (ExprFunc[any], error) {
	return func(context.Context, any) (any, error) {
		return "anything", nil
	}, nil
}

type floatArguments struct {
	FloatArg float64
}

func functionWithFloat(float64) (ExprFunc[any], error) {
	return func(context.Context, any) (any, error) {
		return "anything", nil
	}, nil
}

type intArguments struct {
	IntArg int64
}

func functionWithInt(int64) (ExprFunc[any], error) {
	return func(context.Context, any) (any, error) {
		return "anything", nil
	}, nil
}

type boolArguments struct {
	BoolArg bool
}

func functionWithBool(bool) (ExprFunc[any], error) {
	return func(context.Context, any) (any, error) {
		return "anything", nil
	}, nil
}

type multipleArgsArguments struct {
	GetSetterArg GetSetter[any]
	StringArg    string
	FloatArg     float64
	IntArg       int64
}

func functionWithMultipleArgs(GetSetter[any], string, float64, int64) (ExprFunc[any], error) {
	return func(context.Context, any) (any, error) {
		return "anything", nil
	}, nil
}

type optionalArgsArguments struct {
	GetSetterArg     GetSetter[any]              `ottlarg:"0"`
	StringArg        string                      `ottlarg:"1"`
	OptionalArg      Optional[StringGetter[any]] `ottlarg:"2"`
	OptionalFloatArg Optional[float64]           `ottlarg:"3"`
}

func functionWithOptionalArgs(_ GetSetter[any], _ string, stringOpt Optional[StringGetter[any]], floatOpt Optional[float64]) (ExprFunc[any], error) {
	return func(context.Context, any) (any, error) {
		argCount := 2

		if !stringOpt.IsEmpty() {
			argCount++
		}
		if !floatOpt.IsEmpty() {
			argCount++
		}

		return argCount, nil
	}, nil
}

type errorFunctionArguments struct{}

func functionThatHasAnError() (ExprFunc[any], error) {
	err := errors.New("testing")
	return func(context.Context, any) (any, error) {
		return "anything", nil
	}, err
}

type enumArguments struct {
	EnumArg Enum
}

func functionWithEnum(Enum) (ExprFunc[any], error) {
	return func(context.Context, any) (any, error) {
		return "anything", nil
	}, nil
}

func createFactory[A any](name string, args A, fn any) Factory[any] {
	createFunction := func(_ FunctionContext, oArgs Arguments) (ExprFunc[any], error) {
		fArgs, ok := oArgs.(A)

		if !ok {
			return nil, fmt.Errorf("createFactory args must be of type %T", fArgs)
		}

		funcVal := reflect.ValueOf(fn)

		if funcVal.Kind() != reflect.Func {
			return nil, errors.New("a non-function value was passed to createFactory")
		}

		argsVal := reflect.ValueOf(fArgs).Elem()
		fnArgs := make([]reflect.Value, argsVal.NumField())

		for i := 0; i < argsVal.NumField(); i++ {
			fnArgs[i] = argsVal.Field(i)
		}

		out := funcVal.Call(fnArgs)

		if !out[1].IsNil() {
			return out[0].Interface().(ExprFunc[any]), out[1].Interface().(error)
		}

		return out[0].Interface().(ExprFunc[any]), nil
	}

	return NewFactory(name, args, createFunction)
}

func defaultFunctionsForTests() map[string]Factory[any] {
	return CreateFactoryMap(
		NewFactory(
			"testing_noop",
			nil,
			func(FunctionContext, Arguments) (ExprFunc[any], error) {
				return functionWithNoArguments()
			},
		),
		createFactory(
			"testing_string_slice",
			&stringSliceArguments{},
			functionWithStringSlice,
		),
		createFactory(
			"testing_float_slice",
			&floatSliceArguments{},
			functionWithFloatSlice,
		),
		createFactory(
			"testing_int_slice",
			&intSliceArguments{},
			functionWithIntSlice,
		),
		createFactory(
			"testing_byte_slice",
			&byteSliceArguments{},
			functionWithByteSlice,
		),
		createFactory[any](
			"testing_getter_slice",
			&getterSliceArguments{},
			functionWithGetterSlice,
		),
		createFactory[any](
			"testing_stringgetter_slice",
			&stringGetterSliceArguments{},
			functionWithStringGetterSlice,
		),
		createFactory[any](
			"testing_durationgetter_slice",
			&durationGetterSliceArguments{},
			functionWithDurationGetterSlice,
		),
		createFactory[any](
			"testing_timegetter_slice",
			&timeGetterSliceArguments{},
			functionWithTimeGetterSlice,
		),
		createFactory[any](
			"testing_stringlikegetter_slice",
			&stringLikeGetterSliceArguments{},
			functionWithStringLikeGetterSlice,
		),
		createFactory[any](
			"testing_floatgetter_slice",
			&floatGetterSliceArguments{},
			functionWithFloatGetterSlice,
		),
		createFactory[any](
			"testing_floatlikegetter_slice",
			&floatLikeGetterSliceArguments{},
			functionWithFloatLikeGetterSlice,
		),
		createFactory[any](
			"testing_intgetter_slice",
			&intGetterSliceArguments{},
			functionWithIntGetterSlice,
		),
		createFactory[any](
			"testing_intlikegetter_slice",
			&intLikeGetterSliceArguments{},
			functionWithIntLikeGetterSlice,
		),
		createFactory[any](
			"testing_pmapgetter_slice",
			&pMapGetterSliceArguments{},
			functionWithPMapGetterSlice,
		),
		createFactory[any](
			"testing_pslicegetter_slice",
			&pSliceGetterSliceArguments{},
			functionWithPSliceGetterSlice,
		),
		createFactory[any](
			"testing_setter",
			&setterArguments{},
			functionWithSetter,
		),
		createFactory[any](
			"testing_pmapgetsetter",
			&pMapGetSetterArguments{},
			functionWithPMapGetSetter,
		),
		createFactory[any](
			"testing_getsetter",
			&getSetterArguments{},
			functionWithGetSetter,
		),
		createFactory[any](
			"testing_getter",
			&getterArguments{},
			functionWithGetter,
		),
		createFactory[any](
			"testing_durationgetter",
			&durationGetterArguments{},
			functionWithDurationGetter,
		),
		createFactory[any](
			"testing_timegetter",
			&timeGetterArguments{},
			functionWithTimeGetter,
		),
		createFactory[any](
			"testing_stringgetter",
			&stringGetterArguments{},
			functionWithStringGetter,
		),
		createFactory[any](
			"testing_functiongetter",
			&functionGetterArguments{},
			functionWithFunctionGetter,
		),
		createFactory[any](
			"SHA256",
			&stringGetterArguments{},
			functionWithStringGetter,
		),
		createFactory[any](
			"Sha256",
			&stringGetterArguments{},
			functionWithStringGetter,
		),
		createFactory[any](
			"testing_stringlikegetter",
			&stringLikeGetterArguments{},
			functionWithStringLikeGetter,
		),
		createFactory[any](
			"testing_floatgetter",
			&floatGetterArguments{},
			functionWithFloatGetter,
		),
		createFactory[any](
			"testing_floatlikegetter",
			&floatLikeGetterArguments{},
			functionWithFloatLikeGetter,
		),
		createFactory[any](
			"testing_intgetter",
			&intGetterArguments{},
			functionWithIntGetter,
		),
		createFactory[any](
			"testing_intlikegetter",
			&intLikeGetterArguments{},
			functionWithIntLikeGetter,
		),
		createFactory[any](
			"testing_byteslicelikegetter",
			&byteSliceLikeGetterArguments{},
			functionWithByteSliceLikeGetter,
		),
		createFactory[any](
			"testing_pmapgetter",
			&pMapGetterArguments{},
			functionWithPMapGetter,
		),
		createFactory[any](
<<<<<<< HEAD
			"testing_literalstringgetter",
			&literalStringGetterArguments{},
			functionWithLiteralStringGetter,
		),
		createFactory[any](
			"testing_literalintgetter",
			&literalIntGetterArguments{},
			functionWithLiteralIntGetter,
		),
		createFactory[any](
			"testing_literalfloatgetter",
			&literalFloatGetterArguments{},
			functionWithLiteralFloatGetter,
		),
		createFactory[any](
			"testing_literalboolgetter",
			&literalBoolGetterArguments{},
			functionWithLiteralBoolGetter,
		),
		createFactory[any](
			"testing_literalpmapgetter",
			&literalPMapGetterArguments{},
			functionWithLiteralPMapGetter,
=======
			"testing_pslicegetter",
			&pSliceGetterArguments{},
			functionWithPSliceGetter,
>>>>>>> b467589b
		),
		createFactory[any](
			"testing_string",
			&stringArguments{},
			functionWithString,
		),
		createFactory[any](
			"testing_float",
			&floatArguments{},
			functionWithFloat,
		),
		createFactory[any](
			"testing_int",
			&intArguments{},
			functionWithInt,
		),
		createFactory[any](
			"testing_bool",
			&boolArguments{},
			functionWithBool,
		),
		createFactory[any](
			"testing_multiple_args",
			&multipleArgsArguments{},
			functionWithMultipleArgs,
		),
		createFactory[any](
			"testing_optional_args",
			&optionalArgsArguments{},
			functionWithOptionalArgs,
		),
		createFactory[any](
			"testing_enum",
			&enumArguments{},
			functionWithEnum,
		),
	)
}

func Test_basePath_Name(t *testing.T) {
	bp := basePath[any]{
		name: "test",
	}
	n := bp.Name()
	assert.Equal(t, "test", n)
}

func Test_basePath_Context(t *testing.T) {
	bp := basePath[any]{
		context: "log",
	}
	n := bp.Context()
	assert.Equal(t, "log", n)
}

func Test_basePath_Next(t *testing.T) {
	bp := basePath[any]{
		nextPath: &basePath[any]{},
	}
	next := bp.Next()
	assert.NotNil(t, next)
	assert.Nil(t, next.Next())
}

func Test_basePath_Keys(t *testing.T) {
	k := &baseKey[any]{}
	bp := basePath[any]{
		keys: []Key[any]{
			k,
		},
	}
	ks := bp.Keys()
	assert.Len(t, ks, 1)
	assert.Equal(t, k, ks[0])
}

func Test_basePath_isComplete(t *testing.T) {
	tests := []struct {
		name          string
		p             basePath[any]
		expectedError bool
	}{
		{
			name: "fetched no next",
			p: basePath[any]{
				fetched: true,
			},
		},
		{
			name: "fetched with next",
			p: basePath[any]{
				fetched: true,
				nextPath: &basePath[any]{
					fetched: true,
				},
			},
		},
		{
			name: "not fetched no next",
			p: basePath[any]{
				fetched: false,
			},
			expectedError: true,
		},
		{
			name: "not fetched with next",
			p: basePath[any]{
				fetched: true,
				nextPath: &basePath[any]{
					fetched: false,
				},
			},
			expectedError: true,
		},
	}
	for _, tt := range tests {
		t.Run(tt.name, func(t *testing.T) {
			err := tt.p.isComplete()
			if tt.expectedError {
				assert.Error(t, err)
			} else {
				assert.NoError(t, err)
			}
		})
	}
}

func Test_basePath_NextWithIsComplete(t *testing.T) {
	tests := []struct {
		name          string
		pathFunc      func() *basePath[any]
		expectedError bool
	}{
		{
			name: "fetched",
			pathFunc: func() *basePath[any] {
				bp := basePath[any]{
					fetched: true,
					nextPath: &basePath[any]{
						fetched: false,
					},
				}
				bp.Next()
				return &bp
			},
		},
		{
			name: "not fetched enough",
			pathFunc: func() *basePath[any] {
				bp := basePath[any]{
					fetched: true,
					nextPath: &basePath[any]{
						fetched: false,
						nextPath: &basePath[any]{
							fetched: false,
						},
					},
				}
				bp.Next()
				return &bp
			},
			expectedError: true,
		},
	}
	for _, tt := range tests {
		t.Run(tt.name, func(t *testing.T) {
			err := tt.pathFunc().isComplete()
			if tt.expectedError {
				assert.Error(t, err)
			} else {
				assert.NoError(t, err)
			}
		})
	}
}

func Test_newPath(t *testing.T) {
	ps, _ := NewParser[any](
		defaultFunctionsForTests(),
		testParsePath[any],
		componenttest.NewNopTelemetrySettings(),
		WithEnumParser[any](testParseEnum),
	)

	fields := []field{
		{
			Name: "body",
		},
		{
			Name: "string",
			Keys: []key{
				{
					String: ottltest.Strp("key"),
				},
			},
		},
	}

	np, err := ps.newPath(&path{Fields: fields})
	assert.NoError(t, err)
	p := Path[any](np)
	assert.Equal(t, "body", p.Name())
	assert.Nil(t, p.Keys())
	assert.Equal(t, "body.string[key]", p.String())
	p = p.Next()
	assert.Equal(t, "string", p.Name())
	assert.Equal(t, "body.string[key]", p.String())
	assert.Nil(t, p.Next())
	assert.Len(t, p.Keys(), 1)
	v, err := p.Keys()[0].String(context.Background(), struct{}{})
	assert.NoError(t, err)
	assert.Equal(t, "key", *v)
	i, err := p.Keys()[0].Int(context.Background(), struct{}{})
	assert.NoError(t, err)
	assert.Nil(t, i)
}

func Test_newPath_WithPathContextNames(t *testing.T) {
	tests := []struct {
		name             string
		pathContext      string
		pathContextNames []string
		expectedError    string
	}{
		{
			name:             "with no path context",
			pathContextNames: []string{"log"},
			expectedError:    `missing context name for path "body.string[key]", valid options are: "log.body.string[key]"`,
		},
		{
			name: "with no path context and configuration",
		},
		{
			name:             "with valid path context",
			pathContext:      "log",
			pathContextNames: []string{"log"},
		},
		{
			name:             "with invalid path context",
			pathContext:      "span",
			pathContextNames: []string{"log"},
			expectedError:    `context "span" from path "span.body.string[key]" is not valid, it must be replaced by one of: "log"`,
		},
		{
			name:             "with multiple configured contexts",
			pathContext:      "span",
			pathContextNames: []string{"log", "span"},
		},
	}

	for _, tt := range tests {
		t.Run(tt.name, func(t *testing.T) {
			ps, _ := NewParser[any](
				defaultFunctionsForTests(),
				testParsePath[any],
				componenttest.NewNopTelemetrySettings(),
				WithEnumParser[any](testParseEnum),
				WithPathContextNames[any](tt.pathContextNames),
			)

			gp := &path{
				Context: tt.pathContext,
				Fields: []field{
					{
						Name: "body",
					},
					{
						Name: "string",
						Keys: []key{
							{
								String: ottltest.Strp("key"),
							},
						},
					},
				},
			}

			np, err := ps.newPath(gp)
			if tt.expectedError != "" {
				assert.Error(t, err, tt.expectedError)
				return
			}
			assert.NoError(t, err)
			p := Path[any](np)
			contextParsedAsField := len(tt.pathContextNames) == 0 && tt.pathContext != ""
			if contextParsedAsField {
				assert.Equal(t, tt.pathContext, p.Name())
				assert.Empty(t, p.Context())
				assert.Nil(t, p.Keys())
				p = p.Next()
			}
			var bodyStringFuncValue string
			if tt.pathContext != "" {
				bodyStringFuncValue = fmt.Sprintf("%s.body.string[key]", tt.pathContext)
			} else {
				bodyStringFuncValue = "body.string[key]"
			}
			assert.Equal(t, "body", p.Name())
			assert.Nil(t, p.Keys())
			assert.Equal(t, bodyStringFuncValue, p.String())
			if !contextParsedAsField {
				assert.Equal(t, tt.pathContext, p.Context())
			}
			p = p.Next()
			assert.Equal(t, "string", p.Name())
			assert.Equal(t, bodyStringFuncValue, p.String())
			if !contextParsedAsField {
				assert.Equal(t, tt.pathContext, p.Context())
			}
			assert.Nil(t, p.Next())
			assert.Len(t, p.Keys(), 1)
			v, err := p.Keys()[0].String(context.Background(), struct{}{})
			assert.NoError(t, err)
			assert.Equal(t, "key", *v)
			i, err := p.Keys()[0].Int(context.Background(), struct{}{})
			assert.NoError(t, err)
			assert.Nil(t, i)
		})
	}
}

func Test_baseKey_String(t *testing.T) {
	bp := baseKey[any]{
		s: ottltest.Strp("test"),
	}
	s, err := bp.String(context.Background(), nil)
	assert.NoError(t, err)
	assert.NotNil(t, s)
	assert.Equal(t, "test", *s)
}

func Test_baseKey_Int(t *testing.T) {
	bp := baseKey[any]{
		i: ottltest.Intp(1),
	}
	i, err := bp.Int(context.Background(), nil)
	assert.NoError(t, err)
	assert.NotNil(t, i)
	assert.Equal(t, int64(1), *i)
}

func Test_newKey(t *testing.T) {
	ps, _ := NewParser[any](
		defaultFunctionsForTests(),
		testParsePath[any],
		componenttest.NewNopTelemetrySettings(),
		WithEnumParser[any](testParseEnum),
		WithPathContextNames[any]([]string{"log"}),
	)
	keys := []key{
		{
			String: ottltest.Strp("foo"),
		},
		{
			String: ottltest.Strp("bar"),
		},
	}
	ks, _ := ps.newKeys(keys)

	assert.Len(t, ks, 2)

	s, err := ks[0].String(context.Background(), nil)
	assert.NoError(t, err)
	assert.NotNil(t, s)
	assert.Equal(t, "foo", *s)
	s, err = ks[1].String(context.Background(), nil)
	assert.NoError(t, err)
	assert.NotNil(t, s)
	assert.Equal(t, "bar", *s)
}<|MERGE_RESOLUTION|>--- conflicted
+++ resolved
@@ -943,7 +943,6 @@
 			want: 2,
 		},
 		{
-<<<<<<< HEAD
 			name: "literalstringgetter arg",
 			inv: editor{
 				Function: "testing_literalstringgetter",
@@ -1023,7 +1022,8 @@
 				},
 			},
 			want: testMap,
-=======
+		},
+		{
 			name: "pslicegetter slice arg",
 			inv: editor{
 				Function: "testing_pslicegetter_slice",
@@ -1071,7 +1071,6 @@
 				},
 			},
 			want: 2,
->>>>>>> b467589b
 		},
 		{
 			name: "stringlikegetter slice arg",
@@ -2225,7 +2224,16 @@
 	}, nil
 }
 
-<<<<<<< HEAD
+type pSliceGetterArguments struct {
+	PSliceArg PSliceGetter[any]
+}
+
+func functionWithPSliceGetter(PSliceGetter[any]) (ExprFunc[any], error) {
+	return func(context.Context, any) (any, error) {
+		return "anything", nil
+	}, nil
+}
+
 type literalStringGetterArguments struct {
 	LiteralGetter[any, string, StringGetter[any]]
 }
@@ -2264,16 +2272,6 @@
 
 func functionWithLiteralPMapGetter(getter LiteralGetter[any, pcommon.Map, PMapGetter[any]]) (ExprFunc[any], error) {
 	return func(context.Context, any) (any, error) { return getter.GetLiteral() }, nil
-=======
-type pSliceGetterArguments struct {
-	PSliceArg PSliceGetter[any]
-}
-
-func functionWithPSliceGetter(PSliceGetter[any]) (ExprFunc[any], error) {
-	return func(context.Context, any) (any, error) {
-		return "anything", nil
-	}, nil
->>>>>>> b467589b
 }
 
 type stringArguments struct {
@@ -2573,7 +2571,11 @@
 			functionWithPMapGetter,
 		),
 		createFactory[any](
-<<<<<<< HEAD
+			"testing_pslicegetter",
+			&pSliceGetterArguments{},
+			functionWithPSliceGetter,
+		),
+		createFactory[any](
 			"testing_literalstringgetter",
 			&literalStringGetterArguments{},
 			functionWithLiteralStringGetter,
@@ -2597,11 +2599,6 @@
 			"testing_literalpmapgetter",
 			&literalPMapGetterArguments{},
 			functionWithLiteralPMapGetter,
-=======
-			"testing_pslicegetter",
-			&pSliceGetterArguments{},
-			functionWithPSliceGetter,
->>>>>>> b467589b
 		),
 		createFactory[any](
 			"testing_string",
