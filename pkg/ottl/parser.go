// Copyright The OpenTelemetry Authors
// SPDX-License-Identifier: Apache-2.0

package ottl // import "github.com/open-telemetry/opentelemetry-collector-contrib/pkg/ottl"

import (
	"context"
	"errors"
	"fmt"
	"sort"
	"strings"

	"github.com/alecthomas/participle/v2"
	"go.opentelemetry.io/collector/component"
	"go.opentelemetry.io/collector/pdata/pcommon"
	"go.uber.org/zap"
)

// Statement holds a top level Statement for processing telemetry data. A Statement is a combination of a function
// invocation and the boolean expression to match telemetry for invoking the function.
type Statement[K any] struct {
	function          Expr[K]
	condition         BoolExpr[K]
	origText          string
	telemetrySettings component.TelemetrySettings
}

// Execute is a function that will execute the statement's function if the statement's condition is met.
// Returns true if the function was run, returns false otherwise.
// If the statement contains no condition, the function will run and true will be returned.
// In addition, the functions return value is always returned.
func (s *Statement[K]) Execute(ctx context.Context, tCtx K) (any, bool, error) {
	condition, err := s.condition.Eval(ctx, tCtx)
	defer func() {
		if s.telemetrySettings.Logger != nil {
			s.telemetrySettings.Logger.Debug("TransformContext after statement execution", zap.String("statement", s.origText), zap.Bool("condition matched", condition), zap.Any("TransformContext", tCtx))
		}
	}()
	if err != nil {
		return nil, false, err
	}
	var result any
	if condition {
		result, err = s.function.Eval(ctx, tCtx)
		if err != nil {
			return nil, true, err
		}
	}
	return result, condition, nil
}

// Condition holds a top level Condition. A Condition is a boolean expression to match telemetry.
type Condition[K any] struct {
	condition BoolExpr[K]
	origText  string
}

// Eval returns true if the condition was met for the given TransformContext and false otherwise.
func (c *Condition[K]) Eval(ctx context.Context, tCtx K) (bool, error) {
	return c.condition.Eval(ctx, tCtx)
}

// Parser provides the means to parse OTTL StatementSequence and Conditions given a specific set of functions,
// a PathExpressionParser, and an EnumParser.
type Parser[K any] struct {
	functions         map[string]Factory[K]
	pathParser        PathExpressionParser[K]
	enumParser        EnumParser
	telemetrySettings component.TelemetrySettings
	pathContextNames  map[string]struct{}
}

func NewParser[K any](
	functions map[string]Factory[K],
	pathParser PathExpressionParser[K],
	settings component.TelemetrySettings,
	options ...Option[K],
) (Parser[K], error) {
	if settings.Logger == nil {
		return Parser[K]{}, fmt.Errorf("logger cannot be nil")
	}
	p := Parser[K]{
		functions:  functions,
		pathParser: pathParser,
		enumParser: func(*EnumSymbol) (*Enum, error) {
			return nil, fmt.Errorf("enums aren't supported for the current context: %T", new(K))
		},
		telemetrySettings: settings,
	}
	for _, opt := range options {
		opt(&p)
	}
	return p, nil
}

type Option[K any] func(*Parser[K])

func WithEnumParser[K any](parser EnumParser) Option[K] {
	return func(p *Parser[K]) {
		p.enumParser = parser
	}
}

// WithPathContextNames sets the context names to be considered when parsing a Path value.
// When this option is empty or nil, all Path segments are considered fields, and the
// Path.Context value is always empty.
// When this option is configured, and the path's context is empty or is not present in
// this context names list, it results into an error.
func WithPathContextNames[K any](contexts []string) Option[K] {
	return func(p *Parser[K]) {
		pathContextNames := make(map[string]struct{}, len(contexts))
		for _, ctx := range contexts {
			pathContextNames[ctx] = struct{}{}
		}

		p.pathContextNames = pathContextNames
	}
}

// ParseStatements parses string statements into ottl.Statement objects ready for execution.
// Returns a slice of statements and a nil error on successful parsing.
// If parsing fails, returns nil and a joined error containing each error per failed statement.
func (p *Parser[K]) ParseStatements(statements []string) ([]*Statement[K], error) {
	parsedStatements := make([]*Statement[K], 0, len(statements))
	var parseErrs []error

	for _, statement := range statements {
		ps, err := p.ParseStatement(statement)
		if err != nil {
			parseErrs = append(parseErrs, fmt.Errorf("unable to parse OTTL statement %q: %w", statement, err))
			continue
		}
		parsedStatements = append(parsedStatements, ps)
	}

	if len(parseErrs) > 0 {
		return nil, errors.Join(parseErrs...)
	}

	return parsedStatements, nil
}

// ParseStatement parses a single string statement into a Statement struct ready for execution.
// Returns a Statement and a nil error on successful parsing.
// If parsing fails, returns nil and an error.
func (p *Parser[K]) ParseStatement(statement string) (*Statement[K], error) {
	parsed, err := parseStatement(statement)
	if err != nil {
		return nil, err
	}
	function, err := p.newFunctionCall(parsed.Editor)
	if err != nil {
		return nil, err
	}
	expression, err := p.newBoolExpr(parsed.WhereClause)
	if err != nil {
		return nil, err
	}
	return &Statement[K]{
		function:          function,
		condition:         expression,
		origText:          statement,
		telemetrySettings: p.telemetrySettings,
	}, nil
}

// ParseConditions parses string conditions into a Condition slice ready for execution.
// Returns a slice of Condition and a nil error on successful parsing.
// If parsing fails, returns nil and an error containing each error per failed condition.
func (p *Parser[K]) ParseConditions(conditions []string) ([]*Condition[K], error) {
	parsedConditions := make([]*Condition[K], 0, len(conditions))
	var parseErrs []error

	for _, condition := range conditions {
		ps, err := p.ParseCondition(condition)
		if err != nil {
			parseErrs = append(parseErrs, fmt.Errorf("unable to parse OTTL condition %q: %w", condition, err))
			continue
		}
		parsedConditions = append(parsedConditions, ps)
	}

	if len(parseErrs) > 0 {
		return nil, errors.Join(parseErrs...)
	}

	return parsedConditions, nil
}

// ParseCondition parses a single string condition into a Condition objects ready for execution.
// Returns an Condition and a nil error on successful parsing.
// If parsing fails, returns nil and an error.
func (p *Parser[K]) ParseCondition(condition string) (*Condition[K], error) {
	parsed, err := parseCondition(condition)
	if err != nil {
		return nil, err
	}
	expression, err := p.newBoolExpr(parsed)
	if err != nil {
		return nil, err
	}
	return &Condition[K]{
		condition: expression,
		origText:  condition,
	}, nil
}

// prependContextToStatementPaths changes the given OTTL statement adding the context name prefix
// to all context-less paths. No modifications are performed for paths which [Path.Context]
// value matches any WithPathContextNames value.
// The context argument must be valid WithPathContextNames value, otherwise an error is returned.
func (p *Parser[K]) prependContextToStatementPaths(context string, statement string) (string, error) {
	if _, ok := p.pathContextNames[context]; !ok {
		return statement, fmt.Errorf(`unknown context "%s" for parser %T, valid options are: %s`, context, p, p.buildPathContextNamesText(""))
	}
	parsed, err := parseStatement(statement)
	if err != nil {
		return "", err
	}
	paths := getParsedStatementPaths(parsed)
	if len(paths) == 0 {
		return statement, nil
	}

	var missingContextOffsets []int
	for _, it := range paths {
		if _, ok := p.pathContextNames[it.Context]; !ok {
			missingContextOffsets = append(missingContextOffsets, it.Pos.Offset)
		}
	}

	return insertContextIntoStatementOffsets(context, statement, missingContextOffsets)
}

var (
	parser                = newParser[parsedStatement]()
	conditionParser       = newParser[booleanExpression]()
	valueExpressionParser = newParser[value]()
)

func parseStatement(raw string) (*parsedStatement, error) {
	parsed, err := parser.ParseString("", raw)
	if err != nil {
		return nil, fmt.Errorf("statement has invalid syntax: %w", err)
	}
	err = parsed.checkForCustomError()
	if err != nil {
		return nil, err
	}

	return parsed, nil
}

func parseCondition(raw string) (*booleanExpression, error) {
	parsed, err := conditionParser.ParseString("", raw)
	if err != nil {
		return nil, fmt.Errorf("condition has invalid syntax: %w", err)
	}
	err = parsed.checkForCustomError()
	if err != nil {
		return nil, err
	}

	return parsed, nil
}

func parseValueExpression(raw string) (*value, error) {
	parsed, err := valueExpressionParser.ParseString("", raw)
	if err != nil {
		return nil, fmt.Errorf("expression has invalid syntax: %w", err)
	}
	err = parsed.checkForCustomError()
	if err != nil {
		return nil, err
	}

	return parsed, nil
}

func insertContextIntoStatementOffsets(context string, statement string, offsets []int) (string, error) {
	if len(offsets) == 0 {
		return statement, nil
	}

	contextPrefix := context + "."
	var sb strings.Builder
	sb.Grow(len(statement) + (len(contextPrefix) * len(offsets)))

	sort.Ints(offsets)
	left := 0
	for _, offset := range offsets {
		if offset < 0 || offset > len(statement) {
			return statement, fmt.Errorf(`failed to insert context "%s" into statement "%s": offset %d is out of range`, context, statement, offset)
		}
		sb.WriteString(statement[left:offset])
		sb.WriteString(contextPrefix)
		left = offset
	}
	sb.WriteString(statement[left:])

	return sb.String(), nil
}

// newParser returns a parser that can be used to read a string into a parsedStatement. An error will be returned if the string
// is not formatted for the DSL.
func newParser[G any]() *participle.Parser[G] {
	lex := buildLexer()
	parser, err := participle.Build[G](
		participle.Lexer(lex),
		participle.Unquote("String"),
		participle.Elide("whitespace"),
		participle.UseLookahead(participle.MaxLookahead), // Allows negative lookahead to work properly in 'value' for 'mathExprLiteral'.
	)
	if err != nil {
		panic("Unable to initialize parser; this is a programming error in OTTL:" + err.Error())
	}
	return parser
}

// StatementSequence represents a list of statements that will be executed sequentially for a TransformContext
// and will handle errors based on an ErrorMode.
type StatementSequence[K any] struct {
	statements        []*Statement[K]
	errorMode         ErrorMode
	telemetrySettings component.TelemetrySettings
}

type StatementSequenceOption[K any] func(*StatementSequence[K])

// WithStatementSequenceErrorMode sets the ErrorMode of a StatementSequence
func WithStatementSequenceErrorMode[K any](errorMode ErrorMode) StatementSequenceOption[K] {
	return func(s *StatementSequence[K]) {
		s.errorMode = errorMode
	}
}

// NewStatementSequence creates a new StatementSequence with the provided Statement slice and component.TelemetrySettings.
// The default ErrorMode is `Propagate`.
// You may also augment the StatementSequence with a slice of StatementSequenceOption.
func NewStatementSequence[K any](statements []*Statement[K], telemetrySettings component.TelemetrySettings, options ...StatementSequenceOption[K]) StatementSequence[K] {
	s := StatementSequence[K]{
		statements:        statements,
		errorMode:         PropagateError,
		telemetrySettings: telemetrySettings,
	}
	for _, op := range options {
		op(&s)
	}
	return s
}

// Execute is a function that will execute all the statements in the StatementSequence list.
// When the ErrorMode of the StatementSequence is `propagate`, errors cause the execution to halt and the error is returned.
// When the ErrorMode of the StatementSequence is `ignore`, errors are logged and execution continues to the next statement.
// When the ErrorMode of the StatementSequence is `silent`, errors are not logged and execution continues to the next statement.
func (s *StatementSequence[K]) Execute(ctx context.Context, tCtx K) error {
	s.telemetrySettings.Logger.Debug("initial TransformContext before executing StatementSequence", zap.Any("TransformContext", tCtx))
	for _, statement := range s.statements {
		_, _, err := statement.Execute(ctx, tCtx)
		if err != nil {
			if s.errorMode == PropagateError {
				err = fmt.Errorf("failed to execute statement: %v, %w", statement.origText, err)
				return err
			}
			if s.errorMode == IgnoreError {
				s.telemetrySettings.Logger.Warn("failed to execute statement", zap.Error(err), zap.String("statement", statement.origText))
			}
		}
	}
	return nil
}

// ConditionSequence represents a list of Conditions that will be evaluated sequentially for a TransformContext
// and will handle errors returned by conditions based on an ErrorMode.
// By default, the conditions are ORed together, but they can be ANDed together using the WithLogicOperation option.
type ConditionSequence[K any] struct {
	conditions        []*Condition[K]
	errorMode         ErrorMode
	telemetrySettings component.TelemetrySettings
	logicOp           LogicOperation
}

type ConditionSequenceOption[K any] func(*ConditionSequence[K])

// WithConditionSequenceErrorMode sets the ErrorMode of a ConditionSequence
func WithConditionSequenceErrorMode[K any](errorMode ErrorMode) ConditionSequenceOption[K] {
	return func(c *ConditionSequence[K]) {
		c.errorMode = errorMode
	}
}

// WithLogicOperation sets the LogicOperation of a ConditionSequence
// When setting AND the conditions will be ANDed together.
// When setting OR the conditions will be ORed together.
func WithLogicOperation[K any](logicOp LogicOperation) ConditionSequenceOption[K] {
	return func(c *ConditionSequence[K]) {
		c.logicOp = logicOp
	}
}

// NewConditionSequence creates a new ConditionSequence with the provided Condition slice and component.TelemetrySettings.
// The default ErrorMode is `Propagate` and the default LogicOperation is `OR`.
// You may also augment the ConditionSequence with a slice of ConditionSequenceOption.
func NewConditionSequence[K any](conditions []*Condition[K], telemetrySettings component.TelemetrySettings, options ...ConditionSequenceOption[K]) ConditionSequence[K] {
	c := ConditionSequence[K]{
		conditions:        conditions,
		errorMode:         PropagateError,
		telemetrySettings: telemetrySettings,
		logicOp:           Or,
	}
	for _, op := range options {
		op(&c)
	}
	return c
}

// Eval evaluates the result of each Condition in the ConditionSequence.
// The boolean logic between conditions is based on the ConditionSequence's Logic Operator.
// If using the default OR LogicOperation, if any Condition evaluates to true, then true is returned and if all Conditions evaluate to false, then false is returned.
// If using the AND LogicOperation, if any Condition evaluates to false, then false is returned and if all Conditions evaluate to true, then true is returned.
// When the ErrorMode of the ConditionSequence is `propagate`, errors cause the evaluation to be false and an error is returned.
// When the ErrorMode of the ConditionSequence is `ignore`, errors are logged and cause the evaluation to continue to the next condition.
// When the ErrorMode of the ConditionSequence is `silent`, errors are not logged and cause the evaluation to continue to the next condition.
// When using the AND LogicOperation with the `ignore` ErrorMode the sequence will evaluate to false if all conditions error.
func (c *ConditionSequence[K]) Eval(ctx context.Context, tCtx K) (bool, error) {
	var atLeastOneMatch bool
	for _, condition := range c.conditions {
		match, err := condition.Eval(ctx, tCtx)
		c.telemetrySettings.Logger.Debug("condition evaluation result", zap.String("condition", condition.origText), zap.Bool("match", match), zap.Any("TransformContext", tCtx))
		if err != nil {
			if c.errorMode == PropagateError {
				err = fmt.Errorf("failed to eval condition: %v, %w", condition.origText, err)
				return false, err
			}
			if c.errorMode == IgnoreError {
				c.telemetrySettings.Logger.Warn("failed to eval condition", zap.Error(err), zap.String("condition", condition.origText))
			}
			continue
		}
		if match {
			if c.logicOp == Or {
				return true, nil
			}
			atLeastOneMatch = true
		}
		if !match && c.logicOp == And {
			return false, nil
		}
	}
	// When ANDing it is possible to arrive here not because everything was true, but because everything errored and was ignored.
	// In that situation, we don't want to return True when no conditions actually passed. In a situation when everything failed
	// we are essentially left with an empty set, which is normally evaluated in mathematics as False. We will use that
	// idea to return False when ANDing and everything errored. We use atLeastOneMatch here to return true if anything did match.
	// It is not possible to get here if any condition during an AND explicitly failed.
	return c.logicOp == And && atLeastOneMatch, nil
}

// ValueExpression represents an expression that resolves to a value. The returned value can be of any type,
// and the expression can be either a literal value, a path value within the context, or the result of a converter and/or
// a mathematical expression.
// This allows other components using this library to extract data from the context of the incoming signal using OTTL.
type ValueExpression[K any] struct {
	getter Getter[K]
}

// Eval evaluates the given expression and returns the value the expression resolves to.
func (e *ValueExpression[K]) Eval(ctx context.Context, tCtx K) (any, error) {
	return e.getter.Get(ctx, tCtx)
}

// ParseValueExpression parses an expression string into a ValueExpression. The ValueExpression's Eval
// method can then be used to extract the value from the context of the incoming signal.
func (p *Parser[K]) ParseValueExpression(raw string) (*ValueExpression[K], error) {
	parsed, err := parseValueExpression(raw)
	if err != nil {
		return nil, err
	}

	getter, err := p.newGetter(*parsed)
	if err != nil {
		return nil, err
	}

	return &ValueExpression[K]{
		getter: &StandardGetSetter[K]{
			Getter: func(ctx context.Context, tCtx K) (any, error) {
<<<<<<< HEAD
				get, err := getter.Get(ctx, tCtx)
				if err != nil {
					return nil, err
				}

				switch v := get.(type) {
=======
				val, err := getter.Get(ctx, tCtx)
				if err != nil {
					return nil, err
				}
				switch v := val.(type) {
>>>>>>> 4306fcb8
				case map[string]any:
					m := pcommon.NewMap()
					if err := m.FromRaw(v); err != nil {
						return nil, err
					}
					return m, nil
<<<<<<< HEAD
				case []any:
					s := pcommon.NewSlice()
					if err := s.FromRaw(v); err != nil {
						return nil, err
					}
					return s, nil
				default:
					return get, nil
=======
				default:
					return v, nil
>>>>>>> 4306fcb8
				}
			},
		},
	}, nil
}<|MERGE_RESOLUTION|>--- conflicted
+++ resolved
@@ -475,7 +475,6 @@
 	if err != nil {
 		return nil, err
 	}
-
 	getter, err := p.newGetter(*parsed)
 	if err != nil {
 		return nil, err
@@ -484,39 +483,19 @@
 	return &ValueExpression[K]{
 		getter: &StandardGetSetter[K]{
 			Getter: func(ctx context.Context, tCtx K) (any, error) {
-<<<<<<< HEAD
-				get, err := getter.Get(ctx, tCtx)
-				if err != nil {
-					return nil, err
-				}
-
-				switch v := get.(type) {
-=======
 				val, err := getter.Get(ctx, tCtx)
 				if err != nil {
 					return nil, err
 				}
 				switch v := val.(type) {
->>>>>>> 4306fcb8
 				case map[string]any:
 					m := pcommon.NewMap()
 					if err := m.FromRaw(v); err != nil {
 						return nil, err
 					}
 					return m, nil
-<<<<<<< HEAD
-				case []any:
-					s := pcommon.NewSlice()
-					if err := s.FromRaw(v); err != nil {
-						return nil, err
-					}
-					return s, nil
-				default:
-					return get, nil
-=======
 				default:
 					return v, nil
->>>>>>> 4306fcb8
 				}
 			},
 		},
