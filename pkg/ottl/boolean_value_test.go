--- conflicted
+++ resolved
@@ -105,7 +105,6 @@
 	require.NoError(t, err)
 
 	threeSeconds, err := time.ParseDuration("3s")
-<<<<<<< HEAD
 	require.NoError(t, err)
 
 	twentyTwoMinutes, err := time.ParseDuration("22m")
@@ -113,20 +112,6 @@
 
 	oneHundredThirtyFiveHours, err := time.ParseDuration("135h")
 	require.NoError(t, err)
-=======
-	if err != nil {
-		t.Error()
-	}
-	twentyTwoMinutes, err := time.ParseDuration("22m")
-	if err != nil {
-		t.Error()
-	}
-	oneHundredThirtyFiveHours, err := time.ParseDuration("135h")
-	if err != nil {
-		t.Error()
-	}
-	JanFirst2023 := time.Date(2023, 1, 1, 0, 0, 0, 0, time.Local)
->>>>>>> db7f64e7
 
 	var tests = []struct {
 		name string
