// Copyright The OpenTelemetry Authors
// SPDX-License-Identifier: Apache-2.0

package ottl // import "github.com/open-telemetry/opentelemetry-collector-contrib/pkg/ottl"

import (
	"context"
	"errors"
	"fmt"
	"reflect"
	"strconv"
	"strings"

	"github.com/iancoleman/strcase"
)

// PathExpressionParser is how a context provides OTTL access to all its Paths.
type PathExpressionParser[K any] func(Path[K]) (GetSetter[K], error)

// EnumParser is how a context provides OTTL access to all its Enums.
type EnumParser func(*EnumSymbol) (*Enum, error)

// Enum is how OTTL represents an enum's numeric value.
type Enum int64

// EnumSymbol is how OTTL represents an enum's string value.
type EnumSymbol string

func buildOriginalText(path *path) string {
	var builder strings.Builder
	if path.Context != "" {
		builder.WriteString(path.Context)
		if len(path.Fields) > 0 {
			builder.WriteString(".")
		}
	}
	for i, f := range path.Fields {
		builder.WriteString(f.Name)
		if len(f.Keys) > 0 {
			builder.WriteString(buildOriginalKeysText(f.Keys))
		}
		if i != len(path.Fields)-1 {
			builder.WriteString(".")
		}
	}
	return builder.String()
}

func buildOriginalKeysText(keys []key) string {
	var builder strings.Builder
	if len(keys) > 0 {
		for _, k := range keys {
			builder.WriteString("[")
			if k.Int != nil {
				builder.WriteString(strconv.FormatInt(*k.Int, 10))
			}
			if k.String != nil {
				builder.WriteString(*k.String)
			}
			if k.Expression != nil {
				if k.Expression.Path != nil {
					builder.WriteString(buildOriginalText(k.Expression.Path))
				}
				if k.Expression.Float != nil {
					builder.WriteString(strconv.FormatFloat(*k.Expression.Float, 'f', 10, 64))
				}
				if k.Expression.Int != nil {
					builder.WriteString(strconv.FormatInt(*k.Expression.Int, 10))
				}
			}
			builder.WriteString("]")
		}
	}
	return builder.String()
}

func (p *Parser[K]) newPath(path *path) (*basePath[K], error) {
	if len(path.Fields) == 0 {
		return nil, errors.New("cannot make a path from zero fields")
	}

	pathContext, fields, err := p.parsePathContext(path)
	if err != nil {
		return nil, err
	}

	originalText := buildOriginalText(path)
	var current *basePath[K]
	for i := len(fields) - 1; i >= 0; i-- {
		keys, err := p.newKeys(fields[i].Keys)
		if err != nil {
			return nil, err
		}
		current = &basePath[K]{
			context:      pathContext,
			name:         fields[i].Name,
			keys:         keys,
			nextPath:     current,
			originalText: originalText,
		}
	}
	current.fetched = true
	current.originalText = originalText
	return current, nil
}

func (p *Parser[K]) parsePathContext(path *path) (string, []field, error) {
	hasPathContextNames := len(p.pathContextNames) > 0
	if path.Context != "" {
		// no pathContextNames means the Parser isn't handling the grammar path's context yet,
		// so it falls back to the previous behavior with the path.Context value as the first
		// path's segment.
		if !hasPathContextNames {
			return "", append([]field{{Name: path.Context}}, path.Fields...), nil
		}

		if _, ok := p.pathContextNames[path.Context]; !ok {
			return "", path.Fields, fmt.Errorf(`context "%s" from path "%s" is not valid, it must be replaced by one of: %s`, path.Context, buildOriginalText(path), p.buildPathContextNamesText(""))
		}

		return path.Context, path.Fields, nil
	}

	if hasPathContextNames {
		originalText := buildOriginalText(path)
		return "", nil, fmt.Errorf(`missing context name for path "%s", possibly valid options are: %s`, originalText, p.buildPathContextNamesText(originalText))
	}

	return "", path.Fields, nil
}

func (p *Parser[K]) buildPathContextNamesText(path string) string {
	var builder strings.Builder
	var suffix string
	if path != "" {
		suffix = "." + path
	}

	i := 0
	for ctx := range p.pathContextNames {
		builder.WriteString(fmt.Sprintf(`"%s%s"`, ctx, suffix))
		if i != len(p.pathContextNames)-1 {
			builder.WriteString(", ")
		}
		i++
	}
	return builder.String()
}

// Path represents a chain of path parts in an OTTL statement, such as `body.string`.
// A Path has a name, and potentially a set of keys.
// If the path in the OTTL statement contains multiple parts (separated by a dot (`.`)), then the Path will have a pointer to the next Path.
type Path[K any] interface {
	// Context is the OTTL context name of this Path.
	Context() string

	// Name is the name of this segment of the path.
	Name() string

	// Next provides the next path segment for this Path.
	// Will return nil if there is no next path.
	Next() Path[K]

	// Keys provides the Keys for this Path.
	// Will return nil if there are no Keys.
	Keys() []Key[K]

	// String returns a string representation of this Path and the next Paths
	String() string
}

var _ Path[any] = &basePath[any]{}

type basePath[K any] struct {
	context      string
	name         string
	keys         []Key[K]
	nextPath     *basePath[K]
	fetched      bool
	fetchedKeys  bool
	originalText string
}

func (p *basePath[K]) Context() string {
	return p.context
}

func (p *basePath[K]) Name() string {
	return p.name
}

func (p *basePath[K]) Next() Path[K] {
	if p.nextPath == nil {
		return nil
	}
	p.nextPath.fetched = true
	return p.nextPath
}

func (p *basePath[K]) Keys() []Key[K] {
	if p.keys == nil {
		return nil
	}
	p.fetchedKeys = true
	return p.keys
}

func (p *basePath[K]) String() string {
	return p.originalText
}

func (p *basePath[K]) isComplete() error {
	if !p.fetched {
		return fmt.Errorf("the path section %q was not used by the context - this likely means you are using extra path sections", p.name)
	}
	if p.keys != nil && !p.fetchedKeys {
		return fmt.Errorf("the keys indexing %q were not used by the context - this likely means you are trying to index a path that does not support indexing", p.name)
	}
	if p.nextPath == nil {
		return nil
	}
	return p.nextPath.isComplete()
}

func (p *Parser[K]) newKeys(keys []key) ([]Key[K], error) {
	if len(keys) == 0 {
		return nil, nil
	}
	ks := make([]Key[K], len(keys))
	for i := range keys {
		var getter Getter[K]
		if keys[i].Expression != nil {
			if keys[i].Expression.Path != nil {
				g, err := p.buildGetSetterFromPath(keys[i].Expression.Path)
				if err != nil {
					return nil, err
				}
				getter = g
			}
			if keys[i].Expression.Converter != nil {
				g, err := p.newGetterFromConverter(*keys[i].Expression.Converter)
				if err != nil {
					return nil, err
				}
				getter = g
			}
		}
		if keys[i].MathExpression != nil {
			g, err := p.evaluateMathExpression(keys[i].MathExpression)
			if err != nil {
				return nil, err
			}
			getter = g
		}
		ks[i] = &baseKey[K]{
			s: keys[i].String,
			i: keys[i].Int,
			g: getter,
		}
	}
	return ks, nil
}

// Key represents a chain of keys in an OTTL statement, such as `attributes["foo"]["bar"]`.
// A Key has a String or Int, and potentially the next Key.
// If the path in the OTTL statement contains multiple keys, then the Key will have a pointer to the next Key.
type Key[K any] interface {
	// String returns a pointer to the Key's string value.
	// If the Key does not have a string value the returned value is nil.
	// If Key experiences an error retrieving the value it is returned.
	String(context.Context, K) (*string, error)

	// Int returns a pointer to the Key's int value.
	// If the Key does not have a int value the returned value is nil.
	// If Key experiences an error retrieving the value it is returned.
	Int(context.Context, K) (*int64, error)

	// ExpressionGetter returns a Getter to the expression, that can be
	// part of the path.
	// If the Key does not have an expression the returned value is nil.
	// If Key experiences an error retrieving the value it is returned.
	ExpressionGetter(context.Context, K) (Getter[K], error)
}

var _ Key[any] = &baseKey[any]{}

type baseKey[K any] struct {
	s *string
	i *int64
	g Getter[K]
}

func (k *baseKey[K]) String(_ context.Context, _ K) (*string, error) {
	return k.s, nil
}

func (k *baseKey[K]) Int(_ context.Context, _ K) (*int64, error) {
	return k.i, nil
}

func (k *baseKey[K]) ExpressionGetter(_ context.Context, _ K) (Getter[K], error) {
	return k.g, nil
}

func (p *Parser[K]) parsePath(ip *basePath[K]) (GetSetter[K], error) {
	g, err := p.pathParser(ip)
	if err != nil {
		return nil, err
	}
	err = ip.isComplete()
	if err != nil {
		return nil, err
	}
	return g, nil
}

func (p *Parser[K]) newFunctionCall(ed editor) (Expr[K], error) {
	f, ok := p.functions[ed.Function]
	if !ok {
		return Expr[K]{}, fmt.Errorf("undefined function %q", ed.Function)
	}
	defaultArgs := f.CreateDefaultArguments()
	var args Arguments

	// A nil value indicates the function takes no arguments.
	if defaultArgs != nil {
		// Pointer values are necessary to fulfill the Go reflection
		// settability requirements. Non-pointer values are not
		// modifiable through reflection.
		if reflect.TypeOf(defaultArgs).Kind() != reflect.Pointer {
			return Expr[K]{}, fmt.Errorf("factory for %q must return a pointer to an Arguments value in its CreateDefaultArguments method", ed.Function)
		}

		args = reflect.New(reflect.ValueOf(defaultArgs).Elem().Type()).Interface()

		err := p.buildArgs(ed, reflect.ValueOf(args).Elem())
		if err != nil {
			return Expr[K]{}, fmt.Errorf("error while parsing arguments for call to %q: %w", ed.Function, err)
		}
	}

	fn, err := f.CreateFunction(FunctionContext{Set: p.telemetrySettings}, args)
	if err != nil {
		return Expr[K]{}, fmt.Errorf("couldn't create function: %w", err)
	}

	return Expr[K]{exprFunc: fn}, err
}

func (p *Parser[K]) buildArgs(ed editor, argsVal reflect.Value) error {
	requiredArgs := 0
	seenNamed := false

	for i := 0; i < len(ed.Arguments); i++ {
		if !seenNamed && ed.Arguments[i].Name != "" {
			seenNamed = true
		} else if seenNamed && ed.Arguments[i].Name == "" {
			return errors.New("unnamed argument used after named argument")
		}
	}

	for i := 0; i < argsVal.NumField(); i++ {
		if !strings.HasPrefix(argsVal.Field(i).Type().Name(), "Optional") {
			requiredArgs++
		}
	}

	if len(ed.Arguments) < requiredArgs || len(ed.Arguments) > argsVal.NumField() {
		return fmt.Errorf("incorrect number of arguments. Expected: %d Received: %d", argsVal.NumField(), len(ed.Arguments))
	}

	for i, edArg := range ed.Arguments {
		var field reflect.Value
		var fieldType reflect.Type
		var isOptional bool
		var arg argument

		if edArg.Name == "" {
			field = argsVal.Field(i)
			fieldType = field.Type()
			isOptional = strings.HasPrefix(fieldType.Name(), "Optional")
			arg = ed.Arguments[i]
		} else {
			field = argsVal.FieldByName(strcase.ToCamel(edArg.Name))
			if !field.IsValid() {
				return fmt.Errorf("no such parameter: %s", edArg.Name)
			}
			fieldType = field.Type()
			isOptional = strings.HasPrefix(fieldType.Name(), "Optional")
			arg = edArg
		}

		var val any
		var manager optionalManager
		var err error
		var ok bool
		if isOptional {
			manager, ok = field.Interface().(optionalManager)

			if !ok {
				return errors.New("optional type is not manageable by the OTTL parser. This is an error in the OTTL")
			}

			fieldType = manager.get().Type()
		}

		switch {
		case strings.HasPrefix(fieldType.Name(), "FunctionGetter"):
			var name string
			switch {
			case arg.Value.Enum != nil:
				name = string(*arg.Value.Enum)
			case arg.FunctionName != nil:
				name = *arg.FunctionName
			default:
				return errors.New("invalid function name given")
			}
			f, ok := p.functions[name]
			if !ok {
				return fmt.Errorf("undefined function %s", name)
			}
			val = StandardFunctionGetter[K]{FCtx: FunctionContext{Set: p.telemetrySettings}, Fact: f}
		case strings.HasPrefix(fieldType.Name(), "LiteralGetter"):
			fieldVal, ok := field.Addr().Interface().(typedValueWrapper)
			if !ok {
				return err
			}

			var buildArg any
			buildArg, err = p.buildArg(arg.Value, fieldVal.getWrappedType())
			if err != nil {
				return err
			}

			if _, ok = buildArg.(literalGetter); !ok {
				return fmt.Errorf("getter type %T does not support literals values", buildArg)
			}

			err = fieldVal.setWrappedValue(reflect.ValueOf(buildArg))
			if err != nil {
				return err
			}
			val = field.Interface()
		case fieldType.Kind() == reflect.Slice:
			val, err = p.buildSliceArg(arg.Value, fieldType)
		default:
			val, err = p.buildArg(arg.Value, fieldType)
		}
		if err != nil {
			return fmt.Errorf("invalid argument at position %v: %w", i, err)
		}
		if isOptional {
			field.Set(manager.set(val))
		} else {
			field.Set(reflect.ValueOf(val))
		}
	}

	return nil
}

func (p *Parser[K]) buildSliceArg(argVal value, argType reflect.Type) (any, error) {
	name := argType.Elem().Name()
	switch {
	case name == reflect.Uint8.String():
		if argVal.Bytes == nil {
			return nil, errors.New("slice parameter must be a byte slice literal")
		}
		return ([]byte)(*argVal.Bytes), nil
	case name == reflect.String.String():
		arg, err := buildSlice[string](argVal, argType, p.buildArg, name)
		if err != nil {
			return nil, err
		}
		return arg, nil
	case name == reflect.Float64.String():
		arg, err := buildSlice[float64](argVal, argType, p.buildArg, name)
		if err != nil {
			return nil, err
		}
		return arg, nil
	case name == reflect.Int64.String():
		arg, err := buildSlice[int64](argVal, argType, p.buildArg, name)
		if err != nil {
			return nil, err
		}
		return arg, nil
	case strings.HasPrefix(name, "Getter"):
		arg, err := buildSlice[Getter[K]](argVal, argType, p.buildArg, name)
		if err != nil {
			return nil, err
		}
		return arg, nil
	case strings.HasPrefix(name, "PMapGetter"):
		arg, err := buildSlice[PMapGetter[K]](argVal, argType, p.buildArg, name)
		if err != nil {
			return nil, err
		}
		return arg, nil
	case strings.HasPrefix(name, "PSliceGetter"):
		arg, err := buildSlice[PSliceGetter[K]](argVal, argType, p.buildArg, name)
		if err != nil {
			return nil, err
		}
		return arg, nil
	case strings.HasPrefix(name, "StringGetter"):
		arg, err := buildSlice[StringGetter[K]](argVal, argType, p.buildArg, name)
		if err != nil {
			return nil, err
		}
		return arg, nil
	case strings.HasPrefix(name, "StringLikeGetter"):
		arg, err := buildSlice[StringLikeGetter[K]](argVal, argType, p.buildArg, name)
		if err != nil {
			return nil, err
		}
		return arg, nil
	case strings.HasPrefix(name, "FloatGetter"):
		arg, err := buildSlice[FloatGetter[K]](argVal, argType, p.buildArg, name)
		if err != nil {
			return nil, err
		}
		return arg, nil
	case strings.HasPrefix(name, "FloatLikeGetter"):
		arg, err := buildSlice[FloatLikeGetter[K]](argVal, argType, p.buildArg, name)
		if err != nil {
			return nil, err
		}
		return arg, nil
	case strings.HasPrefix(name, "IntGetter"):
		arg, err := buildSlice[IntGetter[K]](argVal, argType, p.buildArg, name)
		if err != nil {
			return nil, err
		}
		return arg, nil
	case strings.HasPrefix(name, "IntLikeGetter"):
		arg, err := buildSlice[IntLikeGetter[K]](argVal, argType, p.buildArg, name)
		if err != nil {
			return nil, err
		}
		return arg, nil
	case strings.HasPrefix(name, "DurationGetter"):
		arg, err := buildSlice[DurationGetter[K]](argVal, argType, p.buildArg, name)
		if err != nil {
			return nil, err
		}
		return arg, nil
	case strings.HasPrefix(name, "TimeGetter"):
		arg, err := buildSlice[TimeGetter[K]](argVal, argType, p.buildArg, name)
		if err != nil {
			return nil, err
		}
		return arg, nil
	default:
		return nil, fmt.Errorf("unsupported slice type %q for function", argType.Elem().Name())
	}
}

func (p *Parser[K]) buildGetSetterFromPath(path *path) (GetSetter[K], error) {
	np, err := p.newPath(path)
	if err != nil {
		return nil, err
	}
	arg, err := p.parsePath(np)
	if err != nil {
		return nil, err
	}
	return arg, nil
}

// Handle interfaces that can be passed as arguments to OTTL functions.
func (p *Parser[K]) buildArg(argVal value, argType reflect.Type) (any, error) {
	name := argType.Name()
	switch {
	case strings.HasPrefix(name, "Setter"):
		fallthrough
	case strings.HasPrefix(name, "GetSetter"):
		if argVal.Literal != nil && argVal.Literal.Path != nil {
			return p.buildGetSetterFromPath(argVal.Literal.Path)
		}
		return nil, errors.New("must be a path")
	case strings.HasPrefix(name, "Getter"):
		arg, err := p.newGetter(argVal)
		if err != nil {
			return nil, err
		}
		return arg, nil
	case strings.HasPrefix(name, "StringGetter"):
		arg, err := p.newGetter(argVal)
		if err != nil {
			return nil, err
		}
		return newStandardStringGetter(arg), nil
	case strings.HasPrefix(name, "StringLikeGetter"):
		arg, err := p.newGetter(argVal)
		if err != nil {
			return nil, err
		}
		return newStandardStringLikeGetter[K](arg), nil
	case strings.HasPrefix(name, "FloatGetter"):
		arg, err := p.newGetter(argVal)
		if err != nil {
			return nil, err
		}
		return newStandardFloatGetter(arg), nil
	case strings.HasPrefix(name, "FloatLikeGetter"):
		arg, err := p.newGetter(argVal)
		if err != nil {
			return nil, err
		}
		return newStandardFloatLikeGetter(arg), nil
	case strings.HasPrefix(name, "IntGetter"):
		arg, err := p.newGetter(argVal)
		if err != nil {
			return nil, err
		}
		return newStandardIntGetter(arg), nil
	case strings.HasPrefix(name, "IntLikeGetter"):
		arg, err := p.newGetter(argVal)
		if err != nil {
			return nil, err
		}
		return newStandardIntLikeGetter(arg), nil
	case strings.HasPrefix(name, "PMapGetSetter"):
		if argVal.Literal == nil || argVal.Literal.Path == nil {
			return nil, errors.New("must be a path")
		}
		pathGetSetter, err := p.buildGetSetterFromPath(argVal.Literal.Path)
		if err != nil {
			return nil, err
		}
		stdMapGetter := StandardPMapGetter[K]{Getter: pathGetSetter.Get}
		return StandardPMapGetSetter[K]{Getter: stdMapGetter.Get, Setter: pathGetSetter.Set}, nil
	case strings.HasPrefix(name, "PMapGetter"):
		arg, err := p.newGetter(argVal)
		if err != nil {
			return nil, err
		}
<<<<<<< HEAD
		return newStandardPMapGetter(arg), nil
=======
		return StandardPMapGetter[K]{Getter: arg.Get}, nil
	case strings.HasPrefix(name, "PSliceGetter"):
		arg, err := p.newGetter(argVal)
		if err != nil {
			return nil, err
		}
		return StandardPSliceGetter[K]{Getter: arg.Get}, nil
>>>>>>> b467589b
	case strings.HasPrefix(name, "DurationGetter"):
		arg, err := p.newGetter(argVal)
		if err != nil {
			return nil, err
		}
		return newStandardDurationGetter(arg), nil
	case strings.HasPrefix(name, "TimeGetter"):
		arg, err := p.newGetter(argVal)
		if err != nil {
			return nil, err
		}
		return newStandardTimeGetter(arg), nil
	case strings.HasPrefix(name, "BoolGetter"):
		arg, err := p.newGetter(argVal)
		if err != nil {
			return nil, err
		}
		return newStandardBoolGetter(arg), nil
	case strings.HasPrefix(name, "BoolLikeGetter"):
		arg, err := p.newGetter(argVal)
		if err != nil {
			return nil, err
		}
		return newStandardBoolLikeGetter(arg), nil
	case strings.HasPrefix(name, "ByteSliceLikeGetter"):
		arg, err := p.newGetter(argVal)
		if err != nil {
			return nil, err
		}
		return newStandardByteSliceLikeGetter(arg), nil
	case name == "Enum":
		arg, err := p.enumParser((*EnumSymbol)(argVal.Enum))
		if err != nil {
			return nil, errors.New("must be an Enum")
		}
		return *arg, nil
	case name == reflect.String.String():
		if argVal.String == nil {
			return nil, errors.New("must be a string")
		}
		return *argVal.String, nil
	case name == reflect.Float64.String():
		if argVal.Literal == nil || argVal.Literal.Float == nil {
			return nil, errors.New("must be a float")
		}
		return *argVal.Literal.Float, nil
	case name == reflect.Int64.String():
		if argVal.Literal == nil || argVal.Literal.Int == nil {
			return nil, errors.New("must be an int")
		}
		return *argVal.Literal.Int, nil
	case name == reflect.Bool.String():
		if argVal.Bool == nil {
			return nil, errors.New("must be a bool")
		}
		return bool(*argVal.Bool), nil
	default:
		return nil, fmt.Errorf("unsupported argument type: %s", name)
	}
}

type buildArgFunc func(value, reflect.Type) (any, error)

func buildSlice[T any](argVal value, argType reflect.Type, buildArg buildArgFunc, name string) (any, error) {
	if argVal.List == nil {
		return nil, fmt.Errorf("must be a list of type %v", name)
	}

	vals := []T{}
	values := argVal.List.Values
	for j := 0; j < len(values); j++ {
		untypedVal, err := buildArg(values[j], argType.Elem())
		if err != nil {
			return nil, fmt.Errorf("error while parsing list argument at index %v: %w", j, err)
		}

		val, ok := untypedVal.(T)

		if !ok {
			return nil, fmt.Errorf("invalid element type at list index %v, must be of type %v", j, name)
		}

		vals = append(vals, val)
	}

	return vals, nil
}

// optionalManager provides a way for the parser to handle Optional[T] structs
// without needing to know the concrete type of T, which is inaccessible through
// the reflect package.
// Would likely be resolved by https://github.com/golang/go/issues/54393.
type optionalManager interface {
	// set takes a non-reflection value and returns a reflect.Value of
	// an Optional[T] struct with this value set.
	set(val any) reflect.Value

	// get returns a reflect.Value value of the value contained within
	// an Optional[T]. This allows obtaining a reflect.Type for T.
	get() reflect.Value
}

// Optional is used to represent an optional function argument
type Optional[T any] struct {
	val      T
	hasValue bool
}

// This is called only by reflection.
func (o Optional[T]) set(val any) reflect.Value {
	return reflect.ValueOf(Optional[T]{
		val:      val.(T),
		hasValue: true,
	})
}

func (o Optional[T]) IsEmpty() bool {
	return !o.hasValue
}

func (o Optional[T]) Get() T {
	return o.val
}

func (o Optional[T]) get() reflect.Value {
	// `(reflect.Value).Call` will create a reflect.Value containing a zero-valued T.
	// Trying to create a reflect.Value for T by calling reflect.TypeOf or
	// reflect.ValueOf on an empty T value creates an invalid reflect.Value object,
	// the `Call` method appears to do extra processing to capture the type.
	return reflect.ValueOf(o).MethodByName("Get").Call(nil)[0]
}

// NewTestingOptional allows creating an Optional with a value already populated for use in testing
// OTTL functions.
func NewTestingOptional[T any](val T) Optional[T] {
	return Optional[T]{
		val:      val,
		hasValue: true,
	}
}

// typedValueWrapper is an interface that allows OTTL functions to wrap getters
// with generic types, and access the type information at runtime.
type typedValueWrapper interface {
	getWrappedType() reflect.Type
	setWrappedValue(val reflect.Value) error
}

type typedGetter[K, V any] interface {
	Get(ctx context.Context, tCtx K) (V, error)
}

// LiteralGetter allows OTTL functions to use getters that might return literal
// values. It provides a way to check if the getter is a literal getter and to retrieve
// the literal value from it.
// K is the type of the context, G is the type of the getter, and V is the type of
// the literal value returned by getter G.
type LiteralGetter[K, V any, G typedGetter[K, V]] struct {
	getter G
}

func (p *LiteralGetter[K, V, G]) getWrappedType() reflect.Type {
	return reflect.TypeFor[G]()
}

func (p *LiteralGetter[K, V, G]) setWrappedValue(val reflect.Value) error {
	typedVal, ok := val.Interface().(G)
	if !ok {
		return fmt.Errorf("cannot set value of type %s to a Getter of type %s", val.Type(), reflect.TypeFor[G]())
	}
	p.getter = typedVal
	return nil
}

// IsLiteral checks if the wrapped getter holds a literal getter.
func (p *LiteralGetter[K, G, V]) IsLiteral() bool {
	lg, ok := any(p.getter).(literalGetter)
	return ok && lg.isLiteral()
}

// GetLiteral retrieves the literal value from the getter.
// If the getter is not a literal getter, or the value it's holding is not a literal,
// an error is returned.
func (p *LiteralGetter[K, V, G]) GetLiteral() (V, error) {
	lg, ok := any(p.getter).(literalGetter)
	if !ok {
		return *new(V), fmt.Errorf("getter of type %T is not a literal getter", p.getter)
	}
	val, err := lg.getLiteral()
	if err != nil {
		return *new(V), err
	}
	if typedVal, ok := val.(V); ok {
		return typedVal, nil
	}
	// should not happen thanks to the type restriction
	return *new(V), fmt.Errorf("value is not of expected type %T, got %T instead", reflect.TypeFor[V](), val)
}

func (p *LiteralGetter[K, V, G]) Get(ctx context.Context, tCtx K) (V, error) {
	return p.getter.Get(ctx, tCtx)
}

// mockLiteralGetter is a mock implementation of LiteralGetter that can be used for testing.
type mockLiteralGetter[K, V any] struct {
	valueGetter func(context.Context, K) (V, error)
	literal     bool
}

func (m mockLiteralGetter[K, V]) Get(_ context.Context, _ K) (V, error) {
	return m.valueGetter(context.TODO(), *new(K))
}

func (m mockLiteralGetter[K, V]) isLiteral() bool {
	return m.literal
}

func (m mockLiteralGetter[K, V]) getLiteral() (any, error) {
	return m.valueGetter(context.TODO(), *new(K))
}

// NewTestingLiteralGetter allows creating an LiteralGetter with a getter already populated
// for use in testing OTTL functions.
func NewTestingLiteralGetter[K, V any, G typedGetter[K, V]](literal bool, getter G) LiteralGetter[K, V, G] {
	mockedGetter := mockLiteralGetter[K, V]{
		valueGetter: getter.Get,
		literal:     literal,
	}
	return LiteralGetter[K, V, G]{getter: any(mockedGetter).(G)}
}<|MERGE_RESOLUTION|>--- conflicted
+++ resolved
@@ -636,17 +636,13 @@
 		if err != nil {
 			return nil, err
 		}
-<<<<<<< HEAD
 		return newStandardPMapGetter(arg), nil
-=======
-		return StandardPMapGetter[K]{Getter: arg.Get}, nil
 	case strings.HasPrefix(name, "PSliceGetter"):
 		arg, err := p.newGetter(argVal)
 		if err != nil {
 			return nil, err
 		}
 		return StandardPSliceGetter[K]{Getter: arg.Get}, nil
->>>>>>> b467589b
 	case strings.HasPrefix(name, "DurationGetter"):
 		arg, err := p.newGetter(argVal)
 		if err != nil {
