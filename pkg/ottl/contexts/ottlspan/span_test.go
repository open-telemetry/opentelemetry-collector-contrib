// Copyright The OpenTelemetry Authors
// SPDX-License-Identifier: Apache-2.0

package ottlspan

import (
	"context"
	"encoding/hex"
	"slices"
	"testing"
	"time"

	"github.com/stretchr/testify/assert"
	"github.com/stretchr/testify/require"
	"go.opentelemetry.io/collector/pdata/pcommon"
	"go.opentelemetry.io/collector/pdata/ptrace"

	"github.com/open-telemetry/opentelemetry-collector-contrib/pkg/ottl"
	"github.com/open-telemetry/opentelemetry-collector-contrib/pkg/ottl/contexts/internal"
	"github.com/open-telemetry/opentelemetry-collector-contrib/pkg/ottl/ottltest"
)

var (
	traceID  = [16]byte{1, 2, 3, 4, 5, 6, 7, 8, 9, 10, 11, 12, 13, 14, 15, 16}
	traceID2 = [16]byte{16, 15, 14, 13, 12, 11, 10, 9, 8, 7, 6, 5, 4, 3, 2, 1}
	spanID   = [8]byte{1, 2, 3, 4, 5, 6, 7, 8}
	spanID2  = [8]byte{8, 7, 6, 5, 4, 3, 2, 1}
)

func Test_newPathGetSetter(t *testing.T) {
	refSpan, _, _ := createTelemetry()

	newAttrs := pcommon.NewMap()
	newAttrs.PutStr("hello", "world")

	newCache := pcommon.NewMap()
	newCache.PutStr("temp", "value")

	newEvents := ptrace.NewSpanEventSlice()
	newEvents.AppendEmpty().SetName("new event")

	newLinks := ptrace.NewSpanLinkSlice()
	newLinks.AppendEmpty().SetSpanID(spanID2)

	newStatus := ptrace.NewStatus()
	newStatus.SetMessage("new status")

	newPMap := pcommon.NewMap()
	pMap2 := newPMap.PutEmptyMap("k2")
	pMap2.PutStr("k1", "string")

	newMap := make(map[string]any)
	newMap2 := make(map[string]any)
	newMap2["k1"] = "string"
	newMap["k2"] = newMap2

	tests := []struct {
		name                    string
		path                    ottl.Path[TransformContext]
		orig                    any
		newVal                  any
		modified                func(span ptrace.Span, il pcommon.InstrumentationScope, resource pcommon.Resource, cache pcommon.Map)
		skipWithPathContextTest bool
	}{
		{
			name: "cache",
			path: &internal.TestPath[TransformContext]{
				N: "cache",
			},
			orig:   pcommon.NewMap(),
			newVal: newCache,
			modified: func(_ ptrace.Span, _ pcommon.InstrumentationScope, _ pcommon.Resource, cache pcommon.Map) {
				newCache.CopyTo(cache)
			},
		},
		{
			name: "cache access",
			path: &internal.TestPath[TransformContext]{
				N: "cache",
				KeySlice: []ottl.Key[TransformContext]{
					&internal.TestKey[TransformContext]{
						S: ottltest.Strp("temp"),
					},
				},
			},
			orig:   nil,
			newVal: "new value",
			modified: func(_ ptrace.Span, _ pcommon.InstrumentationScope, _ pcommon.Resource, cache pcommon.Map) {
				cache.PutStr("temp", "new value")
			},
		},
		{
			name: "trace_id",
			path: &internal.TestPath[TransformContext]{
				N: "trace_id",
			},
			orig:   pcommon.TraceID(traceID),
			newVal: pcommon.TraceID(traceID2),
			modified: func(span ptrace.Span, _ pcommon.InstrumentationScope, _ pcommon.Resource, _ pcommon.Map) {
				span.SetTraceID(traceID2)
			},
		},
		{
			name: "span_id",
			path: &internal.TestPath[TransformContext]{
				N: "span_id",
			},
			orig:   pcommon.SpanID(spanID),
			newVal: pcommon.SpanID(spanID2),
			modified: func(span ptrace.Span, _ pcommon.InstrumentationScope, _ pcommon.Resource, _ pcommon.Map) {
				span.SetSpanID(spanID2)
			},
		},
		{
			name: "trace_id string",
			path: &internal.TestPath[TransformContext]{
				N: "trace_id",
				NextPath: &internal.TestPath[TransformContext]{
					N: "string",
				},
			},
			orig:   hex.EncodeToString(traceID[:]),
			newVal: hex.EncodeToString(traceID2[:]),
			modified: func(span ptrace.Span, _ pcommon.InstrumentationScope, _ pcommon.Resource, _ pcommon.Map) {
				span.SetTraceID(traceID2)
			},
		},
		{
			name: "span_id string",
			path: &internal.TestPath[TransformContext]{
				N: "span_id",
				NextPath: &internal.TestPath[TransformContext]{
					N: "string",
				},
			},
			orig:   hex.EncodeToString(spanID[:]),
			newVal: hex.EncodeToString(spanID2[:]),
			modified: func(span ptrace.Span, _ pcommon.InstrumentationScope, _ pcommon.Resource, _ pcommon.Map) {
				span.SetSpanID(spanID2)
			},
		},
		{
			name: "trace_state",
			path: &internal.TestPath[TransformContext]{
				N: "trace_state",
			},
			orig:   "key1=val1,key2=val2",
			newVal: "key=newVal",
			modified: func(span ptrace.Span, _ pcommon.InstrumentationScope, _ pcommon.Resource, _ pcommon.Map) {
				span.TraceState().FromRaw("key=newVal")
			},
		},
		{
			name: "trace_state key",
			path: &internal.TestPath[TransformContext]{
				N: "trace_state",
				KeySlice: []ottl.Key[TransformContext]{
					&internal.TestKey[TransformContext]{
						S: ottltest.Strp("key1"),
					},
				},
			},
			orig:   "val1",
			newVal: "newVal",
			modified: func(span ptrace.Span, _ pcommon.InstrumentationScope, _ pcommon.Resource, _ pcommon.Map) {
				span.TraceState().FromRaw("key1=newVal,key2=val2")
			},
		},
		{
			name: "parent_span_id",
			path: &internal.TestPath[TransformContext]{
				N: "parent_span_id",
			},
			orig:   pcommon.SpanID(spanID2),
			newVal: pcommon.SpanID(spanID),
			modified: func(span ptrace.Span, _ pcommon.InstrumentationScope, _ pcommon.Resource, _ pcommon.Map) {
				span.SetParentSpanID(spanID)
			},
		},
		{
			name: "name",
			path: &internal.TestPath[TransformContext]{
				N: "name",
			},
			orig:   "bear",
			newVal: "cat",
			modified: func(span ptrace.Span, _ pcommon.InstrumentationScope, _ pcommon.Resource, _ pcommon.Map) {
				span.SetName("cat")
			},
		},
		{
			name: "kind",
			path: &internal.TestPath[TransformContext]{
				N: "kind",
			},
			orig:   int64(2),
			newVal: int64(3),
			modified: func(span ptrace.Span, _ pcommon.InstrumentationScope, _ pcommon.Resource, _ pcommon.Map) {
				span.SetKind(ptrace.SpanKindClient)
			},
		},
		{
			name: "string kind",
			path: &internal.TestPath[TransformContext]{
				N: "kind",
				NextPath: &internal.TestPath[TransformContext]{
					N: "string",
				},
			},
			orig:   "Server",
			newVal: "Client",
			modified: func(span ptrace.Span, _ pcommon.InstrumentationScope, _ pcommon.Resource, _ pcommon.Map) {
				span.SetKind(ptrace.SpanKindClient)
			},
		},
		{
			name: "deprecated string kind",
			path: &internal.TestPath[TransformContext]{
				N: "kind",
				NextPath: &internal.TestPath[TransformContext]{
					N: "deprecated_string",
				},
			},
			orig:   "SPAN_KIND_SERVER",
			newVal: "SPAN_KIND_CLIENT",
			modified: func(span ptrace.Span, _ pcommon.InstrumentationScope, _ pcommon.Resource, _ pcommon.Map) {
				span.SetKind(ptrace.SpanKindClient)
			},
		},
		{
			name: "start_time_unix_nano",
			path: &internal.TestPath[TransformContext]{
				N: "start_time_unix_nano",
			},
			orig:   int64(100_000_000),
			newVal: int64(200_000_000),
			modified: func(span ptrace.Span, _ pcommon.InstrumentationScope, _ pcommon.Resource, _ pcommon.Map) {
				span.SetStartTimestamp(pcommon.NewTimestampFromTime(time.UnixMilli(200)))
			},
		},
		{
			name: "end_time_unix_nano",
			path: &internal.TestPath[TransformContext]{
				N: "end_time_unix_nano",
			},
			orig:   int64(500_000_000),
			newVal: int64(200_000_000),
			modified: func(span ptrace.Span, _ pcommon.InstrumentationScope, _ pcommon.Resource, _ pcommon.Map) {
				span.SetEndTimestamp(pcommon.NewTimestampFromTime(time.UnixMilli(200)))
			},
		},
		{
			name: "start_time",
			path: &internal.TestPath[TransformContext]{
				N: "start_time",
			},
			orig:   time.Date(1970, 1, 1, 0, 0, 0, 100000000, time.UTC),
			newVal: time.Date(1970, 1, 1, 0, 0, 0, 200000000, time.UTC),
			modified: func(span ptrace.Span, _ pcommon.InstrumentationScope, _ pcommon.Resource, _ pcommon.Map) {
				span.SetStartTimestamp(pcommon.NewTimestampFromTime(time.UnixMilli(200)))
			},
		},
		{
			name: "end_time",
			path: &internal.TestPath[TransformContext]{
				N: "end_time",
			},
			orig:   time.Date(1970, 1, 1, 0, 0, 0, 500000000, time.UTC),
			newVal: time.Date(1970, 1, 1, 0, 0, 0, 200000000, time.UTC),
			modified: func(span ptrace.Span, _ pcommon.InstrumentationScope, _ pcommon.Resource, _ pcommon.Map) {
				span.SetEndTimestamp(pcommon.NewTimestampFromTime(time.UnixMilli(200)))
			},
		},
		{
			name: "attributes",
			path: &internal.TestPath[TransformContext]{
				N: "attributes",
			},
			orig:   refSpan.Attributes(),
			newVal: newAttrs,
			modified: func(span ptrace.Span, _ pcommon.InstrumentationScope, _ pcommon.Resource, _ pcommon.Map) {
				newAttrs.CopyTo(span.Attributes())
			},
		},
		{
			name: "attributes string",
			path: &internal.TestPath[TransformContext]{
				N: "attributes",
				KeySlice: []ottl.Key[TransformContext]{
					&internal.TestKey[TransformContext]{
						S: ottltest.Strp("str"),
					},
				},
			},
			orig:   "val",
			newVal: "newVal",
			modified: func(span ptrace.Span, _ pcommon.InstrumentationScope, _ pcommon.Resource, _ pcommon.Map) {
				span.Attributes().PutStr("str", "newVal")
			},
		},
		{
			name: "attributes bool",
			path: &internal.TestPath[TransformContext]{
				N: "attributes",
				KeySlice: []ottl.Key[TransformContext]{
					&internal.TestKey[TransformContext]{
						S: ottltest.Strp("bool"),
					},
				},
			},
			orig:   true,
			newVal: false,
			modified: func(span ptrace.Span, _ pcommon.InstrumentationScope, _ pcommon.Resource, _ pcommon.Map) {
				span.Attributes().PutBool("bool", false)
			},
		},
		{
			name: "attributes int",
			path: &internal.TestPath[TransformContext]{
				N: "attributes",
				KeySlice: []ottl.Key[TransformContext]{
					&internal.TestKey[TransformContext]{
						S: ottltest.Strp("int"),
					},
				},
			},
			orig:   int64(10),
			newVal: int64(20),
			modified: func(span ptrace.Span, _ pcommon.InstrumentationScope, _ pcommon.Resource, _ pcommon.Map) {
				span.Attributes().PutInt("int", 20)
			},
		},
		{
			name: "attributes float",
			path: &internal.TestPath[TransformContext]{
				N: "attributes",
				KeySlice: []ottl.Key[TransformContext]{
					&internal.TestKey[TransformContext]{
						S: ottltest.Strp("double"),
					},
				},
			},
			orig:   float64(1.2),
			newVal: float64(2.4),
			modified: func(span ptrace.Span, _ pcommon.InstrumentationScope, _ pcommon.Resource, _ pcommon.Map) {
				span.Attributes().PutDouble("double", 2.4)
			},
		},
		{
			name: "attributes bytes",
			path: &internal.TestPath[TransformContext]{
				N: "attributes",
				KeySlice: []ottl.Key[TransformContext]{
					&internal.TestKey[TransformContext]{
						S: ottltest.Strp("bytes"),
					},
				},
			},
			orig:   []byte{1, 3, 2},
			newVal: []byte{2, 3, 4},
			modified: func(span ptrace.Span, _ pcommon.InstrumentationScope, _ pcommon.Resource, _ pcommon.Map) {
				span.Attributes().PutEmptyBytes("bytes").FromRaw([]byte{2, 3, 4})
			},
		},
		{
			name: "attributes array string",
			path: &internal.TestPath[TransformContext]{
				N: "attributes",
				KeySlice: []ottl.Key[TransformContext]{
					&internal.TestKey[TransformContext]{
						S: ottltest.Strp("arr_str"),
					},
				},
			},
			orig: func() pcommon.Slice {
				val, _ := refSpan.Attributes().Get("arr_str")
				return val.Slice()
			}(),
			newVal: []string{"new"},
			modified: func(span ptrace.Span, _ pcommon.InstrumentationScope, _ pcommon.Resource, _ pcommon.Map) {
				span.Attributes().PutEmptySlice("arr_str").AppendEmpty().SetStr("new")
			},
		},
		{
			name: "attributes array bool",
			path: &internal.TestPath[TransformContext]{
				N: "attributes",
				KeySlice: []ottl.Key[TransformContext]{
					&internal.TestKey[TransformContext]{
						S: ottltest.Strp("arr_bool"),
					},
				},
			},
			orig: func() pcommon.Slice {
				val, _ := refSpan.Attributes().Get("arr_bool")
				return val.Slice()
			}(),
			newVal: []bool{false},
			modified: func(span ptrace.Span, _ pcommon.InstrumentationScope, _ pcommon.Resource, _ pcommon.Map) {
				span.Attributes().PutEmptySlice("arr_bool").AppendEmpty().SetBool(false)
			},
		},
		{
			name: "attributes array int",
			path: &internal.TestPath[TransformContext]{
				N: "attributes",
				KeySlice: []ottl.Key[TransformContext]{
					&internal.TestKey[TransformContext]{
						S: ottltest.Strp("arr_int"),
					},
				},
			},
			orig: func() pcommon.Slice {
				val, _ := refSpan.Attributes().Get("arr_int")
				return val.Slice()
			}(),
			newVal: []int64{20},
			modified: func(span ptrace.Span, _ pcommon.InstrumentationScope, _ pcommon.Resource, _ pcommon.Map) {
				span.Attributes().PutEmptySlice("arr_int").AppendEmpty().SetInt(20)
			},
		},
		{
			name: "attributes array float",
			path: &internal.TestPath[TransformContext]{
				N: "attributes",
				KeySlice: []ottl.Key[TransformContext]{
					&internal.TestKey[TransformContext]{
						S: ottltest.Strp("arr_float"),
					},
				},
			},
			orig: func() pcommon.Slice {
				val, _ := refSpan.Attributes().Get("arr_float")
				return val.Slice()
			}(),
			newVal: []float64{2.0},
			modified: func(span ptrace.Span, _ pcommon.InstrumentationScope, _ pcommon.Resource, _ pcommon.Map) {
				span.Attributes().PutEmptySlice("arr_float").AppendEmpty().SetDouble(2.0)
			},
		},
		{
			name: "attributes array bytes",
			path: &internal.TestPath[TransformContext]{
				N: "attributes",
				KeySlice: []ottl.Key[TransformContext]{
					&internal.TestKey[TransformContext]{
						S: ottltest.Strp("arr_bytes"),
					},
				},
			},
			orig: func() pcommon.Slice {
				val, _ := refSpan.Attributes().Get("arr_bytes")
				return val.Slice()
			}(),
			newVal: [][]byte{{9, 6, 4}},
			modified: func(span ptrace.Span, _ pcommon.InstrumentationScope, _ pcommon.Resource, _ pcommon.Map) {
				span.Attributes().PutEmptySlice("arr_bytes").AppendEmpty().SetEmptyBytes().FromRaw([]byte{9, 6, 4})
			},
		},
		{
			name: "attributes pcommon.Map",
			path: &internal.TestPath[TransformContext]{
				N: "attributes",
				KeySlice: []ottl.Key[TransformContext]{
					&internal.TestKey[TransformContext]{
						S: ottltest.Strp("pMap"),
					},
				},
			},
			orig: func() pcommon.Map {
				val, _ := refSpan.Attributes().Get("pMap")
				return val.Map()
			}(),
			newVal: newPMap,
			modified: func(span ptrace.Span, _ pcommon.InstrumentationScope, _ pcommon.Resource, _ pcommon.Map) {
				m := span.Attributes().PutEmptyMap("pMap")
				m2 := m.PutEmptyMap("k2")
				m2.PutStr("k1", "string")
			},
		},
		{
			name: "attributes map[string]any",
			path: &internal.TestPath[TransformContext]{
				N: "attributes",
				KeySlice: []ottl.Key[TransformContext]{
					&internal.TestKey[TransformContext]{
						S: ottltest.Strp("map"),
					},
				},
			},
			orig: func() pcommon.Map {
				val, _ := refSpan.Attributes().Get("map")
				return val.Map()
			}(),
			newVal: newMap,
			modified: func(span ptrace.Span, _ pcommon.InstrumentationScope, _ pcommon.Resource, _ pcommon.Map) {
				m := span.Attributes().PutEmptyMap("map")
				m2 := m.PutEmptyMap("k2")
				m2.PutStr("k1", "string")
			},
		},
		{
			name: "attributes nested",
			path: &internal.TestPath[TransformContext]{
				N: "attributes",
				KeySlice: []ottl.Key[TransformContext]{
					&internal.TestKey[TransformContext]{
						S: ottltest.Strp("slice"),
					},
					&internal.TestKey[TransformContext]{
						I: ottltest.Intp(0),
					},
					&internal.TestKey[TransformContext]{
						S: ottltest.Strp("map"),
					},
				},
			},
			orig: func() string {
				val, _ := refSpan.Attributes().Get("slice")
				val, _ = val.Slice().At(0).Map().Get("map")
				return val.Str()
			}(),
			newVal: "new",
			modified: func(span ptrace.Span, _ pcommon.InstrumentationScope, _ pcommon.Resource, _ pcommon.Map) {
				span.Attributes().PutEmptySlice("slice").AppendEmpty().SetEmptyMap().PutStr("map", "new")
			},
		},
		{
			name: "attributes nested new values",
			path: &internal.TestPath[TransformContext]{
				N: "attributes",
				KeySlice: []ottl.Key[TransformContext]{
					&internal.TestKey[TransformContext]{
						S: ottltest.Strp("new"),
					},
					&internal.TestKey[TransformContext]{
						I: ottltest.Intp(2),
					},
					&internal.TestKey[TransformContext]{
						I: ottltest.Intp(0),
					},
				},
			},
			orig: func() any {
				return nil
			}(),
			newVal: "new",
			modified: func(span ptrace.Span, _ pcommon.InstrumentationScope, _ pcommon.Resource, _ pcommon.Map) {
				s := span.Attributes().PutEmptySlice("new")
				s.AppendEmpty()
				s.AppendEmpty()
				s.AppendEmpty().SetEmptySlice().AppendEmpty().SetStr("new")
			},
		},
		{
			name: "dropped_attributes_count",
			path: &internal.TestPath[TransformContext]{
				N: "dropped_attributes_count",
			},
			orig:   int64(10),
			newVal: int64(20),
			modified: func(span ptrace.Span, _ pcommon.InstrumentationScope, _ pcommon.Resource, _ pcommon.Map) {
				span.SetDroppedAttributesCount(20)
			},
		},
		{
			name: "events",
			path: &internal.TestPath[TransformContext]{
				N: "events",
			},
			orig:   refSpan.Events(),
			newVal: newEvents,
			modified: func(span ptrace.Span, _ pcommon.InstrumentationScope, _ pcommon.Resource, _ pcommon.Map) {
				span.Events().RemoveIf(func(_ ptrace.SpanEvent) bool {
					return true
				})
				newEvents.CopyTo(span.Events())
			},
		},
		{
			name: "dropped_events_count",
			path: &internal.TestPath[TransformContext]{
				N: "dropped_events_count",
			},
			orig:   int64(20),
			newVal: int64(30),
			modified: func(span ptrace.Span, _ pcommon.InstrumentationScope, _ pcommon.Resource, _ pcommon.Map) {
				span.SetDroppedEventsCount(30)
			},
		},
		{
			name: "links",
			path: &internal.TestPath[TransformContext]{
				N: "links",
			},
			orig:   refSpan.Links(),
			newVal: newLinks,
			modified: func(span ptrace.Span, _ pcommon.InstrumentationScope, _ pcommon.Resource, _ pcommon.Map) {
				span.Links().RemoveIf(func(_ ptrace.SpanLink) bool {
					return true
				})
				newLinks.CopyTo(span.Links())
			},
		},
		{
			name: "dropped_links_count",
			path: &internal.TestPath[TransformContext]{
				N: "dropped_links_count",
			},
			orig:   int64(30),
			newVal: int64(40),
			modified: func(span ptrace.Span, _ pcommon.InstrumentationScope, _ pcommon.Resource, _ pcommon.Map) {
				span.SetDroppedLinksCount(40)
			},
		},
		{
			name: "status",
			path: &internal.TestPath[TransformContext]{
				N: "status",
			},
			orig:   refSpan.Status(),
			newVal: newStatus,
			modified: func(span ptrace.Span, _ pcommon.InstrumentationScope, _ pcommon.Resource, _ pcommon.Map) {
				newStatus.CopyTo(span.Status())
			},
		},
		{
			name: "status code",
			path: &internal.TestPath[TransformContext]{
				N: "status",
				NextPath: &internal.TestPath[TransformContext]{
					N: "code",
				},
			},
			orig:   int64(ptrace.StatusCodeOk),
			newVal: int64(ptrace.StatusCodeError),
			modified: func(span ptrace.Span, _ pcommon.InstrumentationScope, _ pcommon.Resource, _ pcommon.Map) {
				span.Status().SetCode(ptrace.StatusCodeError)
			},
		},
		{
			name: "status message",
			path: &internal.TestPath[TransformContext]{
				N: "status",
				NextPath: &internal.TestPath[TransformContext]{
					N: "message",
				},
			},
			orig:   "good span",
			newVal: "bad span",
			modified: func(span ptrace.Span, _ pcommon.InstrumentationScope, _ pcommon.Resource, _ pcommon.Map) {
				span.Status().SetMessage("bad span")
			},
		},
<<<<<<< HEAD
		{
			name: "instrumentation_scope",
			path: &internal.TestPath[TransformContext]{
				N: "instrumentation_scope",
			},
			orig:   refIS,
			newVal: pcommon.NewInstrumentationScope(),
			modified: func(_ ptrace.Span, il pcommon.InstrumentationScope, _ pcommon.Resource, _ pcommon.Map) {
				pcommon.NewInstrumentationScope().CopyTo(il)
			},
			skipWithPathContextTest: true,
		},
		{
			name: "instrumentation_scope context",
			path: &internal.TestPath[TransformContext]{
				C: "instrumentation_scope",
			},
			orig:   refIS,
			newVal: pcommon.NewInstrumentationScope(),
			modified: func(_ ptrace.Span, il pcommon.InstrumentationScope, _ pcommon.Resource, _ pcommon.Map) {
				pcommon.NewInstrumentationScope().CopyTo(il)
			},
			skipWithPathContextTest: true,
		},
		{
			name: "resource",
			path: &internal.TestPath[TransformContext]{
				N: "resource",
			},
			orig:   refResource,
			newVal: pcommon.NewResource(),
			modified: func(_ ptrace.Span, _ pcommon.InstrumentationScope, resource pcommon.Resource, _ pcommon.Map) {
				pcommon.NewResource().CopyTo(resource)
			},
			skipWithPathContextTest: true,
		},
		{
			name: "resource context",
			path: &internal.TestPath[TransformContext]{
				C: "resource",
			},
			orig:   refResource,
			newVal: pcommon.NewResource(),
			modified: func(_ ptrace.Span, _ pcommon.InstrumentationScope, resource pcommon.Resource, _ pcommon.Map) {
				pcommon.NewResource().CopyTo(resource)
			},
			skipWithPathContextTest: true,
		},
=======
>>>>>>> 2ab75f31
	}
	// Copy all tests cases and sets the path.Context value to the generated ones.
	// It ensures all exiting field access also work when the path context is set.
	for _, tt := range slices.Clone(tests) {
		if tt.skipWithPathContextTest {
			continue
		}
		testWithContext := tt
		testWithContext.name = "with_path_context:" + tt.name
		pathWithContext := *tt.path.(*internal.TestPath[TransformContext])
		pathWithContext.C = ContextName
		testWithContext.path = ottl.Path[TransformContext](&pathWithContext)
		tests = append(tests, testWithContext)
	}
	for _, tt := range tests {
		t.Run(tt.name, func(t *testing.T) {
			pep := pathExpressionParser{}
			accessor, err := pep.parsePath(tt.path)
			assert.NoError(t, err)

			span, il, resource := createTelemetry()

			tCtx := NewTransformContext(span, il, resource, ptrace.NewScopeSpans(), ptrace.NewResourceSpans())

			got, err := accessor.Get(context.Background(), tCtx)
			assert.NoError(t, err)
			assert.Equal(t, tt.orig, got)

			err = accessor.Set(context.Background(), tCtx, tt.newVal)
			assert.NoError(t, err)

			exSpan, exIl, exRes := createTelemetry()
			exCache := pcommon.NewMap()
			tt.modified(exSpan, exIl, exRes, exCache)

			assert.Equal(t, exSpan, span)
			assert.Equal(t, exIl, il)
			assert.Equal(t, exRes, resource)
			assert.Equal(t, exCache, tCtx.getCache())
		})
	}
}

func Test_newPathGetSetter_higherContextPath(t *testing.T) {
	resource := pcommon.NewResource()
	resource.Attributes().PutStr("foo", "bar")

	instrumentationScope := pcommon.NewInstrumentationScope()
	instrumentationScope.SetName("instrumentation_scope")

	ctx := NewTransformContext(ptrace.NewSpan(), instrumentationScope, resource, ptrace.NewScopeSpans(), ptrace.NewResourceSpans())

	tests := []struct {
		name     string
		path     ottl.Path[TransformContext]
		expected any
	}{
		{
			name:     "resource",
			path:     &internal.TestPath[TransformContext]{N: "resource"},
			expected: resource,
		},
		{
			name: "resource field",
			path: &internal.TestPath[TransformContext]{C: "", N: "resource", NextPath: &internal.TestPath[TransformContext]{
				N: "attributes",
				KeySlice: []ottl.Key[TransformContext]{
					&internal.TestKey[TransformContext]{
						S: ottltest.Strp("foo"),
					},
				},
			}},
			expected: "bar",
		},
		{
			name:     "resource context",
			path:     &internal.TestPath[TransformContext]{C: "resource"},
			expected: resource,
		},
		{
			name: "resource field with context",
			path: &internal.TestPath[TransformContext]{C: "resource", N: "attributes", KeySlice: []ottl.Key[TransformContext]{
				&internal.TestKey[TransformContext]{
					S: ottltest.Strp("foo"),
				},
			}},
			expected: "bar",
		},
		{
			name:     "instrumentation_scope",
			path:     &internal.TestPath[TransformContext]{N: "instrumentation_scope"},
			expected: instrumentationScope,
		},
		{
			name:     "instrumentation_scope field",
			path:     &internal.TestPath[TransformContext]{N: "instrumentation_scope", NextPath: &internal.TestPath[TransformContext]{N: "name"}},
			expected: instrumentationScope.Name(),
		},
		{
			name:     "instrumentation_scope context",
			path:     &internal.TestPath[TransformContext]{C: "instrumentation_scope"},
			expected: instrumentationScope,
		},
		{
			name:     "instrumentation_scope field with context",
			path:     &internal.TestPath[TransformContext]{C: "instrumentation_scope", N: "name"},
			expected: instrumentationScope.Name(),
		},
	}

	pep := pathExpressionParser{}
	for _, tt := range tests {
		t.Run(tt.name, func(t *testing.T) {
			accessor, err := pep.parsePath(tt.path)
			require.NoError(t, err)

			got, err := accessor.Get(context.Background(), ctx)
			assert.NoError(t, err)
			assert.Equal(t, tt.expected, got)
		})
	}
}

func createTelemetry() (ptrace.Span, pcommon.InstrumentationScope, pcommon.Resource) {
	span := ptrace.NewSpan()
	span.SetTraceID(traceID)
	span.SetSpanID(spanID)
	span.TraceState().FromRaw("key1=val1,key2=val2")
	span.SetParentSpanID(spanID2)
	span.SetName("bear")
	span.SetKind(ptrace.SpanKindServer)
	span.SetStartTimestamp(pcommon.NewTimestampFromTime(time.UnixMilli(100)))
	span.SetEndTimestamp(pcommon.NewTimestampFromTime(time.UnixMilli(500)))
	span.Attributes().PutStr("str", "val")
	span.Attributes().PutBool("bool", true)
	span.Attributes().PutInt("int", 10)
	span.Attributes().PutDouble("double", 1.2)
	span.Attributes().PutEmptyBytes("bytes").FromRaw([]byte{1, 3, 2})

	arrStr := span.Attributes().PutEmptySlice("arr_str")
	arrStr.AppendEmpty().SetStr("one")
	arrStr.AppendEmpty().SetStr("two")

	arrBool := span.Attributes().PutEmptySlice("arr_bool")
	arrBool.AppendEmpty().SetBool(true)
	arrBool.AppendEmpty().SetBool(false)

	arrInt := span.Attributes().PutEmptySlice("arr_int")
	arrInt.AppendEmpty().SetInt(2)
	arrInt.AppendEmpty().SetInt(3)

	arrFloat := span.Attributes().PutEmptySlice("arr_float")
	arrFloat.AppendEmpty().SetDouble(1.0)
	arrFloat.AppendEmpty().SetDouble(2.0)

	arrBytes := span.Attributes().PutEmptySlice("arr_bytes")
	arrBytes.AppendEmpty().SetEmptyBytes().FromRaw([]byte{1, 2, 3})
	arrBytes.AppendEmpty().SetEmptyBytes().FromRaw([]byte{2, 3, 4})

	pMap := span.Attributes().PutEmptyMap("pMap")
	pMap.PutStr("original", "map")

	m := span.Attributes().PutEmptyMap("map")
	m.PutStr("original", "map")

	s := span.Attributes().PutEmptySlice("slice")
	s.AppendEmpty().SetEmptyMap().PutStr("map", "pass")

	span.SetDroppedAttributesCount(10)

	span.Events().AppendEmpty().SetName("event")
	span.SetDroppedEventsCount(20)

	span.Links().AppendEmpty().SetTraceID(traceID)
	span.SetDroppedLinksCount(30)

	span.Status().SetCode(ptrace.StatusCodeOk)
	span.Status().SetMessage("good span")

	il := pcommon.NewInstrumentationScope()
	il.SetName("library")
	il.SetVersion("version")

	resource := pcommon.NewResource()
	span.Attributes().CopyTo(resource.Attributes())

	return span, il, resource
}

func Test_ParseEnum(t *testing.T) {
	tests := []struct {
		name string
		want ottl.Enum
	}{
		{
			name: "SPAN_KIND_UNSPECIFIED",
			want: ottl.Enum(ptrace.SpanKindUnspecified),
		},
		{
			name: "SPAN_KIND_INTERNAL",
			want: ottl.Enum(ptrace.SpanKindInternal),
		},
		{
			name: "SPAN_KIND_SERVER",
			want: ottl.Enum(ptrace.SpanKindServer),
		},
		{
			name: "SPAN_KIND_CLIENT",
			want: ottl.Enum(ptrace.SpanKindClient),
		},
		{
			name: "SPAN_KIND_PRODUCER",
			want: ottl.Enum(ptrace.SpanKindProducer),
		},
		{
			name: "SPAN_KIND_CONSUMER",
			want: ottl.Enum(ptrace.SpanKindConsumer),
		},
		{
			name: "STATUS_CODE_UNSET",
			want: ottl.Enum(ptrace.StatusCodeUnset),
		},
		{
			name: "STATUS_CODE_OK",
			want: ottl.Enum(ptrace.StatusCodeOk),
		},
		{
			name: "STATUS_CODE_ERROR",
			want: ottl.Enum(ptrace.StatusCodeError),
		},
	}
	for _, tt := range tests {
		t.Run(tt.name, func(t *testing.T) {
			actual, err := parseEnum((*ottl.EnumSymbol)(ottltest.Strp(tt.name)))
			assert.NoError(t, err)
			assert.Equal(t, tt.want, *actual)
		})
	}
}

func Test_ParseEnum_False(t *testing.T) {
	tests := []struct {
		name       string
		enumSymbol *ottl.EnumSymbol
	}{
		{
			name:       "unknown enum symbol",
			enumSymbol: (*ottl.EnumSymbol)(ottltest.Strp("not an enum")),
		},
		{
			name:       "nil enum symbol",
			enumSymbol: nil,
		},
	}
	for _, tt := range tests {
		t.Run(tt.name, func(t *testing.T) {
			actual, err := parseEnum(tt.enumSymbol)
			assert.Error(t, err)
			assert.Nil(t, actual)
		})
	}
}<|MERGE_RESOLUTION|>--- conflicted
+++ resolved
@@ -55,12 +55,11 @@
 	newMap["k2"] = newMap2
 
 	tests := []struct {
-		name                    string
-		path                    ottl.Path[TransformContext]
-		orig                    any
-		newVal                  any
-		modified                func(span ptrace.Span, il pcommon.InstrumentationScope, resource pcommon.Resource, cache pcommon.Map)
-		skipWithPathContextTest bool
+		name     string
+		path     ottl.Path[TransformContext]
+		orig     any
+		newVal   any
+		modified func(span ptrace.Span, il pcommon.InstrumentationScope, resource pcommon.Resource, cache pcommon.Map)
 	}{
 		{
 			name: "cache",
@@ -652,64 +651,10 @@
 				span.Status().SetMessage("bad span")
 			},
 		},
-<<<<<<< HEAD
-		{
-			name: "instrumentation_scope",
-			path: &internal.TestPath[TransformContext]{
-				N: "instrumentation_scope",
-			},
-			orig:   refIS,
-			newVal: pcommon.NewInstrumentationScope(),
-			modified: func(_ ptrace.Span, il pcommon.InstrumentationScope, _ pcommon.Resource, _ pcommon.Map) {
-				pcommon.NewInstrumentationScope().CopyTo(il)
-			},
-			skipWithPathContextTest: true,
-		},
-		{
-			name: "instrumentation_scope context",
-			path: &internal.TestPath[TransformContext]{
-				C: "instrumentation_scope",
-			},
-			orig:   refIS,
-			newVal: pcommon.NewInstrumentationScope(),
-			modified: func(_ ptrace.Span, il pcommon.InstrumentationScope, _ pcommon.Resource, _ pcommon.Map) {
-				pcommon.NewInstrumentationScope().CopyTo(il)
-			},
-			skipWithPathContextTest: true,
-		},
-		{
-			name: "resource",
-			path: &internal.TestPath[TransformContext]{
-				N: "resource",
-			},
-			orig:   refResource,
-			newVal: pcommon.NewResource(),
-			modified: func(_ ptrace.Span, _ pcommon.InstrumentationScope, resource pcommon.Resource, _ pcommon.Map) {
-				pcommon.NewResource().CopyTo(resource)
-			},
-			skipWithPathContextTest: true,
-		},
-		{
-			name: "resource context",
-			path: &internal.TestPath[TransformContext]{
-				C: "resource",
-			},
-			orig:   refResource,
-			newVal: pcommon.NewResource(),
-			modified: func(_ ptrace.Span, _ pcommon.InstrumentationScope, resource pcommon.Resource, _ pcommon.Map) {
-				pcommon.NewResource().CopyTo(resource)
-			},
-			skipWithPathContextTest: true,
-		},
-=======
->>>>>>> 2ab75f31
 	}
 	// Copy all tests cases and sets the path.Context value to the generated ones.
 	// It ensures all exiting field access also work when the path context is set.
 	for _, tt := range slices.Clone(tests) {
-		if tt.skipWithPathContextTest {
-			continue
-		}
 		testWithContext := tt
 		testWithContext.name = "with_path_context:" + tt.name
 		pathWithContext := *tt.path.(*internal.TestPath[TransformContext])
