--- conflicted
+++ resolved
@@ -304,17 +304,10 @@
 
 func accessStringKind[K SpanContext]() ottl.StandardGetSetter[K] {
 	return ottl.StandardGetSetter[K]{
-<<<<<<< HEAD
-		Getter: func(ctx context.Context, tCtx K) (interface{}, error) {
+		Getter: func(ctx context.Context, tCtx K) (any, error) {
 			return tCtx.GetSpan().Kind().String(), nil
 		},
-		Setter: func(ctx context.Context, tCtx K, val interface{}) error {
-=======
-		Getter: func(ctx context.Context, tCtx K) (any, error) {
-			return tCtx.GetSpan().Kind().String(), nil
-		},
-		Setter: func(ctx context.Context, tCtx K, val any) error {
->>>>>>> 592374af
+		Setter: func(ctx context.Context, tCtx K, val any) error {
 			if s, ok := val.(string); ok {
 				var kind ptrace.SpanKind
 				switch s {
@@ -342,17 +335,10 @@
 
 func accessDeprecatedStringKind[K SpanContext]() ottl.StandardGetSetter[K] {
 	return ottl.StandardGetSetter[K]{
-<<<<<<< HEAD
-		Getter: func(ctx context.Context, tCtx K) (interface{}, error) {
+		Getter: func(ctx context.Context, tCtx K) (any, error) {
 			return traceutil.SpanKindStr(tCtx.GetSpan().Kind()), nil
 		},
-		Setter: func(ctx context.Context, tCtx K, val interface{}) error {
-=======
-		Getter: func(ctx context.Context, tCtx K) (any, error) {
-			return traceutil.SpanKindStr(tCtx.GetSpan().Kind()), nil
-		},
-		Setter: func(ctx context.Context, tCtx K, val any) error {
->>>>>>> 592374af
+		Setter: func(ctx context.Context, tCtx K, val any) error {
 			if s, ok := val.(string); ok {
 				var kind ptrace.SpanKind
 				switch s {
