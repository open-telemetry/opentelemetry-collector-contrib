// Copyright The OpenTelemetry Authors
// SPDX-License-Identifier: Apache-2.0

package ctxutil_test

import (
	"context"
	"errors"
	"fmt"
	"testing"

	"github.com/stretchr/testify/assert"
	"github.com/stretchr/testify/require"
	"go.opentelemetry.io/collector/pdata/pcommon"

	"github.com/open-telemetry/opentelemetry-collector-contrib/pkg/ottl"
	"github.com/open-telemetry/opentelemetry-collector-contrib/pkg/ottl/contexts/internal/ctxutil"
	"github.com/open-telemetry/opentelemetry-collector-contrib/pkg/ottl/contexts/internal/pathtest"
	"github.com/open-telemetry/opentelemetry-collector-contrib/pkg/ottl/ottltest"
)

func Test_GetSliceValue_Valid(t *testing.T) {
	s := pcommon.NewSlice()
	s.AppendEmpty().SetStr("val")

	value, err := ctxutil.GetSliceValue[any](context.Background(), nil, s, []ottl.Key[any]{
		&pathtest.Key[any]{
			I: ottltest.Intp(0),
		},
	})

	assert.NoError(t, err)
	assert.Equal(t, "val", value)
}

func Test_GetSliceValue_Invalid(t *testing.T) {
	getSetter := &ottl.StandardGetSetter[any]{
		Getter: func(_ context.Context, _ any) (any, error) {
			return nil, nil
		},
		Setter: func(_ context.Context, _ any, _ any) error {
			return nil
		},
	}
	tests := []struct {
		name string
		keys []ottl.Key[any]
		err  error
	}{
		{
			name: "first key not an integer",
			keys: []ottl.Key[any]{
				&pathtest.Key[any]{
					S: ottltest.Strp("key"),
					G: getSetter,
				},
			},
			err: errors.New(`unable to resolve an integer index in slice: could not resolve key for map/slice, expecting 'int64' but got '<nil>'`),
		},
		{
			name: "index too large",
			keys: []ottl.Key[any]{
				&pathtest.Key[any]{
					I: ottltest.Intp(1),
					G: getSetter,
				},
			},
			err: errors.New("index 1 out of bounds"),
		},
		{
			name: "index too small",
			keys: []ottl.Key[any]{
				&pathtest.Key[any]{
					I: ottltest.Intp(-1),
					G: getSetter,
				},
			},
			err: errors.New("index -1 out of bounds"),
		},
		{
			name: "invalid type",
			keys: []ottl.Key[any]{
				&pathtest.Key[any]{
					I: ottltest.Intp(0),
					G: getSetter,
				},
				&pathtest.Key[any]{
					S: ottltest.Strp("string"),
					G: getSetter,
				},
			},
			err: errors.New("type Str does not support string indexing"),
		},
	}

	for _, tt := range tests {
		t.Run(tt.name, func(t *testing.T) {
			s := pcommon.NewSlice()
			s.AppendEmpty().SetStr("val")

			_, err := ctxutil.GetSliceValue[any](context.Background(), nil, s, tt.keys)
			assert.Equal(t, tt.err.Error(), err.Error())
		})
	}
}

func Test_GetSliceValue_NilKey(t *testing.T) {
	_, err := ctxutil.GetSliceValue[any](context.Background(), nil, pcommon.NewSlice(), nil)
	assert.Error(t, err)
}

func Test_SetSliceValue_Valid(t *testing.T) {
	s := pcommon.NewSlice()
	s.AppendEmpty().SetStr("val")

	err := ctxutil.SetSliceValue[any](context.Background(), nil, s, []ottl.Key[any]{
		&pathtest.Key[any]{I: ottltest.Intp(0)},
	}, "value")
	assert.NoError(t, err)
	assert.Equal(t, "value", s.At(0).AsRaw())
}

func Test_SetSliceValue_Invalid(t *testing.T) {
	getSetter := &ottl.StandardGetSetter[any]{
		Getter: func(_ context.Context, _ any) (any, error) {
			return nil, nil
		},
		Setter: func(_ context.Context, _ any, _ any) error {
			return nil
		},
	}
	tests := []struct {
		name string
		keys []ottl.Key[any]
		err  error
	}{
		{
			name: "first key not an integer",
			keys: []ottl.Key[any]{
				&pathtest.Key[any]{
					S: ottltest.Strp("key"),
					G: getSetter,
				},
			},
			err: errors.New(`unable to resolve an integer index in slice: could not resolve key for map/slice, expecting 'int64' but got '<nil>'`),
		},
		{
			name: "index too large",
			keys: []ottl.Key[any]{
				&pathtest.Key[any]{
					I: ottltest.Intp(1),
					G: getSetter,
				},
			},
			err: errors.New("index 1 out of bounds"),
		},
		{
			name: "index too small",
			keys: []ottl.Key[any]{
				&pathtest.Key[any]{
					I: ottltest.Intp(-1),
					G: getSetter,
				},
			},
			err: errors.New("index -1 out of bounds"),
		},
		{
			name: "invalid type",
			keys: []ottl.Key[any]{
				&pathtest.Key[any]{
					I: ottltest.Intp(0),
					G: getSetter,
				},
				&pathtest.Key[any]{
					S: ottltest.Strp("string"),
					G: getSetter,
				},
			},
			err: errors.New("type Str does not support string indexing"),
		},
	}

	for _, tt := range tests {
		t.Run(tt.name, func(t *testing.T) {
			s := pcommon.NewSlice()
			s.AppendEmpty().SetStr("val")

			err := ctxutil.SetSliceValue[any](context.Background(), nil, s, tt.keys, "value")
			assert.Equal(t, tt.err.Error(), err.Error())
		})
	}
}

func Test_SetSliceValue_NilKey(t *testing.T) {
	err := ctxutil.SetSliceValue[any](context.Background(), nil, pcommon.NewSlice(), nil, "value")
	assert.Error(t, err)
}

<<<<<<< HEAD
func TestAsIntegerRawSlice(t *testing.T) {
	expected := []int32{1, 2, 3}

	testsInt32 := []struct {
		name string
		val  any
	}{
		{
			name: "Int32Slice",
			val: func() pcommon.Int32Slice {
				sl := pcommon.NewInt32Slice()
				sl.FromRaw([]int32{1, 2, 3})
				return sl
			}(),
		},
		{
			name: "slice of any (int)",
			val:  []any{1, 2, 3},
		},
		{
			name: "slice of int32",
			val:  []int32{1, 2, 3},
		},
		{
			name: "slice of int34",
			val:  []int64{1, 2, 3},
		},
	}
	for _, tt := range testsInt32 {
		t.Run(tt.name, func(t *testing.T) {
			got, err := ctxutil.AsIntegerRawSlice[int32](tt.val)
			assert.NoError(t, err, "AsIntegerRawSlice(%v)", tt.val)
			assert.Equal(t, expected, got, "AsIntegerRawSlice(%v)", tt.val)
		})
	}
}

func TestAsRawSlice_string(t *testing.T) {
	expected := []string{"a", "b", "c"}

	testsInt32 := []struct {
		name string
		val  any
	}{
		{
			name: "Slice",
			val: func() pcommon.Slice {
				sl := pcommon.NewSlice()
				assert.NoError(t, sl.FromRaw([]any{"a", "b", "c"}))
				return sl
			}(),
		},
		{
			name: "slice of any",
			val:  []any{"a", "b", "c"},
		},
		{
			name: "slice of string",
			val:  []string{"a", "b", "c"},
		},
	}
	for _, tt := range testsInt32 {
		t.Run(tt.name, func(t *testing.T) {
			got, err := ctxutil.AsRawSlice[string](tt.val)
			require.NoError(t, err, "AsIntegerRawSlice(%v)", tt.val)
			assert.Equal(t, expected, got, "AsIntegerRawSlice(%v)", tt.val)
		})
	}
=======
func Test_GetCommonTypedSliceValue_Valid(t *testing.T) {
	s := pcommon.NewStringSlice()
	s.Append("one", "two", "three")

	value, err := ctxutil.GetCommonTypedSliceValue[any, string](context.Background(), nil, s, []ottl.Key[any]{
		&pathtest.Key[any]{
			I: ottltest.Intp(1),
		},
	})

	assert.NoError(t, err)
	assert.Equal(t, s.At(1), value)
}

func Test_GetCommonTypedSliceValue_Invalid(t *testing.T) {
	getSetter := &ottl.StandardGetSetter[any]{
		Getter: func(_ context.Context, _ any) (any, error) {
			return nil, nil
		},
		Setter: func(_ context.Context, _ any, _ any) error {
			return nil
		},
	}
	tests := []struct {
		name string
		keys []ottl.Key[any]
		err  error
	}{
		{
			name: "first key not an integer",
			keys: []ottl.Key[any]{
				&pathtest.Key[any]{
					S: ottltest.Strp("key"),
					G: getSetter,
				},
			},
			err: errors.New(`unable to resolve an integer index in slice: could not resolve key for map/slice, expecting 'int64' but got '<nil>'`),
		},
		{
			name: "index too large",
			keys: []ottl.Key[any]{
				&pathtest.Key[any]{
					I: ottltest.Intp(1),
					G: getSetter,
				},
			},
			err: errors.New("index 1 out of bounds"),
		},
		{
			name: "index too small",
			keys: []ottl.Key[any]{
				&pathtest.Key[any]{
					I: ottltest.Intp(-1),
					G: getSetter,
				},
			},
			err: errors.New("index -1 out of bounds"),
		},
		{
			name: "invalid key type",
			keys: []ottl.Key[any]{
				&pathtest.Key[any]{
					I: ottltest.Intp(0),
					G: getSetter,
				},
				&pathtest.Key[any]{
					S: ottltest.Strp("string"),
					G: getSetter,
				},
			},
			err: errors.New("type pcommon.StringSlice does not support indexing"),
		},
		{
			name: "nil key",
			keys: nil,
			err:  errors.New("cannot get slice value without key"),
		},
	}

	for _, tt := range tests {
		t.Run(tt.name, func(t *testing.T) {
			s := pcommon.NewStringSlice()
			s.Append("val")

			_, err := ctxutil.GetCommonTypedSliceValue[any, string](context.Background(), nil, s, tt.keys)
			assert.Equal(t, tt.err.Error(), err.Error())
		})
	}
}

func Test_SetCommonTypedSliceValue_Valid(t *testing.T) {
	s := pcommon.NewStringSlice()
	s.Append("1", "2", "3")

	err := ctxutil.SetCommonTypedSliceValue[any, string](context.Background(), nil, s, []ottl.Key[any]{
		&pathtest.Key[any]{I: ottltest.Intp(1)},
	}, "two")
	assert.NoError(t, err)
	assert.Equal(t, "two", s.At(1))
}

func Test_SetCommonTypedSliceValue_Invalid(t *testing.T) {
	getSetter := &ottl.StandardGetSetter[any]{
		Getter: func(_ context.Context, _ any) (any, error) {
			return nil, nil
		},
		Setter: func(_ context.Context, _ any, _ any) error {
			return nil
		},
	}
	tests := []struct {
		name string
		keys []ottl.Key[any]
		err  error
		val  any
	}{
		{
			name: "first key not an integer",
			keys: []ottl.Key[any]{
				&pathtest.Key[any]{
					S: ottltest.Strp("key"),
					G: getSetter,
				},
			},
			err: errors.New(`unable to resolve an integer index in slice: could not resolve key for map/slice, expecting 'int64' but got '<nil>'`),
		},
		{
			name: "index too large",
			keys: []ottl.Key[any]{
				&pathtest.Key[any]{
					I: ottltest.Intp(1),
					G: getSetter,
				},
			},
			err: errors.New("index 1 out of bounds"),
		},
		{
			name: "index too small",
			keys: []ottl.Key[any]{
				&pathtest.Key[any]{
					I: ottltest.Intp(-1),
					G: getSetter,
				},
			},
			err: errors.New("index -1 out of bounds"),
		},
		{
			name: "invalid key type",
			keys: []ottl.Key[any]{
				&pathtest.Key[any]{
					I: ottltest.Intp(0),
					G: getSetter,
				},
				&pathtest.Key[any]{
					S: ottltest.Strp("string"),
					G: getSetter,
				},
			},
			err: errors.New("type pcommon.StringSlice does not support indexing"),
		},
		{
			name: "invalid value type",
			keys: []ottl.Key[any]{
				&pathtest.Key[any]{
					I: ottltest.Intp(0),
				},
			},
			val: 1,
			err: errors.New("invalid value type provided for a slice of string: int"),
		},
		{
			name: "nil key",
			keys: nil,
			err:  errors.New("cannot set slice value without key"),
		},
	}

	for _, tt := range tests {
		t.Run(tt.name, func(t *testing.T) {
			s := pcommon.NewStringSlice()
			s.Append("one")

			var val any
			if tt.val != nil {
				val = tt.val
			} else {
				val = 1
			}

			err := ctxutil.SetCommonTypedSliceValue[any, string](context.Background(), nil, s, tt.keys, val)
			assert.Equal(t, tt.err.Error(), err.Error())
		})
	}
}

func Test_SetCommonTypedSliceValues(t *testing.T) {
	pss := pcommon.NewStringSlice()
	pss.FromRaw([]string{"one", "two", "three"})

	ps := pcommon.NewSlice()
	err := ps.FromRaw([]any{"one", "two", "three"})
	assert.NoError(t, err)

	invalid := pcommon.NewSlice()
	err = invalid.FromRaw([]any{"one", 1, "three"})
	assert.NoError(t, err)

	tests := []struct {
		name      string
		val       any
		want      []string
		wantError string
	}{
		{
			name: "from any slice",
			val:  []any{"one", "two", "three"},
			want: []string{"one", "two", "three"},
		},
		{
			name: "from typed value",
			val:  []string{"one", "two", "three"},
			want: []string{"one", "two", "three"},
		},
		{
			name: "from the same slice type",
			val:  pss,
			want: pss.AsRaw(),
		},
		{
			name: "from pcommon.Slice",
			val:  ps,
			want: []string{"one", "two", "three"},
		},
		{
			name:      "from invalid type",
			val:       1,
			wantError: "invalid type provided for setting a slice of int: string",
		},
		{
			name:      "from slice with invalid value",
			val:       invalid,
			wantError: "invalid value type provided for a slice of []string: int64",
		},
		{
			name:      "from any slice with invalid value",
			val:       []any{"1", int64(2), "3"},
			wantError: "invalid value type provided for a slice of string: int64",
		},
	}

	for _, tt := range tests {
		t.Run(tt.name, func(t *testing.T) {
			s := pcommon.NewStringSlice()
			err := ctxutil.SetCommonTypedSliceValues[string](s, tt.val)
			if tt.wantError != "" {
				assert.ErrorContains(t, err, tt.wantError)
			} else {
				assert.NoError(t, err)
				assert.Equal(t, tt.want, s.AsRaw())
			}
		})
	}
}

func Test_GetCommonIntSliceValue_Valid(t *testing.T) {
	s := pcommon.NewIntSlice()
	s.Append(1, 2, 3)

	value, err := ctxutil.GetCommonIntSliceValue[any, int](context.Background(), nil, s, []ottl.Key[any]{
		&pathtest.Key[any]{
			I: ottltest.Intp(1),
		},
	})

	assert.NoError(t, err)
	assert.Equal(t, int64(s.At(1)), value)
}

func Test_GetCommonIntSliceValue_Invalid(t *testing.T) {
	getSetter := &ottl.StandardGetSetter[any]{
		Getter: func(_ context.Context, _ any) (any, error) {
			return nil, nil
		},
		Setter: func(_ context.Context, _ any, _ any) error {
			return nil
		},
	}
	tests := []struct {
		name string
		keys []ottl.Key[any]
		err  error
	}{
		{
			name: "first key not an integer",
			keys: []ottl.Key[any]{
				&pathtest.Key[any]{
					S: ottltest.Strp("key"),
					G: getSetter,
				},
			},
			err: errors.New(`unable to resolve an integer index in slice: could not resolve key for map/slice, expecting 'int64' but got '<nil>'`),
		},
		{
			name: "index too large",
			keys: []ottl.Key[any]{
				&pathtest.Key[any]{
					I: ottltest.Intp(1),
					G: getSetter,
				},
			},
			err: errors.New("index 1 out of bounds"),
		},
		{
			name: "index too small",
			keys: []ottl.Key[any]{
				&pathtest.Key[any]{
					I: ottltest.Intp(-1),
					G: getSetter,
				},
			},
			err: errors.New("index -1 out of bounds"),
		},
		{
			name: "invalid key type",
			keys: []ottl.Key[any]{
				&pathtest.Key[any]{
					I: ottltest.Intp(0),
					G: getSetter,
				},
				&pathtest.Key[any]{
					S: ottltest.Strp("string"),
					G: getSetter,
				},
			},
			err: errors.New("type pcommon.IntSlice does not support indexing"),
		},
		{
			name: "nil key",
			keys: nil,
			err:  errors.New("cannot get slice value without key"),
		},
	}

	for _, tt := range tests {
		t.Run(tt.name, func(t *testing.T) {
			s := pcommon.NewIntSlice()
			s.Append(1)

			_, err := ctxutil.GetCommonIntSliceValue[any, int](context.Background(), nil, s, tt.keys)
			assert.Equal(t, tt.err.Error(), err.Error())
		})
	}
}

func Test_SetCommonIntSliceValue_Valid(t *testing.T) {
	s := pcommon.NewInt32Slice()
	s.Append(1, 2, 3)

	for _, val := range []any{
		1, int8(1), int16(1), int32(1), int64(1), uint(1), uint8(1), uint16(1), uint32(1), uint64(1),
	} {
		t.Run(fmt.Sprintf("from %T", val), func(t *testing.T) {
			err := ctxutil.SetCommonIntSliceValue[any, int32](context.Background(), nil, s, []ottl.Key[any]{
				&pathtest.Key[any]{I: ottltest.Intp(1)},
			}, val)
			assert.NoError(t, err)
			assert.Equal(t, int32(1), s.At(1))
		})
	}
}

func Test_SetCommonIntSliceValue_Invalid(t *testing.T) {
	getSetter := &ottl.StandardGetSetter[any]{
		Getter: func(_ context.Context, _ any) (any, error) {
			return nil, nil
		},
		Setter: func(_ context.Context, _ any, _ any) error {
			return nil
		},
	}
	tests := []struct {
		name string
		keys []ottl.Key[any]
		err  error
		val  any
	}{
		{
			name: "first key not an integer",
			keys: []ottl.Key[any]{
				&pathtest.Key[any]{
					S: ottltest.Strp("key"),
					G: getSetter,
				},
			},
			err: errors.New(`unable to resolve an integer index in slice: could not resolve key for map/slice, expecting 'int64' but got '<nil>'`),
		},
		{
			name: "index too large",
			keys: []ottl.Key[any]{
				&pathtest.Key[any]{
					I: ottltest.Intp(1),
					G: getSetter,
				},
			},
			err: errors.New("index 1 out of bounds"),
		},
		{
			name: "index too small",
			keys: []ottl.Key[any]{
				&pathtest.Key[any]{
					I: ottltest.Intp(-1),
					G: getSetter,
				},
			},
			err: errors.New("index -1 out of bounds"),
		},
		{
			name: "invalid key type",
			keys: []ottl.Key[any]{
				&pathtest.Key[any]{
					I: ottltest.Intp(0),
					G: getSetter,
				},
				&pathtest.Key[any]{
					S: ottltest.Strp("string"),
					G: getSetter,
				},
			},
			err: errors.New("type pcommon.Int32Slice does not support indexing"),
		},
		{
			name: "invalid value type",
			keys: []ottl.Key[any]{
				&pathtest.Key[any]{
					I: ottltest.Intp(0),
				},
			},
			val: "one",
			err: errors.New("invalid type provided for setting a slice of int32: string"),
		},
		{
			name: "nil key",
			keys: nil,
			err:  errors.New("cannot set slice value without key"),
		},
	}

	for _, tt := range tests {
		t.Run(tt.name, func(t *testing.T) {
			s := pcommon.NewInt32Slice()
			s.Append(1)

			var val any
			if tt.val != nil {
				val = tt.val
			} else {
				val = 1
			}

			err := ctxutil.SetCommonIntSliceValue[any, int32](context.Background(), nil, s, tt.keys, val)
			assert.Equal(t, tt.err.Error(), err.Error())
		})
	}
}

func Test_SetCommonIntSliceValues(t *testing.T) {
	st := pcommon.NewInt32Slice()
	st.FromRaw([]int32{1, 2, 3})

	ps := pcommon.NewSlice()
	err := ps.FromRaw([]any{1, 2, 3})
	assert.NoError(t, err)

	invalid := pcommon.NewSlice()
	err = invalid.FromRaw([]any{"one", 1, "three"})
	assert.NoError(t, err)

	tests := []struct {
		name      string
		val       any
		want      []int32
		wantError string
	}{
		{
			name: "from any slice",
			val:  []any{int64(1), int64(2), int64(3)},
			want: []int32{1, 2, 3},
		},
		{
			name: "from int64 slice",
			val:  []int64{1, 2, 3},
			want: []int32{1, 2, 3},
		},
		{
			name: "from typed value",
			val:  []int32{1, 2, 3},
			want: []int32{1, 2, 3},
		},
		{
			name: "from the same slice type",
			val:  st,
			want: []int32{1, 2, 3},
		},
		{
			name: "from pcommon.Slice",
			val:  ps,
			want: []int32{1, 2, 3},
		},
		{
			name:      "from invalid type",
			val:       "one",
			wantError: "cannot set a slice of string from a value type: int32",
		},
		{
			name:      "from slice with invalid value",
			val:       invalid,
			wantError: "invalid value type provided for slice of int32: string",
		},
		{
			name:      "from any slice with invalid value",
			val:       []any{int64(1), "2", int64(3)},
			wantError: "invalid value type provided for a slice of int32: string, expected int64",
		},
	}

	for _, tt := range tests {
		t.Run(tt.name, func(t *testing.T) {
			s := pcommon.NewInt32Slice()
			err := ctxutil.SetCommonIntSliceValues[int32](s, tt.val)
			if tt.wantError != "" {
				assert.ErrorContains(t, err, tt.wantError)
			} else {
				assert.NoError(t, err)
				assert.Equal(t, tt.want, s.AsRaw())
			}
		})
	}
}

func Test_GetCommonIntSliceValues(t *testing.T) {
	st := pcommon.NewInt32Slice()
	st.FromRaw([]int32{1, 2, 3})
	assert.Equal(t, []int64{1, 2, 3}, ctxutil.GetCommonIntSliceValues[int32](st))
>>>>>>> 46018e07
}<|MERGE_RESOLUTION|>--- conflicted
+++ resolved
@@ -10,7 +10,6 @@
 	"testing"
 
 	"github.com/stretchr/testify/assert"
-	"github.com/stretchr/testify/require"
 	"go.opentelemetry.io/collector/pdata/pcommon"
 
 	"github.com/open-telemetry/opentelemetry-collector-contrib/pkg/ottl"
@@ -196,76 +195,6 @@
 	assert.Error(t, err)
 }
 
-<<<<<<< HEAD
-func TestAsIntegerRawSlice(t *testing.T) {
-	expected := []int32{1, 2, 3}
-
-	testsInt32 := []struct {
-		name string
-		val  any
-	}{
-		{
-			name: "Int32Slice",
-			val: func() pcommon.Int32Slice {
-				sl := pcommon.NewInt32Slice()
-				sl.FromRaw([]int32{1, 2, 3})
-				return sl
-			}(),
-		},
-		{
-			name: "slice of any (int)",
-			val:  []any{1, 2, 3},
-		},
-		{
-			name: "slice of int32",
-			val:  []int32{1, 2, 3},
-		},
-		{
-			name: "slice of int34",
-			val:  []int64{1, 2, 3},
-		},
-	}
-	for _, tt := range testsInt32 {
-		t.Run(tt.name, func(t *testing.T) {
-			got, err := ctxutil.AsIntegerRawSlice[int32](tt.val)
-			assert.NoError(t, err, "AsIntegerRawSlice(%v)", tt.val)
-			assert.Equal(t, expected, got, "AsIntegerRawSlice(%v)", tt.val)
-		})
-	}
-}
-
-func TestAsRawSlice_string(t *testing.T) {
-	expected := []string{"a", "b", "c"}
-
-	testsInt32 := []struct {
-		name string
-		val  any
-	}{
-		{
-			name: "Slice",
-			val: func() pcommon.Slice {
-				sl := pcommon.NewSlice()
-				assert.NoError(t, sl.FromRaw([]any{"a", "b", "c"}))
-				return sl
-			}(),
-		},
-		{
-			name: "slice of any",
-			val:  []any{"a", "b", "c"},
-		},
-		{
-			name: "slice of string",
-			val:  []string{"a", "b", "c"},
-		},
-	}
-	for _, tt := range testsInt32 {
-		t.Run(tt.name, func(t *testing.T) {
-			got, err := ctxutil.AsRawSlice[string](tt.val)
-			require.NoError(t, err, "AsIntegerRawSlice(%v)", tt.val)
-			assert.Equal(t, expected, got, "AsIntegerRawSlice(%v)", tt.val)
-		})
-	}
-=======
 func Test_GetCommonTypedSliceValue_Valid(t *testing.T) {
 	s := pcommon.NewStringSlice()
 	s.Append("one", "two", "three")
@@ -809,5 +738,4 @@
 	st := pcommon.NewInt32Slice()
 	st.FromRaw([]int32{1, 2, 3})
 	assert.Equal(t, []int64{1, 2, 3}, ctxutil.GetCommonIntSliceValues[int32](st))
->>>>>>> 46018e07
 }