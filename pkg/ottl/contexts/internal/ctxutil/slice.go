// Copyright The OpenTelemetry Authors
// SPDX-License-Identifier: Apache-2.0

package ctxutil // import "github.com/open-telemetry/opentelemetry-collector-contrib/pkg/ottl/contexts/internal/ctxutil"

import (
	"context"
	"errors"
	"fmt"

	"go.opentelemetry.io/collector/pdata/pcommon"
	"golang.org/x/exp/constraints"

	"github.com/open-telemetry/opentelemetry-collector-contrib/pkg/ottl"
)

const (
	typeNotIndexableError = "type %T does not support indexing"
)

var (
	errMissingSetKey = errors.New("cannot set slice value without key")
	errMissingGetKey = errors.New("cannot get slice value without key")
)

func getSliceIndexFromKeys[K any](ctx context.Context, tCtx K, sliceLen int, keys []ottl.Key[K]) (int, error) {
	i, err := keys[0].Int(ctx, tCtx)
	if err != nil {
		return 0, err
	}
	if i == nil {
		resInt, err := FetchValueFromExpression[K, int64](ctx, tCtx, keys[0])
		if err != nil {
			return 0, fmt.Errorf("unable to resolve an integer index in slice: %w", err)
		}
		i = resInt
	}

	idx := int(*i)

	if idx < 0 || idx >= sliceLen {
		return 0, fmt.Errorf("index %d out of bounds", idx)
	}

	return idx, nil
}

func GetSliceValue[K any](ctx context.Context, tCtx K, s pcommon.Slice, keys []ottl.Key[K]) (any, error) {
	if len(keys) == 0 {
		return 0, errMissingGetKey
	}

	idx, err := getSliceIndexFromKeys(ctx, tCtx, s.Len(), keys)
	if err != nil {
		return nil, err
	}

	return getIndexableValue[K](ctx, tCtx, s.At(idx), keys[1:])
}

func SetSliceValue[K any](ctx context.Context, tCtx K, s pcommon.Slice, keys []ottl.Key[K], val any) error {
	if len(keys) == 0 {
		return errMissingSetKey
	}

	idx, err := getSliceIndexFromKeys(ctx, tCtx, s.Len(), keys)
	if err != nil {
		return err
	}

	return SetIndexableValue[K](ctx, tCtx, s.At(idx), val, keys[1:])
}

// CommonTypedSlice is an interface for typed pdata slices, such as pcommon.StringSlice,
// pcommon.Int64Slice, pcommon.Int32Slice, etc.
type CommonTypedSlice[T any] interface {
	At(int) T
	Len() int
	FromRaw(val []T)
	SetAt(int, T)
	AsRaw() []T
}

// GetCommonTypedSliceValue is like GetSliceValue, but for retrieving a value from a pdata
// typed slice. [V] is the type of the slice elements. If no keys are provided, it returns
// an error. This function does not support slice elements indexing.
func GetCommonTypedSliceValue[K, V any](ctx context.Context, tCtx K, s CommonTypedSlice[V], keys []ottl.Key[K]) (V, error) {
	if len(keys) == 0 {
		return *new(V), errMissingGetKey
	}
	if len(keys) > 1 {
		return *new(V), fmt.Errorf(typeNotIndexableError, s)
	}

	idx, err := getSliceIndexFromKeys(ctx, tCtx, s.Len(), keys)
	if err != nil {
		return *new(V), err
	}

	return s.At(idx), nil
}

// SetCommonTypedSliceValue sets the value of a pdata typed slice element. [V] is the type
// of the slice elements. The any-wrapped value type must be [V], otherwise an error is
// returned. This function does not support slice elements indexing.
func SetCommonTypedSliceValue[K, V any](ctx context.Context, tCtx K, s CommonTypedSlice[V], keys []ottl.Key[K], val any) error {
	if len(keys) == 0 {
		return errMissingSetKey
	} else if len(keys) > 1 {
		return fmt.Errorf(typeNotIndexableError, s)
	}

	idx, err := getSliceIndexFromKeys(ctx, tCtx, s.Len(), keys)
	if err != nil {
		return err
	}

	typeVal, ok := val.(V)
	if !ok {
		return fmt.Errorf("invalid value type provided for a slice of %T: %T", *new(V), val)
	}

	s.SetAt(idx, typeVal)
	return nil
}

// SetCommonTypedSliceValues sets the value of a pdata typed slice. It does handle all
// different input types OTTL generate, such as []V, []any, or a pcommon.Slice.
// If the value is a slice of [any] or pcommon.Slice, and it has an element that the type
// is not [V], an error is returned.
func SetCommonTypedSliceValues[V any](s CommonTypedSlice[V], val any) error {
	switch typeVal := val.(type) {
	case CommonTypedSlice[V]:
		s.FromRaw(typeVal.AsRaw())
	case []V:
		s.FromRaw(typeVal)
	case []any:
		raw := make([]V, len(typeVal))
		for i, v := range typeVal {
			sv, ok := v.(V)
			if !ok {
				return fmt.Errorf("invalid value type provided for a slice of %T: %T", *new(V), v)
			}
			raw[i] = sv
		}
		s.FromRaw(raw)
	case pcommon.Slice:
		raw := make([]V, typeVal.Len())
		for i := range typeVal.Len() {
			v, ok := typeVal.At(i).AsRaw().(V)
			if !ok {
				return fmt.Errorf("invalid value type provided for a slice of %T: %T", raw, typeVal.At(i).AsRaw())
			}
			raw[i] = v
		}
		s.FromRaw(raw)
	default:
		return fmt.Errorf("invalid type provided for setting a slice of %T: %T", val, *new(V))
	}

	return nil
}

// GetCommonIntSliceValues converts a pdata typed slice of [constraints.Integer] into
// []int64, which is the standard OTTL type for integer slices.
func GetCommonIntSliceValues[V constraints.Integer](val CommonTypedSlice[V]) []int64 {
	output := make([]int64, val.Len())
	for i := range val.Len() {
		output[i] = int64(val.At(i))
	}
	return output
}

<<<<<<< HEAD
	return SetIndexableValue[K](ctx, tCtx, s.At(idx), val, keys[1:])
}

const msgInvalidType = "failed to convert type %T to %T"

func AsIntegerRawSlice[T constraints.Integer](val any) ([]T, error) {
	switch typeVal := val.(type) {
	case []T:
		return typeVal, nil
	case []any:
		res := make([]T, 0, len(typeVal))
		for _, v := range typeVal {
			switch v := v.(type) {
			case int:
				res = append(res, T(v))
			case int32:
				res = append(res, T(v))
			case int64:
				res = append(res, T(v))
			default:
				var typ T
				return nil, fmt.Errorf(msgInvalidType, v, typ)
			}
		}
		return res, nil
	case []int64:
		res := make([]T, 0, len(typeVal))
		for _, v := range typeVal {
			res = append(res, T(v))
		}
		return res, nil
	case pcommon.Int32Slice:
		res := make([]T, 0, typeVal.Len())
		for i := 0; i < typeVal.Len(); i++ {
			v := typeVal.At(i)
			res = append(res, T(v))
		}
		return res, nil
	default:
		var typ []T
		return nil, fmt.Errorf(msgInvalidType, val, typ)
	}
}

func AsRawSlice[T any](val any) ([]T, error) {
	switch typeVal := val.(type) {
	case []T:
		return typeVal, nil
	case []any:
		res := make([]T, 0, len(typeVal))
		for _, v := range typeVal {
			v, ok := v.(T)
			if !ok {
				var typ T
				return nil, fmt.Errorf(msgInvalidType, v, typ)
			}
			res = append(res, v)
		}
		return res, nil
	case pcommon.Slice:
		raw := typeVal.AsRaw()
		res := make([]T, 0, len(raw))
		for _, v := range raw {
			v, ok := v.(T)
			if !ok {
				var typ T
				return nil, fmt.Errorf(msgInvalidType, v, typ)
			}
			res = append(res, v)
		}
		return res, nil
	default:
		var typ []T
		return nil, fmt.Errorf(msgInvalidType, val, typ)
	}
=======
// GetCommonIntSliceValue is like GetCommonTypedSliceValue, but for integer pdata typed
// slices.
func GetCommonIntSliceValue[K any, V constraints.Integer](ctx context.Context, tCtx K, s CommonTypedSlice[V], keys []ottl.Key[K]) (int64, error) {
	value, err := GetCommonTypedSliceValue[K, V](ctx, tCtx, s, keys)
	if err != nil {
		return 0, err
	}
	return int64(value), nil
}

// SetCommonIntSliceValue is like SetCommonTypedSliceValue, but for integer pdata typed
// slice element values. [V] is the type of the slice elements.
// The any-wrapped value type must be and integer convertible to [V], otherwise an error
// is returned. This function does not support slice elements indexing.
func SetCommonIntSliceValue[K any, V constraints.Integer](ctx context.Context, tCtx K, s CommonTypedSlice[V], keys []ottl.Key[K], val any) error {
	var intVal V
	switch typeVal := val.(type) {
	case int:
		intVal = V(typeVal)
	case int8:
		intVal = V(typeVal)
	case int16:
		intVal = V(typeVal)
	case int32:
		intVal = V(typeVal)
	case int64:
		intVal = V(typeVal)
	case uint:
		intVal = V(typeVal)
	case uint8:
		intVal = V(typeVal)
	case uint16:
		intVal = V(typeVal)
	case uint32:
		intVal = V(typeVal)
	case uint64:
		intVal = V(typeVal)
	default:
		return fmt.Errorf("invalid type provided for setting a slice of %T: %T", *new(V), val)
	}

	return SetCommonTypedSliceValue[K, V](ctx, tCtx, s, keys, intVal)
}

// SetCommonIntSliceValues is like SetCommonTypedSliceValues, but for integer pdata typed
// slices. [V] is the type of the slice elements. The value must be []any, []int64, []T,
// or a pcommon.Slice which elements are type inferable to int64, otherwise an error is
// returned.
func SetCommonIntSliceValues[V constraints.Integer](s CommonTypedSlice[V], val any) error {
	switch typeVal := val.(type) {
	case CommonTypedSlice[V]:
		s.FromRaw(typeVal.AsRaw())
	case []int64:
		raw := make([]V, len(typeVal))
		for i, v := range typeVal {
			raw[i] = V(v)
		}
		s.FromRaw(raw)
	case []V:
		s.FromRaw(typeVal)
	case []any:
		raw := make([]V, len(typeVal))
		for i, v := range typeVal {
			iv, ok := v.(int64)
			if !ok {
				return fmt.Errorf("invalid value type provided for a slice of %T: %T, expected int64", *new(V), v)
			}
			raw[i] = V(iv)
		}
		s.FromRaw(raw)
	case pcommon.Slice:
		raw := make([]V, typeVal.Len())
		for i := range typeVal.Len() {
			v, ok := typeVal.At(i).AsRaw().(int64)
			if !ok {
				return fmt.Errorf("invalid value type provided for slice of %T: %T, expected int64", *new(V), typeVal.At(i).AsRaw())
			}
			raw[i] = V(v)
		}
		s.FromRaw(raw)
	default:
		return fmt.Errorf("cannot set a slice of %T from a value type: %T", val, *new(V))
	}

	return nil
>>>>>>> 46018e07
}<|MERGE_RESOLUTION|>--- conflicted
+++ resolved
@@ -171,83 +171,6 @@
 	return output
 }
 
-<<<<<<< HEAD
-	return SetIndexableValue[K](ctx, tCtx, s.At(idx), val, keys[1:])
-}
-
-const msgInvalidType = "failed to convert type %T to %T"
-
-func AsIntegerRawSlice[T constraints.Integer](val any) ([]T, error) {
-	switch typeVal := val.(type) {
-	case []T:
-		return typeVal, nil
-	case []any:
-		res := make([]T, 0, len(typeVal))
-		for _, v := range typeVal {
-			switch v := v.(type) {
-			case int:
-				res = append(res, T(v))
-			case int32:
-				res = append(res, T(v))
-			case int64:
-				res = append(res, T(v))
-			default:
-				var typ T
-				return nil, fmt.Errorf(msgInvalidType, v, typ)
-			}
-		}
-		return res, nil
-	case []int64:
-		res := make([]T, 0, len(typeVal))
-		for _, v := range typeVal {
-			res = append(res, T(v))
-		}
-		return res, nil
-	case pcommon.Int32Slice:
-		res := make([]T, 0, typeVal.Len())
-		for i := 0; i < typeVal.Len(); i++ {
-			v := typeVal.At(i)
-			res = append(res, T(v))
-		}
-		return res, nil
-	default:
-		var typ []T
-		return nil, fmt.Errorf(msgInvalidType, val, typ)
-	}
-}
-
-func AsRawSlice[T any](val any) ([]T, error) {
-	switch typeVal := val.(type) {
-	case []T:
-		return typeVal, nil
-	case []any:
-		res := make([]T, 0, len(typeVal))
-		for _, v := range typeVal {
-			v, ok := v.(T)
-			if !ok {
-				var typ T
-				return nil, fmt.Errorf(msgInvalidType, v, typ)
-			}
-			res = append(res, v)
-		}
-		return res, nil
-	case pcommon.Slice:
-		raw := typeVal.AsRaw()
-		res := make([]T, 0, len(raw))
-		for _, v := range raw {
-			v, ok := v.(T)
-			if !ok {
-				var typ T
-				return nil, fmt.Errorf(msgInvalidType, v, typ)
-			}
-			res = append(res, v)
-		}
-		return res, nil
-	default:
-		var typ []T
-		return nil, fmt.Errorf(msgInvalidType, val, typ)
-	}
-=======
 // GetCommonIntSliceValue is like GetCommonTypedSliceValue, but for integer pdata typed
 // slices.
 func GetCommonIntSliceValue[K any, V constraints.Integer](ctx context.Context, tCtx K, s CommonTypedSlice[V], keys []ottl.Key[K]) (int64, error) {
@@ -333,5 +256,4 @@
 	}
 
 	return nil
->>>>>>> 46018e07
 }