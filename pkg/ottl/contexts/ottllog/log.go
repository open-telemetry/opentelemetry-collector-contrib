--- conflicted
+++ resolved
@@ -323,11 +323,7 @@
 
 func accessBodyKey(keys []ottl.Key) ottl.StandardGetSetter[TransformContext] {
 	return ottl.StandardGetSetter[TransformContext]{
-<<<<<<< HEAD
-		Getter: func(ctx context.Context, tCtx TransformContext) (interface{}, error) {
-=======
-		Getter: func(ctx context.Context, tCtx TransformContext) (any, error) {
->>>>>>> 592374af
+		Getter: func(ctx context.Context, tCtx TransformContext) (any, error) {
 			body := tCtx.GetLogRecord().Body()
 			switch body.Type() {
 			case pcommon.ValueTypeMap:
@@ -338,11 +334,7 @@
 				return nil, fmt.Errorf("log bodies of type %s cannot be indexed", body.Type().String())
 			}
 		},
-<<<<<<< HEAD
-		Setter: func(ctx context.Context, tCtx TransformContext, val interface{}) error {
-=======
-		Setter: func(ctx context.Context, tCtx TransformContext, val any) error {
->>>>>>> 592374af
+		Setter: func(ctx context.Context, tCtx TransformContext, val any) error {
 			body := tCtx.GetLogRecord().Body()
 			switch body.Type() {
 			case pcommon.ValueTypeMap:
@@ -358,17 +350,10 @@
 
 func accessStringBody() ottl.StandardGetSetter[TransformContext] {
 	return ottl.StandardGetSetter[TransformContext]{
-<<<<<<< HEAD
-		Getter: func(ctx context.Context, tCtx TransformContext) (interface{}, error) {
+		Getter: func(ctx context.Context, tCtx TransformContext) (any, error) {
 			return tCtx.GetLogRecord().Body().AsString(), nil
 		},
-		Setter: func(ctx context.Context, tCtx TransformContext, val interface{}) error {
-=======
-		Getter: func(ctx context.Context, tCtx TransformContext) (any, error) {
-			return tCtx.GetLogRecord().Body().AsString(), nil
-		},
-		Setter: func(ctx context.Context, tCtx TransformContext, val any) error {
->>>>>>> 592374af
+		Setter: func(ctx context.Context, tCtx TransformContext, val any) error {
 			if str, ok := val.(string); ok {
 				tCtx.GetLogRecord().Body().SetStr(str)
 			}
