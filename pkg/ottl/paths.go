// Copyright The OpenTelemetry Authors
// SPDX-License-Identifier: Apache-2.0

package ottl // import "github.com/open-telemetry/opentelemetry-collector-contrib/pkg/ottl"

// grammarPathVisitor is used to extract all path from a parsedStatement or booleanExpression
type grammarPathVisitor struct {
	paths []path
}

<<<<<<< HEAD
func (v *grammarPathVisitor) visitEditor(_ *editor)                   {}
func (v *grammarPathVisitor) visitConverter(_ *converter)             {}
func (v *grammarPathVisitor) visitValue(_ *value)                     {}
func (v *grammarPathVisitor) visitMathExprLiteral(_ *mathExprLiteral) {}
func (v *grammarPathVisitor) visitListComprehension(c *listComprehension) {
	// THIS IS A HACK: Ignore loop variables here.
	c.List.accept(v)

	// path to ignore ->
	visitor := &grammarPathVisitor{[]path{}}
	c.Yield.accept(visitor)
	if c.Cond != nil {
		c.Cond.accept(visitor)
	}
	for _, p := range visitor.paths {
		// Skip loop variable
		if !(p.Context == "" && len(p.Fields) == 1 && p.Fields[0].Name == c.Ident) {
			v.paths = append(v.paths, p)
		}
	}
}
=======
func (*grammarPathVisitor) visitEditor(*editor)                   {}
func (*grammarPathVisitor) visitConverter(*converter)             {}
func (*grammarPathVisitor) visitValue(*value)                     {}
func (*grammarPathVisitor) visitMathExprLiteral(*mathExprLiteral) {}
>>>>>>> a078bac6

func (v *grammarPathVisitor) visitPath(value *path) {
	v.paths = append(v.paths, *value)
}

func getParsedStatementPaths(ps *parsedStatement) []path {
	visitor := &grammarPathVisitor{}
	ps.Editor.accept(visitor)
	if ps.WhereClause != nil {
		ps.WhereClause.accept(visitor)
	}
	return visitor.paths
}

func getBooleanExpressionPaths(be *booleanExpression) []path {
	visitor := &grammarPathVisitor{}
	be.accept(visitor)
	return visitor.paths
}

func getValuePaths(v *value) []path {
	visitor := &grammarPathVisitor{}
	v.accept(visitor)
	return visitor.paths
}<|MERGE_RESOLUTION|>--- conflicted
+++ resolved
@@ -8,11 +8,11 @@
 	paths []path
 }
 
-<<<<<<< HEAD
-func (v *grammarPathVisitor) visitEditor(_ *editor)                   {}
-func (v *grammarPathVisitor) visitConverter(_ *converter)             {}
-func (v *grammarPathVisitor) visitValue(_ *value)                     {}
-func (v *grammarPathVisitor) visitMathExprLiteral(_ *mathExprLiteral) {}
+func (*grammarPathVisitor) visitEditor(*editor)                   {}
+func (*grammarPathVisitor) visitConverter(*converter)             {}
+func (*grammarPathVisitor) visitValue(*value)                     {}
+func (*grammarPathVisitor) visitMathExprLiteral(*mathExprLiteral) {}
+
 func (v *grammarPathVisitor) visitListComprehension(c *listComprehension) {
 	// THIS IS A HACK: Ignore loop variables here.
 	c.List.accept(v)
@@ -30,12 +30,6 @@
 		}
 	}
 }
-=======
-func (*grammarPathVisitor) visitEditor(*editor)                   {}
-func (*grammarPathVisitor) visitConverter(*converter)             {}
-func (*grammarPathVisitor) visitValue(*value)                     {}
-func (*grammarPathVisitor) visitMathExprLiteral(*mathExprLiteral) {}
->>>>>>> a078bac6
 
 func (v *grammarPathVisitor) visitPath(value *path) {
 	v.paths = append(v.paths, *value)
