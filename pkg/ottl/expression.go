// Copyright The OpenTelemetry Authors
//
// Licensed under the Apache License, Version 2.0 (the "License");
// you may not use this file except in compliance with the License.
// You may obtain a copy of the License at
//
//      http://www.apache.org/licenses/LICENSE-2.0
//
// Unless required by applicable law or agreed to in writing, software
// distributed under the License is distributed on an "AS IS" BASIS,
// WITHOUT WARRANTIES OR CONDITIONS OF ANY KIND, either express or implied.
// See the License for the specific language governing permissions and
// limitations under the License.

package ottl // import "github.com/open-telemetry/opentelemetry-collector-contrib/pkg/ottl"

<<<<<<< HEAD
import "fmt"
=======
import (
	"context"
	"fmt"
)
>>>>>>> cf87026d

type ExprFunc[K any] func(ctx context.Context, tCtx K) (interface{}, error)

type Expr[K any] struct {
	exprFunc ExprFunc[K]
}

func (e Expr[K]) Eval(ctx context.Context, tCtx K) (interface{}, error) {
	return e.exprFunc(ctx, tCtx)
}

type Getter[K any] interface {
	Get(ctx context.Context, tCtx K) (interface{}, error)
}

type Setter[K any] interface {
	Set(ctx context.Context, tCtx K, val interface{}) error
}

type GetSetter[K any] interface {
	Getter[K]
	Setter[K]
}

type StandardGetSetter[K any] struct {
	Getter func(ctx context.Context, tCx K) (interface{}, error)
	Setter func(ctx context.Context, tCx K, val interface{}) error
}

func (path StandardGetSetter[K]) Get(ctx context.Context, tCx K) (interface{}, error) {
	return path.Getter(ctx, tCx)
}

func (path StandardGetSetter[K]) Set(ctx context.Context, tCx K, val interface{}) error {
	return path.Setter(ctx, tCx, val)
}

type literal[K any] struct {
	value interface{}
}

func (l literal[K]) Get(context.Context, K) (interface{}, error) {
	return l.value, nil
}

type exprGetter[K any] struct {
	expr Expr[K]
}

func (g exprGetter[K]) Get(ctx context.Context, tCtx K) (interface{}, error) {
	return g.expr.Eval(ctx, tCtx)
}

func (p *Parser[K]) newGetter(val value) (Getter[K], error) {
	if val.IsNil != nil && *val.IsNil {
		return &literal[K]{value: nil}, nil
	}

	if s := val.String; s != nil {
		return &literal[K]{value: *s}, nil
	}
	if b := val.Bool; b != nil {
		return &literal[K]{value: bool(*b)}, nil
	}
	if b := val.Bytes; b != nil {
		return &literal[K]{value: ([]byte)(*b)}, nil
	}

	if val.Enum != nil {
		enum, err := p.enumParser(val.Enum)
		if err != nil {
			return nil, err
		}
		return &literal[K]{value: int64(*enum)}, nil
	}

	if eL := val.Literal; eL != nil {
		if f := eL.Float; f != nil {
			return &literal[K]{value: *f}, nil
		}
		if i := eL.Int; i != nil {
			return &literal[K]{value: *i}, nil
		}
		if eL.Path != nil {
			return p.pathParser(eL.Path)
		}
		if eL.Invocation != nil {
			call, err := p.newFunctionCall(*eL.Invocation)
			if err != nil {
				return nil, err
			}
			return &exprGetter[K]{
				expr: call,
			}, nil
		}
	}

	if val.MathExpression == nil {
		// In practice, can't happen since the DSL grammar guarantees one is set
		return nil, fmt.Errorf("no value field set. This is a bug in the OpenTelemetry Transformation Language")
	}
	return p.evaluateMathExpression(val.MathExpression)
}<|MERGE_RESOLUTION|>--- conflicted
+++ resolved
@@ -14,14 +14,10 @@
 
 package ottl // import "github.com/open-telemetry/opentelemetry-collector-contrib/pkg/ottl"
 
-<<<<<<< HEAD
-import "fmt"
-=======
 import (
 	"context"
 	"fmt"
 )
->>>>>>> cf87026d
 
 type ExprFunc[K any] func(ctx context.Context, tCtx K) (interface{}, error)
 
