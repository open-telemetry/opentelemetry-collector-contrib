--- conflicted
+++ resolved
@@ -326,20 +326,12 @@
 	loopVariables []string
 }
 
-<<<<<<< HEAD
-func newGrammarContextInferrerVisitor() priorityContextInferrerHintsVisitor {
-	return priorityContextInferrerHintsVisitor{
+func newGrammarContextInferrerVisitor() priorityContextInferrerHints {
+	return priorityContextInferrerHints{
 		paths:         []path{},
 		functions:     make(map[string]struct{}),
 		enumsSymbols:  make(map[enumSymbol]struct{}),
 		loopVariables: []string{},
-=======
-func newGrammarContextInferrerVisitor() priorityContextInferrerHints {
-	return priorityContextInferrerHints{
-		paths:        []path{},
-		functions:    make(map[string]struct{}),
-		enumsSymbols: make(map[enumSymbol]struct{}),
->>>>>>> a078bac6
 	}
 }
 
@@ -359,8 +351,8 @@
 	}
 }
 
-<<<<<<< HEAD
-func (v *priorityContextInferrerHintsVisitor) visitPath(value *path) {
+func (v *priorityContextInferrerHints) visitPath(value *path) {
+
 	if value.Context == "" && len(value.Fields) == 1 {
 		for _, lv := range v.loopVariables {
 			if lv == value.Fields[0].Name {
@@ -369,13 +361,10 @@
 			}
 		}
 	}
-=======
-func (v *priorityContextInferrerHints) visitPath(value *path) {
->>>>>>> a078bac6
 	v.paths = append(v.paths, *value)
 }
 
-func (v *priorityContextInferrerHintsVisitor) visitListComprehension(comp *listComprehension) {
+func (v *priorityContextInferrerHints) visitListComprehension(comp *listComprehension) {
 	// THIS IS A HACK: Ignore loop variables here.
 	// We visit list with no additional context.
 	comp.List.accept(v)
