// Copyright The OpenTelemetry Authors
// SPDX-License-Identifier: Apache-2.0

//go:build e2e

package main

import (
	"bufio"
	"bytes"
	"context"
	"crypto/sha256"
	"encoding/json"
	"errors"
	"fmt"
	"io"
	"log"
	"net"
	"net/http"
	"net/http/httptest"
	"os"
	"os/exec"
	"path"
	"path/filepath"
	"runtime"
	"strconv"
	"strings"
	"sync/atomic"
	"testing"
	"text/template"
	"time"

	"go.opentelemetry.io/collector/pdata/ptrace"

	"github.com/open-telemetry/opentelemetry-collector-contrib/testbed/testbed"

	"github.com/google/uuid"
	"github.com/knadh/koanf/parsers/yaml"
	"github.com/knadh/koanf/providers/file"
	"github.com/knadh/koanf/providers/rawbytes"
	"github.com/knadh/koanf/v2"
	clientTypes "github.com/open-telemetry/opamp-go/client/types"
	"github.com/open-telemetry/opamp-go/protobufs"
	"github.com/open-telemetry/opamp-go/server"
	"github.com/open-telemetry/opamp-go/server/types"
	"github.com/stretchr/testify/assert"
	"github.com/stretchr/testify/require"
	semconv "go.opentelemetry.io/otel/semconv/v1.21.0"
	"go.uber.org/zap"
	"go.uber.org/zap/zapcore"
	"google.golang.org/protobuf/proto"

	"github.com/open-telemetry/opentelemetry-collector-contrib/cmd/opampsupervisor/supervisor"
	"github.com/open-telemetry/opentelemetry-collector-contrib/cmd/opampsupervisor/supervisor/config"
	"github.com/open-telemetry/opentelemetry-collector-contrib/cmd/opampsupervisor/supervisor/telemetry"
)

var _ clientTypes.Logger = testLogger{}

type testLogger struct {
	t *testing.T
}

func (tl testLogger) Debugf(_ context.Context, format string, args ...any) {
	tl.t.Logf(format, args...)
}

func (tl testLogger) Errorf(_ context.Context, format string, args ...any) {
	tl.t.Logf(format, args...)
}

func defaultConnectingHandler(connectionCallbacks types.ConnectionCallbacks) func(request *http.Request) types.ConnectionResponse {
	return func(_ *http.Request) types.ConnectionResponse {
		return types.ConnectionResponse{
			Accept:              true,
			ConnectionCallbacks: connectionCallbacks,
		}
	}
}

func getAgentLogs(t *testing.T, storageDir string) string {
	agentLogFile := filepath.Join(storageDir, "agent.log")
	agentLog, err := os.ReadFile(agentLogFile)
	require.NoError(t, err)
	return string(agentLog)
}

// onConnectingFuncFactory is a function that will be given to types.ConnectionCallbacks as
// OnConnectingFunc. This allows changing the ConnectionCallbacks both from the newOpAMPServer
// caller and inside of newOpAMP Server, and for custom implementations of the value for `Accept`
// in types.ConnectionResponse.
type onConnectingFuncFactory func(connectionCallbacks types.ConnectionCallbacks) func(request *http.Request) types.ConnectionResponse

type testingOpAMPServer struct {
	addr                string
	supervisorConnected chan bool
	sendToSupervisor    func(*protobufs.ServerToAgent)
	start               func()
	shutdown            func()
}

func newOpAMPServer(t *testing.T, connectingCallback onConnectingFuncFactory, callbacks types.ConnectionCallbacks) *testingOpAMPServer {
	s := newUnstartedOpAMPServer(t, connectingCallback, callbacks)
	s.start()
	return s
}

func newUnstartedOpAMPServer(t *testing.T, connectingCallback onConnectingFuncFactory, callbacks types.ConnectionCallbacks) *testingOpAMPServer {
	var agentConn atomic.Value
	var isAgentConnected atomic.Bool
	var didShutdown atomic.Bool
	connectedChan := make(chan bool)
	s := server.New(testLogger{t: t})
	onConnectedFunc := callbacks.OnConnected
	callbacks.OnConnected = func(ctx context.Context, conn types.Connection) {
		if onConnectedFunc != nil {
			onConnectedFunc(ctx, conn)
		}
		agentConn.Store(conn)
		isAgentConnected.Store(true)
		connectedChan <- true
	}
	onConnectionCloseFunc := callbacks.OnConnectionClose
	callbacks.OnConnectionClose = func(conn types.Connection) {
		isAgentConnected.Store(false)
		connectedChan <- false
		if onConnectionCloseFunc != nil {
			onConnectionCloseFunc(conn)
		}
	}
	handler, connContext, err := s.Attach(server.Settings{
		Callbacks: types.Callbacks{
			OnConnecting: connectingCallback(callbacks),
		},
	})
	require.NoError(t, err)
	mux := http.NewServeMux()
	mux.HandleFunc("/v1/opamp", handler)
	httpSrv := httptest.NewUnstartedServer(mux)
	httpSrv.Config.ConnContext = connContext

	shutdown := func() {
		if !didShutdown.Load() {
			waitForSupervisorConnection(connectedChan, false)
			t.Log("Shutting down")
			err := s.Stop(context.Background())
			assert.NoError(t, err)
			httpSrv.Close()
		}
		didShutdown.Store(true)
	}
	send := func(msg *protobufs.ServerToAgent) {
		if !isAgentConnected.Load() {
			require.Fail(t, "Agent connection has not been established")
		}

		err = agentConn.Load().(types.Connection).Send(context.Background(), msg)
		require.NoError(t, err)
	}
	t.Cleanup(func() {
		shutdown()
	})
	return &testingOpAMPServer{
		addr:                httpSrv.Listener.Addr().String(),
		supervisorConnected: connectedChan,
		sendToSupervisor:    send,
		start:               httpSrv.Start,
		shutdown:            shutdown,
	}
}

func newSupervisor(t *testing.T, configType string, extraConfigData map[string]string) *supervisor.Supervisor {
	cfgFile := getSupervisorConfig(t, configType, extraConfigData)

	cfg, err := config.Load(cfgFile.Name())
	require.NoError(t, err)

	logger, err := zap.NewDevelopment()
	require.NoError(t, err)

	s, err := supervisor.NewSupervisor(logger, cfg)
	require.NoError(t, err)

	return s
}

func getSupervisorConfig(t *testing.T, configType string, extraConfigData map[string]string) *os.File {
	tpl, err := os.ReadFile(path.Join("testdata", "supervisor", "supervisor_"+configType+".yaml"))
	require.NoError(t, err)

	templ, err := template.New("").Parse(string(tpl))
	require.NoError(t, err)

	var buf bytes.Buffer
	var extension string
	if runtime.GOOS == "windows" {
		extension = ".exe"
	}

	configData := map[string]string{
		"goos":        runtime.GOOS,
		"goarch":      runtime.GOARCH,
		"extension":   extension,
		"storage_dir": strings.ReplaceAll(t.TempDir(), "\\", "\\\\"),
	}

	for key, val := range extraConfigData {
		configData[key] = val
	}
	err = templ.Execute(&buf, configData)
	require.NoError(t, err)
	cfgFile, err := os.CreateTemp(t.TempDir(), "config_*.yaml")
	require.NoError(t, err)
	t.Cleanup(func() { cfgFile.Close() })

	_, err = cfgFile.Write(buf.Bytes())
	require.NoError(t, err)

	return cfgFile
}

func TestSupervisorStartsCollectorWithRemoteConfig(t *testing.T) {
	modes := []struct {
		name          string
		useHUPRestart bool
	}{
		{
			name:          "ProcessRestart",
			useHUPRestart: false,
		},
		{
			name:          "HUPRestart",
			useHUPRestart: true,
		},
	}

	for _, mode := range modes {
		t.Run(mode.name, func(t *testing.T) {
			storageDir := t.TempDir()
			var agentConfig atomic.Value
			server := newOpAMPServer(
				t,
				defaultConnectingHandler,
				types.ConnectionCallbacks{
					OnMessage: func(_ context.Context, _ types.Connection, message *protobufs.AgentToServer) *protobufs.ServerToAgent {
						if message.EffectiveConfig != nil {
							config := message.EffectiveConfig.ConfigMap.ConfigMap[""]
							if config != nil {
								agentConfig.Store(string(config.Body))
							}
						}

						return &protobufs.ServerToAgent{}
					},
				})

			extraConfigData := map[string]string{"url": server.addr, "storage_dir": storageDir}
			if mode.useHUPRestart {
				extraConfigData["hupRestart"] = "true"
			}

			s := newSupervisor(t, "basic", extraConfigData)

			require.Nil(t, s.Start())
			defer s.Shutdown()

			waitForSupervisorConnection(server.supervisorConnected, true)

			cfg, hash, inputFile, outputFile := createSimplePipelineCollectorConf(t)

			server.sendToSupervisor(&protobufs.ServerToAgent{
				RemoteConfig: &protobufs.AgentRemoteConfig{
					Config: &protobufs.AgentConfigMap{
						ConfigMap: map[string]*protobufs.AgentConfigFile{
							"": {Body: cfg.Bytes()},
						},
					},
					ConfigHash: hash,
				},
			})

			require.Eventually(t, func() bool {
				cfg, ok := agentConfig.Load().(string)
				if ok {
					// The effective config may be structurally different compared to what was sent,
					// and will also have some data redacted,
					// so just check that it includes the filelog receiver
					return strings.Contains(cfg, "filelog")
				}

				return false
			}, 5*time.Second, 500*time.Millisecond, "Collector was not started with remote config")

			n, err := inputFile.WriteString("{\"body\":\"hello, world\"}\n")
			require.NotZero(t, n, "Could not write to input file")
			require.NoError(t, err)

			require.Eventually(t, func() bool {
				logRecord := make([]byte, 1024)
				n, _ := outputFile.Read(logRecord)

				return n != 0
			}, 10*time.Second, 500*time.Millisecond, "Log never appeared in output")
		})
	}
}

func TestSupervisorStartsCollectorWithLocalConfigOnly(t *testing.T) {
	modes := []struct {
		name          string
		useHUPRestart bool
	}{
		{
			name:          "ProcessRestart",
			useHUPRestart: false,
		},
		{
			name:          "HUPRestart",
			useHUPRestart: true,
		},
	}

	for _, mode := range modes {
		t.Run(mode.name, func(t *testing.T) {
			connected := atomic.Bool{}
			server := newOpAMPServer(t, defaultConnectingHandler, types.ConnectionCallbacks{
				OnConnected: func(_ context.Context, _ types.Connection) {
					connected.Store(true)
				},
			})

			cfg, _, inputFile, outputFile := createSimplePipelineCollectorConf(t)

			collectorConfigDir := t.TempDir()
			cfgFile, err := os.CreateTemp(collectorConfigDir, "config_*.yaml")
			t.Cleanup(func() { cfgFile.Close() })
			require.NoError(t, err)

			_, err = cfgFile.Write(cfg.Bytes())
			require.NoError(t, err)

			storageDir := t.TempDir()

			extraConfigData := map[string]string{
				"url":          server.addr,
				"storage_dir":  storageDir,
				"local_config": cfgFile.Name(),
			}
			if mode.useHUPRestart {
				extraConfigData["hupRestart"] = "true"
			}

			s := newSupervisor(t, "basic", extraConfigData)
			t.Cleanup(s.Shutdown)
			require.NoError(t, s.Start())

			waitForSupervisorConnection(server.supervisorConnected, true)
			require.True(t, connected.Load(), "Supervisor failed to connect")

			require.EventuallyWithTf(t, func(c *assert.CollectT) {
				require.Contains(c, getAgentLogs(t, storageDir), "Connected to the OpAMP server")
			}, 10*time.Second, 500*time.Millisecond, "Collector did not connected to the OpAMP server")

			n, err := inputFile.WriteString("{\"body\":\"hello, world\"}\n")
			require.NotZero(t, n, "Could not write to input file")
			require.NoError(t, err)

			require.Eventually(t, func() bool {
				logRecord := make([]byte, 1024)
				n, _ := outputFile.Read(logRecord)

				return n != 0
			}, 10*time.Second, 500*time.Millisecond, "Log never appeared in output")
		})
	}
}

func TestSupervisorStartsCollectorWithNoOpAMPServerWithNoLastRemoteConfig(t *testing.T) {
	modes := []struct {
		name          string
		useHUPRestart bool
	}{
		{
			name:          "ProcessRestart",
			useHUPRestart: false,
		},
		{
			name:          "HUPRestart",
			useHUPRestart: true,
		},
	}

	for _, mode := range modes {
		t.Run(mode.name, func(t *testing.T) {
			storageDir := t.TempDir()
			t.Log("Storage dir:", storageDir)
			t.Cleanup(func() {
				content, _ := os.ReadFile(filepath.Join(storageDir, "effective_config.yaml"))
				t.Logf("EffectiveConfig:\n%s", string(content))

				content, _ = os.ReadFile(filepath.Join(storageDir, "agent.log"))
				t.Logf("Agent logs:\n%s", string(content))
			})

			connected := atomic.Bool{}
			server := newUnstartedOpAMPServer(t, defaultConnectingHandler, types.ConnectionCallbacks{
				OnConnected: func(ctx context.Context, conn types.Connection) {
					connected.Store(true)
				},
			})

			extraConfigData := map[string]string{
				"url":          server.addr,
				"storage_dir":  storageDir,
				"local_config": filepath.Join("testdata", "collector", "healthcheck_config.yaml"),
			}
			if mode.useHUPRestart {
				extraConfigData["hupRestart"] = "true"
			}

			s := newSupervisor(t, "healthcheck_port", extraConfigData)
			t.Cleanup(s.Shutdown)
			require.Nil(t, s.Start())

			// Verify the collector runs eventually by pinging the healthcheck extension
			require.Eventually(t, func() bool {
				resp, err := http.DefaultClient.Get("http://localhost:13133")
				if err != nil {
					t.Logf("Failed healthcheck: %s", err)
					return false
				}
				require.NoError(t, resp.Body.Close())
				if resp.StatusCode >= 300 || resp.StatusCode < 200 {
					t.Logf("Got non-2xx status code: %d", resp.StatusCode)
					return false
				}
				return true
			}, 3*time.Second, 100*time.Millisecond)

			// Start the server and wait for the supervisor to connect
			server.start()

			// Verify supervisor connects to server
			waitForSupervisorConnection(server.supervisorConnected, true)

			require.True(t, connected.Load(), "Supervisor failed to connect")
		})
	}
}

func TestSupervisorStartsCollectorWithNoOpAMPServerUsingLastRemoteConfig(t *testing.T) {
	modes := []struct {
		name          string
		useHUPRestart bool
	}{
		{
			name:          "ProcessRestart",
			useHUPRestart: false,
		},
		{
			name:          "HUPRestart",
			useHUPRestart: true,
		},
	}

	for _, mode := range modes {
		t.Run(mode.name, func(t *testing.T) {
			storageDir := t.TempDir()
			remoteConfigFilePath := filepath.Join(storageDir, "last_recv_remote_config.dat")

			cfg, hash, healthcheckPort := createHealthCheckCollectorConf(t)
			remoteConfigProto := &protobufs.AgentRemoteConfig{
				Config: &protobufs.AgentConfigMap{
					ConfigMap: map[string]*protobufs.AgentConfigFile{
						"": {Body: cfg.Bytes()},
					},
				},
				ConfigHash: hash,
			}
			marshalledRemoteConfig, err := proto.Marshal(remoteConfigProto)
			require.NoError(t, err)

			require.NoError(t, os.WriteFile(remoteConfigFilePath, marshalledRemoteConfig, 0o600))

			connected := atomic.Bool{}
			server := newUnstartedOpAMPServer(t, defaultConnectingHandler, types.ConnectionCallbacks{
				OnConnected: func(ctx context.Context, conn types.Connection) {
					connected.Store(true)
				},
			})
			defer server.shutdown()

			extraConfigData := map[string]string{
				"url":         server.addr,
				"storage_dir": storageDir,
			}
			if mode.useHUPRestart {
				extraConfigData["hupRestart"] = "true"
			}

			s := newSupervisor(t, "basic", extraConfigData)

			require.Nil(t, s.Start())
			defer s.Shutdown()

			// Verify the collector runs eventually by pinging the healthcheck extension
			require.Eventually(t, func() bool {
				resp, err := http.DefaultClient.Get(fmt.Sprintf("http://localhost:%d", healthcheckPort))
				if err != nil {
					t.Logf("Failed healthcheck: %s", err)
					return false
				}
				require.NoError(t, resp.Body.Close())
				if resp.StatusCode >= 300 || resp.StatusCode < 200 {
					t.Logf("Got non-2xx status code: %d", resp.StatusCode)
					return false
				}
				return true
			}, 3*time.Second, 100*time.Millisecond)

			// Start the server and wait for the supervisor to connect
			server.start()

			// Verify supervisor connects to server
			waitForSupervisorConnection(server.supervisorConnected, true)

			require.True(t, connected.Load(), "Supervisor failed to connect")
		})
	}
}

func TestSupervisorStartsCollectorWithRemoteConfigAndExecParams(t *testing.T) {
	storageDir := t.TempDir()

	// create remote config to check agent's health
	remoteConfigFilePath := filepath.Join(storageDir, "last_recv_remote_config.dat")
	cfg, hash, healthcheckPort := createHealthCheckCollectorConf(t)
	remoteConfigProto := &protobufs.AgentRemoteConfig{
		Config: &protobufs.AgentConfigMap{
			ConfigMap: map[string]*protobufs.AgentConfigFile{
				"": {Body: cfg.Bytes()},
			},
		},
		ConfigHash: hash,
	}
	marshalledRemoteConfig, err := proto.Marshal(remoteConfigProto)
	require.NoError(t, err)

	require.NoError(t, os.WriteFile(remoteConfigFilePath, marshalledRemoteConfig, 0o600))

	// create server
	var agentConfig atomic.Value
	server := newOpAMPServer(
		t,
		defaultConnectingHandler,
		types.ConnectionCallbacks{
			OnMessage: func(_ context.Context, _ types.Connection, message *protobufs.AgentToServer) *protobufs.ServerToAgent {
				if message.EffectiveConfig != nil {
					config := message.EffectiveConfig.ConfigMap.ConfigMap[""]
					if config != nil {
						agentConfig.Store(string(config.Body))
					}
				}
				return &protobufs.ServerToAgent{}
			},
		})

	// create input and output log files for checking the config passed via config_files param
	inputFile, err := os.CreateTemp(storageDir, "input.log")
	require.NoError(t, err)
	t.Cleanup(func() { inputFile.Close() })

	outputFile, err := os.CreateTemp(storageDir, "output.log")
	require.NoError(t, err)
	t.Cleanup(func() { outputFile.Close() })

	secondHealthcheckPort, err := findRandomPort()
	require.NoError(t, err)

	// fill env variables passed via parameters which are used in the collector config passed via config_files param
	s := newSupervisor(t, "exec_config", map[string]string{
		"url":             server.addr,
		"storage_dir":     storageDir,
		"inputLogFile":    inputFile.Name(),
		"outputLogFile":   outputFile.Name(),
		"healthcheckPort": strconv.Itoa(secondHealthcheckPort),
	})

	require.Nil(t, s.Start())
	defer s.Shutdown()

	waitForSupervisorConnection(server.supervisorConnected, true)

	for _, port := range []int{healthcheckPort, secondHealthcheckPort} {
		require.Eventually(t, func() bool {
			resp, err := http.DefaultClient.Get(fmt.Sprintf("http://localhost:%d", port))
			if err != nil {
				t.Logf("Failed healthcheck: %s", err)
				return false
			}
			require.NoError(t, resp.Body.Close())
			if resp.StatusCode >= 300 || resp.StatusCode < 200 {
				t.Logf("Got non-2xx status code: %d", resp.StatusCode)
				return false
			}
			return true
		}, 3*time.Second, 100*time.Millisecond)
	}

	// check that collector uses filelog receiver and file exporter from config passed via config_files param
	n, err := inputFile.WriteString("{\"body\":\"hello, world\"}\n")
	require.NotZero(t, n, "Could not write to input file")
	require.NoError(t, err)

	require.Eventually(t, func() bool {
		logRecord := make([]byte, 1024)
		n, _ := outputFile.Read(logRecord)

		return n != 0
	}, 20*time.Second, 500*time.Millisecond, "Log never appeared in output")
}

func TestSupervisorStartsWithNoOpAMPServer(t *testing.T) {
	cfg, hash, inputFile, outputFile := createSimplePipelineCollectorConf(t)

	configuredChan := make(chan struct{})
	connected := atomic.Bool{}
	server := newUnstartedOpAMPServer(t, defaultConnectingHandler,
		types.ConnectionCallbacks{
			OnConnected: func(ctx context.Context, conn types.Connection) {
				connected.Store(true)
			},
			OnMessage: func(ctx context.Context, conn types.Connection, message *protobufs.AgentToServer) *protobufs.ServerToAgent {
				lastCfgHash := message.GetRemoteConfigStatus().GetLastRemoteConfigHash()
				if bytes.Equal(lastCfgHash, hash) {
					close(configuredChan)
				}

				return &protobufs.ServerToAgent{}
			},
		})
	defer server.shutdown()

	// The supervisor is started without a running OpAMP server.
	// The supervisor should start successfully, even if the OpAMP server is stopped.
	s := newSupervisor(t, "healthcheck_port", map[string]string{
		"url":              server.addr,
		"healthcheck_port": "12345",
	})

	require.Nil(t, s.Start())
	defer s.Shutdown()

	// Verify the collector is not running after 250 ms by checking the healthcheck endpoint
	time.Sleep(250 * time.Millisecond)
	_, err := http.DefaultClient.Get("http://localhost:12345")

	if runtime.GOOS != "windows" {
		require.ErrorContains(t, err, "connection refused")
	} else {
		require.ErrorContains(t, err, "No connection could be made")
	}

	// Start the server and wait for the supervisor to connect
	server.start()

	// Verify supervisor connects to server
	waitForSupervisorConnection(server.supervisorConnected, true)

	require.True(t, connected.Load(), "Supervisor failed to connect")

	// Verify that the collector can run a new config sent to it
	server.sendToSupervisor(&protobufs.ServerToAgent{
		RemoteConfig: &protobufs.AgentRemoteConfig{
			Config: &protobufs.AgentConfigMap{
				ConfigMap: map[string]*protobufs.AgentConfigFile{
					"": {Body: cfg.Bytes()},
				},
			},
			ConfigHash: hash,
		},
	})

	select {
	case <-configuredChan:
	case <-time.After(2 * time.Second):
		require.FailNow(t, "timed out waiting for collector to reconfigure")
	}

	sampleLog := `{"body":"hello, world"}`
	n, err := inputFile.WriteString(sampleLog + "\n")
	require.NotZero(t, n, "Could not write to input file")
	require.NoError(t, err)

	require.Eventually(t, func() bool {
		logRecord := make([]byte, 1024)

		n, err = outputFile.Read(logRecord)
		if !errors.Is(err, io.EOF) {
			require.NoError(t, err)
		}

		return n != 0
	}, 10*time.Second, 500*time.Millisecond, "Log never appeared in output")
}

func TestSupervisorRestartsCollectorAfterBadConfig(t *testing.T) {
	modes := []struct {
		name          string
		useHUPRestart bool
	}{
		{
			name:          "ProcessRestart",
			useHUPRestart: false,
		},
		{
			name:          "HUPRestart",
			useHUPRestart: true,
		},
	}

	for _, mode := range modes {
		t.Run(mode.name, func(t *testing.T) {
			var healthReport atomic.Value
			var agentConfig atomic.Value
			server := newOpAMPServer(
				t,
				defaultConnectingHandler,
				types.ConnectionCallbacks{
					OnMessage: func(_ context.Context, _ types.Connection, message *protobufs.AgentToServer) *protobufs.ServerToAgent {
						if message.Health != nil {
							healthReport.Store(message.Health)
						}
						if message.EffectiveConfig != nil {
							config := message.EffectiveConfig.ConfigMap.ConfigMap[""]
							if config != nil {
								agentConfig.Store(string(config.Body))
							}
						}

						return &protobufs.ServerToAgent{}
					},
				})

			extraConfigData := map[string]string{"url": server.addr}
			if mode.useHUPRestart {
				extraConfigData["hupRestart"] = "true"
			}

			s := newSupervisor(t, "basic", extraConfigData)

			require.Nil(t, s.Start())
			defer s.Shutdown()

			waitForSupervisorConnection(server.supervisorConnected, true)

			cfg, hash := createBadCollectorConf(t)

			server.sendToSupervisor(&protobufs.ServerToAgent{
				RemoteConfig: &protobufs.AgentRemoteConfig{
					Config: &protobufs.AgentConfigMap{
						ConfigMap: map[string]*protobufs.AgentConfigFile{
							"": {Body: cfg.Bytes()},
						},
					},
					ConfigHash: hash,
				},
			})

			require.Eventually(t, func() bool {
				cfg, ok := agentConfig.Load().(string)
				if ok {
					// The effective config may be structurally different compared to what was sent,
					// so just check that it includes some strings we know to be unique to the remote config.
					return strings.Contains(cfg, "doesntexist")
				}

				return false
			}, 5*time.Second, 500*time.Millisecond, "Collector was not started with remote config")

			require.Eventually(t, func() bool {
				health := healthReport.Load().(*protobufs.ComponentHealth)

				if health != nil {
					return !health.Healthy && health.LastError != ""
				}

				return false
			}, 5*time.Second, 250*time.Millisecond, "Supervisor never reported that the Collector was unhealthy")

			cfg, hash, _, _ = createSimplePipelineCollectorConf(t)

			server.sendToSupervisor(&protobufs.ServerToAgent{
				RemoteConfig: &protobufs.AgentRemoteConfig{
					Config: &protobufs.AgentConfigMap{
						ConfigMap: map[string]*protobufs.AgentConfigFile{
							"": {Body: cfg.Bytes()},
						},
					},
					ConfigHash: hash,
				},
			})

			require.Eventually(t, func() bool {
				health := healthReport.Load().(*protobufs.ComponentHealth)

				if health != nil {
					return health.Healthy && health.LastError == ""
				}

				return false
			}, 5*time.Second, 250*time.Millisecond, "Supervisor never reported that the Collector became healthy")
		})
	}
}

func TestSupervisorConfiguresCapabilities(t *testing.T) {
	var capabilities atomic.Uint64
	server := newOpAMPServer(
		t,
		defaultConnectingHandler,
		types.ConnectionCallbacks{
			OnMessage: func(_ context.Context, _ types.Connection, message *protobufs.AgentToServer) *protobufs.ServerToAgent {
				capabilities.Store(message.Capabilities)

				return &protobufs.ServerToAgent{}
			},
		})

	s := newSupervisor(t, "nocap", map[string]string{"url": server.addr})

	require.Nil(t, s.Start())
	defer s.Shutdown()

	waitForSupervisorConnection(server.supervisorConnected, true)

	require.Eventually(t, func() bool {
		caps := capabilities.Load()

		return caps == uint64(protobufs.AgentCapabilities_AgentCapabilities_ReportsStatus)
	}, 5*time.Second, 250*time.Millisecond)
}

func TestSupervisorBootstrapsCollector(t *testing.T) {
	tests := []struct {
		name     string
		cfg      string
		env      []string
		precheck func(t *testing.T)
	}{
		{
			name: "With service.AllowNoPipelines",
			cfg:  "nocap",
			precheck: func(t *testing.T) {
			},
		},
		{
			name: "Without service.AllowNoPipelines",
			cfg:  "no_fg",
			env: []string{
				"COLLECTOR_BIN=../../bin/otelcontribcol_" + runtime.GOOS + "_" + runtime.GOARCH,
			},
			precheck: func(t *testing.T) {
				if runtime.GOOS == "windows" {
					t.Skip("This test requires a shell script, which may not be supported by Windows")
				}
			},
		},
	}

	for _, tt := range tests {
		t.Run(tt.name, func(t *testing.T) {
			tt.precheck(t)
			agentDescription := atomic.Value{}

			// Load the Supervisor config so we can get the location of
			// the Collector that will be run.
			var cfg config.Supervisor
			cfgFile := getSupervisorConfig(t, tt.cfg, map[string]string{})
			k := koanf.New("::")
			err := k.Load(file.Provider(cfgFile.Name()), yaml.Parser())
			require.NoError(t, err)
			err = k.UnmarshalWithConf("", &cfg, koanf.UnmarshalConf{
				Tag: "mapstructure",
			})
			require.NoError(t, err)

			// Get the binary name and version from the Collector binary
			// using the `components` command that prints a YAML-encoded
			// map of information about the Collector build. Some of this
			// information will be used as defaults for the telemetry
			// attributes.
			agentPath := cfg.Agent.Executable
			cmd := exec.Command(agentPath, "components")
			for _, env := range tt.env {
				cmd.Env = append(cmd.Env, env)
			}
			componentsInfo, err := cmd.Output()
			require.NoError(t, err)
			k = koanf.New("::")
			err = k.Load(rawbytes.Provider(componentsInfo), yaml.Parser())
			require.NoError(t, err)
			buildinfo := k.StringMap("buildinfo")
			command := buildinfo["command"]
			version := buildinfo["version"]

			server := newOpAMPServer(
				t,
				defaultConnectingHandler,
				types.ConnectionCallbacks{
					OnMessage: func(_ context.Context, _ types.Connection, message *protobufs.AgentToServer) *protobufs.ServerToAgent {
						if message.AgentDescription != nil {
							agentDescription.Store(message.AgentDescription)
						}

						return &protobufs.ServerToAgent{}
					},
				})

			s := newSupervisor(t, "nocap", map[string]string{"url": server.addr})

			require.Nil(t, s.Start())
			defer s.Shutdown()

			waitForSupervisorConnection(server.supervisorConnected, true)

			require.Eventually(t, func() bool {
				ad, ok := agentDescription.Load().(*protobufs.AgentDescription)
				if !ok {
					return false
				}

				var agentName, agentVersion string
				identAttr := ad.IdentifyingAttributes
				for _, attr := range identAttr {
					switch attr.Key {
					case string(semconv.ServiceNameKey):
						agentName = attr.Value.GetStringValue()
					case string(semconv.ServiceVersionKey):
						agentVersion = attr.Value.GetStringValue()
					}
				}

				// By default the Collector should report its name and version
				// from the component.BuildInfo struct built into the Collector
				// binary.
				return agentName == command && agentVersion == version
			}, 5*time.Second, 250*time.Millisecond)
		})
	}
}

func TestSupervisorBootstrapsCollectorAvailableComponents(t *testing.T) {
	agentDescription := atomic.Value{}
	availableComponents := atomic.Value{}

	// Load the Supervisor config so we can get the location of
	// the Collector that will be run.
	var cfg config.Supervisor
	cfgFile := getSupervisorConfig(t, "reports_available_components", map[string]string{})
	k := koanf.New("::")
	err := k.Load(file.Provider(cfgFile.Name()), yaml.Parser())
	require.NoError(t, err)
	err = k.UnmarshalWithConf("", &cfg, koanf.UnmarshalConf{
		Tag: "mapstructure",
	})
	require.NoError(t, err)

	// Get the binary name and version from the Collector binary
	// using the `components` command that prints a YAML-encoded
	// map of information about the Collector build. Some of this
	// information will be used as defaults for the telemetry
	// attributes.
	agentPath := cfg.Agent.Executable
	componentsInfo, err := exec.Command(agentPath, "components").Output()
	require.NoError(t, err)
	k = koanf.New("::")
	err = k.Load(rawbytes.Provider(componentsInfo), yaml.Parser())
	require.NoError(t, err)
	buildinfo := k.StringMap("buildinfo")
	command := buildinfo["command"]
	version := buildinfo["version"]

	server := newOpAMPServer(
		t,
		defaultConnectingHandler,
		types.ConnectionCallbacks{
			OnMessage: func(_ context.Context, _ types.Connection, message *protobufs.AgentToServer) *protobufs.ServerToAgent {
				if message.AgentDescription != nil {
					agentDescription.Store(message.AgentDescription)
				}

				response := &protobufs.ServerToAgent{}
				if message.AvailableComponents != nil {
					availableComponents.Store(message.AvailableComponents)

					if message.GetAvailableComponents().GetComponents() == nil {
						response.Flags = uint64(protobufs.ServerToAgentFlags_ServerToAgentFlags_ReportAvailableComponents)
					}
				}

				return response
			},
		})

	s := newSupervisor(t, "reports_available_components", map[string]string{"url": server.addr})

	require.Nil(t, s.Start())
	defer s.Shutdown()

	waitForSupervisorConnection(server.supervisorConnected, true)

	require.Eventually(t, func() bool {
		ac, ok := availableComponents.Load().(*protobufs.AvailableComponents)
		if !ok {
			return false
		}

		if ac.GetComponents() == nil {
			return false
		}

		require.Len(t, ac.GetComponents(), 5) // connectors, exporters, extensions, processors, receivers
		require.NotNil(t, ac.GetComponents()["extensions"])
		require.NotNil(t, ac.GetComponents()["extensions"].GetSubComponentMap())
		require.NotNil(t, ac.GetComponents()["extensions"].GetSubComponentMap()["opamp"])

		ad, ok := agentDescription.Load().(*protobufs.AgentDescription)
		if !ok {
			return false
		}

		var agentName, agentVersion string
		identAttr := ad.IdentifyingAttributes
		for _, attr := range identAttr {
			switch attr.Key {
			case string(semconv.ServiceNameKey):
				agentName = attr.Value.GetStringValue()
			case string(semconv.ServiceVersionKey):
				agentVersion = attr.Value.GetStringValue()
			}
		}

		// By default the Collector should report its name and version
		// from the component.BuildInfo struct built into the Collector
		// binary.
		return agentName == command && agentVersion == version
	}, 10*time.Second, 250*time.Millisecond)
}

func TestSupervisorReportsEffectiveConfig(t *testing.T) {
	var agentConfig atomic.Value
	server := newOpAMPServer(
		t,
		defaultConnectingHandler,
		types.ConnectionCallbacks{
			OnMessage: func(_ context.Context, _ types.Connection, message *protobufs.AgentToServer) *protobufs.ServerToAgent {
				if message.EffectiveConfig != nil {
					config := message.EffectiveConfig.ConfigMap.ConfigMap[""]
					if config != nil {
						agentConfig.Store(string(config.Body))
					}
				}

				return &protobufs.ServerToAgent{}
			},
		})

	s := newSupervisor(t, "basic", map[string]string{"url": server.addr})

	require.Nil(t, s.Start())
	defer s.Shutdown()

	waitForSupervisorConnection(server.supervisorConnected, true)

	// Create input and output files so we can "communicate" with a Collector binary.
	// The testing package will automatically clean these up after each test.
	tempDir := t.TempDir()
	testKeyFile, err := os.CreateTemp(tempDir, "confKey")
	require.NoError(t, err)
	t.Cleanup(func() { testKeyFile.Close() })

	n, err := testKeyFile.Write([]byte(testKeyFile.Name()))
	require.NoError(t, err)
	require.NotZero(t, n)

	colCfgTpl, err := os.ReadFile(filepath.Join("testdata", "collector", "split_config.yaml"))
	require.NoError(t, err)

	templ, err := template.New("").Parse(string(colCfgTpl))
	require.NoError(t, err)

	var cfg bytes.Buffer
	err = templ.Execute(
		&cfg,
		map[string]string{
			"TestKeyFile": testKeyFile.Name(),
		},
	)
	require.NoError(t, err)

	h := sha256.New()
	if _, err := io.Copy(h, bytes.NewBuffer(cfg.Bytes())); err != nil {
		t.Fatal(err)
	}

	server.sendToSupervisor(&protobufs.ServerToAgent{
		RemoteConfig: &protobufs.AgentRemoteConfig{
			Config: &protobufs.AgentConfigMap{
				ConfigMap: map[string]*protobufs.AgentConfigFile{
					"": {Body: cfg.Bytes()},
				},
			},
			ConfigHash: h.Sum(nil),
		},
	})

	require.Eventually(t, func() bool {
		cfg, ok := agentConfig.Load().(string)
		if ok {
			// The effective config may be structurally different compared to what was sent,
			// and currently has most values redacted,
			// so just check that it includes some strings we know to be unique to the remote config.
			return strings.Contains(cfg, "test_key:")
		}

		return false
	}, 5*time.Second, 500*time.Millisecond, "Collector never reported effective config")
}

func TestSupervisorAgentDescriptionConfigApplies(t *testing.T) {
	// Load the Supervisor config so we can get the location of
	// the Collector that will be run.
	var cfg config.Supervisor
	cfgFile := getSupervisorConfig(t, "agent_description", map[string]string{})
	k := koanf.New("::")
	err := k.Load(file.Provider(cfgFile.Name()), yaml.Parser())
	require.NoError(t, err)
	err = k.UnmarshalWithConf("", &cfg, koanf.UnmarshalConf{
		Tag: "mapstructure",
	})
	require.NoError(t, err)

	host, err := os.Hostname()
	require.NoError(t, err)

	// Get the binary name and version from the Collector binary
	// using the `components` command that prints a YAML-encoded
	// map of information about the Collector build. Some of this
	// information will be used as defaults for the telemetry
	// attributes.
	agentPath := cfg.Agent.Executable
	componentsInfo, err := exec.Command(agentPath, "components").Output()
	require.NoError(t, err)
	k = koanf.New("::")
	err = k.Load(rawbytes.Provider(componentsInfo), yaml.Parser())
	require.NoError(t, err)
	buildinfo := k.StringMap("buildinfo")
	command := buildinfo["command"]
	version := buildinfo["version"]

	agentDescMessageChan := make(chan *protobufs.AgentToServer, 1)

	server := newOpAMPServer(
		t,
		defaultConnectingHandler,
		types.ConnectionCallbacks{
			OnMessage: func(_ context.Context, _ types.Connection, message *protobufs.AgentToServer) *protobufs.ServerToAgent {
				if message.AgentDescription != nil {
					select {
					case agentDescMessageChan <- message:
					default:
					}
				}

				return &protobufs.ServerToAgent{}
			},
		})

	s := newSupervisor(t, "agent_description", map[string]string{"url": server.addr})

	require.Nil(t, s.Start())
	defer s.Shutdown()

	waitForSupervisorConnection(server.supervisorConnected, true)
	var ad *protobufs.AgentToServer
	select {
	case ad = <-agentDescMessageChan:
	case <-time.After(5 * time.Second):
		t.Fatal("Failed to get agent description after 5 seconds")
	}

	expectedDescription := &protobufs.AgentDescription{
		IdentifyingAttributes: []*protobufs.KeyValue{
			stringKeyValue("client.id", "my-client-id"),
			stringKeyValue(string(semconv.ServiceInstanceIDKey), uuid.UUID(ad.InstanceUid).String()),
			stringKeyValue(string(semconv.ServiceNameKey), command),
			stringKeyValue(string(semconv.ServiceVersionKey), version),
		},
		NonIdentifyingAttributes: []*protobufs.KeyValue{
			stringKeyValue("env", "prod"),
			stringKeyValue(string(semconv.HostArchKey), runtime.GOARCH),
			stringKeyValue(string(semconv.HostNameKey), host),
			stringKeyValue(string(semconv.OSTypeKey), runtime.GOOS),
		},
	}

	require.Subset(t, ad.AgentDescription.IdentifyingAttributes, expectedDescription.IdentifyingAttributes)
	require.Subset(t, ad.AgentDescription.NonIdentifyingAttributes, expectedDescription.NonIdentifyingAttributes)

	time.Sleep(250 * time.Millisecond)
}

func stringKeyValue(key, val string) *protobufs.KeyValue {
	return &protobufs.KeyValue{
		Key: key,
		Value: &protobufs.AnyValue{
			Value: &protobufs.AnyValue_StringValue{
				StringValue: val,
			},
		},
	}
}

// Creates a Collector config that reads and writes logs to files and provides
// file descriptors for I/O operations to those files. The files are placed
// in a unique temp directory that is cleaned up after the test's completion.
func createSimplePipelineCollectorConf(t *testing.T) (*bytes.Buffer, []byte, *os.File, *os.File) {
	wd, err := os.Getwd()
	require.NoError(t, err)

	// Create input and output files so we can "communicate" with a Collector binary.
	// The testing package will automatically clean these up after each test.
	tempDir := t.TempDir()
	inputFile, err := os.CreateTemp(tempDir, "input_*.yaml")
	require.NoError(t, err)
	t.Cleanup(func() { inputFile.Close() })

	outputFile, err := os.CreateTemp(tempDir, "output_*.yaml")
	require.NoError(t, err)
	t.Cleanup(func() { outputFile.Close() })

	colCfgTpl, err := os.ReadFile(path.Join(wd, "testdata", "collector", "simple_pipeline.yaml"))
	require.NoError(t, err)

	templ, err := template.New("").Parse(string(colCfgTpl))
	require.NoError(t, err)

	var confmapBuf bytes.Buffer
	err = templ.Execute(
		&confmapBuf,
		map[string]string{
			"inputLogFile":  inputFile.Name(),
			"outputLogFile": outputFile.Name(),
		},
	)
	require.NoError(t, err)

	h := sha256.New()
	if _, err := io.Copy(h, bytes.NewBuffer(confmapBuf.Bytes())); err != nil {
		log.Fatal(err)
	}

	return &confmapBuf, h.Sum(nil), inputFile, outputFile
}

func createBadCollectorConf(t *testing.T) (*bytes.Buffer, []byte) {
	colCfg, err := os.ReadFile(path.Join("testdata", "collector", "bad_config.yaml"))
	require.NoError(t, err)

	h := sha256.New()
	if _, err := io.Copy(h, bytes.NewBuffer(colCfg)); err != nil {
		log.Fatal(err)
	}

	return bytes.NewBuffer(colCfg), h.Sum(nil)
}

func createHealthCheckCollectorConf(t *testing.T) (cfg *bytes.Buffer, hash []byte, remotePort int) {
	colCfgTpl, err := os.ReadFile(path.Join("testdata", "collector", "healthcheck_config.yaml"))
	require.NoError(t, err)

	templ, err := template.New("").Parse(string(colCfgTpl))
	require.NoError(t, err)

	var confmapBuf bytes.Buffer
	err = templ.Execute(
		&confmapBuf,
		map[string]string{},
	)
	require.NoError(t, err)

	h := sha256.Sum256(confmapBuf.Bytes())

	return &confmapBuf, h[:], 13133
}

// Wait for the Supervisor to connect to or disconnect from the OpAMP server
func waitForSupervisorConnection(connection chan bool, connected bool) {
	select {
	case <-time.After(5 * time.Second):
		break
	case state := <-connection:
		if state == connected {
			break
		}
	}
}

func TestSupervisorRestartCommand(t *testing.T) {
	modes := []struct {
		name          string
		useHUPRestart bool
	}{
		{
			name:          "ProcessRestart",
			useHUPRestart: false,
		},
		{
			name:          "HUPRestart",
			useHUPRestart: true,
		},
	}

	for _, mode := range modes {
		t.Run(mode.name, func(t *testing.T) {
			var healthReport atomic.Value
			var agentConfig atomic.Value
			server := newOpAMPServer(
				t,
				defaultConnectingHandler,
				types.ConnectionCallbacks{
					OnMessage: func(_ context.Context, _ types.Connection, message *protobufs.AgentToServer) *protobufs.ServerToAgent {
						if message.Health != nil {
							healthReport.Store(message.Health)
						}

						if message.EffectiveConfig != nil {
							config := message.EffectiveConfig.ConfigMap.ConfigMap[""]
							if config != nil {
								agentConfig.Store(string(config.Body))
							}
						}
						return &protobufs.ServerToAgent{}
					},
				})

			storageDir := t.TempDir()
			extraConfigData := map[string]string{
				"url":         server.addr,
				"storage_dir": storageDir,
			}
			if mode.useHUPRestart {
				extraConfigData["hupRestart"] = "true"
			}

			s := newSupervisor(t, "basic", extraConfigData)

			require.Nil(t, s.Start())
			defer s.Shutdown()

			waitForSupervisorConnection(server.supervisorConnected, true)

			// Send the initial config
			cfg, hash, _, _ := createSimplePipelineCollectorConf(t)

			server.sendToSupervisor(&protobufs.ServerToAgent{
				RemoteConfig: &protobufs.AgentRemoteConfig{
					Config: &protobufs.AgentConfigMap{
						ConfigMap: map[string]*protobufs.AgentConfigFile{
							"": {Body: cfg.Bytes()},
						},
					},
					ConfigHash: hash,
				},
			})

			require.Eventually(t, func() bool {
				cfg, ok := agentConfig.Load().(string)
				if ok {
					return strings.Contains(cfg, "health_check")
				}
				return false
			}, 5*time.Second, 500*time.Millisecond, "Collector was not started with healthcheck")

			require.Eventually(t, func() bool {
				health := healthReport.Load().(*protobufs.ComponentHealth)

				if health != nil {
					return health.Healthy && health.LastError == ""
				}

				return false
			}, 5*time.Second, 500*time.Millisecond, "Collector never became healthy")

			// The health report should be received after the restart
			healthReport.Store(&protobufs.ComponentHealth{})

			server.sendToSupervisor(&protobufs.ServerToAgent{
				Command: &protobufs.ServerToAgentCommand{
					Type: protobufs.CommandType_CommandType_Restart,
				},
			})

			// Here we will wait for the supervisor connection to go away and come back.
			// This helps us check that the restart logic is actually restarting the agent.
			// Note: this also helps the data race detector confirm that access to the
			// [Supervisor.lastHealthFromClient] has to be synchronized to prevent races.
			waitForSupervisorConnection(server.supervisorConnected, false)
			waitForSupervisorConnection(server.supervisorConnected, true)

			server.sendToSupervisor(&protobufs.ServerToAgent{
				Flags: uint64(protobufs.ServerToAgentFlags_ServerToAgentFlags_ReportFullState),
			})

			require.Eventually(t, func() bool {
				health := healthReport.Load().(*protobufs.ComponentHealth)
				if health != nil {
					return health.Healthy && health.LastError == ""
				}
				return false
			}, 30*time.Second, 250*time.Millisecond, "Collector never reported healthy after restart")
		})
	}
}

func TestSupervisorOpAMPConnectionSettings(t *testing.T) {
	var connectedToNewServer atomic.Bool
	initialServer := newOpAMPServer(
		t,
		defaultConnectingHandler,
		types.ConnectionCallbacks{})

	s := newSupervisor(t, "accepts_conn", map[string]string{"url": initialServer.addr})

	require.Nil(t, s.Start())
	defer s.Shutdown()

	waitForSupervisorConnection(initialServer.supervisorConnected, true)

	newServer := newOpAMPServer(
		t,
		defaultConnectingHandler,
		types.ConnectionCallbacks{
			OnConnected: func(_ context.Context, _ types.Connection) {
				connectedToNewServer.Store(true)
			},
			OnMessage: func(_ context.Context, _ types.Connection, _ *protobufs.AgentToServer) *protobufs.ServerToAgent {
				return &protobufs.ServerToAgent{}
			},
		})

	initialServer.sendToSupervisor(&protobufs.ServerToAgent{
		ConnectionSettings: &protobufs.ConnectionSettingsOffers{
			Opamp: &protobufs.OpAMPConnectionSettings{
				DestinationEndpoint: "ws://" + newServer.addr + "/v1/opamp",
				Headers: &protobufs.Headers{
					Headers: []*protobufs.Header{
						{
							Key:   "x-foo",
							Value: "bar",
						},
					},
				},
			},
		},
	})
	waitForSupervisorConnection(newServer.supervisorConnected, true)

	require.Eventually(t, func() bool {
		return connectedToNewServer.Load() == true
	}, 10*time.Second, 500*time.Millisecond, "Collector did not connect to new OpAMP server")
}

func TestSupervisorOpAMPWithHTTPEndpoint(t *testing.T) {
	connected := atomic.Bool{}
	initialServer := newOpAMPServer(
		t,
		defaultConnectingHandler,
		types.ConnectionCallbacks{
			OnConnected: func(ctx context.Context, conn types.Connection) {
				connected.Store(true)
			},
		})

	s := newSupervisor(t, "http", map[string]string{"url": initialServer.addr})

	require.Nil(t, s.Start())
	defer s.Shutdown()

	waitForSupervisorConnection(initialServer.supervisorConnected, true)
	require.True(t, connected.Load(), "Supervisor failed to connect")
}

func TestSupervisorRestartsWithLastReceivedConfig(t *testing.T) {
	modes := []struct {
		name          string
		useHUPRestart bool
	}{
		{
			name:          "ProcessRestart",
			useHUPRestart: false,
		},
		{
			name:          "HUPRestart",
			useHUPRestart: true,
		},
	}

<<<<<<< HEAD
	for _, mode := range modes {
		t.Run(mode.name, func(t *testing.T) {
			// Create a temporary directory to store the test config file.
			tempDir := t.TempDir()
=======
	var agentConfig atomic.Value
	var initialRemoteConfigStatus atomic.Value
	initialServer := newOpAMPServer(
		t,
		defaultConnectingHandler,
		types.ConnectionCallbacks{
			OnMessage: func(_ context.Context, _ types.Connection, message *protobufs.AgentToServer) *protobufs.ServerToAgent {
				if message.EffectiveConfig != nil {
					config := message.EffectiveConfig.ConfigMap.ConfigMap[""]
					if config != nil {
						agentConfig.Store(string(config.Body))
					}
				}
				if message.RemoteConfigStatus != nil {
					initialRemoteConfigStatus.Store(message.RemoteConfigStatus)
				}
				return &protobufs.ServerToAgent{}
			},
		})
>>>>>>> 40b594b1

			var agentConfig atomic.Value
			initialServer := newOpAMPServer(
				t,
				defaultConnectingHandler,
				types.ConnectionCallbacks{
					OnMessage: func(_ context.Context, _ types.Connection, message *protobufs.AgentToServer) *protobufs.ServerToAgent {
						if message.EffectiveConfig != nil {
							config := message.EffectiveConfig.ConfigMap.ConfigMap[""]
							if config != nil {
								agentConfig.Store(string(config.Body))
							}
						}
						return &protobufs.ServerToAgent{}
					},
				})

			extraConfigData := map[string]string{"url": initialServer.addr, "storage_dir": tempDir}
			if mode.useHUPRestart {
				extraConfigData["hupRestart"] = "true"
			}

			s := newSupervisor(t, "persistence", extraConfigData)

<<<<<<< HEAD
			require.Nil(t, s.Start())

			waitForSupervisorConnection(initialServer.supervisorConnected, true)

			cfg, hash, _, _ := createSimplePipelineCollectorConf(t)

			initialServer.sendToSupervisor(&protobufs.ServerToAgent{
				RemoteConfig: &protobufs.AgentRemoteConfig{
					Config: &protobufs.AgentConfigMap{
						ConfigMap: map[string]*protobufs.AgentConfigFile{
							"": {Body: cfg.Bytes()},
						},
					},
					ConfigHash: hash,
				},
			})
=======
	simplePipelineCFG, simplePipelineHash, _, _ := createSimplePipelineCollectorConf(t)

	initialServer.sendToSupervisor(&protobufs.ServerToAgent{
		RemoteConfig: &protobufs.AgentRemoteConfig{
			Config: &protobufs.AgentConfigMap{
				ConfigMap: map[string]*protobufs.AgentConfigFile{
					"": {Body: simplePipelineCFG.Bytes()},
				},
			},
			ConfigHash: simplePipelineHash,
		},
	})
>>>>>>> 40b594b1

			require.Eventually(t, func() bool {
				// Check if the config file was written to the storage directory
				_, err := os.Stat(path.Join(tempDir, "last_recv_remote_config.dat"))
				return err == nil
			}, 5*time.Second, 250*time.Millisecond, "Config file was not written to persistent storage directory")

<<<<<<< HEAD
			agentConfig.Store("")
			s.Shutdown()
			initialServer.shutdown()

			newServer := newOpAMPServer(
				t,
				defaultConnectingHandler,
				types.ConnectionCallbacks{
					OnMessage: func(_ context.Context, _ types.Connection, message *protobufs.AgentToServer) *protobufs.ServerToAgent {
						if message.EffectiveConfig != nil {
							config := message.EffectiveConfig.ConfigMap.ConfigMap[""]
							if config != nil {
								agentConfig.Store(string(config.Body))
							}
						}
						return &protobufs.ServerToAgent{}
					},
				})
			defer newServer.shutdown()
=======
	// wait for remote config status to be applied
	require.Eventually(t, func() bool {
		status := initialRemoteConfigStatus.Load().(*protobufs.RemoteConfigStatus)
		return status != nil && status.Status == protobufs.RemoteConfigStatuses_RemoteConfigStatuses_APPLIED && bytes.Equal(status.LastRemoteConfigHash, simplePipelineHash)
	}, 20*time.Second, 500*time.Millisecond, "Initial remote config never became applied")

	agentConfig.Store("")
	s.Shutdown()
	initialServer.shutdown()

	var remoteConfigStatus atomic.Value
	newServer := newOpAMPServer(
		t,
		defaultConnectingHandler,
		types.ConnectionCallbacks{
			OnMessage: func(_ context.Context, _ types.Connection, message *protobufs.AgentToServer) *protobufs.ServerToAgent {
				if message.EffectiveConfig != nil {
					config := message.EffectiveConfig.ConfigMap.ConfigMap[""]
					if config != nil {
						agentConfig.Store(string(config.Body))
					}
				}
				if message.RemoteConfigStatus != nil {
					remoteConfigStatus.Store(message.RemoteConfigStatus)
				}
				return &protobufs.ServerToAgent{}
			},
		})
	defer newServer.shutdown()
>>>>>>> 40b594b1

			extraConfigData["url"] = newServer.addr
			s1 := newSupervisor(t, "persistence", extraConfigData)

			require.Nil(t, s1.Start())
			defer s1.Shutdown()

			waitForSupervisorConnection(newServer.supervisorConnected, true)

			newServer.sendToSupervisor(&protobufs.ServerToAgent{
				Flags: uint64(protobufs.ServerToAgentFlags_ServerToAgentFlags_ReportFullState),
			})

<<<<<<< HEAD
			// Check that the new Supervisor instance starts with the configuration from the last received remote config
			require.Eventually(t, func() bool {
				loadedConfig, ok := agentConfig.Load().(string)
				if !ok {
					return false
				}
=======
	// verify that the supervisor reports the existing remote config status
	require.Eventually(t, func() bool {
		status := remoteConfigStatus.Load().(*protobufs.RemoteConfigStatus)
		return status != nil && status.Status == protobufs.RemoteConfigStatuses_RemoteConfigStatuses_APPLIED && bytes.Equal(status.LastRemoteConfigHash, simplePipelineHash)
	}, 20*time.Second, 500*time.Millisecond, "Remote config status never became applied")

	// Check that the new Supervisor instance starts with the configuration from the last received remote config
	require.Eventually(t, func() bool {
		loadedConfig, ok := agentConfig.Load().(string)
		if !ok {
			return false
		}
>>>>>>> 40b594b1

				return strings.Contains(loadedConfig, "filelog")
			}, 10*time.Second, 500*time.Millisecond, "Collector was not started with the last received remote config")
		})
	}
}

func TestSupervisorPersistsInstanceID(t *testing.T) {
	// Tests shutting down and starting up a new supervisor will
	// persist and re-use the same instance ID.
	storageDir := t.TempDir()

	agentIDChan := make(chan []byte, 1)
	server := newOpAMPServer(
		t,
		defaultConnectingHandler,
		types.ConnectionCallbacks{
			OnMessage: func(_ context.Context, _ types.Connection, message *protobufs.AgentToServer) *protobufs.ServerToAgent {
				select {
				case agentIDChan <- message.InstanceUid:
				default:
				}

				return &protobufs.ServerToAgent{}
			},
		})

	s := newSupervisor(t, "basic", map[string]string{
		"url":         server.addr,
		"storage_dir": storageDir,
	})

	require.Nil(t, s.Start())

	waitForSupervisorConnection(server.supervisorConnected, true)

	t.Logf("Supervisor connected")

	var firstAgentID []byte
	select {
	case firstAgentID = <-agentIDChan:
	case <-time.After(1 * time.Second):
		t.Fatalf("failed to get first agent ID")
	}

	t.Logf("Got agent ID %s, shutting down supervisor", uuid.UUID(firstAgentID))

	s.Shutdown()

	waitForSupervisorConnection(server.supervisorConnected, false)

	t.Logf("Supervisor disconnected")

	// Drain agent ID channel so we get a fresh ID from the new supervisor
	select {
	case <-agentIDChan:
	default:
	}

	s = newSupervisor(t, "basic", map[string]string{
		"url":         server.addr,
		"storage_dir": storageDir,
	})

	require.Nil(t, s.Start())
	defer s.Shutdown()

	waitForSupervisorConnection(server.supervisorConnected, true)

	t.Logf("Supervisor connected")

	var secondAgentID []byte
	select {
	case secondAgentID = <-agentIDChan:
	case <-time.After(1 * time.Second):
		t.Fatalf("failed to get second agent ID")
	}

	require.Equal(t, firstAgentID, secondAgentID)
}

func TestSupervisorPersistsNewInstanceID(t *testing.T) {
	// Tests that an agent ID that is given from the server to the agent in an AgentIdentification message
	// is properly persisted.
	storageDir := t.TempDir()

	newID := uuid.MustParse("018fee23-4a51-7303-a441-73faed7d9deb")

	agentIDChan := make(chan []byte, 1)
	server := newOpAMPServer(
		t,
		defaultConnectingHandler,
		types.ConnectionCallbacks{
			OnMessage: func(_ context.Context, _ types.Connection, message *protobufs.AgentToServer) *protobufs.ServerToAgent {
				select {
				case agentIDChan <- message.InstanceUid:
				default:
				}

				if !bytes.Equal(message.InstanceUid, newID[:]) {
					return &protobufs.ServerToAgent{
						InstanceUid: message.InstanceUid,
						AgentIdentification: &protobufs.AgentIdentification{
							NewInstanceUid: newID[:],
						},
					}
				}

				return &protobufs.ServerToAgent{}
			},
		})

	s := newSupervisor(t, "basic", map[string]string{
		"url":         server.addr,
		"storage_dir": storageDir,
	})

	require.Nil(t, s.Start())

	waitForSupervisorConnection(server.supervisorConnected, true)

	t.Logf("Supervisor connected")

	for id := range agentIDChan {
		if bytes.Equal(id, newID[:]) {
			t.Logf("Agent ID was changed to new ID")
			break
		}
	}

	s.Shutdown()

	waitForSupervisorConnection(server.supervisorConnected, false)

	t.Logf("Supervisor disconnected")

	// Drain agent ID channel so we get a fresh ID from the new supervisor
	select {
	case <-agentIDChan:
	default:
	}

	s = newSupervisor(t, "basic", map[string]string{
		"url":         server.addr,
		"storage_dir": storageDir,
	})

	require.Nil(t, s.Start())
	defer s.Shutdown()

	waitForSupervisorConnection(server.supervisorConnected, true)

	t.Logf("Supervisor connected")

	var newRecievedAgentID []byte
	select {
	case newRecievedAgentID = <-agentIDChan:
	case <-time.After(1 * time.Second):
		t.Fatalf("failed to get second agent ID")
	}

	require.Equal(t, newID, uuid.UUID(newRecievedAgentID))
}

func TestSupervisorWritesAgentFilesToStorageDir(t *testing.T) {
	// Tests that the agent logs and effective.yaml are written under the storage directory.
	storageDir := t.TempDir()

	server := newOpAMPServer(
		t,
		defaultConnectingHandler,
		types.ConnectionCallbacks{},
	)

	s := newSupervisor(t, "basic", map[string]string{
		"url":         server.addr,
		"storage_dir": storageDir,
	})

	require.Nil(t, s.Start())

	waitForSupervisorConnection(server.supervisorConnected, true)

	t.Logf("Supervisor connected")

	s.Shutdown()

	t.Logf("Supervisor shutdown")

	// Check config and log files are written in storage dir
	require.FileExists(t, filepath.Join(storageDir, "agent.log"))
	require.FileExists(t, filepath.Join(storageDir, "effective.yaml"))
}

func TestSupervisorStopsAgentProcessWithEmptyConfigMap(t *testing.T) {
	agentCfgChan := make(chan string, 1)
	var healthReport atomic.Value
	var remoteConfigStatus atomic.Value
	server := newOpAMPServer(
		t,
		defaultConnectingHandler,
		types.ConnectionCallbacks{
			OnMessage: func(_ context.Context, _ types.Connection, message *protobufs.AgentToServer) *protobufs.ServerToAgent {
				if message.EffectiveConfig != nil {
					config := message.EffectiveConfig.ConfigMap.ConfigMap[""]
					if config != nil {
						select {
						case agentCfgChan <- string(config.Body):
						default:
						}
					}
				}
				if message.Health != nil {
					healthReport.Store(message.Health)
				}
				if message.RemoteConfigStatus != nil {
					remoteConfigStatus.Store(message.RemoteConfigStatus)
				}
				return &protobufs.ServerToAgent{}
			},
		})

	s := newSupervisor(t, "healthcheck_port", map[string]string{
		"url": server.addr,
	})

	require.Nil(t, s.Start())
	defer s.Shutdown()

	waitForSupervisorConnection(server.supervisorConnected, true)

	cfg, hash, _, _ := createSimplePipelineCollectorConf(t)

	server.sendToSupervisor(&protobufs.ServerToAgent{
		RemoteConfig: &protobufs.AgentRemoteConfig{
			Config: &protobufs.AgentConfigMap{
				ConfigMap: map[string]*protobufs.AgentConfigFile{
					"": {Body: cfg.Bytes()},
				},
			},
			ConfigHash: hash,
		},
	})

	select {
	case <-agentCfgChan:
	case <-time.After(1 * time.Second):
		require.FailNow(t, "timed out waitng for agent to report its initial config")
	}

	// Use health check endpoint to determine if the collector is actually running
	require.Eventually(t, func() bool {
		resp, err := http.DefaultClient.Get("http://localhost:13133")
		if err != nil {
			t.Logf("Failed agent healthcheck request: %s", err)
			return false
		}
		require.NoError(t, resp.Body.Close())
		if resp.StatusCode >= 300 || resp.StatusCode < 200 {
			t.Logf("Got non-2xx status code: %d", resp.StatusCode)
			return false
		}
		return true
	}, 3*time.Second, 100*time.Millisecond)

	// Send empty config
	emptyHash := sha256.Sum256([]byte{})
	server.sendToSupervisor(&protobufs.ServerToAgent{
		RemoteConfig: &protobufs.AgentRemoteConfig{
			Config: &protobufs.AgentConfigMap{
				ConfigMap: map[string]*protobufs.AgentConfigFile{},
			},
			ConfigHash: emptyHash[:],
		},
	})

	select {
	case <-agentCfgChan:
	case <-time.After(1 * time.Second):
		require.FailNow(t, "timed out waitng for agent to report its noop config")
	}

	// Verify the collector is not running after 250 ms by checking the healthcheck endpoint
	require.EventuallyWithT(t, func(tt *assert.CollectT) {
		_, err := http.DefaultClient.Get("http://localhost:12345")
		if runtime.GOOS != "windows" {
			assert.ErrorContains(tt, err, "connection refused")
		} else {
			assert.ErrorContains(tt, err, "No connection could be made")
		}
	}, 3*time.Second, 250*time.Millisecond)

	// Verify we have a healthy status (if it was ran with the empty config it would be healthy)
	require.Eventually(t, func() bool {
		health, ok := healthReport.Load().(*protobufs.ComponentHealth)
		return ok && health.Healthy
	}, 3*time.Second, 250*time.Millisecond)

	// Verify the status is set to APPLIED (if it was ran with the empty config it would be APPLIED)
	require.Eventually(t, func() bool {
		status, ok := remoteConfigStatus.Load().(*protobufs.RemoteConfigStatus)
		return ok && status.Status == protobufs.RemoteConfigStatuses_RemoteConfigStatuses_APPLIED
	}, 3*time.Second, 250*time.Millisecond)
}

type logEntry struct {
	Level  string `json:"level"`
	Logger string `json:"logger"`
}

func TestSupervisorLogging(t *testing.T) {
	// Tests that supervisor only logs at Info level and above && that collector logs passthrough and are present in supervisor log file
	if runtime.GOOS == "windows" {
		t.Skip("Zap does not close the log file and Windows disallows removing files that are still opened.")
	}

	storageDir := t.TempDir()
	remoteCfgFilePath := filepath.Join(storageDir, "last_recv_remote_config.dat")

	collectorCfg, hash, _, _ := createSimplePipelineCollectorConf(t)
	remoteCfgProto := &protobufs.AgentRemoteConfig{
		Config: &protobufs.AgentConfigMap{
			ConfigMap: map[string]*protobufs.AgentConfigFile{
				"": {Body: collectorCfg.Bytes()},
			},
		},
		ConfigHash: hash,
	}
	marshalledRemoteCfg, err := proto.Marshal(remoteCfgProto)
	require.NoError(t, err)
	require.NoError(t, os.WriteFile(remoteCfgFilePath, marshalledRemoteCfg, 0o600))

	connected := atomic.Bool{}
	server := newUnstartedOpAMPServer(t, defaultConnectingHandler, types.ConnectionCallbacks{
		OnConnected: func(ctx context.Context, conn types.Connection) {
			connected.Store(true)
		},
	})
	defer server.shutdown()

	supervisorLogFilePath := filepath.Join(storageDir, "supervisor_log.log")
	cfgFile := getSupervisorConfig(t, "logging", map[string]string{
		"url":         server.addr,
		"storage_dir": storageDir,
		"log_level":   "0",
		"log_file":    supervisorLogFilePath,
	})

	cfg, err := config.Load(cfgFile.Name())
	require.NoError(t, err)
	logger, err := telemetry.NewLogger(cfg.Telemetry.Logs)
	require.NoError(t, err)

	s, err := supervisor.NewSupervisor(logger, cfg)
	require.NoError(t, err)
	require.Nil(t, s.Start())

	// Start the server and wait for the supervisor to connect
	server.start()
	waitForSupervisorConnection(server.supervisorConnected, true)
	require.True(t, connected.Load(), "Supervisor failed to connect")

	s.Shutdown()

	// Read from log file checking for Info level logs
	logFile, err := os.Open(supervisorLogFilePath)
	require.NoError(t, err)

	scanner := bufio.NewScanner(logFile)
	seenCollectorLog := false
	for scanner.Scan() {
		line := scanner.Bytes()
		var log logEntry
		err := json.Unmarshal(line, &log)
		require.NoError(t, err)

		level, err := zapcore.ParseLevel(log.Level)
		require.NoError(t, err)
		require.GreaterOrEqual(t, level, zapcore.InfoLevel)

		if log.Logger == "collector" {
			seenCollectorLog = true
		}
	}
	// verify a collector log was read
	require.True(t, seenCollectorLog)
	require.NoError(t, logFile.Close())
}

func TestSupervisorRemoteConfigApplyStatus(t *testing.T) {
	modes := []struct {
		name          string
		useHUPRestart bool
	}{
		{
			name:          "ProcessRestart",
			useHUPRestart: false,
		},
		{
			name:          "HUPRestart",
			useHUPRestart: true,
		},
	}

	for _, mode := range modes {
		t.Run(mode.name, func(t *testing.T) {
			var agentConfig atomic.Value
			var healthReport atomic.Value
			var remoteConfigStatus atomic.Value
			server := newOpAMPServer(
				t,
				defaultConnectingHandler,
				types.ConnectionCallbacks{
					OnMessage: func(_ context.Context, _ types.Connection, message *protobufs.AgentToServer) *protobufs.ServerToAgent {
						if message.EffectiveConfig != nil {
							config := message.EffectiveConfig.ConfigMap.ConfigMap[""]
							if config != nil {
								agentConfig.Store(string(config.Body))
							}
						}
						if message.Health != nil {
							healthReport.Store(message.Health)
						}
						if message.RemoteConfigStatus != nil {
							remoteConfigStatus.Store(message.RemoteConfigStatus)
						}

						return &protobufs.ServerToAgent{}
					},
				})

			extraConfigData := map[string]string{
				"url":                  server.addr,
				"config_apply_timeout": "3s",
			}
			if mode.useHUPRestart {
				extraConfigData["hupRestart"] = "true"
			}

			s := newSupervisor(t, "report_status", extraConfigData)
			require.Nil(t, s.Start())
			defer s.Shutdown()

			waitForSupervisorConnection(server.supervisorConnected, true)

			cfg, hash, inputFile, outputFile := createSimplePipelineCollectorConf(t)

			server.sendToSupervisor(&protobufs.ServerToAgent{
				RemoteConfig: &protobufs.AgentRemoteConfig{
					Config: &protobufs.AgentConfigMap{
						ConfigMap: map[string]*protobufs.AgentConfigFile{
							"": {Body: cfg.Bytes()},
						},
					},
					ConfigHash: hash,
				},
			})

			// Check that the status is set to APPLYING
			require.Eventually(t, func() bool {
				status := remoteConfigStatus.Load().(*protobufs.RemoteConfigStatus)
				return status.Status == protobufs.RemoteConfigStatuses_RemoteConfigStatuses_APPLYING
			}, 5*time.Second, 100*time.Millisecond, "Remote config status was not set to APPLYING")

			// Wait for collector to become healthy
			require.Eventually(t, func() bool {
				health, ok := healthReport.Load().(*protobufs.ComponentHealth)
				return ok && health.Healthy
			}, 10*time.Second, 10*time.Millisecond, "Collector did not become healthy")

			// Check that the status is set to APPLIED
			require.Eventually(t, func() bool {
				status, ok := remoteConfigStatus.Load().(*protobufs.RemoteConfigStatus)
				return ok && status.Status == protobufs.RemoteConfigStatuses_RemoteConfigStatuses_APPLIED
			}, 5*time.Second, 10*time.Millisecond, "Remote config status was not set to APPLIED")

			require.Eventually(t, func() bool {
				cfg, ok := agentConfig.Load().(string)
				if ok {
					// The effective config may be structurally different compared to what was sent,
					// and will also have some data redacted,
					// so just check that it includes the filelog receiver
					return strings.Contains(cfg, "filelog")
				}

				return false
			}, 5*time.Second, 10*time.Millisecond, "Collector was not started with remote config")

			n, err := inputFile.WriteString("{\"body\":\"hello, world\"}\n")
			require.NotZero(t, n, "Could not write to input file")
			require.NoError(t, err)

			require.Eventually(t, func() bool {
				logRecord := make([]byte, 1024)
				n, _ := outputFile.Read(logRecord)

				return n != 0
			}, 10*time.Second, 100*time.Millisecond, "Log never appeared in output")

			// Test with bad configuration
			badCfg, badHash := createBadCollectorConf(t)

			server.sendToSupervisor(&protobufs.ServerToAgent{
				RemoteConfig: &protobufs.AgentRemoteConfig{
					Config: &protobufs.AgentConfigMap{
						ConfigMap: map[string]*protobufs.AgentConfigFile{
							"": {Body: badCfg.Bytes()},
						},
					},
					ConfigHash: badHash,
				},
			})

			// Check that the status is set to APPLYING
			require.Eventually(t, func() bool {
				status, ok := remoteConfigStatus.Load().(*protobufs.RemoteConfigStatus)
				return ok && status.Status == protobufs.RemoteConfigStatuses_RemoteConfigStatuses_APPLYING
			}, 5*time.Second, 200*time.Millisecond, "Remote config status was not set to APPLYING for bad config")

			// Wait for the health checks to fail
			require.Eventually(t, func() bool {
				health, ok := healthReport.Load().(*protobufs.ComponentHealth)
				return ok && !health.Healthy
			}, 30*time.Second, 100*time.Millisecond, "Collector did not become unhealthy with bad config")

			// Check that the status is set to FAILED after failed health checks
			require.Eventually(t, func() bool {
				status, ok := remoteConfigStatus.Load().(*protobufs.RemoteConfigStatus)
				return ok && status.Status == protobufs.RemoteConfigStatuses_RemoteConfigStatuses_FAILED
			}, 15*time.Second, 100*time.Millisecond, "Remote config status was not set to FAILED for bad config")

			// Test with nop configuration
			emptyHash := sha256.Sum256([]byte{})
			server.sendToSupervisor(&protobufs.ServerToAgent{
				RemoteConfig: &protobufs.AgentRemoteConfig{
					Config: &protobufs.AgentConfigMap{
						ConfigMap: map[string]*protobufs.AgentConfigFile{},
					},
					ConfigHash: emptyHash[:],
				},
			})

			// Check that the status is set to APPLIED
			require.Eventually(t, func() bool {
				status, ok := remoteConfigStatus.Load().(*protobufs.RemoteConfigStatus)
				return ok && status.Status == protobufs.RemoteConfigStatuses_RemoteConfigStatuses_APPLIED
			}, 5*time.Second, 10*time.Millisecond, "Remote config status was not set to APPLIED for empty config")
		})
	}
}

func TestSupervisorOpAmpServerPort(t *testing.T) {
	var agentConfig atomic.Value
	server := newOpAMPServer(
		t,
		defaultConnectingHandler,
		types.ConnectionCallbacks{
			OnMessage: func(_ context.Context, _ types.Connection, message *protobufs.AgentToServer) *protobufs.ServerToAgent {
				if message.EffectiveConfig != nil {
					config := message.EffectiveConfig.ConfigMap.ConfigMap[""]
					if config != nil {
						agentConfig.Store(string(config.Body))
					}
				}

				return &protobufs.ServerToAgent{}
			},
		})

	supervisorOpAmpServerPort, err := findRandomPort()
	require.NoError(t, err)

	s := newSupervisor(t, "server_port", map[string]string{"url": server.addr, "supervisor_opamp_server_port": fmt.Sprintf("%d", supervisorOpAmpServerPort)})

	require.Nil(t, s.Start())
	defer s.Shutdown()

	waitForSupervisorConnection(server.supervisorConnected, true)

	cfg, hash, inputFile, outputFile := createSimplePipelineCollectorConf(t)

	server.sendToSupervisor(&protobufs.ServerToAgent{
		RemoteConfig: &protobufs.AgentRemoteConfig{
			Config: &protobufs.AgentConfigMap{
				ConfigMap: map[string]*protobufs.AgentConfigFile{
					"": {Body: cfg.Bytes()},
				},
			},
			ConfigHash: hash,
		},
	})

	require.Eventually(t, func() bool {
		cfg, ok := agentConfig.Load().(string)
		if ok {
			// The effective config may be structurally different compared to what was sent,
			// and will also have some data redacted,
			// so just check that it includes the filelog receiver
			return strings.Contains(cfg, "filelog")
		}

		return false
	}, 5*time.Second, 500*time.Millisecond, "Collector was not started with remote config")

	n, err := inputFile.WriteString("{\"body\":\"hello, world\"}\n")
	require.NotZero(t, n, "Could not write to input file")
	require.NoError(t, err)

	require.Eventually(t, func() bool {
		logRecord := make([]byte, 1024)
		n, _ := outputFile.Read(logRecord)

		return n != 0
	}, 10*time.Second, 500*time.Millisecond, "Log never appeared in output")
}

func findRandomPort() (int, error) {
	l, err := net.Listen("tcp", "localhost:0")
	if err != nil {
		return 0, err
	}

	port := l.Addr().(*net.TCPAddr).Port

	err = l.Close()
	if err != nil {
		return 0, err
	}

	return port, nil
}

func TestSupervisorEmitBootstrapTelemetry(t *testing.T) {
	agentDescription := atomic.Value{}

	// Load the Supervisor config so we can get the location of
	// the Collector that will be run.
	var cfg config.Supervisor
	cfgFile := getSupervisorConfig(t, "nocap", map[string]string{})
	k := koanf.New("::")
	err := k.Load(file.Provider(cfgFile.Name()), yaml.Parser())
	require.NoError(t, err)
	err = k.UnmarshalWithConf("", &cfg, koanf.UnmarshalConf{
		Tag: "mapstructure",
	})
	require.NoError(t, err)

	// Get the binary name and version from the Collector binary
	// using the `components` command that prints a YAML-encoded
	// map of information about the Collector build. Some of this
	// information will be used as defaults for the telemetry
	// attributes.
	agentPath := cfg.Agent.Executable
	componentsInfo, err := exec.Command(agentPath, "components").Output()
	require.NoError(t, err)
	k = koanf.New("::")
	err = k.Load(rawbytes.Provider(componentsInfo), yaml.Parser())
	require.NoError(t, err)
	buildinfo := k.StringMap("buildinfo")
	command := buildinfo["command"]
	version := buildinfo["version"]

	server := newOpAMPServer(
		t,
		defaultConnectingHandler,
		types.ConnectionCallbacks{
			OnMessage: func(_ context.Context, _ types.Connection, message *protobufs.AgentToServer) *protobufs.ServerToAgent {
				if message.AgentDescription != nil {
					agentDescription.Store(message.AgentDescription)
				}

				return &protobufs.ServerToAgent{}
			},
		})

	outputPath := filepath.Join(t.TempDir(), "output.txt")
	_, err = findRandomPort()
	require.Nil(t, err)
	backend := testbed.NewOTLPHTTPDataReceiver(4318)
	mockBackend := testbed.NewMockBackend(outputPath, backend)
	mockBackend.EnableRecording()
	defer mockBackend.Stop()
	require.NoError(t, mockBackend.Start())

	s := newSupervisor(t,
		"emit_telemetry",
		map[string]string{
			"url":          server.addr,
			"telemetryUrl": fmt.Sprintf("localhost:%d", 4318),
		},
	)

	require.Nil(t, s.Start())
	defer s.Shutdown()

	waitForSupervisorConnection(server.supervisorConnected, true)

	require.Eventually(t, func() bool {
		ad, ok := agentDescription.Load().(*protobufs.AgentDescription)
		if !ok {
			return false
		}

		var agentName, agentVersion string
		identAttr := ad.IdentifyingAttributes
		for _, attr := range identAttr {
			switch attr.Key {
			case string(semconv.ServiceNameKey):
				agentName = attr.Value.GetStringValue()
			case string(semconv.ServiceVersionKey):
				agentVersion = attr.Value.GetStringValue()
			}
		}

		// By default, the Collector should report its name and version
		// from the component.BuildInfo struct built into the Collector
		// binary.
		return agentName == command && agentVersion == version
	}, 5*time.Second, 250*time.Millisecond)

	require.EventuallyWithT(t, func(collect *assert.CollectT) {
		require.Len(collect, mockBackend.ReceivedTraces, 1)
	}, 10*time.Second, 250*time.Millisecond)

	require.Equal(t, 1, mockBackend.ReceivedTraces[0].ResourceSpans().Len())
	gotServiceName, ok := mockBackend.ReceivedTraces[0].ResourceSpans().At(0).Resource().Attributes().Get(string(semconv.ServiceNameKey))
	require.True(t, ok)
	require.Equal(t, "opamp-supervisor", gotServiceName.Str())

	require.Equal(t, 1, mockBackend.ReceivedTraces[0].ResourceSpans().At(0).ScopeSpans().Len())
	require.Equal(t, 1, mockBackend.ReceivedTraces[0].ResourceSpans().At(0).ScopeSpans().At(0).Spans().Len())
	require.Equal(t, "GetBootstrapInfo", mockBackend.ReceivedTraces[0].ResourceSpans().At(0).ScopeSpans().At(0).Spans().At(0).Name())
	require.Equal(t, ptrace.StatusCodeOk, mockBackend.ReceivedTraces[0].ResourceSpans().At(0).ScopeSpans().At(0).Spans().At(0).Status().Code())
}<|MERGE_RESOLUTION|>--- conflicted
+++ resolved
@@ -1,7 +1,5 @@
 // Copyright The OpenTelemetry Authors
 // SPDX-License-Identifier: Apache-2.0
-
-//go:build e2e
 
 package main
 
@@ -1507,34 +1505,13 @@
 		},
 	}
 
-<<<<<<< HEAD
 	for _, mode := range modes {
 		t.Run(mode.name, func(t *testing.T) {
 			// Create a temporary directory to store the test config file.
 			tempDir := t.TempDir()
-=======
-	var agentConfig atomic.Value
-	var initialRemoteConfigStatus atomic.Value
-	initialServer := newOpAMPServer(
-		t,
-		defaultConnectingHandler,
-		types.ConnectionCallbacks{
-			OnMessage: func(_ context.Context, _ types.Connection, message *protobufs.AgentToServer) *protobufs.ServerToAgent {
-				if message.EffectiveConfig != nil {
-					config := message.EffectiveConfig.ConfigMap.ConfigMap[""]
-					if config != nil {
-						agentConfig.Store(string(config.Body))
-					}
-				}
-				if message.RemoteConfigStatus != nil {
-					initialRemoteConfigStatus.Store(message.RemoteConfigStatus)
-				}
-				return &protobufs.ServerToAgent{}
-			},
-		})
->>>>>>> 40b594b1
 
 			var agentConfig atomic.Value
+			var initialRemoteConfigStatus atomic.Value
 			initialServer := newOpAMPServer(
 				t,
 				defaultConnectingHandler,
@@ -1546,6 +1523,9 @@
 								agentConfig.Store(string(config.Body))
 							}
 						}
+						if message.RemoteConfigStatus != nil {
+							initialRemoteConfigStatus.Store(message.RemoteConfigStatus)
+						}
 						return &protobufs.ServerToAgent{}
 					},
 				})
@@ -1557,7 +1537,6 @@
 
 			s := newSupervisor(t, "persistence", extraConfigData)
 
-<<<<<<< HEAD
 			require.Nil(t, s.Start())
 
 			waitForSupervisorConnection(initialServer.supervisorConnected, true)
@@ -1574,20 +1553,6 @@
 					ConfigHash: hash,
 				},
 			})
-=======
-	simplePipelineCFG, simplePipelineHash, _, _ := createSimplePipelineCollectorConf(t)
-
-	initialServer.sendToSupervisor(&protobufs.ServerToAgent{
-		RemoteConfig: &protobufs.AgentRemoteConfig{
-			Config: &protobufs.AgentConfigMap{
-				ConfigMap: map[string]*protobufs.AgentConfigFile{
-					"": {Body: simplePipelineCFG.Bytes()},
-				},
-			},
-			ConfigHash: simplePipelineHash,
-		},
-	})
->>>>>>> 40b594b1
 
 			require.Eventually(t, func() bool {
 				// Check if the config file was written to the storage directory
@@ -1595,7 +1560,6 @@
 				return err == nil
 			}, 5*time.Second, 250*time.Millisecond, "Config file was not written to persistent storage directory")
 
-<<<<<<< HEAD
 			agentConfig.Store("")
 			s.Shutdown()
 			initialServer.shutdown()
@@ -1615,37 +1579,6 @@
 					},
 				})
 			defer newServer.shutdown()
-=======
-	// wait for remote config status to be applied
-	require.Eventually(t, func() bool {
-		status := initialRemoteConfigStatus.Load().(*protobufs.RemoteConfigStatus)
-		return status != nil && status.Status == protobufs.RemoteConfigStatuses_RemoteConfigStatuses_APPLIED && bytes.Equal(status.LastRemoteConfigHash, simplePipelineHash)
-	}, 20*time.Second, 500*time.Millisecond, "Initial remote config never became applied")
-
-	agentConfig.Store("")
-	s.Shutdown()
-	initialServer.shutdown()
-
-	var remoteConfigStatus atomic.Value
-	newServer := newOpAMPServer(
-		t,
-		defaultConnectingHandler,
-		types.ConnectionCallbacks{
-			OnMessage: func(_ context.Context, _ types.Connection, message *protobufs.AgentToServer) *protobufs.ServerToAgent {
-				if message.EffectiveConfig != nil {
-					config := message.EffectiveConfig.ConfigMap.ConfigMap[""]
-					if config != nil {
-						agentConfig.Store(string(config.Body))
-					}
-				}
-				if message.RemoteConfigStatus != nil {
-					remoteConfigStatus.Store(message.RemoteConfigStatus)
-				}
-				return &protobufs.ServerToAgent{}
-			},
-		})
-	defer newServer.shutdown()
->>>>>>> 40b594b1
 
 			extraConfigData["url"] = newServer.addr
 			s1 := newSupervisor(t, "persistence", extraConfigData)
@@ -1659,27 +1592,12 @@
 				Flags: uint64(protobufs.ServerToAgentFlags_ServerToAgentFlags_ReportFullState),
 			})
 
-<<<<<<< HEAD
 			// Check that the new Supervisor instance starts with the configuration from the last received remote config
 			require.Eventually(t, func() bool {
 				loadedConfig, ok := agentConfig.Load().(string)
 				if !ok {
 					return false
 				}
-=======
-	// verify that the supervisor reports the existing remote config status
-	require.Eventually(t, func() bool {
-		status := remoteConfigStatus.Load().(*protobufs.RemoteConfigStatus)
-		return status != nil && status.Status == protobufs.RemoteConfigStatuses_RemoteConfigStatuses_APPLIED && bytes.Equal(status.LastRemoteConfigHash, simplePipelineHash)
-	}, 20*time.Second, 500*time.Millisecond, "Remote config status never became applied")
-
-	// Check that the new Supervisor instance starts with the configuration from the last received remote config
-	require.Eventually(t, func() bool {
-		loadedConfig, ok := agentConfig.Load().(string)
-		if !ok {
-			return false
-		}
->>>>>>> 40b594b1
 
 				return strings.Contains(loadedConfig, "filelog")
 			}, 10*time.Second, 500*time.Millisecond, "Collector was not started with the last received remote config")
