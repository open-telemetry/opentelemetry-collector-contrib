--- conflicted
+++ resolved
@@ -473,24 +473,6 @@
 	}
 }
 
-<<<<<<< HEAD
-func TestSupervisorTestConfigPersistence(t *testing.T) {
-	// Create a temporary directory to store the test config file.
-	tempDir := t.TempDir()
-
-	var agentConfig atomic.Value
-	server := newOpAMPServer(
-		t,
-		defaultConnectingHandler,
-		server.ConnectionCallbacksStruct{
-			OnMessageFunc: func(_ context.Context, _ types.Connection, message *protobufs.AgentToServer) *protobufs.ServerToAgent {
-				if message.EffectiveConfig != nil {
-					config := message.EffectiveConfig.ConfigMap.ConfigMap[""]
-					if config != nil {
-						agentConfig.Store(string(config.Body))
-					}
-				}
-=======
 func TestSupervisorOpAMPConnectionSettings(t *testing.T) {
 	var connectedToNewServer atomic.Bool
 	initialServer := newOpAMPServer(
@@ -511,28 +493,10 @@
 				connectedToNewServer.Store(true)
 			},
 			OnMessageFunc: func(_ context.Context, _ types.Connection, message *protobufs.AgentToServer) *protobufs.ServerToAgent {
->>>>>>> 1c4836ac
 				return &protobufs.ServerToAgent{}
 			},
 		})
 
-<<<<<<< HEAD
-	s := newSupervisor(t, "persistence", map[string]string{"url": server.addr, "storage_dir": tempDir})
-	defer s.Shutdown()
-
-	waitForSupervisorConnection(server.supervisorConnected, true)
-
-	cfg, hash, _, _ := createSimplePipelineCollectorConf(t)
-
-	server.sendToSupervisor(&protobufs.ServerToAgent{
-		RemoteConfig: &protobufs.AgentRemoteConfig{
-			Config: &protobufs.AgentConfigMap{
-				ConfigMap: map[string]*protobufs.AgentConfigFile{
-					"": {Body: cfg.Bytes()},
-				},
-			},
-			ConfigHash: hash,
-=======
 	initialServer.sendToSupervisor(&protobufs.ServerToAgent{
 		ConnectionSettings: &protobufs.ConnectionSettingsOffers{
 			Opamp: &protobufs.OpAMPConnectionSettings{
@@ -546,18 +510,55 @@
 					},
 				},
 			},
->>>>>>> 1c4836ac
-		},
-	})
-
-	require.Eventually(t, func() bool {
-<<<<<<< HEAD
+		},
+	})
+
+	require.Eventually(t, func() bool {
+		return connectedToNewServer.Load() == true
+	}, 10*time.Second, 500*time.Millisecond, "Collector did not connect to new OpAMP server")
+}
+
+func TestSupervisorTestConfigPersistence(t *testing.T) {
+	// Create a temporary directory to store the test config file.
+	tempDir := t.TempDir()
+
+	var agentConfig atomic.Value
+	server := newOpAMPServer(
+		t,
+		defaultConnectingHandler,
+		server.ConnectionCallbacksStruct{
+			OnMessageFunc: func(_ context.Context, _ types.Connection, message *protobufs.AgentToServer) *protobufs.ServerToAgent {
+				if message.EffectiveConfig != nil {
+					config := message.EffectiveConfig.ConfigMap.ConfigMap[""]
+					if config != nil {
+						agentConfig.Store(string(config.Body))
+					}
+				}
+				return &protobufs.ServerToAgent{}
+			},
+		})
+
+	s := newSupervisor(t, "persistence", map[string]string{"url": server.addr, "storage_dir": tempDir})
+	defer s.Shutdown()
+
+	waitForSupervisorConnection(server.supervisorConnected, true)
+
+	cfg, hash, _, _ := createSimplePipelineCollectorConf(t)
+
+	server.sendToSupervisor(&protobufs.ServerToAgent{
+		RemoteConfig: &protobufs.AgentRemoteConfig{
+			Config: &protobufs.AgentConfigMap{
+				ConfigMap: map[string]*protobufs.AgentConfigFile{
+					"": {Body: cfg.Bytes()},
+				},
+			},
+			ConfigHash: hash,
+		},
+	})
+
+	require.Eventually(t, func() bool {
 		// ensure that the config file was written to the storage directory
 		_, err := os.Stat(path.Join(tempDir, "last_recv_remote_config.yaml"))
 		return err == nil
 	}, 5*time.Second, 250*time.Millisecond, "Config file was not written to persistent storage directory")
-=======
-		return connectedToNewServer.Load() == true
-	}, 10*time.Second, 500*time.Millisecond, "Collector did not connect to new OpAMP server")
->>>>>>> 1c4836ac
 }