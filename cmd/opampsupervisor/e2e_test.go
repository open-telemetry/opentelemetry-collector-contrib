// Copyright The OpenTelemetry Authors
// SPDX-License-Identifier: Apache-2.0

//go:build e2e

package main

import (
	"bufio"
	"bytes"
	"context"
	"crypto/sha256"
	"encoding/json"
	"errors"
	"fmt"
	"io"
	"log"
	"net"
	"net/http"
	"net/http/httptest"
	"os"
	"os/exec"
	"path"
	"path/filepath"
	"runtime"
	"strconv"
	"strings"
	"sync/atomic"
	"testing"
	"text/template"
	"time"

	"go.opentelemetry.io/collector/pdata/ptrace"

	"github.com/open-telemetry/opentelemetry-collector-contrib/testbed/testbed"

	"github.com/google/uuid"
	"github.com/knadh/koanf/parsers/yaml"
	"github.com/knadh/koanf/providers/file"
	"github.com/knadh/koanf/providers/rawbytes"
	"github.com/knadh/koanf/v2"
	clientTypes "github.com/open-telemetry/opamp-go/client/types"
	"github.com/open-telemetry/opamp-go/protobufs"
	"github.com/open-telemetry/opamp-go/server"
	"github.com/open-telemetry/opamp-go/server/types"
	"github.com/stretchr/testify/assert"
	"github.com/stretchr/testify/require"
	semconv "go.opentelemetry.io/otel/semconv/v1.21.0"
	"go.uber.org/zap"
	"go.uber.org/zap/zapcore"
	"google.golang.org/protobuf/proto"

	"github.com/open-telemetry/opentelemetry-collector-contrib/cmd/opampsupervisor/supervisor"
	"github.com/open-telemetry/opentelemetry-collector-contrib/cmd/opampsupervisor/supervisor/config"
	"github.com/open-telemetry/opentelemetry-collector-contrib/cmd/opampsupervisor/supervisor/telemetry"
)

// getTestModes returns the test modes for the supervisor tests.
// On Windows, HUPReload mode is excluded as SIGHUP signals are not available.
func getTestModes() []struct {
	name               string
	UseHUPConfigReload bool
} {
	modes := []struct {
		name               string
		UseHUPConfigReload bool
	}{
		{
			name:               "ProcessRestart",
			UseHUPConfigReload: false,
		},
	}

	// Only add HUPReload mode on non-Windows platforms
	if runtime.GOOS != "windows" {
		modes = append(modes, struct {
			name               string
			UseHUPConfigReload bool
		}{
			name:               "HUPReload",
			UseHUPConfigReload: true,
		})
	}

	return modes
}

var _ clientTypes.Logger = testLogger{}

type testLogger struct {
	t *testing.T
}

func (tl testLogger) Debugf(_ context.Context, format string, args ...any) {
	tl.t.Logf(format, args...)
}

func (tl testLogger) Errorf(_ context.Context, format string, args ...any) {
	tl.t.Logf(format, args...)
}

func defaultConnectingHandler(connectionCallbacks types.ConnectionCallbacks) func(request *http.Request) types.ConnectionResponse {
	return func(_ *http.Request) types.ConnectionResponse {
		return types.ConnectionResponse{
			Accept:              true,
			ConnectionCallbacks: connectionCallbacks,
		}
	}
}

func getAgentLogs(t *testing.T, storageDir string) string {
	agentLogFile := filepath.Join(storageDir, "agent.log")
	agentLog, err := os.ReadFile(agentLogFile)
	require.NoError(t, err)
	return string(agentLog)
}

// onConnectingFuncFactory is a function that will be given to types.ConnectionCallbacks as
// OnConnectingFunc. This allows changing the ConnectionCallbacks both from the newOpAMPServer
// caller and inside of newOpAMP Server, and for custom implementations of the value for `Accept`
// in types.ConnectionResponse.
type onConnectingFuncFactory func(connectionCallbacks types.ConnectionCallbacks) func(request *http.Request) types.ConnectionResponse

type testingOpAMPServer struct {
	addr                string
	supervisorConnected chan bool
	sendToSupervisor    func(*protobufs.ServerToAgent)
	start               func()
	shutdown            func()
}

func newOpAMPServer(t *testing.T, connectingCallback onConnectingFuncFactory, callbacks types.ConnectionCallbacks) *testingOpAMPServer {
	s := newUnstartedOpAMPServer(t, connectingCallback, callbacks)
	s.start()
	return s
}

func newUnstartedOpAMPServer(t *testing.T, connectingCallback onConnectingFuncFactory, callbacks types.ConnectionCallbacks) *testingOpAMPServer {
	var agentConn atomic.Value
	var isAgentConnected atomic.Bool
	var didShutdown atomic.Bool
	connectedChan := make(chan bool)
	s := server.New(testLogger{t: t})
	onConnectedFunc := callbacks.OnConnected
	callbacks.OnConnected = func(ctx context.Context, conn types.Connection) {
		if onConnectedFunc != nil {
			onConnectedFunc(ctx, conn)
		}
		agentConn.Store(conn)
		isAgentConnected.Store(true)
		connectedChan <- true
	}
	onConnectionCloseFunc := callbacks.OnConnectionClose
	callbacks.OnConnectionClose = func(conn types.Connection) {
		isAgentConnected.Store(false)
		connectedChan <- false
		if onConnectionCloseFunc != nil {
			onConnectionCloseFunc(conn)
		}
	}
	handler, connContext, err := s.Attach(server.Settings{
		Callbacks: types.Callbacks{
			OnConnecting: connectingCallback(callbacks),
		},
	})
	require.NoError(t, err)
	mux := http.NewServeMux()
	mux.HandleFunc("/v1/opamp", handler)
	httpSrv := httptest.NewUnstartedServer(mux)
	httpSrv.Config.ConnContext = connContext

	shutdown := func() {
		if !didShutdown.Load() {
			waitForSupervisorConnection(connectedChan, false)
			t.Log("Shutting down")
			err := s.Stop(context.Background())
			assert.NoError(t, err)
			httpSrv.Close()
		}
		didShutdown.Store(true)
	}
	send := func(msg *protobufs.ServerToAgent) {
		if !isAgentConnected.Load() {
			require.Fail(t, "Agent connection has not been established")
		}

		err = agentConn.Load().(types.Connection).Send(context.Background(), msg)
		require.NoError(t, err)
	}
	t.Cleanup(func() {
		shutdown()
	})
	return &testingOpAMPServer{
		addr:                httpSrv.Listener.Addr().String(),
		supervisorConnected: connectedChan,
		sendToSupervisor:    send,
		start:               httpSrv.Start,
		shutdown:            shutdown,
	}
}

func newSupervisor(t *testing.T, configType string, extraConfigData map[string]string) (*supervisor.Supervisor, *config.Supervisor) {
	cfgFile := getSupervisorConfig(t, configType, extraConfigData)

	cfg, err := config.Load(cfgFile.Name())
	require.NoError(t, err)

	logger, err := zap.NewDevelopment()
	require.NoError(t, err)

	s, err := supervisor.NewSupervisor(logger, cfg)
	require.NoError(t, err)

	return s, &cfg
}

func getSupervisorConfig(t *testing.T, configType string, extraConfigData map[string]string) *os.File {
	tpl, err := os.ReadFile(path.Join("testdata", "supervisor", "supervisor_"+configType+".yaml"))
	require.NoError(t, err)

	templ, err := template.New("").Parse(string(tpl))
	require.NoError(t, err)

	var buf bytes.Buffer
	var extension string
	if runtime.GOOS == "windows" {
		extension = ".exe"
	}

	configData := map[string]string{
		"goos":        runtime.GOOS,
		"goarch":      runtime.GOARCH,
		"extension":   extension,
		"storage_dir": strings.ReplaceAll(t.TempDir(), "\\", "\\\\"),
	}

	for key, val := range extraConfigData {
		configData[key] = val
	}
	err = templ.Execute(&buf, configData)
	require.NoError(t, err)
	cfgFile, err := os.CreateTemp(t.TempDir(), "config_*.yaml")
	require.NoError(t, err)
	t.Cleanup(func() { cfgFile.Close() })

	_, err = cfgFile.Write(buf.Bytes())
	require.NoError(t, err)

	return cfgFile
}

func TestSupervisorStartsCollectorWithRemoteConfig(t *testing.T) {
	modes := getTestModes()

	for _, mode := range modes {
		t.Run(mode.name, func(t *testing.T) {
			storageDir := t.TempDir()
			var agentConfig atomic.Value
			server := newOpAMPServer(
				t,
				defaultConnectingHandler,
				types.ConnectionCallbacks{
					OnMessage: func(_ context.Context, _ types.Connection, message *protobufs.AgentToServer) *protobufs.ServerToAgent {
						if message.EffectiveConfig != nil {
							config := message.EffectiveConfig.ConfigMap.ConfigMap[""]
							if config != nil {
								agentConfig.Store(string(config.Body))
							}
						}

						return &protobufs.ServerToAgent{}
					},
				})

			extraConfigData := map[string]string{"url": server.addr, "storage_dir": storageDir}
			if mode.UseHUPConfigReload {
				extraConfigData["use_hup_config_reload"] = "true"
			}

			s, supervisorCfg := newSupervisor(t, "basic", extraConfigData)
			if mode.UseHUPConfigReload {
				require.True(t, supervisorCfg.Agent.UseHUPConfigReload)
			}

			require.Nil(t, s.Start())
			defer s.Shutdown()

			waitForSupervisorConnection(server.supervisorConnected, true)

			cfg, hash, inputFile, outputFile := createSimplePipelineCollectorConf(t)

			server.sendToSupervisor(&protobufs.ServerToAgent{
				RemoteConfig: &protobufs.AgentRemoteConfig{
					Config: &protobufs.AgentConfigMap{
						ConfigMap: map[string]*protobufs.AgentConfigFile{
							"": {Body: cfg.Bytes()},
						},
					},
					ConfigHash: hash,
				},
			})

			require.Eventually(t, func() bool {
				cfg, ok := agentConfig.Load().(string)
				if ok {
					// The effective config may be structurally different compared to what was sent,
					// and will also have some data redacted,
					// so just check that it includes the filelog receiver
					return strings.Contains(cfg, "filelog")
				}

				return false
			}, 5*time.Second, 500*time.Millisecond, "Collector was not started with remote config")

			n, err := inputFile.WriteString("{\"body\":\"hello, world\"}\n")
			require.NotZero(t, n, "Could not write to input file")
			require.NoError(t, err)

			require.Eventually(t, func() bool {
				logRecord := make([]byte, 1024)
				n, _ := outputFile.Read(logRecord)

				return n != 0
			}, 10*time.Second, 500*time.Millisecond, "Log never appeared in output")
		})
	}
}

func TestSupervisorStartsCollectorWithLocalConfigOnly(t *testing.T) {
	modes := getTestModes()

	for _, mode := range modes {
		t.Run(mode.name, func(t *testing.T) {
			connected := atomic.Bool{}
			server := newOpAMPServer(t, defaultConnectingHandler, types.ConnectionCallbacks{
				OnConnected: func(_ context.Context, _ types.Connection) {
					connected.Store(true)
				},
			})

			cfg, _, inputFile, outputFile := createSimplePipelineCollectorConf(t)

			collectorConfigDir := t.TempDir()
			cfgFile, err := os.CreateTemp(collectorConfigDir, "config_*.yaml")
			t.Cleanup(func() { cfgFile.Close() })
			require.NoError(t, err)

			_, err = cfgFile.Write(cfg.Bytes())
			require.NoError(t, err)

			storageDir := t.TempDir()

			extraConfigData := map[string]string{
				"url":          server.addr,
				"storage_dir":  storageDir,
				"local_config": cfgFile.Name(),
			}
			if mode.UseHUPConfigReload {
				extraConfigData["use_hup_config_reload"] = "true"
			}

			s, supervisorCfg := newSupervisor(t, "basic", extraConfigData)
			if mode.UseHUPConfigReload {
				require.True(t, supervisorCfg.Agent.UseHUPConfigReload)
			}
			t.Cleanup(s.Shutdown)
			require.NoError(t, s.Start())

			waitForSupervisorConnection(server.supervisorConnected, true)
			require.True(t, connected.Load(), "Supervisor failed to connect")

			require.EventuallyWithTf(t, func(c *assert.CollectT) {
				require.Contains(c, getAgentLogs(t, storageDir), "Connected to the OpAMP server")
			}, 10*time.Second, 500*time.Millisecond, "Collector did not connected to the OpAMP server")

			n, err := inputFile.WriteString("{\"body\":\"hello, world\"}\n")
			require.NotZero(t, n, "Could not write to input file")
			require.NoError(t, err)

			require.Eventually(t, func() bool {
				logRecord := make([]byte, 1024)
				n, _ := outputFile.Read(logRecord)

				return n != 0
			}, 10*time.Second, 500*time.Millisecond, "Log never appeared in output")
		})
	}
}

func TestSupervisorStartsCollectorWithNoOpAMPServerWithNoLastRemoteConfig(t *testing.T) {
	modes := getTestModes()

	for _, mode := range modes {
		t.Run(mode.name, func(t *testing.T) {
			storageDir := t.TempDir()
			t.Log("Storage dir:", storageDir)
			t.Cleanup(func() {
				content, _ := os.ReadFile(filepath.Join(storageDir, "effective_config.yaml"))
				t.Logf("EffectiveConfig:\n%s", string(content))

				content, _ = os.ReadFile(filepath.Join(storageDir, "agent.log"))
				t.Logf("Agent logs:\n%s", string(content))
			})

			connected := atomic.Bool{}
			server := newUnstartedOpAMPServer(t, defaultConnectingHandler, types.ConnectionCallbacks{
				OnConnected: func(ctx context.Context, conn types.Connection) {
					connected.Store(true)
				},
			})

			extraConfigData := map[string]string{
				"url":          server.addr,
				"storage_dir":  storageDir,
				"local_config": filepath.Join("testdata", "collector", "healthcheck_config.yaml"),
			}
			if mode.UseHUPConfigReload {
				extraConfigData["use_hup_config_reload"] = "true"
			}

			s, supervisorCfg := newSupervisor(t, "healthcheck_port", extraConfigData)
			if mode.UseHUPConfigReload {
				require.True(t, supervisorCfg.Agent.UseHUPConfigReload)
			}
			t.Cleanup(s.Shutdown)
			require.Nil(t, s.Start())

			// Verify the collector runs eventually by pinging the healthcheck extension
			require.Eventually(t, func() bool {
				resp, err := http.DefaultClient.Get("http://localhost:13133")
				if err != nil {
					t.Logf("Failed healthcheck: %s", err)
					return false
				}
				require.NoError(t, resp.Body.Close())
				if resp.StatusCode >= 300 || resp.StatusCode < 200 {
					t.Logf("Got non-2xx status code: %d", resp.StatusCode)
					return false
				}
				return true
			}, 3*time.Second, 100*time.Millisecond)

			// Start the server and wait for the supervisor to connect
			server.start()

			// Verify supervisor connects to server
			waitForSupervisorConnection(server.supervisorConnected, true)

			require.True(t, connected.Load(), "Supervisor failed to connect")
		})
	}
}

func TestSupervisorStartsCollectorWithNoOpAMPServerUsingLastRemoteConfig(t *testing.T) {
	modes := getTestModes()

	for _, mode := range modes {
		t.Run(mode.name, func(t *testing.T) {
			storageDir := t.TempDir()
			remoteConfigFilePath := filepath.Join(storageDir, "last_recv_remote_config.dat")

			cfg, hash, healthcheckPort := createHealthCheckCollectorConf(t)
			remoteConfigProto := &protobufs.AgentRemoteConfig{
				Config: &protobufs.AgentConfigMap{
					ConfigMap: map[string]*protobufs.AgentConfigFile{
						"": {Body: cfg.Bytes()},
					},
				},
				ConfigHash: hash,
			}
			marshalledRemoteConfig, err := proto.Marshal(remoteConfigProto)
			require.NoError(t, err)

<<<<<<< HEAD
	cfg, hash, healthcheckPort := createHealthCheckCollectorConf(t, true)
	remoteConfigProto := &protobufs.AgentRemoteConfig{
		Config: &protobufs.AgentConfigMap{
			ConfigMap: map[string]*protobufs.AgentConfigFile{
				"": {Body: cfg.Bytes()},
			},
		},
		ConfigHash: hash,
	}
	marshalledRemoteConfig, err := proto.Marshal(remoteConfigProto)
	require.NoError(t, err)
=======
			require.NoError(t, os.WriteFile(remoteConfigFilePath, marshalledRemoteConfig, 0o600))
>>>>>>> ff61b386

			connected := atomic.Bool{}
			server := newUnstartedOpAMPServer(t, defaultConnectingHandler, types.ConnectionCallbacks{
				OnConnected: func(ctx context.Context, conn types.Connection) {
					connected.Store(true)
				},
			})
			defer server.shutdown()

			extraConfigData := map[string]string{
				"url":         server.addr,
				"storage_dir": storageDir,
			}
			if mode.UseHUPConfigReload {
				extraConfigData["use_hup_config_reload"] = "true"
			}

			s, supervisorCfg := newSupervisor(t, "basic", extraConfigData)
			if mode.UseHUPConfigReload {
				require.True(t, supervisorCfg.Agent.UseHUPConfigReload)
			}

			require.Nil(t, s.Start())
			defer s.Shutdown()

			// Verify the collector runs eventually by pinging the healthcheck extension
			require.Eventually(t, func() bool {
				resp, err := http.DefaultClient.Get(fmt.Sprintf("http://localhost:%d", healthcheckPort))
				if err != nil {
					t.Logf("Failed healthcheck: %s", err)
					return false
				}
				require.NoError(t, resp.Body.Close())
				if resp.StatusCode >= 300 || resp.StatusCode < 200 {
					t.Logf("Got non-2xx status code: %d", resp.StatusCode)
					return false
				}
				return true
			}, 3*time.Second, 100*time.Millisecond)

			// Start the server and wait for the supervisor to connect
			server.start()

			// Verify supervisor connects to server
			waitForSupervisorConnection(server.supervisorConnected, true)

			require.True(t, connected.Load(), "Supervisor failed to connect")
		})
	}
}

func TestSupervisorStartsCollectorWithRemoteConfigAndExecParams(t *testing.T) {
	storageDir := t.TempDir()

	// create remote config to check agent's health
	remoteConfigFilePath := filepath.Join(storageDir, "last_recv_remote_config.dat")
	cfg, hash, healthcheckPort := createHealthCheckCollectorConf(t, false)
	remoteConfigProto := &protobufs.AgentRemoteConfig{
		Config: &protobufs.AgentConfigMap{
			ConfigMap: map[string]*protobufs.AgentConfigFile{
				"": {Body: cfg.Bytes()},
			},
		},
		ConfigHash: hash,
	}
	marshalledRemoteConfig, err := proto.Marshal(remoteConfigProto)
	require.NoError(t, err)

	require.NoError(t, os.WriteFile(remoteConfigFilePath, marshalledRemoteConfig, 0o600))

	// create server
	var agentConfig atomic.Value
	server := newOpAMPServer(
		t,
		defaultConnectingHandler,
		types.ConnectionCallbacks{
			OnMessage: func(_ context.Context, _ types.Connection, message *protobufs.AgentToServer) *protobufs.ServerToAgent {
				if message.EffectiveConfig != nil {
					config := message.EffectiveConfig.ConfigMap.ConfigMap[""]
					if config != nil {
						agentConfig.Store(string(config.Body))
					}
				}
				return &protobufs.ServerToAgent{}
			},
		})

	// create input and output log files for checking the config passed via config_files param
	inputFile, err := os.CreateTemp(storageDir, "input.log")
	require.NoError(t, err)
	t.Cleanup(func() { inputFile.Close() })

	outputFile, err := os.CreateTemp(storageDir, "output.log")
	require.NoError(t, err)
	t.Cleanup(func() { outputFile.Close() })

	secondHealthcheckPort, err := findRandomPort()
	require.NoError(t, err)

	// fill env variables passed via parameters which are used in the collector config passed via config_files param
	s, _ := newSupervisor(t, "exec_config", map[string]string{
		"url":             server.addr,
		"storage_dir":     storageDir,
		"inputLogFile":    inputFile.Name(),
		"outputLogFile":   outputFile.Name(),
		"healthcheckPort": strconv.Itoa(secondHealthcheckPort),
	})

	require.Nil(t, s.Start())
	defer s.Shutdown()

	waitForSupervisorConnection(server.supervisorConnected, true)

	for _, port := range []int{healthcheckPort, secondHealthcheckPort} {
		require.Eventually(t, func() bool {
			resp, err := http.DefaultClient.Get(fmt.Sprintf("http://localhost:%d", port))
			if err != nil {
				t.Logf("Failed healthcheck: %s", err)
				return false
			}
			require.NoError(t, resp.Body.Close())
			if resp.StatusCode >= 300 || resp.StatusCode < 200 {
				t.Logf("Got non-2xx status code: %d", resp.StatusCode)
				return false
			}
			return true
		}, 3*time.Second, 100*time.Millisecond)
	}

	// check that collector uses filelog receiver and file exporter from config passed via config_files param
	n, err := inputFile.WriteString("{\"body\":\"hello, world\"}\n")
	require.NotZero(t, n, "Could not write to input file")
	require.NoError(t, err)

	require.Eventually(t, func() bool {
		logRecord := make([]byte, 1024)
		n, _ := outputFile.Read(logRecord)

		return n != 0
	}, 20*time.Second, 500*time.Millisecond, "Log never appeared in output")
}

func TestSupervisorStartsWithNoOpAMPServer(t *testing.T) {
	cfg, hash, inputFile, outputFile := createSimplePipelineCollectorConf(t)

	configuredChan := make(chan struct{})
	connected := atomic.Bool{}
	server := newUnstartedOpAMPServer(t, defaultConnectingHandler,
		types.ConnectionCallbacks{
			OnConnected: func(ctx context.Context, conn types.Connection) {
				connected.Store(true)
			},
			OnMessage: func(ctx context.Context, conn types.Connection, message *protobufs.AgentToServer) *protobufs.ServerToAgent {
				lastCfgHash := message.GetRemoteConfigStatus().GetLastRemoteConfigHash()
				if bytes.Equal(lastCfgHash, hash) {
					close(configuredChan)
				}

				return &protobufs.ServerToAgent{}
			},
		})
	defer server.shutdown()

	// The supervisor is started without a running OpAMP server.
	// The supervisor should start successfully, even if the OpAMP server is stopped.
	s, _ := newSupervisor(t, "healthcheck_port", map[string]string{
		"url":              server.addr,
		"healthcheck_port": "12345",
	})

	require.Nil(t, s.Start())
	defer s.Shutdown()

	// Verify the collector is not running after 250 ms by checking the healthcheck endpoint
	time.Sleep(250 * time.Millisecond)
	_, err := http.DefaultClient.Get("http://localhost:12345")

	if runtime.GOOS != "windows" {
		require.ErrorContains(t, err, "connection refused")
	} else {
		require.ErrorContains(t, err, "No connection could be made")
	}

	// Start the server and wait for the supervisor to connect
	server.start()

	// Verify supervisor connects to server
	waitForSupervisorConnection(server.supervisorConnected, true)

	require.True(t, connected.Load(), "Supervisor failed to connect")

	// Verify that the collector can run a new config sent to it
	server.sendToSupervisor(&protobufs.ServerToAgent{
		RemoteConfig: &protobufs.AgentRemoteConfig{
			Config: &protobufs.AgentConfigMap{
				ConfigMap: map[string]*protobufs.AgentConfigFile{
					"": {Body: cfg.Bytes()},
				},
			},
			ConfigHash: hash,
		},
	})

	select {
	case <-configuredChan:
	case <-time.After(2 * time.Second):
		require.FailNow(t, "timed out waiting for collector to reconfigure")
	}

	sampleLog := `{"body":"hello, world"}`
	n, err := inputFile.WriteString(sampleLog + "\n")
	require.NotZero(t, n, "Could not write to input file")
	require.NoError(t, err)

	require.Eventually(t, func() bool {
		logRecord := make([]byte, 1024)

		n, err = outputFile.Read(logRecord)
		if !errors.Is(err, io.EOF) {
			require.NoError(t, err)
		}

		return n != 0
	}, 10*time.Second, 500*time.Millisecond, "Log never appeared in output")
}

func TestSupervisorRestartsCollectorAfterBadConfig(t *testing.T) {
	modes := getTestModes()

	for _, mode := range modes {
		t.Run(mode.name, func(t *testing.T) {
			var healthReport atomic.Value
			var agentConfig atomic.Value
			server := newOpAMPServer(
				t,
				defaultConnectingHandler,
				types.ConnectionCallbacks{
					OnMessage: func(_ context.Context, _ types.Connection, message *protobufs.AgentToServer) *protobufs.ServerToAgent {
						if message.Health != nil {
							healthReport.Store(message.Health)
						}
						if message.EffectiveConfig != nil {
							config := message.EffectiveConfig.ConfigMap.ConfigMap[""]
							if config != nil {
								agentConfig.Store(string(config.Body))
							}
						}

						return &protobufs.ServerToAgent{}
					},
				})

			extraConfigData := map[string]string{"url": server.addr}
			if mode.UseHUPConfigReload {
				extraConfigData["use_hup_config_reload"] = "true"
			}

			s, supervisorCfg := newSupervisor(t, "basic", extraConfigData)
			if mode.UseHUPConfigReload {
				require.True(t, supervisorCfg.Agent.UseHUPConfigReload)
			}

			require.Nil(t, s.Start())
			defer s.Shutdown()

			waitForSupervisorConnection(server.supervisorConnected, true)

			cfg, hash := createBadCollectorConf(t)

			server.sendToSupervisor(&protobufs.ServerToAgent{
				RemoteConfig: &protobufs.AgentRemoteConfig{
					Config: &protobufs.AgentConfigMap{
						ConfigMap: map[string]*protobufs.AgentConfigFile{
							"": {Body: cfg.Bytes()},
						},
					},
					ConfigHash: hash,
				},
			})

			require.Eventually(t, func() bool {
				cfg, ok := agentConfig.Load().(string)
				if ok {
					// The effective config may be structurally different compared to what was sent,
					// so just check that it includes some strings we know to be unique to the remote config.
					return strings.Contains(cfg, "doesntexist")
				}

				return false
			}, 5*time.Second, 500*time.Millisecond, "Collector was not started with remote config")

			require.Eventually(t, func() bool {
				health := healthReport.Load().(*protobufs.ComponentHealth)

				if health != nil {
					return !health.Healthy && health.LastError != ""
				}

				return false
			}, 5*time.Second, 250*time.Millisecond, "Supervisor never reported that the Collector was unhealthy")

			cfg, hash, _, _ = createSimplePipelineCollectorConf(t)

			server.sendToSupervisor(&protobufs.ServerToAgent{
				RemoteConfig: &protobufs.AgentRemoteConfig{
					Config: &protobufs.AgentConfigMap{
						ConfigMap: map[string]*protobufs.AgentConfigFile{
							"": {Body: cfg.Bytes()},
						},
					},
					ConfigHash: hash,
				},
			})

			require.Eventually(t, func() bool {
				health := healthReport.Load().(*protobufs.ComponentHealth)

				if health != nil {
					return health.Healthy && health.LastError == ""
				}

				return false
			}, 5*time.Second, 250*time.Millisecond, "Supervisor never reported that the Collector became healthy")
		})
	}
}

func TestSupervisorConfiguresCapabilities(t *testing.T) {
	var capabilities atomic.Uint64
	server := newOpAMPServer(
		t,
		defaultConnectingHandler,
		types.ConnectionCallbacks{
			OnMessage: func(_ context.Context, _ types.Connection, message *protobufs.AgentToServer) *protobufs.ServerToAgent {
				capabilities.Store(message.Capabilities)

				return &protobufs.ServerToAgent{}
			},
		})

	s, _ := newSupervisor(t, "nocap", map[string]string{"url": server.addr})

	require.Nil(t, s.Start())
	defer s.Shutdown()

	waitForSupervisorConnection(server.supervisorConnected, true)

	require.Eventually(t, func() bool {
		caps := capabilities.Load()

		return caps == uint64(protobufs.AgentCapabilities_AgentCapabilities_ReportsStatus)
	}, 5*time.Second, 250*time.Millisecond)
}

func TestSupervisorBootstrapsCollector(t *testing.T) {
	tests := []struct {
		name     string
		cfg      string
		env      []string
		precheck func(t *testing.T)
	}{
		{
			name: "With service.AllowNoPipelines",
			cfg:  "nocap",
			precheck: func(t *testing.T) {
			},
		},
		{
			name: "Without service.AllowNoPipelines",
			cfg:  "no_fg",
			env: []string{
				"COLLECTOR_BIN=../../bin/otelcontribcol_" + runtime.GOOS + "_" + runtime.GOARCH,
			},
			precheck: func(t *testing.T) {
				if runtime.GOOS == "windows" {
					t.Skip("This test requires a shell script, which may not be supported by Windows")
				}
			},
		},
	}

	for _, tt := range tests {
		t.Run(tt.name, func(t *testing.T) {
			tt.precheck(t)
			agentDescription := atomic.Value{}

			// Load the Supervisor config so we can get the location of
			// the Collector that will be run.
			var cfg config.Supervisor
			cfgFile := getSupervisorConfig(t, tt.cfg, map[string]string{})
			k := koanf.New("::")
			err := k.Load(file.Provider(cfgFile.Name()), yaml.Parser())
			require.NoError(t, err)
			err = k.UnmarshalWithConf("", &cfg, koanf.UnmarshalConf{
				Tag: "mapstructure",
			})
			require.NoError(t, err)

			// Get the binary name and version from the Collector binary
			// using the `components` command that prints a YAML-encoded
			// map of information about the Collector build. Some of this
			// information will be used as defaults for the telemetry
			// attributes.
			agentPath := cfg.Agent.Executable
			cmd := exec.Command(agentPath, "components")
			for _, env := range tt.env {
				cmd.Env = append(cmd.Env, env)
			}
			componentsInfo, err := cmd.Output()
			require.NoError(t, err)
			k = koanf.New("::")
			err = k.Load(rawbytes.Provider(componentsInfo), yaml.Parser())
			require.NoError(t, err)
			buildinfo := k.StringMap("buildinfo")
			command := buildinfo["command"]
			version := buildinfo["version"]

			server := newOpAMPServer(
				t,
				defaultConnectingHandler,
				types.ConnectionCallbacks{
					OnMessage: func(_ context.Context, _ types.Connection, message *protobufs.AgentToServer) *protobufs.ServerToAgent {
						if message.AgentDescription != nil {
							agentDescription.Store(message.AgentDescription)
						}

						return &protobufs.ServerToAgent{}
					},
				})

			s, _ := newSupervisor(t, "nocap", map[string]string{"url": server.addr})

			require.Nil(t, s.Start())
			defer s.Shutdown()

			waitForSupervisorConnection(server.supervisorConnected, true)

			require.Eventually(t, func() bool {
				ad, ok := agentDescription.Load().(*protobufs.AgentDescription)
				if !ok {
					return false
				}

				var agentName, agentVersion string
				identAttr := ad.IdentifyingAttributes
				for _, attr := range identAttr {
					switch attr.Key {
					case string(semconv.ServiceNameKey):
						agentName = attr.Value.GetStringValue()
					case string(semconv.ServiceVersionKey):
						agentVersion = attr.Value.GetStringValue()
					}
				}

				// By default the Collector should report its name and version
				// from the component.BuildInfo struct built into the Collector
				// binary.
				return agentName == command && agentVersion == version
			}, 5*time.Second, 250*time.Millisecond)
		})
	}
}

func TestSupervisorBootstrapsCollectorAvailableComponents(t *testing.T) {
	agentDescription := atomic.Value{}
	availableComponents := atomic.Value{}

	// Load the Supervisor config so we can get the location of
	// the Collector that will be run.
	var cfg config.Supervisor
	cfgFile := getSupervisorConfig(t, "reports_available_components", map[string]string{})
	k := koanf.New("::")
	err := k.Load(file.Provider(cfgFile.Name()), yaml.Parser())
	require.NoError(t, err)
	err = k.UnmarshalWithConf("", &cfg, koanf.UnmarshalConf{
		Tag: "mapstructure",
	})
	require.NoError(t, err)

	// Get the binary name and version from the Collector binary
	// using the `components` command that prints a YAML-encoded
	// map of information about the Collector build. Some of this
	// information will be used as defaults for the telemetry
	// attributes.
	agentPath := cfg.Agent.Executable
	componentsInfo, err := exec.Command(agentPath, "components").Output()
	require.NoError(t, err)
	k = koanf.New("::")
	err = k.Load(rawbytes.Provider(componentsInfo), yaml.Parser())
	require.NoError(t, err)
	buildinfo := k.StringMap("buildinfo")
	command := buildinfo["command"]
	version := buildinfo["version"]

	server := newOpAMPServer(
		t,
		defaultConnectingHandler,
		types.ConnectionCallbacks{
			OnMessage: func(_ context.Context, _ types.Connection, message *protobufs.AgentToServer) *protobufs.ServerToAgent {
				if message.AgentDescription != nil {
					agentDescription.Store(message.AgentDescription)
				}

				response := &protobufs.ServerToAgent{}
				if message.AvailableComponents != nil {
					availableComponents.Store(message.AvailableComponents)

					if message.GetAvailableComponents().GetComponents() == nil {
						response.Flags = uint64(protobufs.ServerToAgentFlags_ServerToAgentFlags_ReportAvailableComponents)
					}
				}

				return response
			},
		})

	s, _ := newSupervisor(t, "reports_available_components", map[string]string{"url": server.addr})

	require.Nil(t, s.Start())
	defer s.Shutdown()

	waitForSupervisorConnection(server.supervisorConnected, true)

	require.Eventually(t, func() bool {
		ac, ok := availableComponents.Load().(*protobufs.AvailableComponents)
		if !ok {
			return false
		}

		if ac.GetComponents() == nil {
			return false
		}

		require.Len(t, ac.GetComponents(), 5) // connectors, exporters, extensions, processors, receivers
		require.NotNil(t, ac.GetComponents()["extensions"])
		require.NotNil(t, ac.GetComponents()["extensions"].GetSubComponentMap())
		require.NotNil(t, ac.GetComponents()["extensions"].GetSubComponentMap()["opamp"])

		ad, ok := agentDescription.Load().(*protobufs.AgentDescription)
		if !ok {
			return false
		}

		var agentName, agentVersion string
		identAttr := ad.IdentifyingAttributes
		for _, attr := range identAttr {
			switch attr.Key {
			case string(semconv.ServiceNameKey):
				agentName = attr.Value.GetStringValue()
			case string(semconv.ServiceVersionKey):
				agentVersion = attr.Value.GetStringValue()
			}
		}

		// By default the Collector should report its name and version
		// from the component.BuildInfo struct built into the Collector
		// binary.
		return agentName == command && agentVersion == version
	}, 10*time.Second, 250*time.Millisecond)
}

func TestSupervisorReportsEffectiveConfig(t *testing.T) {
	var agentConfig atomic.Value
	server := newOpAMPServer(
		t,
		defaultConnectingHandler,
		types.ConnectionCallbacks{
			OnMessage: func(_ context.Context, _ types.Connection, message *protobufs.AgentToServer) *protobufs.ServerToAgent {
				if message.EffectiveConfig != nil {
					config := message.EffectiveConfig.ConfigMap.ConfigMap[""]
					if config != nil {
						agentConfig.Store(string(config.Body))
					}
				}

				return &protobufs.ServerToAgent{}
			},
		})

	s, _ := newSupervisor(t, "basic", map[string]string{"url": server.addr})

	require.Nil(t, s.Start())
	defer s.Shutdown()

	waitForSupervisorConnection(server.supervisorConnected, true)

	// Create input and output files so we can "communicate" with a Collector binary.
	// The testing package will automatically clean these up after each test.
	tempDir := t.TempDir()
	testKeyFile, err := os.CreateTemp(tempDir, "confKey")
	require.NoError(t, err)
	t.Cleanup(func() { testKeyFile.Close() })

	n, err := testKeyFile.Write([]byte(testKeyFile.Name()))
	require.NoError(t, err)
	require.NotZero(t, n)

	colCfgTpl, err := os.ReadFile(filepath.Join("testdata", "collector", "split_config.yaml"))
	require.NoError(t, err)

	templ, err := template.New("").Parse(string(colCfgTpl))
	require.NoError(t, err)

	var cfg bytes.Buffer
	err = templ.Execute(
		&cfg,
		map[string]string{
			"TestKeyFile": testKeyFile.Name(),
		},
	)
	require.NoError(t, err)

	h := sha256.New()
	if _, err := io.Copy(h, bytes.NewBuffer(cfg.Bytes())); err != nil {
		t.Fatal(err)
	}

	server.sendToSupervisor(&protobufs.ServerToAgent{
		RemoteConfig: &protobufs.AgentRemoteConfig{
			Config: &protobufs.AgentConfigMap{
				ConfigMap: map[string]*protobufs.AgentConfigFile{
					"": {Body: cfg.Bytes()},
				},
			},
			ConfigHash: h.Sum(nil),
		},
	})

	require.Eventually(t, func() bool {
		cfg, ok := agentConfig.Load().(string)
		if ok {
			// The effective config may be structurally different compared to what was sent,
			// and currently has most values redacted,
			// so just check that it includes some strings we know to be unique to the remote config.
			return strings.Contains(cfg, "test_key:")
		}

		return false
	}, 5*time.Second, 500*time.Millisecond, "Collector never reported effective config")
}

func TestSupervisorAgentDescriptionConfigApplies(t *testing.T) {
	// Load the Supervisor config so we can get the location of
	// the Collector that will be run.
	var cfg config.Supervisor
	cfgFile := getSupervisorConfig(t, "agent_description", map[string]string{})
	k := koanf.New("::")
	err := k.Load(file.Provider(cfgFile.Name()), yaml.Parser())
	require.NoError(t, err)
	err = k.UnmarshalWithConf("", &cfg, koanf.UnmarshalConf{
		Tag: "mapstructure",
	})
	require.NoError(t, err)

	host, err := os.Hostname()
	require.NoError(t, err)

	// Get the binary name and version from the Collector binary
	// using the `components` command that prints a YAML-encoded
	// map of information about the Collector build. Some of this
	// information will be used as defaults for the telemetry
	// attributes.
	agentPath := cfg.Agent.Executable
	componentsInfo, err := exec.Command(agentPath, "components").Output()
	require.NoError(t, err)
	k = koanf.New("::")
	err = k.Load(rawbytes.Provider(componentsInfo), yaml.Parser())
	require.NoError(t, err)
	buildinfo := k.StringMap("buildinfo")
	command := buildinfo["command"]
	version := buildinfo["version"]

	agentDescMessageChan := make(chan *protobufs.AgentToServer, 1)

	server := newOpAMPServer(
		t,
		defaultConnectingHandler,
		types.ConnectionCallbacks{
			OnMessage: func(_ context.Context, _ types.Connection, message *protobufs.AgentToServer) *protobufs.ServerToAgent {
				if message.AgentDescription != nil {
					select {
					case agentDescMessageChan <- message:
					default:
					}
				}

				return &protobufs.ServerToAgent{}
			},
		})

	s, _ := newSupervisor(t, "agent_description", map[string]string{"url": server.addr})

	require.Nil(t, s.Start())
	defer s.Shutdown()

	waitForSupervisorConnection(server.supervisorConnected, true)
	var ad *protobufs.AgentToServer
	select {
	case ad = <-agentDescMessageChan:
	case <-time.After(5 * time.Second):
		t.Fatal("Failed to get agent description after 5 seconds")
	}

	expectedDescription := &protobufs.AgentDescription{
		IdentifyingAttributes: []*protobufs.KeyValue{
			stringKeyValue("client.id", "my-client-id"),
			stringKeyValue(string(semconv.ServiceInstanceIDKey), uuid.UUID(ad.InstanceUid).String()),
			stringKeyValue(string(semconv.ServiceNameKey), command),
			stringKeyValue(string(semconv.ServiceVersionKey), version),
		},
		NonIdentifyingAttributes: []*protobufs.KeyValue{
			stringKeyValue("env", "prod"),
			stringKeyValue(string(semconv.HostArchKey), runtime.GOARCH),
			stringKeyValue(string(semconv.HostNameKey), host),
			stringKeyValue(string(semconv.OSTypeKey), runtime.GOOS),
		},
	}

	require.Subset(t, ad.AgentDescription.IdentifyingAttributes, expectedDescription.IdentifyingAttributes)
	require.Subset(t, ad.AgentDescription.NonIdentifyingAttributes, expectedDescription.NonIdentifyingAttributes)

	time.Sleep(250 * time.Millisecond)
}

func stringKeyValue(key, val string) *protobufs.KeyValue {
	return &protobufs.KeyValue{
		Key: key,
		Value: &protobufs.AnyValue{
			Value: &protobufs.AnyValue_StringValue{
				StringValue: val,
			},
		},
	}
}

// Creates a Collector config that reads and writes logs to files and provides
// file descriptors for I/O operations to those files. The files are placed
// in a unique temp directory that is cleaned up after the test's completion.
func createSimplePipelineCollectorConf(t *testing.T) (*bytes.Buffer, []byte, *os.File, *os.File) {
	wd, err := os.Getwd()
	require.NoError(t, err)

	// Create input and output files so we can "communicate" with a Collector binary.
	// The testing package will automatically clean these up after each test.
	tempDir := t.TempDir()
	inputFile, err := os.CreateTemp(tempDir, "input_*.yaml")
	require.NoError(t, err)
	t.Cleanup(func() { inputFile.Close() })

	outputFile, err := os.CreateTemp(tempDir, "output_*.yaml")
	require.NoError(t, err)
	t.Cleanup(func() { outputFile.Close() })

	colCfgTpl, err := os.ReadFile(path.Join(wd, "testdata", "collector", "simple_pipeline.yaml"))
	require.NoError(t, err)

	templ, err := template.New("").Parse(string(colCfgTpl))
	require.NoError(t, err)

	var confmapBuf bytes.Buffer
	err = templ.Execute(
		&confmapBuf,
		map[string]string{
			"inputLogFile":  inputFile.Name(),
			"outputLogFile": outputFile.Name(),
		},
	)
	require.NoError(t, err)

	h := sha256.New()
	if _, err := io.Copy(h, bytes.NewBuffer(confmapBuf.Bytes())); err != nil {
		log.Fatal(err)
	}

	return &confmapBuf, h.Sum(nil), inputFile, outputFile
}

func createBadCollectorConf(t *testing.T) (*bytes.Buffer, []byte) {
	colCfg, err := os.ReadFile(path.Join("testdata", "collector", "bad_config.yaml"))
	require.NoError(t, err)

	h := sha256.New()
	if _, err := io.Copy(h, bytes.NewBuffer(colCfg)); err != nil {
		log.Fatal(err)
	}

	return bytes.NewBuffer(colCfg), h.Sum(nil)
}

func createHealthCheckCollectorConf(t *testing.T, nopPipeline bool) (cfg *bytes.Buffer, hash []byte, remotePort int) {
	colCfgTpl, err := os.ReadFile(path.Join("testdata", "collector", "healthcheck_config.tmpl.yaml"))
	require.NoError(t, err)

	templ, err := template.New("").Parse(string(colCfgTpl))
	require.NoError(t, err)

	var confmapBuf bytes.Buffer
	err = templ.Execute(
		&confmapBuf,
		map[string]any{
			"nopPipeline": nopPipeline,
		},
	)
	require.NoError(t, err)

	h := sha256.Sum256(confmapBuf.Bytes())

	return &confmapBuf, h[:], 13133
}

// Wait for the Supervisor to connect to or disconnect from the OpAMP server
func waitForSupervisorConnection(connection chan bool, connected bool) {
	select {
	case <-time.After(5 * time.Second):
		break
	case state := <-connection:
		if state == connected {
			break
		}
	}
}

func TestSupervisorRestartCommand(t *testing.T) {
	modes := getTestModes()

	for _, mode := range modes {
		t.Run(mode.name, func(t *testing.T) {
			var healthReport atomic.Value
			var agentConfig atomic.Value
			server := newOpAMPServer(
				t,
				defaultConnectingHandler,
				types.ConnectionCallbacks{
					OnMessage: func(_ context.Context, _ types.Connection, message *protobufs.AgentToServer) *protobufs.ServerToAgent {
						if message.Health != nil {
							healthReport.Store(message.Health)
						}

						if message.EffectiveConfig != nil {
							config := message.EffectiveConfig.ConfigMap.ConfigMap[""]
							if config != nil {
								agentConfig.Store(string(config.Body))
							}
						}
						return &protobufs.ServerToAgent{}
					},
				})

			storageDir := t.TempDir()
			extraConfigData := map[string]string{
				"url":         server.addr,
				"storage_dir": storageDir,
			}
			if mode.UseHUPConfigReload {
				extraConfigData["use_hup_config_reload"] = "true"
			}

			s, supervisorCfg := newSupervisor(t, "basic", extraConfigData)
			if mode.UseHUPConfigReload {
				require.True(t, supervisorCfg.Agent.UseHUPConfigReload)
			}

			require.Nil(t, s.Start())
			defer s.Shutdown()

			waitForSupervisorConnection(server.supervisorConnected, true)

			// Send the initial config
			cfg, hash, _, _ := createSimplePipelineCollectorConf(t)

			server.sendToSupervisor(&protobufs.ServerToAgent{
				RemoteConfig: &protobufs.AgentRemoteConfig{
					Config: &protobufs.AgentConfigMap{
						ConfigMap: map[string]*protobufs.AgentConfigFile{
							"": {Body: cfg.Bytes()},
						},
					},
					ConfigHash: hash,
				},
			})

			require.Eventually(t, func() bool {
				cfg, ok := agentConfig.Load().(string)
				if ok {
					return strings.Contains(cfg, "health_check")
				}
				return false
			}, 5*time.Second, 500*time.Millisecond, "Collector was not started with healthcheck")

			require.Eventually(t, func() bool {
				health := healthReport.Load().(*protobufs.ComponentHealth)

				if health != nil {
					return health.Healthy && health.LastError == ""
				}

				return false
			}, 5*time.Second, 500*time.Millisecond, "Collector never became healthy")

			// The health report should be received after the restart
			healthReport.Store(&protobufs.ComponentHealth{})

			server.sendToSupervisor(&protobufs.ServerToAgent{
				Command: &protobufs.ServerToAgentCommand{
					Type: protobufs.CommandType_CommandType_Restart,
				},
			})

			// Here we will wait for the supervisor connection to go away and come back.
			// This helps us check that the restart logic is actually restarting the agent.
			// Note: this also helps the data race detector confirm that access to the
			// [Supervisor.lastHealthFromClient] has to be synchronized to prevent races.
			waitForSupervisorConnection(server.supervisorConnected, false)
			waitForSupervisorConnection(server.supervisorConnected, true)

			server.sendToSupervisor(&protobufs.ServerToAgent{
				Flags: uint64(protobufs.ServerToAgentFlags_ServerToAgentFlags_ReportFullState),
			})

			require.Eventually(t, func() bool {
				health := healthReport.Load().(*protobufs.ComponentHealth)
				if health != nil {
					return health.Healthy && health.LastError == ""
				}
				return false
			}, 30*time.Second, 250*time.Millisecond, "Collector never reported healthy after restart")
		})
	}
}

func TestSupervisorOpAMPConnectionSettings(t *testing.T) {
	var connectedToNewServer atomic.Bool
	initialServer := newOpAMPServer(
		t,
		defaultConnectingHandler,
		types.ConnectionCallbacks{})

	s, _ := newSupervisor(t, "accepts_conn", map[string]string{"url": initialServer.addr})

	require.Nil(t, s.Start())
	defer s.Shutdown()

	waitForSupervisorConnection(initialServer.supervisorConnected, true)

	newServer := newOpAMPServer(
		t,
		defaultConnectingHandler,
		types.ConnectionCallbacks{
			OnConnected: func(_ context.Context, _ types.Connection) {
				connectedToNewServer.Store(true)
			},
			OnMessage: func(_ context.Context, _ types.Connection, _ *protobufs.AgentToServer) *protobufs.ServerToAgent {
				return &protobufs.ServerToAgent{}
			},
		})

	initialServer.sendToSupervisor(&protobufs.ServerToAgent{
		ConnectionSettings: &protobufs.ConnectionSettingsOffers{
			Opamp: &protobufs.OpAMPConnectionSettings{
				DestinationEndpoint: "ws://" + newServer.addr + "/v1/opamp",
				Headers: &protobufs.Headers{
					Headers: []*protobufs.Header{
						{
							Key:   "x-foo",
							Value: "bar",
						},
					},
				},
			},
		},
	})
	waitForSupervisorConnection(newServer.supervisorConnected, true)

	require.Eventually(t, func() bool {
		return connectedToNewServer.Load() == true
	}, 10*time.Second, 500*time.Millisecond, "Collector did not connect to new OpAMP server")
}

func TestSupervisorOpAMPWithHTTPEndpoint(t *testing.T) {
	connected := atomic.Bool{}
	initialServer := newOpAMPServer(
		t,
		defaultConnectingHandler,
		types.ConnectionCallbacks{
			OnConnected: func(ctx context.Context, conn types.Connection) {
				connected.Store(true)
			},
		})

	s, _ := newSupervisor(t, "http", map[string]string{"url": initialServer.addr})

	require.Nil(t, s.Start())
	defer s.Shutdown()

	waitForSupervisorConnection(initialServer.supervisorConnected, true)
	require.True(t, connected.Load(), "Supervisor failed to connect")
}

func TestSupervisorRestartsWithLastReceivedConfig(t *testing.T) {
	modes := getTestModes()

	for _, mode := range modes {
		t.Run(mode.name, func(t *testing.T) {
			// Create a temporary directory to store the test config file.
			tempDir := t.TempDir()

			var agentConfig atomic.Value
			var initialRemoteConfigStatus atomic.Value
			initialServer := newOpAMPServer(
				t,
				defaultConnectingHandler,
				types.ConnectionCallbacks{
					OnMessage: func(_ context.Context, _ types.Connection, message *protobufs.AgentToServer) *protobufs.ServerToAgent {
						if message.EffectiveConfig != nil {
							config := message.EffectiveConfig.ConfigMap.ConfigMap[""]
							if config != nil {
								agentConfig.Store(string(config.Body))
							}
						}
						if message.RemoteConfigStatus != nil {
							initialRemoteConfigStatus.Store(message.RemoteConfigStatus)
						}
						return &protobufs.ServerToAgent{}
					},
				})

			extraConfigData := map[string]string{"url": initialServer.addr, "storage_dir": tempDir}
			if mode.UseHUPConfigReload {
				extraConfigData["use_hup_config_reload"] = "true"
			}

			s, supervisorCfg := newSupervisor(t, "persistence", extraConfigData)
			if mode.UseHUPConfigReload {
				require.True(t, supervisorCfg.Agent.UseHUPConfigReload)
			}

			require.Nil(t, s.Start())

			waitForSupervisorConnection(initialServer.supervisorConnected, true)

			cfg, hash, _, _ := createSimplePipelineCollectorConf(t)

			initialServer.sendToSupervisor(&protobufs.ServerToAgent{
				RemoteConfig: &protobufs.AgentRemoteConfig{
					Config: &protobufs.AgentConfigMap{
						ConfigMap: map[string]*protobufs.AgentConfigFile{
							"": {Body: cfg.Bytes()},
						},
					},
					ConfigHash: hash,
				},
			})

			require.Eventually(t, func() bool {
				// Check if the config file was written to the storage directory
				_, err := os.Stat(path.Join(tempDir, "last_recv_remote_config.dat"))
				return err == nil
			}, 5*time.Second, 250*time.Millisecond, "Config file was not written to persistent storage directory")

			agentConfig.Store("")
			s.Shutdown()
			initialServer.shutdown()

			newServer := newOpAMPServer(
				t,
				defaultConnectingHandler,
				types.ConnectionCallbacks{
					OnMessage: func(_ context.Context, _ types.Connection, message *protobufs.AgentToServer) *protobufs.ServerToAgent {
						if message.EffectiveConfig != nil {
							config := message.EffectiveConfig.ConfigMap.ConfigMap[""]
							if config != nil {
								agentConfig.Store(string(config.Body))
							}
						}
						return &protobufs.ServerToAgent{}
					},
				})
			defer newServer.shutdown()

			extraConfigData["url"] = newServer.addr
			s1, supervisorCfg := newSupervisor(t, "persistence", extraConfigData)
			if mode.UseHUPConfigReload {
				require.True(t, supervisorCfg.Agent.UseHUPConfigReload)
			}

			require.Nil(t, s1.Start())
			defer s1.Shutdown()

			waitForSupervisorConnection(newServer.supervisorConnected, true)

			newServer.sendToSupervisor(&protobufs.ServerToAgent{
				Flags: uint64(protobufs.ServerToAgentFlags_ServerToAgentFlags_ReportFullState),
			})

			// Check that the new Supervisor instance starts with the configuration from the last received remote config
			require.Eventually(t, func() bool {
				loadedConfig, ok := agentConfig.Load().(string)
				if !ok {
					return false
				}

				return strings.Contains(loadedConfig, "filelog")
			}, 10*time.Second, 500*time.Millisecond, "Collector was not started with the last received remote config")
		})
	}
}

func TestSupervisorPersistsInstanceID(t *testing.T) {
	// Tests shutting down and starting up a new supervisor will
	// persist and re-use the same instance ID.
	storageDir := t.TempDir()

	agentIDChan := make(chan []byte, 1)
	server := newOpAMPServer(
		t,
		defaultConnectingHandler,
		types.ConnectionCallbacks{
			OnMessage: func(_ context.Context, _ types.Connection, message *protobufs.AgentToServer) *protobufs.ServerToAgent {
				select {
				case agentIDChan <- message.InstanceUid:
				default:
				}

				return &protobufs.ServerToAgent{}
			},
		})

	s, _ := newSupervisor(t, "basic", map[string]string{
		"url":         server.addr,
		"storage_dir": storageDir,
	})

	require.Nil(t, s.Start())

	waitForSupervisorConnection(server.supervisorConnected, true)

	t.Logf("Supervisor connected")

	var firstAgentID []byte
	select {
	case firstAgentID = <-agentIDChan:
	case <-time.After(1 * time.Second):
		t.Fatalf("failed to get first agent ID")
	}

	t.Logf("Got agent ID %s, shutting down supervisor", uuid.UUID(firstAgentID))

	s.Shutdown()

	waitForSupervisorConnection(server.supervisorConnected, false)

	t.Logf("Supervisor disconnected")

	// Drain agent ID channel so we get a fresh ID from the new supervisor
	select {
	case <-agentIDChan:
	default:
	}

	s, _ = newSupervisor(t, "basic", map[string]string{
		"url":         server.addr,
		"storage_dir": storageDir,
	})

	require.Nil(t, s.Start())
	defer s.Shutdown()

	waitForSupervisorConnection(server.supervisorConnected, true)

	t.Logf("Supervisor connected")

	var secondAgentID []byte
	select {
	case secondAgentID = <-agentIDChan:
	case <-time.After(1 * time.Second):
		t.Fatalf("failed to get second agent ID")
	}

	require.Equal(t, firstAgentID, secondAgentID)
}

func TestSupervisorPersistsNewInstanceID(t *testing.T) {
	// Tests that an agent ID that is given from the server to the agent in an AgentIdentification message
	// is properly persisted.
	storageDir := t.TempDir()

	newID := uuid.MustParse("018fee23-4a51-7303-a441-73faed7d9deb")

	agentIDChan := make(chan []byte, 1)
	server := newOpAMPServer(
		t,
		defaultConnectingHandler,
		types.ConnectionCallbacks{
			OnMessage: func(_ context.Context, _ types.Connection, message *protobufs.AgentToServer) *protobufs.ServerToAgent {
				select {
				case agentIDChan <- message.InstanceUid:
				default:
				}

				if !bytes.Equal(message.InstanceUid, newID[:]) {
					return &protobufs.ServerToAgent{
						InstanceUid: message.InstanceUid,
						AgentIdentification: &protobufs.AgentIdentification{
							NewInstanceUid: newID[:],
						},
					}
				}

				return &protobufs.ServerToAgent{}
			},
		})

	s, _ := newSupervisor(t, "basic", map[string]string{
		"url":         server.addr,
		"storage_dir": storageDir,
	})

	require.Nil(t, s.Start())

	waitForSupervisorConnection(server.supervisorConnected, true)

	t.Logf("Supervisor connected")

	for id := range agentIDChan {
		if bytes.Equal(id, newID[:]) {
			t.Logf("Agent ID was changed to new ID")
			break
		}
	}

	s.Shutdown()

	waitForSupervisorConnection(server.supervisorConnected, false)

	t.Logf("Supervisor disconnected")

	// Drain agent ID channel so we get a fresh ID from the new supervisor
	select {
	case <-agentIDChan:
	default:
	}

	s, _ = newSupervisor(t, "basic", map[string]string{
		"url":         server.addr,
		"storage_dir": storageDir,
	})

	require.Nil(t, s.Start())
	defer s.Shutdown()

	waitForSupervisorConnection(server.supervisorConnected, true)

	t.Logf("Supervisor connected")

	var newRecievedAgentID []byte
	select {
	case newRecievedAgentID = <-agentIDChan:
	case <-time.After(1 * time.Second):
		t.Fatalf("failed to get second agent ID")
	}

	require.Equal(t, newID, uuid.UUID(newRecievedAgentID))
}

func TestSupervisorWritesAgentFilesToStorageDir(t *testing.T) {
	// Tests that the agent logs and effective.yaml are written under the storage directory.
	storageDir := t.TempDir()

	server := newOpAMPServer(
		t,
		defaultConnectingHandler,
		types.ConnectionCallbacks{},
	)

	s, _ := newSupervisor(t, "basic", map[string]string{
		"url":         server.addr,
		"storage_dir": storageDir,
	})

	require.Nil(t, s.Start())

	waitForSupervisorConnection(server.supervisorConnected, true)

	t.Logf("Supervisor connected")

	s.Shutdown()

	t.Logf("Supervisor shutdown")

	// Check config and log files are written in storage dir
	require.FileExists(t, filepath.Join(storageDir, "agent.log"))
	require.FileExists(t, filepath.Join(storageDir, "effective.yaml"))
}

func TestSupervisorStopsAgentProcessWithEmptyConfigMap(t *testing.T) {
	agentCfgChan := make(chan string, 1)
	var healthReport atomic.Value
	var remoteConfigStatus atomic.Value
	server := newOpAMPServer(
		t,
		defaultConnectingHandler,
		types.ConnectionCallbacks{
			OnMessage: func(_ context.Context, _ types.Connection, message *protobufs.AgentToServer) *protobufs.ServerToAgent {
				if message.EffectiveConfig != nil {
					config := message.EffectiveConfig.ConfigMap.ConfigMap[""]
					if config != nil {
						select {
						case agentCfgChan <- string(config.Body):
						default:
						}
					}
				}
				if message.Health != nil {
					healthReport.Store(message.Health)
				}
				if message.RemoteConfigStatus != nil {
					remoteConfigStatus.Store(message.RemoteConfigStatus)
				}
				return &protobufs.ServerToAgent{}
			},
		})

	s, _ := newSupervisor(t, "healthcheck_port", map[string]string{
		"url": server.addr,
	})

	require.Nil(t, s.Start())
	defer s.Shutdown()

	waitForSupervisorConnection(server.supervisorConnected, true)

	cfg, hash, _, _ := createSimplePipelineCollectorConf(t)

	server.sendToSupervisor(&protobufs.ServerToAgent{
		RemoteConfig: &protobufs.AgentRemoteConfig{
			Config: &protobufs.AgentConfigMap{
				ConfigMap: map[string]*protobufs.AgentConfigFile{
					"": {Body: cfg.Bytes()},
				},
			},
			ConfigHash: hash,
		},
	})

	select {
	case <-agentCfgChan:
	case <-time.After(1 * time.Second):
		require.FailNow(t, "timed out waitng for agent to report its initial config")
	}

	// Use health check endpoint to determine if the collector is actually running
	require.Eventually(t, func() bool {
		resp, err := http.DefaultClient.Get("http://localhost:13133")
		if err != nil {
			t.Logf("Failed agent healthcheck request: %s", err)
			return false
		}
		require.NoError(t, resp.Body.Close())
		if resp.StatusCode >= 300 || resp.StatusCode < 200 {
			t.Logf("Got non-2xx status code: %d", resp.StatusCode)
			return false
		}
		return true
	}, 3*time.Second, 100*time.Millisecond)

	// Send empty config
	emptyHash := sha256.Sum256([]byte{})
	server.sendToSupervisor(&protobufs.ServerToAgent{
		RemoteConfig: &protobufs.AgentRemoteConfig{
			Config: &protobufs.AgentConfigMap{
				ConfigMap: map[string]*protobufs.AgentConfigFile{},
			},
			ConfigHash: emptyHash[:],
		},
	})

	select {
	case <-agentCfgChan:
	case <-time.After(1 * time.Second):
		require.FailNow(t, "timed out waitng for agent to report its noop config")
	}

	// Verify the collector is not running after 250 ms by checking the healthcheck endpoint
	require.EventuallyWithT(t, func(tt *assert.CollectT) {
		_, err := http.DefaultClient.Get("http://localhost:12345")
		if runtime.GOOS != "windows" {
			assert.ErrorContains(tt, err, "connection refused")
		} else {
			assert.ErrorContains(tt, err, "No connection could be made")
		}
	}, 3*time.Second, 250*time.Millisecond)

	// Verify we have a healthy status (if it was ran with the empty config it would be healthy)
	require.Eventually(t, func() bool {
		health, ok := healthReport.Load().(*protobufs.ComponentHealth)
		return ok && health.Healthy
	}, 3*time.Second, 250*time.Millisecond)

	// Verify the status is set to APPLIED (if it was ran with the empty config it would be APPLIED)
	require.Eventually(t, func() bool {
		status, ok := remoteConfigStatus.Load().(*protobufs.RemoteConfigStatus)
		return ok && status.Status == protobufs.RemoteConfigStatuses_RemoteConfigStatuses_APPLIED
	}, 3*time.Second, 250*time.Millisecond)
}

type logEntry struct {
	Level  string `json:"level"`
	Logger string `json:"logger"`
}

func TestSupervisorLogging(t *testing.T) {
	// Tests that supervisor only logs at Info level and above && that collector logs passthrough and are present in supervisor log file
	if runtime.GOOS == "windows" {
		t.Skip("Zap does not close the log file and Windows disallows removing files that are still opened.")
	}

	storageDir := t.TempDir()
	remoteCfgFilePath := filepath.Join(storageDir, "last_recv_remote_config.dat")

	collectorCfg, hash, _, _ := createSimplePipelineCollectorConf(t)
	remoteCfgProto := &protobufs.AgentRemoteConfig{
		Config: &protobufs.AgentConfigMap{
			ConfigMap: map[string]*protobufs.AgentConfigFile{
				"": {Body: collectorCfg.Bytes()},
			},
		},
		ConfigHash: hash,
	}
	marshalledRemoteCfg, err := proto.Marshal(remoteCfgProto)
	require.NoError(t, err)
	require.NoError(t, os.WriteFile(remoteCfgFilePath, marshalledRemoteCfg, 0o600))

	connected := atomic.Bool{}
	server := newUnstartedOpAMPServer(t, defaultConnectingHandler, types.ConnectionCallbacks{
		OnConnected: func(ctx context.Context, conn types.Connection) {
			connected.Store(true)
		},
	})
	defer server.shutdown()

	supervisorLogFilePath := filepath.Join(storageDir, "supervisor_log.log")
	cfgFile := getSupervisorConfig(t, "logging", map[string]string{
		"url":         server.addr,
		"storage_dir": storageDir,
		"log_level":   "0",
		"log_file":    supervisorLogFilePath,
	})

	cfg, err := config.Load(cfgFile.Name())
	require.NoError(t, err)
	logger, err := telemetry.NewLogger(cfg.Telemetry.Logs)
	require.NoError(t, err)

	s, err := supervisor.NewSupervisor(logger, cfg)
	require.NoError(t, err)
	require.Nil(t, s.Start())

	// Start the server and wait for the supervisor to connect
	server.start()
	waitForSupervisorConnection(server.supervisorConnected, true)
	require.True(t, connected.Load(), "Supervisor failed to connect")

	s.Shutdown()

	// Read from log file checking for Info level logs
	logFile, err := os.Open(supervisorLogFilePath)
	require.NoError(t, err)

	scanner := bufio.NewScanner(logFile)
	seenCollectorLog := false
	for scanner.Scan() {
		line := scanner.Bytes()
		var log logEntry
		err := json.Unmarshal(line, &log)
		require.NoError(t, err)

		level, err := zapcore.ParseLevel(log.Level)
		require.NoError(t, err)
		require.GreaterOrEqual(t, level, zapcore.InfoLevel)

		if log.Logger == "collector" {
			seenCollectorLog = true
		}
	}
	// verify a collector log was read
	require.True(t, seenCollectorLog)
	require.NoError(t, logFile.Close())
}

func TestSupervisorRemoteConfigApplyStatus(t *testing.T) {
	modes := getTestModes()

	for _, mode := range modes {
		t.Run(mode.name, func(t *testing.T) {
			var agentConfig atomic.Value
			var healthReport atomic.Value
			var remoteConfigStatus atomic.Value
			server := newOpAMPServer(
				t,
				defaultConnectingHandler,
				types.ConnectionCallbacks{
					OnMessage: func(_ context.Context, _ types.Connection, message *protobufs.AgentToServer) *protobufs.ServerToAgent {
						if message.EffectiveConfig != nil {
							config := message.EffectiveConfig.ConfigMap.ConfigMap[""]
							if config != nil {
								agentConfig.Store(string(config.Body))
							}
						}
						if message.Health != nil {
							healthReport.Store(message.Health)
						}
						if message.RemoteConfigStatus != nil {
							remoteConfigStatus.Store(message.RemoteConfigStatus)
						}

						return &protobufs.ServerToAgent{}
					},
				})

			extraConfigData := map[string]string{
				"url":                  server.addr,
				"config_apply_timeout": "3s",
			}
			if mode.UseHUPConfigReload {
				extraConfigData["use_hup_config_reload"] = "true"
			}

			s, supervisorCfg := newSupervisor(t, "report_status", extraConfigData)
			if mode.UseHUPConfigReload {
				require.True(t, supervisorCfg.Agent.UseHUPConfigReload)
			}
			require.Nil(t, s.Start())
			defer s.Shutdown()

			waitForSupervisorConnection(server.supervisorConnected, true)

			cfg, hash, inputFile, outputFile := createSimplePipelineCollectorConf(t)

			server.sendToSupervisor(&protobufs.ServerToAgent{
				RemoteConfig: &protobufs.AgentRemoteConfig{
					Config: &protobufs.AgentConfigMap{
						ConfigMap: map[string]*protobufs.AgentConfigFile{
							"": {Body: cfg.Bytes()},
						},
					},
					ConfigHash: hash,
				},
			})

			// Check that the status is set to APPLYING
			require.Eventually(t, func() bool {
				status := remoteConfigStatus.Load().(*protobufs.RemoteConfigStatus)
				t.Log("status", status.Status)
				return status.Status == protobufs.RemoteConfigStatuses_RemoteConfigStatuses_APPLYING
			}, 5*time.Second, 100*time.Millisecond, "Remote config status was not set to APPLYING")

			// Wait for collector to become healthy
			require.Eventually(t, func() bool {
				health, ok := healthReport.Load().(*protobufs.ComponentHealth)
				return ok && health.Healthy
			}, 10*time.Second, 10*time.Millisecond, "Collector did not become healthy")

			// Check that the status is set to APPLIED
			require.Eventually(t, func() bool {
				status, ok := remoteConfigStatus.Load().(*protobufs.RemoteConfigStatus)
				return ok && status.Status == protobufs.RemoteConfigStatuses_RemoteConfigStatuses_APPLIED
			}, 5*time.Second, 100*time.Millisecond, "Remote config status was not set to APPLIED")

			require.Eventually(t, func() bool {
				cfg, ok := agentConfig.Load().(string)
				if ok {
					// The effective config may be structurally different compared to what was sent,
					// and will also have some data redacted,
					// so just check that it includes the filelog receiver
					return strings.Contains(cfg, "filelog")
				}

				return false
			}, 5*time.Second, 10*time.Millisecond, "Collector was not started with remote config")

			n, err := inputFile.WriteString("{\"body\":\"hello, world\"}\n")
			require.NotZero(t, n, "Could not write to input file")
			require.NoError(t, err)

			require.Eventually(t, func() bool {
				logRecord := make([]byte, 1024)
				n, _ := outputFile.Read(logRecord)

				return n != 0
			}, 10*time.Second, 100*time.Millisecond, "Log never appeared in output")

			t.Run("bad config", func(t *testing.T) {
				// Test with bad configuration
				badCfg, badHash := createBadCollectorConf(t)

				server.sendToSupervisor(&protobufs.ServerToAgent{
					RemoteConfig: &protobufs.AgentRemoteConfig{
						Config: &protobufs.AgentConfigMap{
							ConfigMap: map[string]*protobufs.AgentConfigFile{
								"": {Body: badCfg.Bytes()},
							},
						},
						ConfigHash: badHash,
					},
				})

				// Check that the status is set to APPLYING
				require.Eventually(t, func() bool {
					status, ok := remoteConfigStatus.Load().(*protobufs.RemoteConfigStatus)
					return ok && status.Status == protobufs.RemoteConfigStatuses_RemoteConfigStatuses_APPLYING
				}, 5*time.Second, 200*time.Millisecond, "Remote config status was not set to APPLYING for bad config")

				// Wait for the health checks to fail
				require.Eventually(t, func() bool {
					health, ok := healthReport.Load().(*protobufs.ComponentHealth)
					return ok && !health.Healthy
				}, 30*time.Second, 100*time.Millisecond, "Collector did not become unhealthy with bad config")

				// Check that the status is set to FAILED after failed health checks
				require.Eventually(t, func() bool {
					status, ok := remoteConfigStatus.Load().(*protobufs.RemoteConfigStatus)
					return ok && status.Status == protobufs.RemoteConfigStatuses_RemoteConfigStatuses_FAILED
				}, 15*time.Second, 100*time.Millisecond, "Remote config status was not set to FAILED for bad config")

				// Test with nop configuration
				emptyHash := sha256.Sum256([]byte{})
				server.sendToSupervisor(&protobufs.ServerToAgent{
					RemoteConfig: &protobufs.AgentRemoteConfig{
						Config: &protobufs.AgentConfigMap{
							ConfigMap: map[string]*protobufs.AgentConfigFile{},
						},
						ConfigHash: emptyHash[:],
					},
				})

				// Check that the status is set to APPLIED
				require.Eventually(t, func() bool {
					status, ok := remoteConfigStatus.Load().(*protobufs.RemoteConfigStatus)
					return ok && status.Status == protobufs.RemoteConfigStatuses_RemoteConfigStatuses_APPLIED
				}, 5*time.Second, 10*time.Millisecond, "Remote config status was not set to APPLIED for empty config")
			})
		})
	}
}

func TestSupervisorOpAmpServerPort(t *testing.T) {
	var agentConfig atomic.Value
	server := newOpAMPServer(
		t,
		defaultConnectingHandler,
		types.ConnectionCallbacks{
			OnMessage: func(_ context.Context, _ types.Connection, message *protobufs.AgentToServer) *protobufs.ServerToAgent {
				if message.EffectiveConfig != nil {
					config := message.EffectiveConfig.ConfigMap.ConfigMap[""]
					if config != nil {
						agentConfig.Store(string(config.Body))
					}
				}

				return &protobufs.ServerToAgent{}
			},
		})

	supervisorOpAmpServerPort, err := findRandomPort()
	require.NoError(t, err)

	s, _ := newSupervisor(t, "server_port", map[string]string{"url": server.addr, "supervisor_opamp_server_port": fmt.Sprintf("%d", supervisorOpAmpServerPort)})

	require.Nil(t, s.Start())
	defer s.Shutdown()

	waitForSupervisorConnection(server.supervisorConnected, true)

	cfg, hash, inputFile, outputFile := createSimplePipelineCollectorConf(t)

	server.sendToSupervisor(&protobufs.ServerToAgent{
		RemoteConfig: &protobufs.AgentRemoteConfig{
			Config: &protobufs.AgentConfigMap{
				ConfigMap: map[string]*protobufs.AgentConfigFile{
					"": {Body: cfg.Bytes()},
				},
			},
			ConfigHash: hash,
		},
	})

	require.Eventually(t, func() bool {
		cfg, ok := agentConfig.Load().(string)
		if ok {
			// The effective config may be structurally different compared to what was sent,
			// and will also have some data redacted,
			// so just check that it includes the filelog receiver
			return strings.Contains(cfg, "filelog")
		}

		return false
	}, 5*time.Second, 500*time.Millisecond, "Collector was not started with remote config")

	n, err := inputFile.WriteString("{\"body\":\"hello, world\"}\n")
	require.NotZero(t, n, "Could not write to input file")
	require.NoError(t, err)

	require.Eventually(t, func() bool {
		logRecord := make([]byte, 1024)
		n, _ := outputFile.Read(logRecord)

		return n != 0
	}, 10*time.Second, 500*time.Millisecond, "Log never appeared in output")
}

func findRandomPort() (int, error) {
	l, err := net.Listen("tcp", "localhost:0")
	if err != nil {
		return 0, err
	}

	port := l.Addr().(*net.TCPAddr).Port

	err = l.Close()
	if err != nil {
		return 0, err
	}

	return port, nil
}

func TestSupervisorEmitBootstrapTelemetry(t *testing.T) {
	agentDescription := atomic.Value{}

	// Load the Supervisor config so we can get the location of
	// the Collector that will be run.
	var cfg config.Supervisor
	cfgFile := getSupervisorConfig(t, "nocap", map[string]string{})
	k := koanf.New("::")
	err := k.Load(file.Provider(cfgFile.Name()), yaml.Parser())
	require.NoError(t, err)
	err = k.UnmarshalWithConf("", &cfg, koanf.UnmarshalConf{
		Tag: "mapstructure",
	})
	require.NoError(t, err)

	// Get the binary name and version from the Collector binary
	// using the `components` command that prints a YAML-encoded
	// map of information about the Collector build. Some of this
	// information will be used as defaults for the telemetry
	// attributes.
	agentPath := cfg.Agent.Executable
	componentsInfo, err := exec.Command(agentPath, "components").Output()
	require.NoError(t, err)
	k = koanf.New("::")
	err = k.Load(rawbytes.Provider(componentsInfo), yaml.Parser())
	require.NoError(t, err)
	buildinfo := k.StringMap("buildinfo")
	command := buildinfo["command"]
	version := buildinfo["version"]

	server := newOpAMPServer(
		t,
		defaultConnectingHandler,
		types.ConnectionCallbacks{
			OnMessage: func(_ context.Context, _ types.Connection, message *protobufs.AgentToServer) *protobufs.ServerToAgent {
				if message.AgentDescription != nil {
					agentDescription.Store(message.AgentDescription)
				}

				return &protobufs.ServerToAgent{}
			},
		})

	outputPath := filepath.Join(t.TempDir(), "output.txt")
	_, err = findRandomPort()
	require.Nil(t, err)
	backend := testbed.NewOTLPHTTPDataReceiver(4318)
	mockBackend := testbed.NewMockBackend(outputPath, backend)
	mockBackend.EnableRecording()
	defer mockBackend.Stop()
	require.NoError(t, mockBackend.Start())

	s, _ := newSupervisor(t,
		"emit_telemetry",
		map[string]string{
			"url":          server.addr,
			"telemetryUrl": fmt.Sprintf("localhost:%d", 4318),
		},
	)

	require.Nil(t, s.Start())
	defer s.Shutdown()

	waitForSupervisorConnection(server.supervisorConnected, true)

	require.Eventually(t, func() bool {
		ad, ok := agentDescription.Load().(*protobufs.AgentDescription)
		if !ok {
			return false
		}

		var agentName, agentVersion string
		identAttr := ad.IdentifyingAttributes
		for _, attr := range identAttr {
			switch attr.Key {
			case string(semconv.ServiceNameKey):
				agentName = attr.Value.GetStringValue()
			case string(semconv.ServiceVersionKey):
				agentVersion = attr.Value.GetStringValue()
			}
		}

		// By default, the Collector should report its name and version
		// from the component.BuildInfo struct built into the Collector
		// binary.
		return agentName == command && agentVersion == version
	}, 5*time.Second, 250*time.Millisecond)

	require.EventuallyWithT(t, func(collect *assert.CollectT) {
		require.Len(collect, mockBackend.ReceivedTraces, 1)
	}, 10*time.Second, 250*time.Millisecond)

	require.Equal(t, 1, mockBackend.ReceivedTraces[0].ResourceSpans().Len())
	gotServiceName, ok := mockBackend.ReceivedTraces[0].ResourceSpans().At(0).Resource().Attributes().Get(string(semconv.ServiceNameKey))
	require.True(t, ok)
	require.Equal(t, "opamp-supervisor", gotServiceName.Str())

	require.Equal(t, 1, mockBackend.ReceivedTraces[0].ResourceSpans().At(0).ScopeSpans().Len())
	require.Equal(t, 1, mockBackend.ReceivedTraces[0].ResourceSpans().At(0).ScopeSpans().At(0).Spans().Len())
	require.Equal(t, "GetBootstrapInfo", mockBackend.ReceivedTraces[0].ResourceSpans().At(0).ScopeSpans().At(0).Spans().At(0).Name())
	require.Equal(t, ptrace.StatusCodeOk, mockBackend.ReceivedTraces[0].ResourceSpans().At(0).ScopeSpans().At(0).Spans().At(0).Status().Code())
}<|MERGE_RESOLUTION|>--- conflicted
+++ resolved
@@ -459,7 +459,7 @@
 			storageDir := t.TempDir()
 			remoteConfigFilePath := filepath.Join(storageDir, "last_recv_remote_config.dat")
 
-			cfg, hash, healthcheckPort := createHealthCheckCollectorConf(t)
+			cfg, hash, healthcheckPort := createHealthCheckCollectorConf(t, true)
 			remoteConfigProto := &protobufs.AgentRemoteConfig{
 				Config: &protobufs.AgentConfigMap{
 					ConfigMap: map[string]*protobufs.AgentConfigFile{
@@ -471,21 +471,7 @@
 			marshalledRemoteConfig, err := proto.Marshal(remoteConfigProto)
 			require.NoError(t, err)
 
-<<<<<<< HEAD
-	cfg, hash, healthcheckPort := createHealthCheckCollectorConf(t, true)
-	remoteConfigProto := &protobufs.AgentRemoteConfig{
-		Config: &protobufs.AgentConfigMap{
-			ConfigMap: map[string]*protobufs.AgentConfigFile{
-				"": {Body: cfg.Bytes()},
-			},
-		},
-		ConfigHash: hash,
-	}
-	marshalledRemoteConfig, err := proto.Marshal(remoteConfigProto)
-	require.NoError(t, err)
-=======
 			require.NoError(t, os.WriteFile(remoteConfigFilePath, marshalledRemoteConfig, 0o600))
->>>>>>> ff61b386
 
 			connected := atomic.Bool{}
 			server := newUnstartedOpAMPServer(t, defaultConnectingHandler, types.ConnectionCallbacks{
