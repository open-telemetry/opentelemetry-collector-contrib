// Copyright The OpenTelemetry Authors
// SPDX-License-Identifier: Apache-2.0

//go:build e2e

package main

import (
	"bufio"
	"bytes"
	"context"
	"crypto/sha256"
	"encoding/json"
	"errors"
	"fmt"
	"io"
	"log"
	"net"
	"net/http"
	"net/http/httptest"
	"os"
	"os/exec"
	"path"
	"path/filepath"
	"runtime"
	"strconv"
	"strings"
	"sync/atomic"
	"testing"
	"text/template"
	"time"

	"go.opentelemetry.io/collector/pdata/ptrace"

	"github.com/open-telemetry/opentelemetry-collector-contrib/testbed/testbed"

	"github.com/google/uuid"
	"github.com/knadh/koanf/parsers/yaml"
	"github.com/knadh/koanf/providers/file"
	"github.com/knadh/koanf/providers/rawbytes"
	"github.com/knadh/koanf/v2"
	clientTypes "github.com/open-telemetry/opamp-go/client/types"
	"github.com/open-telemetry/opamp-go/protobufs"
	"github.com/open-telemetry/opamp-go/server"
	"github.com/open-telemetry/opamp-go/server/types"
	"github.com/stretchr/testify/assert"
	"github.com/stretchr/testify/require"
	semconv "go.opentelemetry.io/otel/semconv/v1.21.0"
	"go.uber.org/zap"
	"go.uber.org/zap/zapcore"
	"google.golang.org/protobuf/proto"

	"github.com/open-telemetry/opentelemetry-collector-contrib/cmd/opampsupervisor/supervisor"
	"github.com/open-telemetry/opentelemetry-collector-contrib/cmd/opampsupervisor/supervisor/config"
	"github.com/open-telemetry/opentelemetry-collector-contrib/cmd/opampsupervisor/supervisor/telemetry"
)

var _ clientTypes.Logger = testLogger{}

type testLogger struct {
	t *testing.T
}

func (tl testLogger) Debugf(_ context.Context, format string, args ...any) {
	tl.t.Logf(format, args...)
}

func (tl testLogger) Errorf(_ context.Context, format string, args ...any) {
	tl.t.Logf(format, args...)
}

func defaultConnectingHandler(connectionCallbacks types.ConnectionCallbacks) func(request *http.Request) types.ConnectionResponse {
	return func(_ *http.Request) types.ConnectionResponse {
		return types.ConnectionResponse{
			Accept:              true,
			ConnectionCallbacks: connectionCallbacks,
		}
	}
}

func getAgentLogs(t *testing.T, storageDir string) string {
	agentLogFile := filepath.Join(storageDir, "agent.log")
	agentLog, err := os.ReadFile(agentLogFile)
	require.NoError(t, err)
	return string(agentLog)
}

// onConnectingFuncFactory is a function that will be given to types.ConnectionCallbacks as
// OnConnectingFunc. This allows changing the ConnectionCallbacks both from the newOpAMPServer
// caller and inside of newOpAMP Server, and for custom implementations of the value for `Accept`
// in types.ConnectionResponse.
type onConnectingFuncFactory func(connectionCallbacks types.ConnectionCallbacks) func(request *http.Request) types.ConnectionResponse

type testingOpAMPServer struct {
	addr                string
	supervisorConnected chan bool
	sendToSupervisor    func(*protobufs.ServerToAgent)
	start               func()
	shutdown            func()
}

func newOpAMPServer(t *testing.T, connectingCallback onConnectingFuncFactory, callbacks types.ConnectionCallbacks) *testingOpAMPServer {
	s := newUnstartedOpAMPServer(t, connectingCallback, callbacks)
	s.start()
	return s
}

func newUnstartedOpAMPServer(t *testing.T, connectingCallback onConnectingFuncFactory, callbacks types.ConnectionCallbacks) *testingOpAMPServer {
	var agentConn atomic.Value
	var isAgentConnected atomic.Bool
	var didShutdown atomic.Bool
	connectedChan := make(chan bool)
	s := server.New(testLogger{t: t})
	onConnectedFunc := callbacks.OnConnected
	callbacks.OnConnected = func(ctx context.Context, conn types.Connection) {
		if onConnectedFunc != nil {
			onConnectedFunc(ctx, conn)
		}
		agentConn.Store(conn)
		isAgentConnected.Store(true)
		connectedChan <- true
	}
	onConnectionCloseFunc := callbacks.OnConnectionClose
	callbacks.OnConnectionClose = func(conn types.Connection) {
		isAgentConnected.Store(false)
		connectedChan <- false
		if onConnectionCloseFunc != nil {
			onConnectionCloseFunc(conn)
		}
	}
	handler, connContext, err := s.Attach(server.Settings{
		Callbacks: types.Callbacks{
			OnConnecting: connectingCallback(callbacks),
		},
	})
	require.NoError(t, err)
	mux := http.NewServeMux()
	mux.HandleFunc("/v1/opamp", handler)
	httpSrv := httptest.NewUnstartedServer(mux)
	httpSrv.Config.ConnContext = connContext

	shutdown := func() {
		if !didShutdown.Load() {
			waitForSupervisorConnection(connectedChan, false)
			t.Log("Shutting down")
			err := s.Stop(context.Background())
			assert.NoError(t, err)
			httpSrv.Close()
		}
		didShutdown.Store(true)
	}
	send := func(msg *protobufs.ServerToAgent) {
		if !isAgentConnected.Load() {
			require.Fail(t, "Agent connection has not been established")
		}

		err = agentConn.Load().(types.Connection).Send(context.Background(), msg)
		require.NoError(t, err)
	}
	t.Cleanup(func() {
		shutdown()
	})
	return &testingOpAMPServer{
		addr:                httpSrv.Listener.Addr().String(),
		supervisorConnected: connectedChan,
		sendToSupervisor:    send,
		start:               httpSrv.Start,
		shutdown:            shutdown,
	}
}

func newSupervisor(t *testing.T, configType string, extraConfigData map[string]string) *supervisor.Supervisor {
	cfgFile := getSupervisorConfig(t, configType, extraConfigData)

	cfg, err := config.Load(cfgFile.Name())
	require.NoError(t, err)

	logger, err := zap.NewDevelopment()
	require.NoError(t, err)

	s, err := supervisor.NewSupervisor(logger, cfg)
	require.NoError(t, err)

	return s
}

func getSupervisorConfig(t *testing.T, configType string, extraConfigData map[string]string) *os.File {
	tpl, err := os.ReadFile(path.Join("testdata", "supervisor", "supervisor_"+configType+".yaml"))
	require.NoError(t, err)

	templ, err := template.New("").Parse(string(tpl))
	require.NoError(t, err)

	var buf bytes.Buffer
	var extension string
	if runtime.GOOS == "windows" {
		extension = ".exe"
	}

	configData := map[string]string{
		"goos":        runtime.GOOS,
		"goarch":      runtime.GOARCH,
		"extension":   extension,
		"storage_dir": strings.ReplaceAll(t.TempDir(), "\\", "\\\\"),
	}

	for key, val := range extraConfigData {
		configData[key] = val
	}
	err = templ.Execute(&buf, configData)
	require.NoError(t, err)
	cfgFile, err := os.CreateTemp(t.TempDir(), "config_*.yaml")
	require.NoError(t, err)
	t.Cleanup(func() { cfgFile.Close() })

	_, err = cfgFile.Write(buf.Bytes())
	require.NoError(t, err)

	return cfgFile
}

func TestSupervisorStartsCollectorWithRemoteConfig(t *testing.T) {
	var agentConfig atomic.Value
	server := newOpAMPServer(
		t,
		defaultConnectingHandler,
		types.ConnectionCallbacks{
			OnMessage: func(_ context.Context, _ types.Connection, message *protobufs.AgentToServer) *protobufs.ServerToAgent {
				if message.EffectiveConfig != nil {
					config := message.EffectiveConfig.ConfigMap.ConfigMap[""]
					if config != nil {
						agentConfig.Store(string(config.Body))
					}
				}

				return &protobufs.ServerToAgent{}
			},
		})

	s := newSupervisor(t, "basic", map[string]string{"url": server.addr})

	require.Nil(t, s.Start())
	defer s.Shutdown()

	waitForSupervisorConnection(server.supervisorConnected, true)

	cfg, hash, inputFile, outputFile := createSimplePipelineCollectorConf(t)

	server.sendToSupervisor(&protobufs.ServerToAgent{
		RemoteConfig: &protobufs.AgentRemoteConfig{
			Config: &protobufs.AgentConfigMap{
				ConfigMap: map[string]*protobufs.AgentConfigFile{
					"": {Body: cfg.Bytes()},
				},
			},
			ConfigHash: hash,
		},
	})

	require.Eventually(t, func() bool {
		cfg, ok := agentConfig.Load().(string)
		if ok {
			// The effective config may be structurally different compared to what was sent,
			// and will also have some data redacted,
			// so just check that it includes the filelog receiver
			return strings.Contains(cfg, "filelog")
		}

		return false
	}, 5*time.Second, 500*time.Millisecond, "Collector was not started with remote config")

	n, err := inputFile.WriteString("{\"body\":\"hello, world\"}\n")
	require.NotZero(t, n, "Could not write to input file")
	require.NoError(t, err)

	require.Eventually(t, func() bool {
		logRecord := make([]byte, 1024)
		n, _ := outputFile.Read(logRecord)

		return n != 0
	}, 10*time.Second, 500*time.Millisecond, "Log never appeared in output")
}

func TestSupervisorStartsCollectorWithLocalConfigOnly(t *testing.T) {
	connected := atomic.Bool{}
	server := newOpAMPServer(t, defaultConnectingHandler, types.ConnectionCallbacks{
		OnConnected: func(_ context.Context, _ types.Connection) {
			connected.Store(true)
		},
	})

	cfg, _, inputFile, outputFile := createSimplePipelineCollectorConf(t)

	collectorConfigDir := t.TempDir()
	cfgFile, err := os.CreateTemp(collectorConfigDir, "config_*.yaml")
	t.Cleanup(func() { cfgFile.Close() })
	require.NoError(t, err)

	_, err = cfgFile.Write(cfg.Bytes())
	require.NoError(t, err)

	storageDir := t.TempDir()

	s := newSupervisor(t, "basic", map[string]string{
		"url":          server.addr,
		"storage_dir":  storageDir,
		"local_config": cfgFile.Name(),
	})
	t.Cleanup(s.Shutdown)
	require.NoError(t, s.Start())

	waitForSupervisorConnection(server.supervisorConnected, true)
	require.True(t, connected.Load(), "Supervisor failed to connect")

	require.EventuallyWithTf(t, func(c *assert.CollectT) {
		require.Contains(c, getAgentLogs(t, storageDir), "Connected to the OpAMP server")
	}, 10*time.Second, 500*time.Millisecond, "Collector did not connected to the OpAMP server")

	n, err := inputFile.WriteString("{\"body\":\"hello, world\"}\n")
	require.NotZero(t, n, "Could not write to input file")
	require.NoError(t, err)

	require.Eventually(t, func() bool {
		logRecord := make([]byte, 1024)
		n, _ := outputFile.Read(logRecord)

		return n != 0
	}, 10*time.Second, 500*time.Millisecond, "Log never appeared in output")
}

func TestSupervisorStartsCollectorWithNoOpAMPServerWithNoLastRemoteConfig(t *testing.T) {
	storageDir := t.TempDir()
	t.Log("Storage dir:", storageDir)
	t.Cleanup(func() {
		content, _ := os.ReadFile(filepath.Join(storageDir, "effective_config.yaml"))
		t.Logf("EffectiveConfig:\n%s", string(content))

		content, _ = os.ReadFile(filepath.Join(storageDir, "agent.log"))
		t.Logf("Agent logs:\n%s", string(content))
	})

	connected := atomic.Bool{}
	server := newUnstartedOpAMPServer(t, defaultConnectingHandler, types.ConnectionCallbacks{
		OnConnected: func(ctx context.Context, conn types.Connection) {
			connected.Store(true)
		},
	})

	s := newSupervisor(t, "healthcheck_port", map[string]string{
		"url":          server.addr,
		"storage_dir":  storageDir,
		"local_config": filepath.Join("testdata", "collector", "healthcheck_config.yaml"),
	})
	t.Cleanup(s.Shutdown)
	require.Nil(t, s.Start())

	// Verify the collector runs eventually by pinging the healthcheck extension
	require.Eventually(t, func() bool {
		resp, err := http.DefaultClient.Get("http://localhost:13133")
		if err != nil {
			t.Logf("Failed healthcheck: %s", err)
			return false
		}
		require.NoError(t, resp.Body.Close())
		if resp.StatusCode >= 300 || resp.StatusCode < 200 {
			t.Logf("Got non-2xx status code: %d", resp.StatusCode)
			return false
		}
		return true
	}, 3*time.Second, 100*time.Millisecond)

	// Start the server and wait for the supervisor to connect
	server.start()

	// Verify supervisor connects to server
	waitForSupervisorConnection(server.supervisorConnected, true)

	require.True(t, connected.Load(), "Supervisor failed to connect")
}

func TestSupervisorStartsCollectorWithNoOpAMPServerUsingLastRemoteConfig(t *testing.T) {
	storageDir := t.TempDir()
	remoteConfigFilePath := filepath.Join(storageDir, "last_recv_remote_config.dat")

	cfg, hash, healthcheckPort := createHealthCheckCollectorConf(t)
	remoteConfigProto := &protobufs.AgentRemoteConfig{
		Config: &protobufs.AgentConfigMap{
			ConfigMap: map[string]*protobufs.AgentConfigFile{
				"": {Body: cfg.Bytes()},
			},
		},
		ConfigHash: hash,
	}
	marshalledRemoteConfig, err := proto.Marshal(remoteConfigProto)
	require.NoError(t, err)

	require.NoError(t, os.WriteFile(remoteConfigFilePath, marshalledRemoteConfig, 0o600))

	connected := atomic.Bool{}
	server := newUnstartedOpAMPServer(t, defaultConnectingHandler, types.ConnectionCallbacks{
		OnConnected: func(ctx context.Context, conn types.Connection) {
			connected.Store(true)
		},
	})
	defer server.shutdown()

	s := newSupervisor(t, "basic", map[string]string{
		"url":         server.addr,
		"storage_dir": storageDir,
	})

	require.Nil(t, s.Start())
	defer s.Shutdown()

	// Verify the collector runs eventually by pinging the healthcheck extension
	require.Eventually(t, func() bool {
		resp, err := http.DefaultClient.Get(fmt.Sprintf("http://localhost:%d", healthcheckPort))
		if err != nil {
			t.Logf("Failed healthcheck: %s", err)
			return false
		}
		require.NoError(t, resp.Body.Close())
		if resp.StatusCode >= 300 || resp.StatusCode < 200 {
			t.Logf("Got non-2xx status code: %d", resp.StatusCode)
			return false
		}
		return true
	}, 3*time.Second, 100*time.Millisecond)

	// Start the server and wait for the supervisor to connect
	server.start()

	// Verify supervisor connects to server
	waitForSupervisorConnection(server.supervisorConnected, true)

	require.True(t, connected.Load(), "Supervisor failed to connect")
}

func TestSupervisorStartsCollectorWithRemoteConfigAndExecParams(t *testing.T) {
	storageDir := t.TempDir()

	// create remote config to check agent's health
	remoteConfigFilePath := filepath.Join(storageDir, "last_recv_remote_config.dat")
	cfg, hash, healthcheckPort := createHealthCheckCollectorConf(t)
	remoteConfigProto := &protobufs.AgentRemoteConfig{
		Config: &protobufs.AgentConfigMap{
			ConfigMap: map[string]*protobufs.AgentConfigFile{
				"": {Body: cfg.Bytes()},
			},
		},
		ConfigHash: hash,
	}
	marshalledRemoteConfig, err := proto.Marshal(remoteConfigProto)
	require.NoError(t, err)

	require.NoError(t, os.WriteFile(remoteConfigFilePath, marshalledRemoteConfig, 0o600))

	// create server
	var agentConfig atomic.Value
	var remoteConfigStatus atomic.Value
	server := newOpAMPServer(
		t,
		defaultConnectingHandler,
		types.ConnectionCallbacks{
			OnMessage: func(_ context.Context, _ types.Connection, message *protobufs.AgentToServer) *protobufs.ServerToAgent {
				if message.EffectiveConfig != nil {
					config := message.EffectiveConfig.ConfigMap.ConfigMap[""]
					if config != nil {
						agentConfig.Store(string(config.Body))
					}
				}
<<<<<<< HEAD
				if message.RemoteConfigStatus != nil {
					remoteConfigStatus.Store(message.RemoteConfigStatus)
				}
=======
>>>>>>> 6ceb1194
				return &protobufs.ServerToAgent{}
			},
		})

	// create input and output log files for checking the config passed via config_files param
	inputFile, err := os.CreateTemp(storageDir, "input.log")
	require.NoError(t, err)
	t.Cleanup(func() { inputFile.Close() })

	outputFile, err := os.CreateTemp(storageDir, "output.log")
	require.NoError(t, err)
	t.Cleanup(func() { outputFile.Close() })

	secondHealthcheckPort, err := findRandomPort()
	require.NoError(t, err)

	// fill env variables passed via parameters which are used in the collector config passed via config_files param
	s := newSupervisor(t, "exec_config", map[string]string{
		"url":             server.addr,
		"storage_dir":     storageDir,
		"inputLogFile":    inputFile.Name(),
		"outputLogFile":   outputFile.Name(),
		"healthcheckPort": strconv.Itoa(secondHealthcheckPort),
	})

	require.Nil(t, s.Start())
	defer s.Shutdown()

	waitForSupervisorConnection(server.supervisorConnected, true)

	// verify that the supervisor reports the remote config as applied and the correct hash
	require.Eventually(t, func() bool {
		status := remoteConfigStatus.Load().(*protobufs.RemoteConfigStatus)
		return status != nil && status.Status == protobufs.RemoteConfigStatuses_RemoteConfigStatuses_APPLIED && bytes.Equal(status.LastRemoteConfigHash, hash)
	}, 20*time.Second, 500*time.Millisecond, "Remote config status never became applied")

	for _, port := range []int{healthcheckPort, secondHealthcheckPort} {
		require.Eventually(t, func() bool {
			resp, err := http.DefaultClient.Get(fmt.Sprintf("http://localhost:%d", port))
			if err != nil {
				t.Logf("Failed healthcheck: %s", err)
				return false
			}
			require.NoError(t, resp.Body.Close())
			if resp.StatusCode >= 300 || resp.StatusCode < 200 {
				t.Logf("Got non-2xx status code: %d", resp.StatusCode)
				return false
			}
			return true
		}, 3*time.Second, 100*time.Millisecond)
	}

	// check that collector uses filelog receiver and file exporter from config passed via config_files param
	n, err := inputFile.WriteString("{\"body\":\"hello, world\"}\n")
	require.NotZero(t, n, "Could not write to input file")
	require.NoError(t, err)

	require.Eventually(t, func() bool {
		logRecord := make([]byte, 1024)
		n, _ := outputFile.Read(logRecord)

		return n != 0
	}, 20*time.Second, 500*time.Millisecond, "Log never appeared in output")
}

func TestSupervisorStartsWithNoOpAMPServer(t *testing.T) {
	cfg, hash, inputFile, outputFile := createSimplePipelineCollectorConf(t)

	configuredChan := make(chan struct{})
	connected := atomic.Bool{}
	server := newUnstartedOpAMPServer(t, defaultConnectingHandler,
		types.ConnectionCallbacks{
			OnConnected: func(ctx context.Context, conn types.Connection) {
				connected.Store(true)
			},
			OnMessage: func(ctx context.Context, conn types.Connection, message *protobufs.AgentToServer) *protobufs.ServerToAgent {
				lastCfgHash := message.GetRemoteConfigStatus().GetLastRemoteConfigHash()
				if bytes.Equal(lastCfgHash, hash) {
					close(configuredChan)
				}

				return &protobufs.ServerToAgent{}
			},
		})
	defer server.shutdown()

	// The supervisor is started without a running OpAMP server.
	// The supervisor should start successfully, even if the OpAMP server is stopped.
	s := newSupervisor(t, "healthcheck_port", map[string]string{
		"url":              server.addr,
		"healthcheck_port": "12345",
	})

	require.Nil(t, s.Start())
	defer s.Shutdown()

	// Verify the collector is not running after 250 ms by checking the healthcheck endpoint
	time.Sleep(250 * time.Millisecond)
	_, err := http.DefaultClient.Get("http://localhost:12345")

	if runtime.GOOS != "windows" {
		require.ErrorContains(t, err, "connection refused")
	} else {
		require.ErrorContains(t, err, "No connection could be made")
	}

	// Start the server and wait for the supervisor to connect
	server.start()

	// Verify supervisor connects to server
	waitForSupervisorConnection(server.supervisorConnected, true)

	require.True(t, connected.Load(), "Supervisor failed to connect")

	// Verify that the collector can run a new config sent to it
	server.sendToSupervisor(&protobufs.ServerToAgent{
		RemoteConfig: &protobufs.AgentRemoteConfig{
			Config: &protobufs.AgentConfigMap{
				ConfigMap: map[string]*protobufs.AgentConfigFile{
					"": {Body: cfg.Bytes()},
				},
			},
			ConfigHash: hash,
		},
	})

	select {
	case <-configuredChan:
	case <-time.After(2 * time.Second):
		require.FailNow(t, "timed out waiting for collector to reconfigure")
	}

	sampleLog := `{"body":"hello, world"}`
	n, err := inputFile.WriteString(sampleLog + "\n")
	require.NotZero(t, n, "Could not write to input file")
	require.NoError(t, err)

	require.Eventually(t, func() bool {
		logRecord := make([]byte, 1024)

		n, err = outputFile.Read(logRecord)
		if !errors.Is(err, io.EOF) {
			require.NoError(t, err)
		}

		return n != 0
	}, 10*time.Second, 500*time.Millisecond, "Log never appeared in output")
}

func TestSupervisorRestartsCollectorAfterBadConfig(t *testing.T) {
	var healthReport atomic.Value
	var agentConfig atomic.Value
	server := newOpAMPServer(
		t,
		defaultConnectingHandler,
		types.ConnectionCallbacks{
			OnMessage: func(_ context.Context, _ types.Connection, message *protobufs.AgentToServer) *protobufs.ServerToAgent {
				if message.Health != nil {
					healthReport.Store(message.Health)
				}
				if message.EffectiveConfig != nil {
					config := message.EffectiveConfig.ConfigMap.ConfigMap[""]
					if config != nil {
						agentConfig.Store(string(config.Body))
					}
				}

				return &protobufs.ServerToAgent{}
			},
		})

	s := newSupervisor(t, "basic", map[string]string{"url": server.addr})

	require.Nil(t, s.Start())
	defer s.Shutdown()

	waitForSupervisorConnection(server.supervisorConnected, true)

	cfg, hash := createBadCollectorConf(t)

	server.sendToSupervisor(&protobufs.ServerToAgent{
		RemoteConfig: &protobufs.AgentRemoteConfig{
			Config: &protobufs.AgentConfigMap{
				ConfigMap: map[string]*protobufs.AgentConfigFile{
					"": {Body: cfg.Bytes()},
				},
			},
			ConfigHash: hash,
		},
	})

	require.Eventually(t, func() bool {
		cfg, ok := agentConfig.Load().(string)
		if ok {
			// The effective config may be structurally different compared to what was sent,
			// so just check that it includes some strings we know to be unique to the remote config.
			return strings.Contains(cfg, "doesntexist")
		}

		return false
	}, 5*time.Second, 500*time.Millisecond, "Collector was not started with remote config")

	require.Eventually(t, func() bool {
		health := healthReport.Load().(*protobufs.ComponentHealth)

		if health != nil {
			return !health.Healthy && health.LastError != ""
		}

		return false
	}, 5*time.Second, 250*time.Millisecond, "Supervisor never reported that the Collector was unhealthy")

	cfg, hash, _, _ = createSimplePipelineCollectorConf(t)

	server.sendToSupervisor(&protobufs.ServerToAgent{
		RemoteConfig: &protobufs.AgentRemoteConfig{
			Config: &protobufs.AgentConfigMap{
				ConfigMap: map[string]*protobufs.AgentConfigFile{
					"": {Body: cfg.Bytes()},
				},
			},
			ConfigHash: hash,
		},
	})

	require.Eventually(t, func() bool {
		health := healthReport.Load().(*protobufs.ComponentHealth)

		if health != nil {
			return health.Healthy && health.LastError == ""
		}

		return false
	}, 5*time.Second, 250*time.Millisecond, "Supervisor never reported that the Collector became healthy")
}

func TestSupervisorConfiguresCapabilities(t *testing.T) {
	var capabilities atomic.Uint64
	server := newOpAMPServer(
		t,
		defaultConnectingHandler,
		types.ConnectionCallbacks{
			OnMessage: func(_ context.Context, _ types.Connection, message *protobufs.AgentToServer) *protobufs.ServerToAgent {
				capabilities.Store(message.Capabilities)

				return &protobufs.ServerToAgent{}
			},
		})

	s := newSupervisor(t, "nocap", map[string]string{"url": server.addr})

	require.Nil(t, s.Start())
	defer s.Shutdown()

	waitForSupervisorConnection(server.supervisorConnected, true)

	require.Eventually(t, func() bool {
		caps := capabilities.Load()

		return caps == uint64(protobufs.AgentCapabilities_AgentCapabilities_ReportsStatus)
	}, 5*time.Second, 250*time.Millisecond)
}

func TestSupervisorBootstrapsCollector(t *testing.T) {
	tests := []struct {
		name     string
		cfg      string
		env      []string
		precheck func(t *testing.T)
	}{
		{
			name: "With service.AllowNoPipelines",
			cfg:  "nocap",
			precheck: func(t *testing.T) {
			},
		},
		{
			name: "Without service.AllowNoPipelines",
			cfg:  "no_fg",
			env: []string{
				"COLLECTOR_BIN=../../bin/otelcontribcol_" + runtime.GOOS + "_" + runtime.GOARCH,
			},
			precheck: func(t *testing.T) {
				if runtime.GOOS == "windows" {
					t.Skip("This test requires a shell script, which may not be supported by Windows")
				}
			},
		},
	}

	for _, tt := range tests {
		t.Run(tt.name, func(t *testing.T) {
			tt.precheck(t)
			agentDescription := atomic.Value{}

			// Load the Supervisor config so we can get the location of
			// the Collector that will be run.
			var cfg config.Supervisor
			cfgFile := getSupervisorConfig(t, tt.cfg, map[string]string{})
			k := koanf.New("::")
			err := k.Load(file.Provider(cfgFile.Name()), yaml.Parser())
			require.NoError(t, err)
			err = k.UnmarshalWithConf("", &cfg, koanf.UnmarshalConf{
				Tag: "mapstructure",
			})
			require.NoError(t, err)

			// Get the binary name and version from the Collector binary
			// using the `components` command that prints a YAML-encoded
			// map of information about the Collector build. Some of this
			// information will be used as defaults for the telemetry
			// attributes.
			agentPath := cfg.Agent.Executable
			cmd := exec.Command(agentPath, "components")
			for _, env := range tt.env {
				cmd.Env = append(cmd.Env, env)
			}
			componentsInfo, err := cmd.Output()
			require.NoError(t, err)
			k = koanf.New("::")
			err = k.Load(rawbytes.Provider(componentsInfo), yaml.Parser())
			require.NoError(t, err)
			buildinfo := k.StringMap("buildinfo")
			command := buildinfo["command"]
			version := buildinfo["version"]

			server := newOpAMPServer(
				t,
				defaultConnectingHandler,
				types.ConnectionCallbacks{
					OnMessage: func(_ context.Context, _ types.Connection, message *protobufs.AgentToServer) *protobufs.ServerToAgent {
						if message.AgentDescription != nil {
							agentDescription.Store(message.AgentDescription)
						}

						return &protobufs.ServerToAgent{}
					},
				})

			s := newSupervisor(t, "nocap", map[string]string{"url": server.addr})

			require.Nil(t, s.Start())
			defer s.Shutdown()

			waitForSupervisorConnection(server.supervisorConnected, true)

			require.Eventually(t, func() bool {
				ad, ok := agentDescription.Load().(*protobufs.AgentDescription)
				if !ok {
					return false
				}

				var agentName, agentVersion string
				identAttr := ad.IdentifyingAttributes
				for _, attr := range identAttr {
					switch attr.Key {
					case string(semconv.ServiceNameKey):
						agentName = attr.Value.GetStringValue()
					case string(semconv.ServiceVersionKey):
						agentVersion = attr.Value.GetStringValue()
					}
				}

				// By default the Collector should report its name and version
				// from the component.BuildInfo struct built into the Collector
				// binary.
				return agentName == command && agentVersion == version
			}, 5*time.Second, 250*time.Millisecond)
		})
	}
}

func TestSupervisorBootstrapsCollectorAvailableComponents(t *testing.T) {
	agentDescription := atomic.Value{}
	availableComponents := atomic.Value{}

	// Load the Supervisor config so we can get the location of
	// the Collector that will be run.
	var cfg config.Supervisor
	cfgFile := getSupervisorConfig(t, "reports_available_components", map[string]string{})
	k := koanf.New("::")
	err := k.Load(file.Provider(cfgFile.Name()), yaml.Parser())
	require.NoError(t, err)
	err = k.UnmarshalWithConf("", &cfg, koanf.UnmarshalConf{
		Tag: "mapstructure",
	})
	require.NoError(t, err)

	// Get the binary name and version from the Collector binary
	// using the `components` command that prints a YAML-encoded
	// map of information about the Collector build. Some of this
	// information will be used as defaults for the telemetry
	// attributes.
	agentPath := cfg.Agent.Executable
	componentsInfo, err := exec.Command(agentPath, "components").Output()
	require.NoError(t, err)
	k = koanf.New("::")
	err = k.Load(rawbytes.Provider(componentsInfo), yaml.Parser())
	require.NoError(t, err)
	buildinfo := k.StringMap("buildinfo")
	command := buildinfo["command"]
	version := buildinfo["version"]

	server := newOpAMPServer(
		t,
		defaultConnectingHandler,
		types.ConnectionCallbacks{
			OnMessage: func(_ context.Context, _ types.Connection, message *protobufs.AgentToServer) *protobufs.ServerToAgent {
				if message.AgentDescription != nil {
					agentDescription.Store(message.AgentDescription)
				}

				response := &protobufs.ServerToAgent{}
				if message.AvailableComponents != nil {
					availableComponents.Store(message.AvailableComponents)

					if message.GetAvailableComponents().GetComponents() == nil {
						response.Flags = uint64(protobufs.ServerToAgentFlags_ServerToAgentFlags_ReportAvailableComponents)
					}
				}

				return response
			},
		})

	s := newSupervisor(t, "reports_available_components", map[string]string{"url": server.addr})

	require.Nil(t, s.Start())
	defer s.Shutdown()

	waitForSupervisorConnection(server.supervisorConnected, true)

	require.Eventually(t, func() bool {
		ac, ok := availableComponents.Load().(*protobufs.AvailableComponents)
		if !ok {
			return false
		}

		if ac.GetComponents() == nil {
			return false
		}

		require.Len(t, ac.GetComponents(), 5) // connectors, exporters, extensions, processors, receivers
		require.NotNil(t, ac.GetComponents()["extensions"])
		require.NotNil(t, ac.GetComponents()["extensions"].GetSubComponentMap())
		require.NotNil(t, ac.GetComponents()["extensions"].GetSubComponentMap()["opamp"])

		ad, ok := agentDescription.Load().(*protobufs.AgentDescription)
		if !ok {
			return false
		}

		var agentName, agentVersion string
		identAttr := ad.IdentifyingAttributes
		for _, attr := range identAttr {
			switch attr.Key {
			case string(semconv.ServiceNameKey):
				agentName = attr.Value.GetStringValue()
			case string(semconv.ServiceVersionKey):
				agentVersion = attr.Value.GetStringValue()
			}
		}

		// By default the Collector should report its name and version
		// from the component.BuildInfo struct built into the Collector
		// binary.
		return agentName == command && agentVersion == version
	}, 10*time.Second, 250*time.Millisecond)
}

func TestSupervisorReportsEffectiveConfig(t *testing.T) {
	var agentConfig atomic.Value
	server := newOpAMPServer(
		t,
		defaultConnectingHandler,
		types.ConnectionCallbacks{
			OnMessage: func(_ context.Context, _ types.Connection, message *protobufs.AgentToServer) *protobufs.ServerToAgent {
				if message.EffectiveConfig != nil {
					config := message.EffectiveConfig.ConfigMap.ConfigMap[""]
					if config != nil {
						agentConfig.Store(string(config.Body))
					}
				}

				return &protobufs.ServerToAgent{}
			},
		})

	s := newSupervisor(t, "basic", map[string]string{"url": server.addr})

	require.Nil(t, s.Start())
	defer s.Shutdown()

	waitForSupervisorConnection(server.supervisorConnected, true)

	// Create input and output files so we can "communicate" with a Collector binary.
	// The testing package will automatically clean these up after each test.
	tempDir := t.TempDir()
	testKeyFile, err := os.CreateTemp(tempDir, "confKey")
	require.NoError(t, err)
	t.Cleanup(func() { testKeyFile.Close() })

	n, err := testKeyFile.Write([]byte(testKeyFile.Name()))
	require.NoError(t, err)
	require.NotZero(t, n)

	colCfgTpl, err := os.ReadFile(filepath.Join("testdata", "collector", "split_config.yaml"))
	require.NoError(t, err)

	templ, err := template.New("").Parse(string(colCfgTpl))
	require.NoError(t, err)

	var cfg bytes.Buffer
	err = templ.Execute(
		&cfg,
		map[string]string{
			"TestKeyFile": testKeyFile.Name(),
		},
	)
	require.NoError(t, err)

	h := sha256.New()
	if _, err := io.Copy(h, bytes.NewBuffer(cfg.Bytes())); err != nil {
		t.Fatal(err)
	}

	server.sendToSupervisor(&protobufs.ServerToAgent{
		RemoteConfig: &protobufs.AgentRemoteConfig{
			Config: &protobufs.AgentConfigMap{
				ConfigMap: map[string]*protobufs.AgentConfigFile{
					"": {Body: cfg.Bytes()},
				},
			},
			ConfigHash: h.Sum(nil),
		},
	})

	require.Eventually(t, func() bool {
		cfg, ok := agentConfig.Load().(string)
		if ok {
			// The effective config may be structurally different compared to what was sent,
			// and currently has most values redacted,
			// so just check that it includes some strings we know to be unique to the remote config.
			return strings.Contains(cfg, "test_key:")
		}

		return false
	}, 5*time.Second, 500*time.Millisecond, "Collector never reported effective config")
}

func TestSupervisorAgentDescriptionConfigApplies(t *testing.T) {
	// Load the Supervisor config so we can get the location of
	// the Collector that will be run.
	var cfg config.Supervisor
	cfgFile := getSupervisorConfig(t, "agent_description", map[string]string{})
	k := koanf.New("::")
	err := k.Load(file.Provider(cfgFile.Name()), yaml.Parser())
	require.NoError(t, err)
	err = k.UnmarshalWithConf("", &cfg, koanf.UnmarshalConf{
		Tag: "mapstructure",
	})
	require.NoError(t, err)

	host, err := os.Hostname()
	require.NoError(t, err)

	// Get the binary name and version from the Collector binary
	// using the `components` command that prints a YAML-encoded
	// map of information about the Collector build. Some of this
	// information will be used as defaults for the telemetry
	// attributes.
	agentPath := cfg.Agent.Executable
	componentsInfo, err := exec.Command(agentPath, "components").Output()
	require.NoError(t, err)
	k = koanf.New("::")
	err = k.Load(rawbytes.Provider(componentsInfo), yaml.Parser())
	require.NoError(t, err)
	buildinfo := k.StringMap("buildinfo")
	command := buildinfo["command"]
	version := buildinfo["version"]

	agentDescMessageChan := make(chan *protobufs.AgentToServer, 1)

	server := newOpAMPServer(
		t,
		defaultConnectingHandler,
		types.ConnectionCallbacks{
			OnMessage: func(_ context.Context, _ types.Connection, message *protobufs.AgentToServer) *protobufs.ServerToAgent {
				if message.AgentDescription != nil {
					select {
					case agentDescMessageChan <- message:
					default:
					}
				}

				return &protobufs.ServerToAgent{}
			},
		})

	s := newSupervisor(t, "agent_description", map[string]string{"url": server.addr})

	require.Nil(t, s.Start())
	defer s.Shutdown()

	waitForSupervisorConnection(server.supervisorConnected, true)
	var ad *protobufs.AgentToServer
	select {
	case ad = <-agentDescMessageChan:
	case <-time.After(5 * time.Second):
		t.Fatal("Failed to get agent description after 5 seconds")
	}

	expectedDescription := &protobufs.AgentDescription{
		IdentifyingAttributes: []*protobufs.KeyValue{
			stringKeyValue("client.id", "my-client-id"),
			stringKeyValue(string(semconv.ServiceInstanceIDKey), uuid.UUID(ad.InstanceUid).String()),
			stringKeyValue(string(semconv.ServiceNameKey), command),
			stringKeyValue(string(semconv.ServiceVersionKey), version),
		},
		NonIdentifyingAttributes: []*protobufs.KeyValue{
			stringKeyValue("env", "prod"),
			stringKeyValue(string(semconv.HostArchKey), runtime.GOARCH),
			stringKeyValue(string(semconv.HostNameKey), host),
			stringKeyValue(string(semconv.OSTypeKey), runtime.GOOS),
		},
	}

	require.Subset(t, ad.AgentDescription.IdentifyingAttributes, expectedDescription.IdentifyingAttributes)
	require.Subset(t, ad.AgentDescription.NonIdentifyingAttributes, expectedDescription.NonIdentifyingAttributes)

	time.Sleep(250 * time.Millisecond)
}

func stringKeyValue(key, val string) *protobufs.KeyValue {
	return &protobufs.KeyValue{
		Key: key,
		Value: &protobufs.AnyValue{
			Value: &protobufs.AnyValue_StringValue{
				StringValue: val,
			},
		},
	}
}

// Creates a Collector config that reads and writes logs to files and provides
// file descriptors for I/O operations to those files. The files are placed
// in a unique temp directory that is cleaned up after the test's completion.
func createSimplePipelineCollectorConf(t *testing.T) (*bytes.Buffer, []byte, *os.File, *os.File) {
	wd, err := os.Getwd()
	require.NoError(t, err)

	// Create input and output files so we can "communicate" with a Collector binary.
	// The testing package will automatically clean these up after each test.
	tempDir := t.TempDir()
	inputFile, err := os.CreateTemp(tempDir, "input_*.yaml")
	require.NoError(t, err)
	t.Cleanup(func() { inputFile.Close() })

	outputFile, err := os.CreateTemp(tempDir, "output_*.yaml")
	require.NoError(t, err)
	t.Cleanup(func() { outputFile.Close() })

	colCfgTpl, err := os.ReadFile(path.Join(wd, "testdata", "collector", "simple_pipeline.yaml"))
	require.NoError(t, err)

	templ, err := template.New("").Parse(string(colCfgTpl))
	require.NoError(t, err)

	var confmapBuf bytes.Buffer
	err = templ.Execute(
		&confmapBuf,
		map[string]string{
			"inputLogFile":  inputFile.Name(),
			"outputLogFile": outputFile.Name(),
		},
	)
	require.NoError(t, err)

	h := sha256.New()
	if _, err := io.Copy(h, bytes.NewBuffer(confmapBuf.Bytes())); err != nil {
		log.Fatal(err)
	}

	return &confmapBuf, h.Sum(nil), inputFile, outputFile
}

func createBadCollectorConf(t *testing.T) (*bytes.Buffer, []byte) {
	colCfg, err := os.ReadFile(path.Join("testdata", "collector", "bad_config.yaml"))
	require.NoError(t, err)

	h := sha256.New()
	if _, err := io.Copy(h, bytes.NewBuffer(colCfg)); err != nil {
		log.Fatal(err)
	}

	return bytes.NewBuffer(colCfg), h.Sum(nil)
}

func createHealthCheckCollectorConf(t *testing.T) (cfg *bytes.Buffer, hash []byte, remotePort int) {
	colCfgTpl, err := os.ReadFile(path.Join("testdata", "collector", "healthcheck_config.yaml"))
	require.NoError(t, err)

	templ, err := template.New("").Parse(string(colCfgTpl))
	require.NoError(t, err)

	var confmapBuf bytes.Buffer
	err = templ.Execute(
		&confmapBuf,
		map[string]string{},
	)
	require.NoError(t, err)

	h := sha256.Sum256(confmapBuf.Bytes())

	return &confmapBuf, h[:], 13133
}

// Wait for the Supervisor to connect to or disconnect from the OpAMP server
func waitForSupervisorConnection(connection chan bool, connected bool) {
	select {
	case <-time.After(5 * time.Second):
		break
	case state := <-connection:
		if state == connected {
			break
		}
	}
}

func TestSupervisorRestartCommand(t *testing.T) {
	var healthReport atomic.Value
	var agentConfig atomic.Value
	server := newOpAMPServer(
		t,
		defaultConnectingHandler,
		types.ConnectionCallbacks{
			OnMessage: func(_ context.Context, _ types.Connection, message *protobufs.AgentToServer) *protobufs.ServerToAgent {
				if message.Health != nil {
					healthReport.Store(message.Health)
				}

				if message.EffectiveConfig != nil {
					config := message.EffectiveConfig.ConfigMap.ConfigMap[""]
					if config != nil {
						agentConfig.Store(string(config.Body))
					}
				}
				return &protobufs.ServerToAgent{}
			},
		})

	s := newSupervisor(t, "basic", map[string]string{"url": server.addr})

	require.Nil(t, s.Start())
	defer s.Shutdown()

	waitForSupervisorConnection(server.supervisorConnected, true)

	// Send the initial config
	cfg, hash, _, _ := createSimplePipelineCollectorConf(t)

	server.sendToSupervisor(&protobufs.ServerToAgent{
		RemoteConfig: &protobufs.AgentRemoteConfig{
			Config: &protobufs.AgentConfigMap{
				ConfigMap: map[string]*protobufs.AgentConfigFile{
					"": {Body: cfg.Bytes()},
				},
			},
			ConfigHash: hash,
		},
	})

	require.Eventually(t, func() bool {
		cfg, ok := agentConfig.Load().(string)
		if ok {
			return strings.Contains(cfg, "health_check")
		}
		return false
	}, 5*time.Second, 500*time.Millisecond, "Collector was not started with healthcheck")

	require.Eventually(t, func() bool {
		health := healthReport.Load().(*protobufs.ComponentHealth)

		if health != nil {
			return health.Healthy && health.LastError == ""
		}

		return false
	}, 5*time.Second, 500*time.Millisecond, "Collector never became healthy")

	// The health report should be received after the restart
	healthReport.Store(&protobufs.ComponentHealth{})

	server.sendToSupervisor(&protobufs.ServerToAgent{
		Command: &protobufs.ServerToAgentCommand{
			Type: protobufs.CommandType_CommandType_Restart,
		},
	})

	// Here we will wait for the supervisor connection to go away and come back.
	// This helps us check that the restart logic is actually restarting the agent.
	// Note: this also helps the data race detector confirm that access to the
	// [Supervisor.lastHealthFromClient] has to be synchronized to prevent races.
	waitForSupervisorConnection(server.supervisorConnected, false)
	waitForSupervisorConnection(server.supervisorConnected, true)

	server.sendToSupervisor(&protobufs.ServerToAgent{
		Flags: uint64(protobufs.ServerToAgentFlags_ServerToAgentFlags_ReportFullState),
	})

	require.Eventually(t, func() bool {
		health := healthReport.Load().(*protobufs.ComponentHealth)
		if health != nil {
			return health.Healthy && health.LastError == ""
		}
		return false
	}, 30*time.Second, 250*time.Millisecond, "Collector never reported healthy after restart")
}

func TestSupervisorOpAMPConnectionSettings(t *testing.T) {
	var connectedToNewServer atomic.Bool
	initialServer := newOpAMPServer(
		t,
		defaultConnectingHandler,
		types.ConnectionCallbacks{})

	s := newSupervisor(t, "accepts_conn", map[string]string{"url": initialServer.addr})

	require.Nil(t, s.Start())
	defer s.Shutdown()

	waitForSupervisorConnection(initialServer.supervisorConnected, true)

	newServer := newOpAMPServer(
		t,
		defaultConnectingHandler,
		types.ConnectionCallbacks{
			OnConnected: func(_ context.Context, _ types.Connection) {
				connectedToNewServer.Store(true)
			},
			OnMessage: func(_ context.Context, _ types.Connection, _ *protobufs.AgentToServer) *protobufs.ServerToAgent {
				return &protobufs.ServerToAgent{}
			},
		})

	initialServer.sendToSupervisor(&protobufs.ServerToAgent{
		ConnectionSettings: &protobufs.ConnectionSettingsOffers{
			Opamp: &protobufs.OpAMPConnectionSettings{
				DestinationEndpoint: "ws://" + newServer.addr + "/v1/opamp",
				Headers: &protobufs.Headers{
					Headers: []*protobufs.Header{
						{
							Key:   "x-foo",
							Value: "bar",
						},
					},
				},
			},
		},
	})
	waitForSupervisorConnection(newServer.supervisorConnected, true)

	require.Eventually(t, func() bool {
		return connectedToNewServer.Load() == true
	}, 10*time.Second, 500*time.Millisecond, "Collector did not connect to new OpAMP server")
}

func TestSupervisorOpAMPWithHTTPEndpoint(t *testing.T) {
	connected := atomic.Bool{}
	initialServer := newOpAMPServer(
		t,
		defaultConnectingHandler,
		types.ConnectionCallbacks{
			OnConnected: func(ctx context.Context, conn types.Connection) {
				connected.Store(true)
			},
		})

	s := newSupervisor(t, "http", map[string]string{"url": initialServer.addr})

	require.Nil(t, s.Start())
	defer s.Shutdown()

	waitForSupervisorConnection(initialServer.supervisorConnected, true)
	require.True(t, connected.Load(), "Supervisor failed to connect")
}

func TestSupervisorRestartsWithLastReceivedConfig(t *testing.T) {
	// Create a temporary directory to store the test config file.
	tempDir := t.TempDir()

	var agentConfig atomic.Value
	var initialRemoteConfigStatus atomic.Value
	initialServer := newOpAMPServer(
		t,
		defaultConnectingHandler,
		types.ConnectionCallbacks{
			OnMessage: func(_ context.Context, _ types.Connection, message *protobufs.AgentToServer) *protobufs.ServerToAgent {
				if message.EffectiveConfig != nil {
					config := message.EffectiveConfig.ConfigMap.ConfigMap[""]
					if config != nil {
						agentConfig.Store(string(config.Body))
					}
				}
				if message.RemoteConfigStatus != nil {
					initialRemoteConfigStatus.Store(message.RemoteConfigStatus)
				}
				return &protobufs.ServerToAgent{}
			},
		})

	s := newSupervisor(t, "persistence", map[string]string{"url": initialServer.addr, "storage_dir": tempDir})

	require.Nil(t, s.Start())

	waitForSupervisorConnection(initialServer.supervisorConnected, true)

	simplePipelineCFG, simplePipelineHash, _, _ := createSimplePipelineCollectorConf(t)

	initialServer.sendToSupervisor(&protobufs.ServerToAgent{
		RemoteConfig: &protobufs.AgentRemoteConfig{
			Config: &protobufs.AgentConfigMap{
				ConfigMap: map[string]*protobufs.AgentConfigFile{
					"": {Body: simplePipelineCFG.Bytes()},
				},
			},
			ConfigHash: simplePipelineHash,
		},
	})

	require.Eventually(t, func() bool {
		// Check if the config file was written to the storage directory
		_, err := os.Stat(path.Join(tempDir, "last_recv_remote_config.dat"))
		return err == nil
	}, 5*time.Second, 250*time.Millisecond, "Config file was not written to persistent storage directory")

	// wait for remote config status to be applied
	require.Eventually(t, func() bool {
		status := initialRemoteConfigStatus.Load().(*protobufs.RemoteConfigStatus)
		return status != nil && status.Status == protobufs.RemoteConfigStatuses_RemoteConfigStatuses_APPLIED && bytes.Equal(status.LastRemoteConfigHash, simplePipelineHash)
	}, 20*time.Second, 500*time.Millisecond, "Initial remote config never became applied")

	agentConfig.Store("")
	s.Shutdown()
	initialServer.shutdown()

	var remoteConfigStatus atomic.Value
	newServer := newOpAMPServer(
		t,
		defaultConnectingHandler,
		types.ConnectionCallbacks{
			OnMessage: func(_ context.Context, _ types.Connection, message *protobufs.AgentToServer) *protobufs.ServerToAgent {
				if message.EffectiveConfig != nil {
					config := message.EffectiveConfig.ConfigMap.ConfigMap[""]
					if config != nil {
						agentConfig.Store(string(config.Body))
					}
				}
				if message.RemoteConfigStatus != nil {
					remoteConfigStatus.Store(message.RemoteConfigStatus)
				}
				return &protobufs.ServerToAgent{}
			},
		})
	defer newServer.shutdown()

	s1 := newSupervisor(t, "persistence", map[string]string{"url": newServer.addr, "storage_dir": tempDir})

	require.Nil(t, s1.Start())
	defer s1.Shutdown()

	waitForSupervisorConnection(newServer.supervisorConnected, true)

	newServer.sendToSupervisor(&protobufs.ServerToAgent{
		Flags: uint64(protobufs.ServerToAgentFlags_ServerToAgentFlags_ReportFullState),
	})

	// verify that the supervisor reports the existing remote config status
	require.Eventually(t, func() bool {
		status := remoteConfigStatus.Load().(*protobufs.RemoteConfigStatus)
		return status != nil && status.Status == protobufs.RemoteConfigStatuses_RemoteConfigStatuses_APPLIED && bytes.Equal(status.LastRemoteConfigHash, simplePipelineHash)
	}, 20*time.Second, 500*time.Millisecond, "Remote config status never became applied")

	// Check that the new Supervisor instance starts with the configuration from the last received remote config
	require.Eventually(t, func() bool {
		loadedConfig, ok := agentConfig.Load().(string)
		if !ok {
			return false
		}

		return strings.Contains(loadedConfig, "filelog")
	}, 10*time.Second, 500*time.Millisecond, "Collector was not started with the last received remote config")
}

func TestSupervisorPersistsInstanceID(t *testing.T) {
	// Tests shutting down and starting up a new supervisor will
	// persist and re-use the same instance ID.
	storageDir := t.TempDir()

	agentIDChan := make(chan []byte, 1)
	server := newOpAMPServer(
		t,
		defaultConnectingHandler,
		types.ConnectionCallbacks{
			OnMessage: func(_ context.Context, _ types.Connection, message *protobufs.AgentToServer) *protobufs.ServerToAgent {
				select {
				case agentIDChan <- message.InstanceUid:
				default:
				}

				return &protobufs.ServerToAgent{}
			},
		})

	s := newSupervisor(t, "basic", map[string]string{
		"url":         server.addr,
		"storage_dir": storageDir,
	})

	require.Nil(t, s.Start())

	waitForSupervisorConnection(server.supervisorConnected, true)

	t.Logf("Supervisor connected")

	var firstAgentID []byte
	select {
	case firstAgentID = <-agentIDChan:
	case <-time.After(1 * time.Second):
		t.Fatalf("failed to get first agent ID")
	}

	t.Logf("Got agent ID %s, shutting down supervisor", uuid.UUID(firstAgentID))

	s.Shutdown()

	waitForSupervisorConnection(server.supervisorConnected, false)

	t.Logf("Supervisor disconnected")

	// Drain agent ID channel so we get a fresh ID from the new supervisor
	select {
	case <-agentIDChan:
	default:
	}

	s = newSupervisor(t, "basic", map[string]string{
		"url":         server.addr,
		"storage_dir": storageDir,
	})

	require.Nil(t, s.Start())
	defer s.Shutdown()

	waitForSupervisorConnection(server.supervisorConnected, true)

	t.Logf("Supervisor connected")

	var secondAgentID []byte
	select {
	case secondAgentID = <-agentIDChan:
	case <-time.After(1 * time.Second):
		t.Fatalf("failed to get second agent ID")
	}

	require.Equal(t, firstAgentID, secondAgentID)
}

func TestSupervisorPersistsNewInstanceID(t *testing.T) {
	// Tests that an agent ID that is given from the server to the agent in an AgentIdentification message
	// is properly persisted.
	storageDir := t.TempDir()

	newID := uuid.MustParse("018fee23-4a51-7303-a441-73faed7d9deb")

	agentIDChan := make(chan []byte, 1)
	server := newOpAMPServer(
		t,
		defaultConnectingHandler,
		types.ConnectionCallbacks{
			OnMessage: func(_ context.Context, _ types.Connection, message *protobufs.AgentToServer) *protobufs.ServerToAgent {
				select {
				case agentIDChan <- message.InstanceUid:
				default:
				}

				if !bytes.Equal(message.InstanceUid, newID[:]) {
					return &protobufs.ServerToAgent{
						InstanceUid: message.InstanceUid,
						AgentIdentification: &protobufs.AgentIdentification{
							NewInstanceUid: newID[:],
						},
					}
				}

				return &protobufs.ServerToAgent{}
			},
		})

	s := newSupervisor(t, "basic", map[string]string{
		"url":         server.addr,
		"storage_dir": storageDir,
	})

	require.Nil(t, s.Start())

	waitForSupervisorConnection(server.supervisorConnected, true)

	t.Logf("Supervisor connected")

	for id := range agentIDChan {
		if bytes.Equal(id, newID[:]) {
			t.Logf("Agent ID was changed to new ID")
			break
		}
	}

	s.Shutdown()

	waitForSupervisorConnection(server.supervisorConnected, false)

	t.Logf("Supervisor disconnected")

	// Drain agent ID channel so we get a fresh ID from the new supervisor
	select {
	case <-agentIDChan:
	default:
	}

	s = newSupervisor(t, "basic", map[string]string{
		"url":         server.addr,
		"storage_dir": storageDir,
	})

	require.Nil(t, s.Start())
	defer s.Shutdown()

	waitForSupervisorConnection(server.supervisorConnected, true)

	t.Logf("Supervisor connected")

	var newRecievedAgentID []byte
	select {
	case newRecievedAgentID = <-agentIDChan:
	case <-time.After(1 * time.Second):
		t.Fatalf("failed to get second agent ID")
	}

	require.Equal(t, newID, uuid.UUID(newRecievedAgentID))
}

func TestSupervisorWritesAgentFilesToStorageDir(t *testing.T) {
	// Tests that the agent logs and effective.yaml are written under the storage directory.
	storageDir := t.TempDir()

	server := newOpAMPServer(
		t,
		defaultConnectingHandler,
		types.ConnectionCallbacks{},
	)

	s := newSupervisor(t, "basic", map[string]string{
		"url":         server.addr,
		"storage_dir": storageDir,
	})

	require.Nil(t, s.Start())

	waitForSupervisorConnection(server.supervisorConnected, true)

	t.Logf("Supervisor connected")

	s.Shutdown()

	t.Logf("Supervisor shutdown")

	// Check config and log files are written in storage dir
	require.FileExists(t, filepath.Join(storageDir, "agent.log"))
	require.FileExists(t, filepath.Join(storageDir, "effective.yaml"))
}

func TestSupervisorStopsAgentProcessWithEmptyConfigMap(t *testing.T) {
	agentCfgChan := make(chan string, 1)
	var healthReport atomic.Value
	var remoteConfigStatus atomic.Value
	server := newOpAMPServer(
		t,
		defaultConnectingHandler,
		types.ConnectionCallbacks{
			OnMessage: func(_ context.Context, _ types.Connection, message *protobufs.AgentToServer) *protobufs.ServerToAgent {
				if message.EffectiveConfig != nil {
					config := message.EffectiveConfig.ConfigMap.ConfigMap[""]
					if config != nil {
						select {
						case agentCfgChan <- string(config.Body):
						default:
						}
					}
				}
				if message.Health != nil {
					healthReport.Store(message.Health)
				}
				if message.RemoteConfigStatus != nil {
					remoteConfigStatus.Store(message.RemoteConfigStatus)
				}
				return &protobufs.ServerToAgent{}
			},
		})

	s := newSupervisor(t, "healthcheck_port", map[string]string{
		"url": server.addr,
	})

	require.Nil(t, s.Start())
	defer s.Shutdown()

	waitForSupervisorConnection(server.supervisorConnected, true)

	cfg, hash, _, _ := createSimplePipelineCollectorConf(t)

	server.sendToSupervisor(&protobufs.ServerToAgent{
		RemoteConfig: &protobufs.AgentRemoteConfig{
			Config: &protobufs.AgentConfigMap{
				ConfigMap: map[string]*protobufs.AgentConfigFile{
					"": {Body: cfg.Bytes()},
				},
			},
			ConfigHash: hash,
		},
	})

	select {
	case <-agentCfgChan:
	case <-time.After(1 * time.Second):
		require.FailNow(t, "timed out waitng for agent to report its initial config")
	}

	// Use health check endpoint to determine if the collector is actually running
	require.Eventually(t, func() bool {
		resp, err := http.DefaultClient.Get("http://localhost:13133")
		if err != nil {
			t.Logf("Failed agent healthcheck request: %s", err)
			return false
		}
		require.NoError(t, resp.Body.Close())
		if resp.StatusCode >= 300 || resp.StatusCode < 200 {
			t.Logf("Got non-2xx status code: %d", resp.StatusCode)
			return false
		}
		return true
	}, 3*time.Second, 100*time.Millisecond)

	// Send empty config
	emptyHash := sha256.Sum256([]byte{})
	server.sendToSupervisor(&protobufs.ServerToAgent{
		RemoteConfig: &protobufs.AgentRemoteConfig{
			Config: &protobufs.AgentConfigMap{
				ConfigMap: map[string]*protobufs.AgentConfigFile{},
			},
			ConfigHash: emptyHash[:],
		},
	})

	select {
	case <-agentCfgChan:
	case <-time.After(1 * time.Second):
		require.FailNow(t, "timed out waitng for agent to report its noop config")
	}

	// Verify the collector is not running after 250 ms by checking the healthcheck endpoint
	require.EventuallyWithT(t, func(tt *assert.CollectT) {
		_, err := http.DefaultClient.Get("http://localhost:12345")
		if runtime.GOOS != "windows" {
			assert.ErrorContains(tt, err, "connection refused")
		} else {
			assert.ErrorContains(tt, err, "No connection could be made")
		}
	}, 3*time.Second, 250*time.Millisecond)

	// Verify we have a healthy status (if it was ran with the empty config it would be healthy)
	require.Eventually(t, func() bool {
		health, ok := healthReport.Load().(*protobufs.ComponentHealth)
		return ok && health.Healthy
	}, 3*time.Second, 250*time.Millisecond)

	// Verify the status is set to APPLIED (if it was ran with the empty config it would be APPLIED)
	require.Eventually(t, func() bool {
		status, ok := remoteConfigStatus.Load().(*protobufs.RemoteConfigStatus)
		return ok && status.Status == protobufs.RemoteConfigStatuses_RemoteConfigStatuses_APPLIED
	}, 3*time.Second, 250*time.Millisecond)
}

type logEntry struct {
	Level  string `json:"level"`
	Logger string `json:"logger"`
}

func TestSupervisorLogging(t *testing.T) {
	// Tests that supervisor only logs at Info level and above && that collector logs passthrough and are present in supervisor log file
	if runtime.GOOS == "windows" {
		t.Skip("Zap does not close the log file and Windows disallows removing files that are still opened.")
	}

	storageDir := t.TempDir()
	remoteCfgFilePath := filepath.Join(storageDir, "last_recv_remote_config.dat")

	collectorCfg, hash, _, _ := createSimplePipelineCollectorConf(t)
	remoteCfgProto := &protobufs.AgentRemoteConfig{
		Config: &protobufs.AgentConfigMap{
			ConfigMap: map[string]*protobufs.AgentConfigFile{
				"": {Body: collectorCfg.Bytes()},
			},
		},
		ConfigHash: hash,
	}
	marshalledRemoteCfg, err := proto.Marshal(remoteCfgProto)
	require.NoError(t, err)
	require.NoError(t, os.WriteFile(remoteCfgFilePath, marshalledRemoteCfg, 0o600))

	connected := atomic.Bool{}
	server := newUnstartedOpAMPServer(t, defaultConnectingHandler, types.ConnectionCallbacks{
		OnConnected: func(ctx context.Context, conn types.Connection) {
			connected.Store(true)
		},
	})
	defer server.shutdown()

	supervisorLogFilePath := filepath.Join(storageDir, "supervisor_log.log")
	cfgFile := getSupervisorConfig(t, "logging", map[string]string{
		"url":         server.addr,
		"storage_dir": storageDir,
		"log_level":   "0",
		"log_file":    supervisorLogFilePath,
	})

	cfg, err := config.Load(cfgFile.Name())
	require.NoError(t, err)
	logger, err := telemetry.NewLogger(cfg.Telemetry.Logs)
	require.NoError(t, err)

	s, err := supervisor.NewSupervisor(logger, cfg)
	require.NoError(t, err)
	require.Nil(t, s.Start())

	// Start the server and wait for the supervisor to connect
	server.start()
	waitForSupervisorConnection(server.supervisorConnected, true)
	require.True(t, connected.Load(), "Supervisor failed to connect")

	s.Shutdown()

	// Read from log file checking for Info level logs
	logFile, err := os.Open(supervisorLogFilePath)
	require.NoError(t, err)

	scanner := bufio.NewScanner(logFile)
	seenCollectorLog := false
	for scanner.Scan() {
		line := scanner.Bytes()
		var log logEntry
		err := json.Unmarshal(line, &log)
		require.NoError(t, err)

		level, err := zapcore.ParseLevel(log.Level)
		require.NoError(t, err)
		require.GreaterOrEqual(t, level, zapcore.InfoLevel)

		if log.Logger == "collector" {
			seenCollectorLog = true
		}
	}
	// verify a collector log was read
	require.True(t, seenCollectorLog)
	require.NoError(t, logFile.Close())
}

func TestSupervisorRemoteConfigApplyStatus(t *testing.T) {
	var agentConfig atomic.Value
	var healthReport atomic.Value
	var remoteConfigStatus atomic.Value
	server := newOpAMPServer(
		t,
		defaultConnectingHandler,
		types.ConnectionCallbacks{
			OnMessage: func(_ context.Context, _ types.Connection, message *protobufs.AgentToServer) *protobufs.ServerToAgent {
				if message.EffectiveConfig != nil {
					config := message.EffectiveConfig.ConfigMap.ConfigMap[""]
					if config != nil {
						agentConfig.Store(string(config.Body))
					}
				}
				if message.Health != nil {
					healthReport.Store(message.Health)
				}
				if message.RemoteConfigStatus != nil {
					remoteConfigStatus.Store(message.RemoteConfigStatus)
				}

				return &protobufs.ServerToAgent{}
			},
		})

	s := newSupervisor(t, "report_status", map[string]string{
		"url":                  server.addr,
		"config_apply_timeout": "3s",
	})
	require.Nil(t, s.Start())
	defer s.Shutdown()

	waitForSupervisorConnection(server.supervisorConnected, true)

	cfg, hash, inputFile, outputFile := createSimplePipelineCollectorConf(t)

	server.sendToSupervisor(&protobufs.ServerToAgent{
		RemoteConfig: &protobufs.AgentRemoteConfig{
			Config: &protobufs.AgentConfigMap{
				ConfigMap: map[string]*protobufs.AgentConfigFile{
					"": {Body: cfg.Bytes()},
				},
			},
			ConfigHash: hash,
		},
	})

	// Check that the status is set to APPLYING
	require.Eventually(t, func() bool {
		status, ok := remoteConfigStatus.Load().(*protobufs.RemoteConfigStatus)
		return ok && status.Status == protobufs.RemoteConfigStatuses_RemoteConfigStatuses_APPLYING
	}, 5*time.Second, 100*time.Millisecond, "Remote config status was not set to APPLYING")

	// Wait for collector to become healthy
	require.Eventually(t, func() bool {
		health, ok := healthReport.Load().(*protobufs.ComponentHealth)
		return ok && health.Healthy
	}, 10*time.Second, 10*time.Millisecond, "Collector did not become healthy")

	// Check that the status is set to APPLIED
	require.Eventually(t, func() bool {
		status, ok := remoteConfigStatus.Load().(*protobufs.RemoteConfigStatus)
		return ok && status.Status == protobufs.RemoteConfigStatuses_RemoteConfigStatuses_APPLIED
	}, 5*time.Second, 10*time.Millisecond, "Remote config status was not set to APPLIED")

	require.Eventually(t, func() bool {
		cfg, ok := agentConfig.Load().(string)
		if ok {
			// The effective config may be structurally different compared to what was sent,
			// and will also have some data redacted,
			// so just check that it includes the filelog receiver
			return strings.Contains(cfg, "filelog")
		}

		return false
	}, 5*time.Second, 10*time.Millisecond, "Collector was not started with remote config")

	n, err := inputFile.WriteString("{\"body\":\"hello, world\"}\n")
	require.NotZero(t, n, "Could not write to input file")
	require.NoError(t, err)

	require.Eventually(t, func() bool {
		logRecord := make([]byte, 1024)
		n, _ := outputFile.Read(logRecord)

		return n != 0
	}, 10*time.Second, 100*time.Millisecond, "Log never appeared in output")

	// Test with bad configuration
	badCfg, badHash := createBadCollectorConf(t)

	server.sendToSupervisor(&protobufs.ServerToAgent{
		RemoteConfig: &protobufs.AgentRemoteConfig{
			Config: &protobufs.AgentConfigMap{
				ConfigMap: map[string]*protobufs.AgentConfigFile{
					"": {Body: badCfg.Bytes()},
				},
			},
			ConfigHash: badHash,
		},
	})

	// Check that the status is set to APPLYING
	require.Eventually(t, func() bool {
		status, ok := remoteConfigStatus.Load().(*protobufs.RemoteConfigStatus)
		return ok && status.Status == protobufs.RemoteConfigStatuses_RemoteConfigStatuses_APPLYING
	}, 5*time.Second, 200*time.Millisecond, "Remote config status was not set to APPLYING for bad config")

	// Wait for the health checks to fail
	require.Eventually(t, func() bool {
		health, ok := healthReport.Load().(*protobufs.ComponentHealth)
		return ok && !health.Healthy
	}, 30*time.Second, 100*time.Millisecond, "Collector did not become unhealthy with bad config")

	// Check that the status is set to FAILED after failed health checks
	require.Eventually(t, func() bool {
		status, ok := remoteConfigStatus.Load().(*protobufs.RemoteConfigStatus)
		return ok && status.Status == protobufs.RemoteConfigStatuses_RemoteConfigStatuses_FAILED
	}, 15*time.Second, 100*time.Millisecond, "Remote config status was not set to FAILED for bad config")

	// Test with nop configuration
	emptyHash := sha256.Sum256([]byte{})
	server.sendToSupervisor(&protobufs.ServerToAgent{
		RemoteConfig: &protobufs.AgentRemoteConfig{
			Config: &protobufs.AgentConfigMap{
				ConfigMap: map[string]*protobufs.AgentConfigFile{},
			},
			ConfigHash: emptyHash[:],
		},
	})

	// Check that the status is set to APPLIED
	require.Eventually(t, func() bool {
		status, ok := remoteConfigStatus.Load().(*protobufs.RemoteConfigStatus)
		return ok && status.Status == protobufs.RemoteConfigStatuses_RemoteConfigStatuses_APPLIED
	}, 5*time.Second, 10*time.Millisecond, "Remote config status was not set to APPLIED for empty config")
}

func TestSupervisorOpAmpServerPort(t *testing.T) {
	var agentConfig atomic.Value
	server := newOpAMPServer(
		t,
		defaultConnectingHandler,
		types.ConnectionCallbacks{
			OnMessage: func(_ context.Context, _ types.Connection, message *protobufs.AgentToServer) *protobufs.ServerToAgent {
				if message.EffectiveConfig != nil {
					config := message.EffectiveConfig.ConfigMap.ConfigMap[""]
					if config != nil {
						agentConfig.Store(string(config.Body))
					}
				}

				return &protobufs.ServerToAgent{}
			},
		})

	supervisorOpAmpServerPort, err := findRandomPort()
	require.NoError(t, err)

	s := newSupervisor(t, "server_port", map[string]string{"url": server.addr, "supervisor_opamp_server_port": fmt.Sprintf("%d", supervisorOpAmpServerPort)})

	require.Nil(t, s.Start())
	defer s.Shutdown()

	waitForSupervisorConnection(server.supervisorConnected, true)

	cfg, hash, inputFile, outputFile := createSimplePipelineCollectorConf(t)

	server.sendToSupervisor(&protobufs.ServerToAgent{
		RemoteConfig: &protobufs.AgentRemoteConfig{
			Config: &protobufs.AgentConfigMap{
				ConfigMap: map[string]*protobufs.AgentConfigFile{
					"": {Body: cfg.Bytes()},
				},
			},
			ConfigHash: hash,
		},
	})

	require.Eventually(t, func() bool {
		cfg, ok := agentConfig.Load().(string)
		if ok {
			// The effective config may be structurally different compared to what was sent,
			// and will also have some data redacted,
			// so just check that it includes the filelog receiver
			return strings.Contains(cfg, "filelog")
		}

		return false
	}, 5*time.Second, 500*time.Millisecond, "Collector was not started with remote config")

	n, err := inputFile.WriteString("{\"body\":\"hello, world\"}\n")
	require.NotZero(t, n, "Could not write to input file")
	require.NoError(t, err)

	require.Eventually(t, func() bool {
		logRecord := make([]byte, 1024)
		n, _ := outputFile.Read(logRecord)

		return n != 0
	}, 10*time.Second, 500*time.Millisecond, "Log never appeared in output")
}

func findRandomPort() (int, error) {
	l, err := net.Listen("tcp", "localhost:0")
	if err != nil {
		return 0, err
	}

	port := l.Addr().(*net.TCPAddr).Port

	err = l.Close()
	if err != nil {
		return 0, err
	}

	return port, nil
}

func TestSupervisorEmitBootstrapTelemetry(t *testing.T) {
	agentDescription := atomic.Value{}

	// Load the Supervisor config so we can get the location of
	// the Collector that will be run.
	var cfg config.Supervisor
	cfgFile := getSupervisorConfig(t, "nocap", map[string]string{})
	k := koanf.New("::")
	err := k.Load(file.Provider(cfgFile.Name()), yaml.Parser())
	require.NoError(t, err)
	err = k.UnmarshalWithConf("", &cfg, koanf.UnmarshalConf{
		Tag: "mapstructure",
	})
	require.NoError(t, err)

	// Get the binary name and version from the Collector binary
	// using the `components` command that prints a YAML-encoded
	// map of information about the Collector build. Some of this
	// information will be used as defaults for the telemetry
	// attributes.
	agentPath := cfg.Agent.Executable
	componentsInfo, err := exec.Command(agentPath, "components").Output()
	require.NoError(t, err)
	k = koanf.New("::")
	err = k.Load(rawbytes.Provider(componentsInfo), yaml.Parser())
	require.NoError(t, err)
	buildinfo := k.StringMap("buildinfo")
	command := buildinfo["command"]
	version := buildinfo["version"]

	server := newOpAMPServer(
		t,
		defaultConnectingHandler,
		types.ConnectionCallbacks{
			OnMessage: func(_ context.Context, _ types.Connection, message *protobufs.AgentToServer) *protobufs.ServerToAgent {
				if message.AgentDescription != nil {
					agentDescription.Store(message.AgentDescription)
				}

				return &protobufs.ServerToAgent{}
			},
		})

	outputPath := filepath.Join(t.TempDir(), "output.txt")
	_, err = findRandomPort()
	require.Nil(t, err)
	backend := testbed.NewOTLPHTTPDataReceiver(4318)
	mockBackend := testbed.NewMockBackend(outputPath, backend)
	mockBackend.EnableRecording()
	defer mockBackend.Stop()
	require.NoError(t, mockBackend.Start())

	s := newSupervisor(t,
		"emit_telemetry",
		map[string]string{
			"url":          server.addr,
			"telemetryUrl": fmt.Sprintf("localhost:%d", 4318),
		},
	)

	require.Nil(t, s.Start())
	defer s.Shutdown()

	waitForSupervisorConnection(server.supervisorConnected, true)

	require.Eventually(t, func() bool {
		ad, ok := agentDescription.Load().(*protobufs.AgentDescription)
		if !ok {
			return false
		}

		var agentName, agentVersion string
		identAttr := ad.IdentifyingAttributes
		for _, attr := range identAttr {
			switch attr.Key {
			case string(semconv.ServiceNameKey):
				agentName = attr.Value.GetStringValue()
			case string(semconv.ServiceVersionKey):
				agentVersion = attr.Value.GetStringValue()
			}
		}

		// By default, the Collector should report its name and version
		// from the component.BuildInfo struct built into the Collector
		// binary.
		return agentName == command && agentVersion == version
	}, 5*time.Second, 250*time.Millisecond)

	require.EventuallyWithT(t, func(collect *assert.CollectT) {
		require.Len(collect, mockBackend.ReceivedTraces, 1)
	}, 10*time.Second, 250*time.Millisecond)

	require.Equal(t, 1, mockBackend.ReceivedTraces[0].ResourceSpans().Len())
	gotServiceName, ok := mockBackend.ReceivedTraces[0].ResourceSpans().At(0).Resource().Attributes().Get(string(semconv.ServiceNameKey))
	require.True(t, ok)
	require.Equal(t, "opamp-supervisor", gotServiceName.Str())

	require.Equal(t, 1, mockBackend.ReceivedTraces[0].ResourceSpans().At(0).ScopeSpans().Len())
	require.Equal(t, 1, mockBackend.ReceivedTraces[0].ResourceSpans().At(0).ScopeSpans().At(0).Spans().Len())
	require.Equal(t, "GetBootstrapInfo", mockBackend.ReceivedTraces[0].ResourceSpans().At(0).ScopeSpans().At(0).Spans().At(0).Name())
	require.Equal(t, ptrace.StatusCodeOk, mockBackend.ReceivedTraces[0].ResourceSpans().At(0).ScopeSpans().At(0).Spans().At(0).Status().Code())
}<|MERGE_RESOLUTION|>--- conflicted
+++ resolved
@@ -457,7 +457,6 @@
 
 	// create server
 	var agentConfig atomic.Value
-	var remoteConfigStatus atomic.Value
 	server := newOpAMPServer(
 		t,
 		defaultConnectingHandler,
@@ -469,12 +468,6 @@
 						agentConfig.Store(string(config.Body))
 					}
 				}
-<<<<<<< HEAD
-				if message.RemoteConfigStatus != nil {
-					remoteConfigStatus.Store(message.RemoteConfigStatus)
-				}
-=======
->>>>>>> 6ceb1194
 				return &protobufs.ServerToAgent{}
 			},
 		})
@@ -504,12 +497,6 @@
 	defer s.Shutdown()
 
 	waitForSupervisorConnection(server.supervisorConnected, true)
-
-	// verify that the supervisor reports the remote config as applied and the correct hash
-	require.Eventually(t, func() bool {
-		status := remoteConfigStatus.Load().(*protobufs.RemoteConfigStatus)
-		return status != nil && status.Status == protobufs.RemoteConfigStatuses_RemoteConfigStatuses_APPLIED && bytes.Equal(status.LastRemoteConfigHash, hash)
-	}, 20*time.Second, 500*time.Millisecond, "Remote config status never became applied")
 
 	for _, port := range []int{healthcheckPort, secondHealthcheckPort} {
 		require.Eventually(t, func() bool {
