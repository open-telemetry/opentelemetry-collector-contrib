// Copyright The OpenTelemetry Authors
// SPDX-License-Identifier: Apache-2.0

package config

import (
	"net/http"

	"go.opentelemetry.io/collector/config/configtls"
)

// Supervisor is the Supervisor config file format.
type Supervisor struct {
	Server       *OpAMPServer
	Agent        *Agent
	Capabilities *Capabilities `mapstructure:"capabilities"`
}

// Capabilities is the set of capabilities that the Supervisor supports.
type Capabilities struct {
<<<<<<< HEAD
	AcceptsRemoteConfig    *bool `mapstructure:"accepts_remote_config"`
	ReportsEffectiveConfig *bool `mapstructure:"reports_effective_config"`
	ReportsOwnMetrics      *bool `mapstructure:"reports_own_metrics"`
	ReportsHealth          *bool `mapstructure:"reports_health"`
	ReportsRemoteConfig    *bool `mapstructure:"reports_remote_config"`
	AcceptsRestartCommand  *bool `mapstructure:"accepts_restart_command"`
=======
	AcceptsRemoteConfig            *bool `mapstructure:"accepts_remote_config"`
	AcceptsOpAMPConnectionSettings *bool `mapstructure:"accepts_opamp_connection_settings"`
	ReportsEffectiveConfig         *bool `mapstructure:"reports_effective_config"`
	ReportsOwnMetrics              *bool `mapstructure:"reports_own_metrics"`
	ReportsHealth                  *bool `mapstructure:"reports_health"`
	ReportsRemoteConfig            *bool `mapstructure:"reports_remote_config"`
>>>>>>> 1c4836ac
}

type OpAMPServer struct {
	Endpoint   string
	Headers    http.Header
	TLSSetting configtls.ClientConfig `mapstructure:"tls,omitempty"`
}

type Agent struct {
	Executable string
}<|MERGE_RESOLUTION|>--- conflicted
+++ resolved
@@ -18,21 +18,13 @@
 
 // Capabilities is the set of capabilities that the Supervisor supports.
 type Capabilities struct {
-<<<<<<< HEAD
-	AcceptsRemoteConfig    *bool `mapstructure:"accepts_remote_config"`
-	ReportsEffectiveConfig *bool `mapstructure:"reports_effective_config"`
-	ReportsOwnMetrics      *bool `mapstructure:"reports_own_metrics"`
-	ReportsHealth          *bool `mapstructure:"reports_health"`
-	ReportsRemoteConfig    *bool `mapstructure:"reports_remote_config"`
-	AcceptsRestartCommand  *bool `mapstructure:"accepts_restart_command"`
-=======
 	AcceptsRemoteConfig            *bool `mapstructure:"accepts_remote_config"`
+	AcceptsRestartCommand          *bool `mapstructure:"accepts_restart_command"`
 	AcceptsOpAMPConnectionSettings *bool `mapstructure:"accepts_opamp_connection_settings"`
 	ReportsEffectiveConfig         *bool `mapstructure:"reports_effective_config"`
 	ReportsOwnMetrics              *bool `mapstructure:"reports_own_metrics"`
 	ReportsHealth                  *bool `mapstructure:"reports_health"`
 	ReportsRemoteConfig            *bool `mapstructure:"reports_remote_config"`
->>>>>>> 1c4836ac
 }
 
 type OpAMPServer struct {
