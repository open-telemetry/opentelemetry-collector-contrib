// Copyright The OpenTelemetry Authors
// SPDX-License-Identifier: Apache-2.0

package supervisor

import (
	"context"
	"errors"
	"fmt"
	"net"
	"os"
	"path/filepath"
	"regexp"
	"runtime"
	"strings"
	"sync/atomic"
	"testing"
	"time"

	"github.com/google/uuid"
	"github.com/knadh/koanf/parsers/yaml"
	"github.com/knadh/koanf/providers/rawbytes"
	"github.com/knadh/koanf/v2"
	"github.com/open-telemetry/opamp-go/client"
	"github.com/open-telemetry/opamp-go/client/types"
	"github.com/open-telemetry/opamp-go/protobufs"
	serverTypes "github.com/open-telemetry/opamp-go/server/types"
	"github.com/stretchr/testify/assert"
	"github.com/stretchr/testify/require"
	"go.opentelemetry.io/collector/component"
	"go.opentelemetry.io/collector/pdata/plog"
	"go.uber.org/zap"
	"google.golang.org/protobuf/proto"

	"github.com/open-telemetry/opentelemetry-collector-contrib/cmd/opampsupervisor/supervisor/config"
	"github.com/open-telemetry/opentelemetry-collector-contrib/testbed/testbed"
)

const configTemplate = `
server:
  endpoint: ws://localhost/v1/opamp
  tls:
    insecure: true

capabilities:
  reports_effective_config: true
  reports_own_metrics: true
  reports_own_logs: true
  reports_own_traces: true
  reports_health: true
  accepts_remote_config: true
  reports_remote_config: true
  accepts_restart_command: true

storage:
  directory: %s

agent:
  executable: %s
`

const configTemplateWithTelemetrySettings = `
server:
  endpoint: ws://localhost/v1/opamp
  tls:
    insecure: true

capabilities:
  reports_effective_config: true
  reports_own_metrics: true
  reports_health: true
  accepts_remote_config: true
  reports_remote_config: true
  accepts_restart_command: true

storage:
  directory: %s

agent:
  executable: %s

telemetry:
  traces:
    processors:
      - batch:
          exporter:
            otlp:
              protocol: http/protobuf
              endpoint: https://backend:4317
  metrics:
    readers:
      - periodic:
          exporter:
            otlp:
              protocol: http/protobuf
              endpoint: http://localhost:14317
  logs:
    level: info
    processors:
      - batch:
          exporter:
            otlp:
              protocol: http/protobuf
              endpoint: https://backend:4317
`

func setupSupervisorConfig(t *testing.T, configuration string) config.Supervisor {
	t.Helper()

	tmpDir := t.TempDir()

	executablePath := filepath.Join(tmpDir, "binary")
	err := os.WriteFile(executablePath, []byte{}, 0o600)
	require.NoError(t, err)
	configuration = fmt.Sprintf(configuration, filepath.Join(tmpDir, "storage"), executablePath)

	cfgPath := filepath.Join(tmpDir, "config.yaml")
	err = os.WriteFile(cfgPath, []byte(configuration), 0o600)
	require.NoError(t, err)

	cfg, err := config.Load(cfgPath)
	require.NoError(t, err)

	t.Cleanup(func() {
		require.NoError(t, os.Chmod(tmpDir, 0o700))
		require.NoError(t, os.RemoveAll(tmpDir))
	})

	return cfg
}

func newNopTelemetrySettings() telemetrySettings {
	return telemetrySettings{
		TelemetrySettings: component.TelemetrySettings{
			Logger: zap.NewNop(),
		},
	}
}

func Test_NewSupervisor(t *testing.T) {
	cfg := setupSupervisorConfig(t, configTemplate)
	supervisor, err := NewSupervisor(zap.L(), cfg)
	require.NoError(t, err)
	require.NotNil(t, supervisor)
}

func Test_NewSupervisorWithTelemetrySettings(t *testing.T) {
	cfg := setupSupervisorConfig(t, configTemplateWithTelemetrySettings)
	supervisor, err := NewSupervisor(zap.L(), cfg)
	require.NoError(t, err)
	require.NotNil(t, supervisor)
	require.NotEmpty(t, supervisor.telemetrySettings)
	require.NotNil(t, supervisor.telemetrySettings.MeterProvider)
	require.NotNil(t, supervisor.telemetrySettings.TracerProvider)
	require.NotNil(t, supervisor.telemetrySettings.Logger)
	require.NotNil(t, supervisor.telemetrySettings.loggerProvider)

	supervisor.Shutdown()
}

func Test_NewSupervisorFailedStorageCreation(t *testing.T) {
	if runtime.GOOS == "windows" {
		t.Skip("Skipping test on Windows because chmod doesn't affect permissions on Windows, so this test won't work.")
	}
	cfg := setupSupervisorConfig(t, configTemplate)

	dir := filepath.Dir(cfg.Storage.Directory)
	require.NoError(t, os.Chmod(dir, 0o500))

	supervisor, err := NewSupervisor(zap.L(), cfg)
	require.Error(t, err)
	require.ErrorContains(t, err, "error creating storage dir")
	require.Nil(t, supervisor)
}

func Test_composeEffectiveConfig(t *testing.T) {
	fileLogConfig := `
receivers:
  filelog:
    include: ['/test/logs/input.log']
    start_at: "beginning"

exporters:
  file:
    path: '/test/logs/output.log'

service:
  pipelines:
    logs:
      receivers: [filelog]
      exporters: [file]`

	// load expected effective config bytes once
	effectiveConfig, err := os.ReadFile("../testdata/collector/effective_config.yaml")
	require.NoError(t, err)

	mergedLocalConfig, err := os.ReadFile("./testdata/merged_local_config.yaml")
	require.NoError(t, err)

	tests := []struct {
		name                string
		configFiles         []string
		acceptsRemoteConfig bool
		remoteConfig        *protobufs.AgentRemoteConfig
		wantErr             bool
		wantChanged         bool
		wantConfig          []byte
	}{
		{
			name:                "can accept remote config, receives one",
			configFiles:         []string{"testdata/local_config1.yaml", "testdata/local_config2.yaml"},
			acceptsRemoteConfig: true,
			remoteConfig: &protobufs.AgentRemoteConfig{
				Config: &protobufs.AgentConfigMap{
					ConfigMap: map[string]*protobufs.AgentConfigFile{
						"": {Body: []byte(fileLogConfig)},
					},
				},
			},
			wantErr:     false,
			wantChanged: true,
			wantConfig:  effectiveConfig,
		},
		{
			name:                "can accept remote config, receives none",
			configFiles:         []string{"testdata/local_config1.yaml", "testdata/local_config2.yaml"},
			acceptsRemoteConfig: true,
			remoteConfig:        nil,
			wantErr:             false,
			wantChanged:         false,
			wantConfig:          mergedLocalConfig,
		},
		{
			name:                "cannot accept remote config, receives one",
			configFiles:         []string{"../testdata/collector/effective_config_without_extensions.yaml"},
			acceptsRemoteConfig: false,
			remoteConfig: &protobufs.AgentRemoteConfig{
				Config: &protobufs.AgentConfigMap{
					ConfigMap: map[string]*protobufs.AgentConfigFile{
						"": {Body: []byte(fileLogConfig)},
					},
				},
			},
			wantErr:     false,
			wantChanged: false,
			wantConfig:  effectiveConfig,
		},
		{
			name:                "cannot accept remote config, receives none",
			configFiles:         []string{"../testdata/collector/effective_config_without_extensions.yaml"},
			acceptsRemoteConfig: false,
			remoteConfig:        nil,
			wantErr:             false,
			wantChanged:         false,
			wantConfig:          effectiveConfig,
		},
	}

	for _, tt := range tests {
		t.Run(tt.name, func(t *testing.T) {
			s := Supervisor{
<<<<<<< HEAD
				telemetrySettings:            newNopTelemetrySettings(),
				persistentState:              &persistentState{},
				config:                       config.Supervisor{Capabilities: config.Capabilities{AcceptsRemoteConfig: tt.acceptsRemoteConfig}, Agent: config.Agent{ConfigFiles: tt.configFiles}},
				pidProvider:                  staticPIDProvider(1234),
				hasNewConfig:                 make(chan struct{}, 1),
				agentConfigOwnMetricsSection: &atomic.Value{},
				cfgState:                     &atomic.Value{},
=======
				telemetrySettings: newNopTelemetrySettings(),
				persistentState:   &persistentState{},
				config: config.Supervisor{
					Capabilities: config.Capabilities{AcceptsRemoteConfig: tt.acceptsRemoteConfig},
					Agent:        config.Agent{ConfigFiles: tt.configFiles},
					Storage:      config.Storage{Directory: t.TempDir()},
				},
				pidProvider:                    staticPIDProvider(1234),
				hasNewConfig:                   make(chan struct{}, 1),
				agentConfigOwnTelemetrySection: &atomic.Value{},
				cfgState:                       &atomic.Value{},
>>>>>>> a69efa15
			}
			agentDesc := &atomic.Value{}
			agentDesc.Store(&protobufs.AgentDescription{
				IdentifyingAttributes: []*protobufs.KeyValue{
					{
						Key: "service.name",
						Value: &protobufs.AnyValue{
							Value: &protobufs.AnyValue_StringValue{StringValue: "otelcol"},
						},
					},
				},
			})
			s.agentDescription = agentDesc

			require.NoError(t, s.createTemplates())
			require.NoError(t, s.loadAndWriteInitialMergedConfig())

			changed, err := s.composeMergedConfig(tt.remoteConfig)
			if tt.wantErr {
				require.Error(t, err)
				return
			}
			require.NoError(t, err)
			require.Equal(t, tt.wantChanged, changed)
			got := s.cfgState.Load().(*configState).mergedConfig

			k := koanf.New("::")
			err = k.Load(rawbytes.Provider(tt.wantConfig), yaml.Parser(), koanf.WithMergeFunc(configMergeFunc))
			require.NoError(t, err)

			gotParsed, err := k.Marshal(yaml.Parser())

			require.NoError(t, err)
			require.Equal(t, string(gotParsed), got)
		})
	}
}

func Test_onMessage(t *testing.T) {
	t.Run("AgentIdentification - New instance ID is valid", func(t *testing.T) {
		agentDesc := &atomic.Value{}
		agentDesc.Store(&protobufs.AgentDescription{})
		initialID := uuid.MustParse("018fee23-4a51-7303-a441-73faed7d9deb")
		newID := uuid.MustParse("018fef3f-14a8-73ef-b63e-3b96b146ea38")
		s := Supervisor{
<<<<<<< HEAD
			telemetrySettings:            newNopTelemetrySettings(),
			pidProvider:                  defaultPIDProvider{},
			config:                       config.Supervisor{},
			hasNewConfig:                 make(chan struct{}, 1),
			persistentState:              &persistentState{InstanceID: initialID},
			agentDescription:             agentDesc,
			agentConfigOwnMetricsSection: &atomic.Value{},
			cfgState:                     &atomic.Value{},
			effectiveConfig:              &atomic.Value{},
			opampClient:                  client.NewHTTP(newLoggerFromZap(zap.NewNop(), "opamp-client")),
=======
			telemetrySettings:              newNopTelemetrySettings(),
			pidProvider:                    defaultPIDProvider{},
			config:                         config.Supervisor{},
			hasNewConfig:                   make(chan struct{}, 1),
			persistentState:                &persistentState{InstanceID: initialID},
			agentDescription:               agentDesc,
			agentConfigOwnTelemetrySection: &atomic.Value{},
			cfgState:                       &atomic.Value{},
			effectiveConfig:                &atomic.Value{},
			opampClient:                    client.NewHTTP(newLoggerFromZap(zap.NewNop(), "opamp-client")),
>>>>>>> a69efa15
		}
		require.NoError(t, s.createTemplates())

		s.onMessage(context.Background(), &types.MessageData{
			AgentIdentification: &protobufs.AgentIdentification{
				NewInstanceUid: newID[:],
			},
		})

		require.Equal(t, newID, s.persistentState.InstanceID)
	})

	t.Run("AgentIdentification - New instance ID is invalid", func(t *testing.T) {
		agentDesc := &atomic.Value{}
		agentDesc.Store(&protobufs.AgentDescription{})

		testUUID := uuid.MustParse("018fee23-4a51-7303-a441-73faed7d9deb")
		s := Supervisor{
<<<<<<< HEAD
			telemetrySettings:            newNopTelemetrySettings(),
			pidProvider:                  defaultPIDProvider{},
			config:                       config.Supervisor{},
			hasNewConfig:                 make(chan struct{}, 1),
			persistentState:              &persistentState{InstanceID: testUUID},
			agentDescription:             agentDesc,
			agentConfigOwnMetricsSection: &atomic.Value{},
			cfgState:                     &atomic.Value{},
			effectiveConfig:              &atomic.Value{},
=======
			telemetrySettings:              newNopTelemetrySettings(),
			pidProvider:                    defaultPIDProvider{},
			config:                         config.Supervisor{},
			hasNewConfig:                   make(chan struct{}, 1),
			persistentState:                &persistentState{InstanceID: testUUID},
			agentDescription:               agentDesc,
			agentConfigOwnTelemetrySection: &atomic.Value{},
			cfgState:                       &atomic.Value{},
			effectiveConfig:                &atomic.Value{},
>>>>>>> a69efa15
		}
		require.NoError(t, s.createTemplates())

		s.onMessage(context.Background(), &types.MessageData{
			AgentIdentification: &protobufs.AgentIdentification{
				NewInstanceUid: []byte("invalid-value"),
			},
		})

		require.Equal(t, testUUID, s.persistentState.InstanceID)
	})

	t.Run("CustomMessage - Custom message from server is forwarded to agent", func(t *testing.T) {
		customMessage := &protobufs.CustomMessage{
			Capability: "teapot",
			Type:       "brew",
			Data:       []byte("chamomile"),
		}

		testUUID := uuid.MustParse("018fee23-4a51-7303-a441-73faed7d9deb")
		gotMessage := false
		var agentConn serverTypes.Connection = &mockConn{
			sendFunc: func(_ context.Context, message *protobufs.ServerToAgent) error {
				require.Equal(t, &protobufs.ServerToAgent{
					InstanceUid:   testUUID[:],
					CustomMessage: customMessage,
				}, message)
				gotMessage = true

				return nil
			},
		}

		agentConnAtomic := &atomic.Value{}
		agentConnAtomic.Store(agentConn)

		s := Supervisor{
<<<<<<< HEAD
			telemetrySettings:            newNopTelemetrySettings(),
			pidProvider:                  defaultPIDProvider{},
			config:                       config.Supervisor{},
			hasNewConfig:                 make(chan struct{}, 1),
			persistentState:              &persistentState{InstanceID: testUUID},
			agentConfigOwnMetricsSection: &atomic.Value{},
			cfgState:                     &atomic.Value{},
			effectiveConfig:              &atomic.Value{},
			agentConn:                    agentConnAtomic,
			customMessageToServer:        make(chan *protobufs.CustomMessage, 10),
			doneChan:                     make(chan struct{}),
=======
			telemetrySettings:              newNopTelemetrySettings(),
			pidProvider:                    defaultPIDProvider{},
			config:                         config.Supervisor{},
			hasNewConfig:                   make(chan struct{}, 1),
			persistentState:                &persistentState{InstanceID: testUUID},
			agentConfigOwnTelemetrySection: &atomic.Value{},
			cfgState:                       &atomic.Value{},
			effectiveConfig:                &atomic.Value{},
			agentConn:                      agentConnAtomic,
			customMessageToServer:          make(chan *protobufs.CustomMessage, 10),
			doneChan:                       make(chan struct{}),
>>>>>>> a69efa15
		}

		s.onMessage(context.Background(), &types.MessageData{
			CustomMessage: customMessage,
		})

		require.True(t, gotMessage, "Message was not sent to agent")
	})

	t.Run("CustomCapabilities - Custom capabilities from server are forwarded to agent", func(t *testing.T) {
		customCapabilities := &protobufs.CustomCapabilities{
			Capabilities: []string{"coffeemaker", "teapot"},
		}
		testUUID := uuid.MustParse("018fee23-4a51-7303-a441-73faed7d9deb")
		gotMessage := false
		var agentConn serverTypes.Connection = &mockConn{
			sendFunc: func(_ context.Context, message *protobufs.ServerToAgent) error {
				require.Equal(t, &protobufs.ServerToAgent{
					InstanceUid:        testUUID[:],
					CustomCapabilities: customCapabilities,
				}, message)
				gotMessage = true

				return nil
			},
		}

		agentConnAtomic := &atomic.Value{}
		agentConnAtomic.Store(agentConn)

		s := Supervisor{
<<<<<<< HEAD
			telemetrySettings:            newNopTelemetrySettings(),
			pidProvider:                  defaultPIDProvider{},
			config:                       config.Supervisor{},
			hasNewConfig:                 make(chan struct{}, 1),
			persistentState:              &persistentState{InstanceID: testUUID},
			agentConfigOwnMetricsSection: &atomic.Value{},
			effectiveConfig:              &atomic.Value{},
			agentConn:                    agentConnAtomic,
			customMessageToServer:        make(chan *protobufs.CustomMessage, 10),
			doneChan:                     make(chan struct{}),
=======
			telemetrySettings:              newNopTelemetrySettings(),
			pidProvider:                    defaultPIDProvider{},
			config:                         config.Supervisor{},
			hasNewConfig:                   make(chan struct{}, 1),
			persistentState:                &persistentState{InstanceID: testUUID},
			agentConfigOwnTelemetrySection: &atomic.Value{},
			effectiveConfig:                &atomic.Value{},
			agentConn:                      agentConnAtomic,
			customMessageToServer:          make(chan *protobufs.CustomMessage, 10),
			doneChan:                       make(chan struct{}),
>>>>>>> a69efa15
		}

		s.onMessage(context.Background(), &types.MessageData{
			CustomCapabilities: customCapabilities,
		})

		require.True(t, gotMessage, "Message was not sent to agent")
	})

	t.Run("Processes all ServerToAgent fields", func(t *testing.T) {
		agentDesc := &atomic.Value{}
		agentDesc.Store(&protobufs.AgentDescription{
			NonIdentifyingAttributes: []*protobufs.KeyValue{
				{
					Key: "runtime.type",
					Value: &protobufs.AnyValue{
						Value: &protobufs.AnyValue_StringValue{
							StringValue: "test",
						},
					},
				},
			},
		})
		initialID := uuid.MustParse("018fee23-4a51-7303-a441-73faed7d9deb")
		newID := uuid.MustParse("018fef3f-14a8-73ef-b63e-3b96b146ea38")
		s := Supervisor{
<<<<<<< HEAD
			telemetrySettings:            newNopTelemetrySettings(),
			pidProvider:                  defaultPIDProvider{},
			config:                       config.Supervisor{},
			hasNewConfig:                 make(chan struct{}, 1),
			persistentState:              &persistentState{InstanceID: initialID},
			agentDescription:             agentDesc,
			agentConfigOwnMetricsSection: &atomic.Value{},
			cfgState:                     &atomic.Value{},
			effectiveConfig:              &atomic.Value{},
			opampClient:                  client.NewHTTP(newLoggerFromZap(zap.NewNop(), "opamp-client")),
=======
			telemetrySettings: newNopTelemetrySettings(),
			pidProvider:       defaultPIDProvider{},
			config: config.Supervisor{
				Storage: config.Storage{
					Directory: t.TempDir(),
				},
			},
			hasNewConfig:                   make(chan struct{}, 1),
			persistentState:                &persistentState{InstanceID: initialID},
			agentDescription:               agentDesc,
			agentConfigOwnTelemetrySection: &atomic.Value{},
			cfgState:                       &atomic.Value{},
			effectiveConfig:                &atomic.Value{},
			opampClient:                    client.NewHTTP(newLoggerFromZap(zap.NewNop(), "opamp-client")),
>>>>>>> a69efa15
		}
		require.NoError(t, s.createTemplates())

		s.onMessage(context.Background(), &types.MessageData{
			AgentIdentification: &protobufs.AgentIdentification{
				NewInstanceUid: newID[:],
			},
			RemoteConfig: &protobufs.AgentRemoteConfig{
				Config: &protobufs.AgentConfigMap{
					ConfigMap: map[string]*protobufs.AgentConfigFile{
						"": {
							Body: []byte(""),
						},
					},
				},
			},
			OwnMetricsConnSettings: &protobufs.TelemetryConnectionSettings{
				DestinationEndpoint: "http://127.0.0.1:4318",
				Headers: &protobufs.Headers{
					Headers: []*protobufs.Header{
						{Key: "testkey", Value: "testval"},
						{Key: "testkey2", Value: "testval2"},
					},
				},
			},
		})

		require.Equal(t, newID, s.persistentState.InstanceID)
		t.Log(s.cfgState.Load())
		mergedCfg := s.cfgState.Load().(*configState).mergedConfig
		require.Contains(t, mergedCfg, newID.String())
		require.Contains(t, mergedCfg, "runtime.type: test")
	})
	t.Run("RemoteConfig - Remote Config message is processed and merged into local config", func(t *testing.T) {
		const testConfigMessage = `receivers:
  debug:`

		const expectedMergedConfig = `extensions:
    opamp:
        capabilities:
            reports_available_components: false
        instance_uid: 018fee23-4a51-7303-a441-73faed7d9deb
        ppid: 88888
        ppid_poll_interval: 5s
        server:
            ws:
                endpoint: ws://127.0.0.1:0/v1/opamp
                tls:
                    insecure: true
receivers:
    debug: null
service:
    extensions:
        - opamp
    telemetry:
        logs:
            encoding: json
            error_output_paths:
                - stderr
            output_paths:
                - stdout
        resource: null
`

		remoteConfig := &protobufs.AgentRemoteConfig{
			Config: &protobufs.AgentConfigMap{
				ConfigMap: map[string]*protobufs.AgentConfigFile{
					"": {
						Body: []byte(testConfigMessage),
					},
				},
			},
			ConfigHash: []byte("hash"),
		}
		testUUID := uuid.MustParse("018fee23-4a51-7303-a441-73faed7d9deb")

		remoteConfigStatusUpdated := false
		mc := &mockOpAMPClient{
			setRemoteConfigStatusFunc: func(rcs *protobufs.RemoteConfigStatus) error {
				remoteConfigStatusUpdated = true
				assert.Equal(
					t,
					&protobufs.RemoteConfigStatus{
						LastRemoteConfigHash: remoteConfig.ConfigHash,
						Status:               protobufs.RemoteConfigStatuses_RemoteConfigStatuses_APPLYING,
					},
					rcs,
				)
				return nil
			},
			updateEffectiveConfigFunc: func(_ context.Context) error {
				return nil
			},
		}

		configStorageDir := t.TempDir()

		s := Supervisor{
			telemetrySettings: newNopTelemetrySettings(),
			pidProvider:       staticPIDProvider(88888),
			config: config.Supervisor{
				Capabilities: config.Capabilities{AcceptsRemoteConfig: true},
				Storage: config.Storage{
					Directory: configStorageDir,
				},
			},
<<<<<<< HEAD
			hasNewConfig:                 make(chan struct{}, 1),
			persistentState:              &persistentState{InstanceID: testUUID},
			agentConfigOwnMetricsSection: &atomic.Value{},
			effectiveConfig:              &atomic.Value{},
			opampClient:                  mc,
			agentDescription:             &atomic.Value{},
			cfgState:                     &atomic.Value{},
			customMessageToServer:        make(chan *protobufs.CustomMessage, 10),
			doneChan:                     make(chan struct{}),
=======
			hasNewConfig:                   make(chan struct{}, 1),
			persistentState:                &persistentState{InstanceID: testUUID},
			agentConfigOwnTelemetrySection: &atomic.Value{},
			effectiveConfig:                &atomic.Value{},
			opampClient:                    mc,
			agentDescription:               &atomic.Value{},
			cfgState:                       &atomic.Value{},
			customMessageToServer:          make(chan *protobufs.CustomMessage, 10),
			doneChan:                       make(chan struct{}),
>>>>>>> a69efa15
		}

		require.NoError(t, s.createTemplates())

		s.agentDescription.Store(&protobufs.AgentDescription{
			IdentifyingAttributes:    []*protobufs.KeyValue{},
			NonIdentifyingAttributes: []*protobufs.KeyValue{},
		})

		s.onMessage(context.Background(), &types.MessageData{
			RemoteConfig: remoteConfig,
		})

		fileContent, err := os.ReadFile(filepath.Join(configStorageDir, lastRecvRemoteConfigFile))
		require.NoError(t, err)
		assert.Contains(t, string(fileContent), testConfigMessage)
		assert.Equal(t, expectedMergedConfig, s.cfgState.Load().(*configState).mergedConfig)
		assert.True(t, remoteConfigStatusUpdated)
	})
	t.Run("RemoteConfig - Remote Config message is processed but OpAmp Client fails", func(t *testing.T) {
		const testConfigMessage = `receivers:
  debug:`

		const expectedMergedConfig = `extensions:
    opamp:
        capabilities:
            reports_available_components: false
        instance_uid: 018fee23-4a51-7303-a441-73faed7d9deb
        ppid: 88888
        ppid_poll_interval: 5s
        server:
            ws:
                endpoint: ws://127.0.0.1:0/v1/opamp
                tls:
                    insecure: true
receivers:
    debug: null
service:
    extensions:
        - opamp
    telemetry:
        logs:
            encoding: json
            error_output_paths:
                - stderr
            output_paths:
                - stdout
        resource: null
`

		remoteConfig := &protobufs.AgentRemoteConfig{
			Config: &protobufs.AgentConfigMap{
				ConfigMap: map[string]*protobufs.AgentConfigFile{
					"": {
						Body: []byte(testConfigMessage),
					},
				},
			},
			ConfigHash: []byte("hash"),
		}
		testUUID := uuid.MustParse("018fee23-4a51-7303-a441-73faed7d9deb")

		remoteConfigStatusUpdated := false
		mc := &mockOpAMPClient{
			setRemoteConfigStatusFunc: func(rcs *protobufs.RemoteConfigStatus) error {
				remoteConfigStatusUpdated = true
				assert.Equal(
					t,
					&protobufs.RemoteConfigStatus{
						LastRemoteConfigHash: remoteConfig.ConfigHash,
						Status:               protobufs.RemoteConfigStatuses_RemoteConfigStatuses_APPLYING,
					},
					rcs,
				)
				return errors.New("unexpected error")
			},
			updateEffectiveConfigFunc: func(_ context.Context) error {
				return nil
			},
		}

		configStorageDir := t.TempDir()

		s := Supervisor{
			telemetrySettings: newNopTelemetrySettings(),
			pidProvider:       staticPIDProvider(88888),
			config: config.Supervisor{
				Capabilities: config.Capabilities{AcceptsRemoteConfig: true},
				Storage: config.Storage{
					Directory: configStorageDir,
				},
			},
<<<<<<< HEAD
			hasNewConfig:                 make(chan struct{}, 1),
			persistentState:              &persistentState{InstanceID: testUUID},
			agentConfigOwnMetricsSection: &atomic.Value{},
			effectiveConfig:              &atomic.Value{},
			opampClient:                  mc,
			agentDescription:             &atomic.Value{},
			cfgState:                     &atomic.Value{},
			customMessageToServer:        make(chan *protobufs.CustomMessage, 10),
			doneChan:                     make(chan struct{}),
=======
			hasNewConfig:                   make(chan struct{}, 1),
			persistentState:                &persistentState{InstanceID: testUUID},
			agentConfigOwnTelemetrySection: &atomic.Value{},
			effectiveConfig:                &atomic.Value{},
			opampClient:                    mc,
			agentDescription:               &atomic.Value{},
			cfgState:                       &atomic.Value{},
			customMessageToServer:          make(chan *protobufs.CustomMessage, 10),
			doneChan:                       make(chan struct{}),
>>>>>>> a69efa15
		}

		require.NoError(t, s.createTemplates())

		s.agentDescription.Store(&protobufs.AgentDescription{
			IdentifyingAttributes:    []*protobufs.KeyValue{},
			NonIdentifyingAttributes: []*protobufs.KeyValue{},
		})

		s.onMessage(context.Background(), &types.MessageData{
			RemoteConfig: remoteConfig,
		})

		fileContent, err := os.ReadFile(filepath.Join(configStorageDir, lastRecvRemoteConfigFile))
		require.NoError(t, err)
		assert.Contains(t, string(fileContent), testConfigMessage)
		assert.Equal(t, expectedMergedConfig, s.cfgState.Load().(*configState).mergedConfig)
		assert.True(t, remoteConfigStatusUpdated)
	})
	t.Run("RemoteConfig - Invalid Remote Config message is detected and status is set appropriately", func(t *testing.T) {
		const testConfigMessage = `invalid`

		remoteConfig := &protobufs.AgentRemoteConfig{
			Config: &protobufs.AgentConfigMap{
				ConfigMap: map[string]*protobufs.AgentConfigFile{
					"": {
						Body: []byte(testConfigMessage),
					},
				},
			},
			ConfigHash: []byte("hash"),
		}
		testUUID := uuid.MustParse("018fee23-4a51-7303-a441-73faed7d9deb")

		remoteConfigStatusUpdated := false
		mc := &mockOpAMPClient{
			setRemoteConfigStatusFunc: func(rcs *protobufs.RemoteConfigStatus) error {
				remoteConfigStatusUpdated = true
				assert.Equal(t, remoteConfig.ConfigHash, rcs.LastRemoteConfigHash)
				assert.Equal(t, protobufs.RemoteConfigStatuses_RemoteConfigStatuses_FAILED, rcs.Status)
				assert.NotEmpty(t, rcs.ErrorMessage)
				return nil
			},
			updateEffectiveConfigFunc: func(_ context.Context) error {
				return nil
			},
		}

		configStorageDir := t.TempDir()

		s := Supervisor{
			telemetrySettings: newNopTelemetrySettings(),
			pidProvider:       defaultPIDProvider{},
			config: config.Supervisor{
				Capabilities: config.Capabilities{AcceptsRemoteConfig: true},
				Storage: config.Storage{
					Directory: configStorageDir,
				},
			},
<<<<<<< HEAD
			hasNewConfig:                 make(chan struct{}, 1),
			persistentState:              &persistentState{InstanceID: testUUID},
			agentConfigOwnMetricsSection: &atomic.Value{},
			effectiveConfig:              &atomic.Value{},
			opampClient:                  mc,
			agentDescription:             &atomic.Value{},
			cfgState:                     &atomic.Value{},
			customMessageToServer:        make(chan *protobufs.CustomMessage, 10),
			doneChan:                     make(chan struct{}),
=======
			hasNewConfig:                   make(chan struct{}, 1),
			persistentState:                &persistentState{InstanceID: testUUID},
			agentConfigOwnTelemetrySection: &atomic.Value{},
			effectiveConfig:                &atomic.Value{},
			opampClient:                    mc,
			agentDescription:               &atomic.Value{},
			cfgState:                       &atomic.Value{},
			customMessageToServer:          make(chan *protobufs.CustomMessage, 10),
			doneChan:                       make(chan struct{}),
>>>>>>> a69efa15
		}

		require.NoError(t, s.createTemplates())

		s.agentDescription.Store(&protobufs.AgentDescription{
			IdentifyingAttributes:    []*protobufs.KeyValue{},
			NonIdentifyingAttributes: []*protobufs.KeyValue{},
		})

		s.onMessage(context.Background(), &types.MessageData{
			RemoteConfig: remoteConfig,
		})

		fileContent, err := os.ReadFile(filepath.Join(configStorageDir, lastRecvRemoteConfigFile))
		require.NoError(t, err)
		assert.Contains(t, string(fileContent), testConfigMessage)
		assert.Nil(t, s.cfgState.Load())
		assert.True(t, remoteConfigStatusUpdated)
	})
	t.Run("RemoteConfig - Don't report status if config is not changed", func(t *testing.T) {
		const testConfigMessage = `receivers:
  debug:`

		const expectedMergedConfig = `extensions:
    opamp:
        capabilities:
            reports_available_components: false
        instance_uid: 018fee23-4a51-7303-a441-73faed7d9deb
        ppid: 88888
        ppid_poll_interval: 5s
        server:
            ws:
                endpoint: ws://127.0.0.1:0/v1/opamp
                tls:
                    insecure: true
receivers:
    debug: null
service:
    extensions:
        - opamp
    telemetry:
        logs:
            encoding: json
            error_output_paths:
                - stderr
            output_paths:
                - stdout
        resource: null
`

		// the remote config message we will send that will get merged and compared with the initial config
		remoteConfig := &protobufs.AgentRemoteConfig{
			Config: &protobufs.AgentConfigMap{
				ConfigMap: map[string]*protobufs.AgentConfigFile{
					"": {
						Body: []byte(testConfigMessage),
					},
				},
			},
			ConfigHash: []byte("hash"),
		}

		remoteConfigStatusUpdated := false
		mc := &mockOpAMPClient{
			setRemoteConfigStatusFunc: func(_ *protobufs.RemoteConfigStatus) error {
				remoteConfigStatusUpdated = true
				return nil
			},
		}

		testUUID := uuid.MustParse("018fee23-4a51-7303-a441-73faed7d9deb")
		configStorageDir := t.TempDir()
		s := Supervisor{
			telemetrySettings: newNopTelemetrySettings(),
			pidProvider:       staticPIDProvider(88888),
			config: config.Supervisor{
				Capabilities: config.Capabilities{AcceptsRemoteConfig: true},
				Storage: config.Storage{
					Directory: configStorageDir,
				},
			},
<<<<<<< HEAD
			hasNewConfig:                 make(chan struct{}, 1),
			persistentState:              &persistentState{InstanceID: testUUID},
			agentConfigOwnMetricsSection: &atomic.Value{},
			effectiveConfig:              &atomic.Value{},
			opampClient:                  mc,
			agentDescription:             &atomic.Value{},
			cfgState:                     &atomic.Value{},
			customMessageToServer:        make(chan *protobufs.CustomMessage, 10),
			doneChan:                     make(chan struct{}),
=======
			hasNewConfig:                   make(chan struct{}, 1),
			persistentState:                &persistentState{InstanceID: testUUID},
			agentConfigOwnTelemetrySection: &atomic.Value{},
			effectiveConfig:                &atomic.Value{},
			opampClient:                    mc,
			agentDescription:               &atomic.Value{},
			cfgState:                       &atomic.Value{},
			customMessageToServer:          make(chan *protobufs.CustomMessage, 10),
			doneChan:                       make(chan struct{}),
>>>>>>> a69efa15
		}

		require.NoError(t, s.createTemplates())

		// need to set the agent description as part of initialization
		s.agentDescription.Store(&protobufs.AgentDescription{
			IdentifyingAttributes:    []*protobufs.KeyValue{},
			NonIdentifyingAttributes: []*protobufs.KeyValue{},
		})

		// initially write & store config so that we have the same config when we send the remote config message
		err := os.WriteFile(filepath.Join(configStorageDir, lastRecvRemoteConfigFile), []byte(testConfigMessage), 0o600)
		require.NoError(t, err)

		s.cfgState.Store(&configState{
			mergedConfig:     expectedMergedConfig,
			configMapIsEmpty: false,
		})

		s.onMessage(context.Background(), &types.MessageData{
			RemoteConfig: remoteConfig,
		})

		// assert the remote config status callback was not called
		assert.False(t, remoteConfigStatusUpdated)
		// assert the config file and stored data are still the same
		fileContent, err := os.ReadFile(filepath.Join(configStorageDir, lastRecvRemoteConfigFile))
		require.NoError(t, err)
		assert.Contains(t, string(fileContent), testConfigMessage)
		assert.Equal(t, expectedMergedConfig, s.cfgState.Load().(*configState).mergedConfig)
	})

	t.Run("RemoteConfig - do nothing if not capable of accepting remote config", func(t *testing.T) {
		const testConfigMessage = `receivers:
  debug:`

		const expectedEffectiveConfig = `extensions:
    opamp:
        capabilities:
            reports_available_components: false
        instance_uid: 018fee23-4a51-7303-a441-73faed7d9deb
        ppid: 88888
        ppid_poll_interval: 5s
        server:
            ws:
                endpoint: ws://127.0.0.1:0/v1/opamp
                tls:
                    insecure: true
service:
    extensions:
        - opamp
    telemetry:
        logs:
            encoding: json
            error_output_paths:
                - stderr
            output_paths:
                - stdout
        resource: null
`

		remoteConfig := &protobufs.AgentRemoteConfig{
			Config: &protobufs.AgentConfigMap{
				ConfigMap: map[string]*protobufs.AgentConfigFile{
					"": {
						Body: []byte(testConfigMessage),
					},
				},
			},
			ConfigHash: []byte("hash"),
		}
		testUUID := uuid.MustParse("018fee23-4a51-7303-a441-73faed7d9deb")

		remoteConfigStatusUpdated := false
		mc := &mockOpAMPClient{
			setRemoteConfigStatusFunc: func(rcs *protobufs.RemoteConfigStatus) error {
				remoteConfigStatusUpdated = true
				assert.Equal(
					t,
					&protobufs.RemoteConfigStatus{
						LastRemoteConfigHash: remoteConfig.ConfigHash,
						Status:               protobufs.RemoteConfigStatuses_RemoteConfigStatuses_APPLYING,
					},
					rcs,
				)
				return nil
			},
			updateEffectiveConfigFunc: func(_ context.Context) error {
				return nil
			},
		}

		configStorageDir := t.TempDir()

		s := Supervisor{
			telemetrySettings: newNopTelemetrySettings(),
			pidProvider:       staticPIDProvider(88888),
			config: config.Supervisor{
				Capabilities: config.Capabilities{AcceptsRemoteConfig: false},
				Storage: config.Storage{
					Directory: configStorageDir,
				},
			},
			hasNewConfig:                   make(chan struct{}, 1),
			persistentState:                &persistentState{InstanceID: testUUID},
			agentConfigOwnTelemetrySection: &atomic.Value{},
			effectiveConfig:                &atomic.Value{},
			opampClient:                    mc,
			agentDescription:               &atomic.Value{},
			cfgState:                       &atomic.Value{},
			customMessageToServer:          make(chan *protobufs.CustomMessage, 10),
			doneChan:                       make(chan struct{}),
		}

		require.NoError(t, s.createTemplates())

		s.agentDescription.Store(&protobufs.AgentDescription{
			IdentifyingAttributes:    []*protobufs.KeyValue{},
			NonIdentifyingAttributes: []*protobufs.KeyValue{},
		})

		s.cfgState.Store(&configState{
			mergedConfig:     expectedEffectiveConfig,
			configMapIsEmpty: false,
		})

		s.onMessage(context.Background(), &types.MessageData{
			RemoteConfig: remoteConfig,
		})

		assert.Equal(t, expectedEffectiveConfig, s.cfgState.Load().(*configState).mergedConfig)
		assert.False(t, remoteConfigStatusUpdated)
	})
}

func Test_handleAgentOpAMPMessage(t *testing.T) {
	t.Run("CustomMessage - Custom message from agent is forwarded to server", func(t *testing.T) {
		customMessage := &protobufs.CustomMessage{
			Capability: "teapot",
			Type:       "brew",
			Data:       []byte("chamomile"),
		}

		gotMessageChan := make(chan struct{})
		client := &mockOpAMPClient{
			sendCustomMessageFunc: func(message *protobufs.CustomMessage) (messageSendingChannel chan struct{}, err error) {
				require.Equal(t, customMessage, message)

				close(gotMessageChan)
				msgChan := make(chan struct{}, 1)
				msgChan <- struct{}{}
				return msgChan, nil
			},
		}

		testUUID := uuid.MustParse("018fee23-4a51-7303-a441-73faed7d9deb")
		s := Supervisor{
<<<<<<< HEAD
			telemetrySettings:            newNopTelemetrySettings(),
			pidProvider:                  defaultPIDProvider{},
			config:                       config.Supervisor{},
			hasNewConfig:                 make(chan struct{}, 1),
			persistentState:              &persistentState{InstanceID: testUUID},
			agentConfigOwnMetricsSection: &atomic.Value{},
			effectiveConfig:              &atomic.Value{},
			agentConn:                    &atomic.Value{},
			opampClient:                  client,
			customMessageToServer:        make(chan *protobufs.CustomMessage, 10),
			doneChan:                     make(chan struct{}),
=======
			telemetrySettings:              newNopTelemetrySettings(),
			pidProvider:                    defaultPIDProvider{},
			config:                         config.Supervisor{},
			hasNewConfig:                   make(chan struct{}, 1),
			persistentState:                &persistentState{InstanceID: testUUID},
			agentConfigOwnTelemetrySection: &atomic.Value{},
			effectiveConfig:                &atomic.Value{},
			agentConn:                      &atomic.Value{},
			opampClient:                    client,
			customMessageToServer:          make(chan *protobufs.CustomMessage, 10),
			doneChan:                       make(chan struct{}),
			agentReadyChan:                 make(chan struct{}),
			agentReady:                     atomic.Bool{},
>>>>>>> a69efa15
		}

		loopDoneChan := make(chan struct{})
		go func() {
			defer close(loopDoneChan)
			s.forwardCustomMessagesToServerLoop()
		}()

		s.handleAgentOpAMPMessage(&mockConn{}, &protobufs.AgentToServer{
			CustomMessage: customMessage,
		})

		select {
		case <-gotMessageChan:
		case <-time.After(2 * time.Second):
			t.Fatal("Timeout waiting for custom message to send")
		}

		close(s.doneChan)

		select {
		case <-loopDoneChan:
		case <-time.After(2 * time.Second):
			t.Fatal("Timeout waiting for forward loop to stop")
		}
	})

	t.Run("CustomCapabilities - Custom capabilities from agent are forwarded to server", func(t *testing.T) {
		customCapabilities := &protobufs.CustomCapabilities{
			Capabilities: []string{"coffeemaker", "teapot"},
		}

		client := &mockOpAMPClient{
			setCustomCapabilitiesFunc: func(caps *protobufs.CustomCapabilities) error {
				require.Equal(t, customCapabilities, caps)
				return nil
			},
		}

		testUUID := uuid.MustParse("018fee23-4a51-7303-a441-73faed7d9deb")
		s := Supervisor{
<<<<<<< HEAD
			telemetrySettings:            newNopTelemetrySettings(),
			pidProvider:                  defaultPIDProvider{},
			config:                       config.Supervisor{},
			hasNewConfig:                 make(chan struct{}, 1),
			persistentState:              &persistentState{InstanceID: testUUID},
			agentConfigOwnMetricsSection: &atomic.Value{},
			effectiveConfig:              &atomic.Value{},
			agentConn:                    &atomic.Value{},
			opampClient:                  client,
			customMessageToServer:        make(chan *protobufs.CustomMessage, 10),
			doneChan:                     make(chan struct{}),
=======
			telemetrySettings:              newNopTelemetrySettings(),
			pidProvider:                    defaultPIDProvider{},
			config:                         config.Supervisor{},
			hasNewConfig:                   make(chan struct{}, 1),
			persistentState:                &persistentState{InstanceID: testUUID},
			agentConfigOwnTelemetrySection: &atomic.Value{},
			effectiveConfig:                &atomic.Value{},
			agentConn:                      &atomic.Value{},
			opampClient:                    client,
			customMessageToServer:          make(chan *protobufs.CustomMessage, 10),
			doneChan:                       make(chan struct{}),
>>>>>>> a69efa15
		}

		s.handleAgentOpAMPMessage(&mockConn{}, &protobufs.AgentToServer{
			CustomCapabilities: customCapabilities,
		})
	})

	t.Run("EffectiveConfig - Effective config from agent is stored in OpAmpClient", func(t *testing.T) {
		updatedClientEffectiveConfig := false
		mc := &mockOpAMPClient{
			updateEffectiveConfigFunc: func(_ context.Context) error {
				updatedClientEffectiveConfig = true
				return nil
			},
		}

		testUUID := uuid.MustParse("018fee23-4a51-7303-a441-73faed7d9deb")
		s := Supervisor{
<<<<<<< HEAD
			telemetrySettings:            newNopTelemetrySettings(),
			pidProvider:                  defaultPIDProvider{},
			config:                       config.Supervisor{},
			hasNewConfig:                 make(chan struct{}, 1),
			persistentState:              &persistentState{InstanceID: testUUID},
			agentConfigOwnMetricsSection: &atomic.Value{},
			effectiveConfig:              &atomic.Value{},
			agentConn:                    &atomic.Value{},
			opampClient:                  mc,
			customMessageToServer:        make(chan *protobufs.CustomMessage, 10),
			doneChan:                     make(chan struct{}),
=======
			telemetrySettings:              newNopTelemetrySettings(),
			pidProvider:                    defaultPIDProvider{},
			config:                         config.Supervisor{},
			hasNewConfig:                   make(chan struct{}, 1),
			persistentState:                &persistentState{InstanceID: testUUID},
			agentConfigOwnTelemetrySection: &atomic.Value{},
			effectiveConfig:                &atomic.Value{},
			agentConn:                      &atomic.Value{},
			opampClient:                    mc,
			customMessageToServer:          make(chan *protobufs.CustomMessage, 10),
			doneChan:                       make(chan struct{}),
>>>>>>> a69efa15
		}

		s.handleAgentOpAMPMessage(&mockConn{}, &protobufs.AgentToServer{
			EffectiveConfig: &protobufs.EffectiveConfig{
				ConfigMap: &protobufs.AgentConfigMap{
					ConfigMap: map[string]*protobufs.AgentConfigFile{
						"": {
							Body: []byte("test"),
						},
					},
				},
			},
		})

		assert.Equal(t, "test", s.effectiveConfig.Load())
		assert.True(t, updatedClientEffectiveConfig)
	})
	t.Run("EffectiveConfig - Effective config from agent is stored in OpAmpClient; client returns error", func(t *testing.T) {
		updatedClientEffectiveConfig := false
		mc := &mockOpAMPClient{
			updateEffectiveConfigFunc: func(_ context.Context) error {
				updatedClientEffectiveConfig = true
				return errors.New("unexpected error")
			},
		}

		testUUID := uuid.MustParse("018fee23-4a51-7303-a441-73faed7d9deb")
		s := Supervisor{
<<<<<<< HEAD
			telemetrySettings:            newNopTelemetrySettings(),
			pidProvider:                  defaultPIDProvider{},
			config:                       config.Supervisor{},
			hasNewConfig:                 make(chan struct{}, 1),
			persistentState:              &persistentState{InstanceID: testUUID},
			agentConfigOwnMetricsSection: &atomic.Value{},
			effectiveConfig:              &atomic.Value{},
			agentConn:                    &atomic.Value{},
			opampClient:                  mc,
			customMessageToServer:        make(chan *protobufs.CustomMessage, 10),
			doneChan:                     make(chan struct{}),
=======
			telemetrySettings:              newNopTelemetrySettings(),
			pidProvider:                    defaultPIDProvider{},
			config:                         config.Supervisor{},
			hasNewConfig:                   make(chan struct{}, 1),
			persistentState:                &persistentState{InstanceID: testUUID},
			agentConfigOwnTelemetrySection: &atomic.Value{},
			effectiveConfig:                &atomic.Value{},
			agentConn:                      &atomic.Value{},
			opampClient:                    mc,
			customMessageToServer:          make(chan *protobufs.CustomMessage, 10),
			doneChan:                       make(chan struct{}),
>>>>>>> a69efa15
		}

		s.handleAgentOpAMPMessage(&mockConn{}, &protobufs.AgentToServer{
			EffectiveConfig: &protobufs.EffectiveConfig{
				ConfigMap: &protobufs.AgentConfigMap{
					ConfigMap: map[string]*protobufs.AgentConfigFile{
						"": {
							Body: []byte("test"),
						},
					},
				},
			},
		})

		assert.Equal(t, "test", s.effectiveConfig.Load())
		assert.True(t, updatedClientEffectiveConfig)
	})
	t.Run("EffectiveConfig - Effective config message contains an empty config", func(t *testing.T) {
		updatedClientEffectiveConfig := false
		mc := &mockOpAMPClient{
			updateEffectiveConfigFunc: func(_ context.Context) error {
				updatedClientEffectiveConfig = true
				return nil
			},
		}

		testUUID := uuid.MustParse("018fee23-4a51-7303-a441-73faed7d9deb")
		s := Supervisor{
<<<<<<< HEAD
			telemetrySettings:            newNopTelemetrySettings(),
			pidProvider:                  defaultPIDProvider{},
			config:                       config.Supervisor{},
			hasNewConfig:                 make(chan struct{}, 1),
			persistentState:              &persistentState{InstanceID: testUUID},
			agentConfigOwnMetricsSection: &atomic.Value{},
			effectiveConfig:              &atomic.Value{},
			agentConn:                    &atomic.Value{},
			opampClient:                  mc,
			customMessageToServer:        make(chan *protobufs.CustomMessage, 10),
			doneChan:                     make(chan struct{}),
=======
			telemetrySettings:              newNopTelemetrySettings(),
			pidProvider:                    defaultPIDProvider{},
			config:                         config.Supervisor{},
			hasNewConfig:                   make(chan struct{}, 1),
			persistentState:                &persistentState{InstanceID: testUUID},
			agentConfigOwnTelemetrySection: &atomic.Value{},
			effectiveConfig:                &atomic.Value{},
			agentConn:                      &atomic.Value{},
			opampClient:                    mc,
			customMessageToServer:          make(chan *protobufs.CustomMessage, 10),
			doneChan:                       make(chan struct{}),
>>>>>>> a69efa15
		}

		s.handleAgentOpAMPMessage(&mockConn{}, &protobufs.AgentToServer{
			EffectiveConfig: &protobufs.EffectiveConfig{
				ConfigMap: &protobufs.AgentConfigMap{
					ConfigMap: map[string]*protobufs.AgentConfigFile{},
				},
			},
		})

		assert.Empty(t, s.effectiveConfig.Load())
		assert.False(t, updatedClientEffectiveConfig)
	})

	t.Run("ComponentHealth - Component health from agent is set in OpAmpClient", func(t *testing.T) {
		healthSet := false
		mc := &mockOpAMPClient{
			setHealthFunc: func(_ *protobufs.ComponentHealth) {
				healthSet = true
			},
		}

		testUUID := uuid.MustParse("018fee23-4a51-7303-a441-73faed7d9deb")
		s := Supervisor{
<<<<<<< HEAD
			telemetrySettings:            newNopTelemetrySettings(),
			pidProvider:                  defaultPIDProvider{},
			config:                       config.Supervisor{},
			hasNewConfig:                 make(chan struct{}, 1),
			persistentState:              &persistentState{InstanceID: testUUID},
			agentConfigOwnMetricsSection: &atomic.Value{},
			effectiveConfig:              &atomic.Value{},
			agentConn:                    &atomic.Value{},
			opampClient:                  mc,
			customMessageToServer:        make(chan *protobufs.CustomMessage, 10),
			doneChan:                     make(chan struct{}),
=======
			telemetrySettings:              newNopTelemetrySettings(),
			pidProvider:                    defaultPIDProvider{},
			config:                         config.Supervisor{},
			hasNewConfig:                   make(chan struct{}, 1),
			persistentState:                &persistentState{InstanceID: testUUID},
			agentConfigOwnTelemetrySection: &atomic.Value{},
			effectiveConfig:                &atomic.Value{},
			agentConn:                      &atomic.Value{},
			opampClient:                    mc,
			customMessageToServer:          make(chan *protobufs.CustomMessage, 10),
			doneChan:                       make(chan struct{}),
			agentReadyChan:                 make(chan struct{}),
			agentReady:                     atomic.Bool{},
>>>>>>> a69efa15
		}

		s.handleAgentOpAMPMessage(&mockConn{}, &protobufs.AgentToServer{
			Health: &protobufs.ComponentHealth{
				Healthy: true,
			},
		})

		assert.True(t, healthSet)
	})
}

func TestSupervisor_setAgentDescription(t *testing.T) {
	s := &Supervisor{
		agentDescription: &atomic.Value{},
		config: config.Supervisor{
			Agent: config.Agent{
				Description: config.AgentDescription{
					IdentifyingAttributes: map[string]string{
						"overriding-attribute": "overridden-value",
						"additional-attribute": "additional-value",
					},
					NonIdentifyingAttributes: map[string]string{
						"overriding-attribute": "overridden-value",
						"additional-attribute": "additional-value",
					},
				},
			},
		},
	}

	ad := &protobufs.AgentDescription{
		IdentifyingAttributes: []*protobufs.KeyValue{
			{
				Key: "overriding-attribute",
				Value: &protobufs.AnyValue{
					Value: &protobufs.AnyValue_StringValue{
						StringValue: "old-value",
					},
				},
			},
			{
				Key: "other-attribute",
				Value: &protobufs.AnyValue{
					Value: &protobufs.AnyValue_StringValue{
						StringValue: "old-value",
					},
				},
			},
		},
		NonIdentifyingAttributes: []*protobufs.KeyValue{
			{
				Key: "overriding-attribute",
				Value: &protobufs.AnyValue{
					Value: &protobufs.AnyValue_StringValue{
						StringValue: "old-value",
					},
				},
			},
			{
				Key: "other-attribute",
				Value: &protobufs.AnyValue{
					Value: &protobufs.AnyValue_StringValue{
						StringValue: "old-value",
					},
				},
			},
		},
	}
	s.setAgentDescription(ad)

	updatedAgentDescription := s.agentDescription.Load()

	expectedAgentDescription := &protobufs.AgentDescription{
		IdentifyingAttributes: []*protobufs.KeyValue{
			{
				Key: "additional-attribute",
				Value: &protobufs.AnyValue{
					Value: &protobufs.AnyValue_StringValue{
						StringValue: "additional-value",
					},
				},
			},
			{
				Key: "other-attribute",
				Value: &protobufs.AnyValue{
					Value: &protobufs.AnyValue_StringValue{
						StringValue: "old-value",
					},
				},
			},
			{
				Key: "overriding-attribute",
				Value: &protobufs.AnyValue{
					Value: &protobufs.AnyValue_StringValue{
						StringValue: "overridden-value",
					},
				},
			},
		},
		NonIdentifyingAttributes: []*protobufs.KeyValue{
			{
				Key: "additional-attribute",
				Value: &protobufs.AnyValue{
					Value: &protobufs.AnyValue_StringValue{
						StringValue: "additional-value",
					},
				},
			},
			{
				Key: "other-attribute",
				Value: &protobufs.AnyValue{
					Value: &protobufs.AnyValue_StringValue{
						StringValue: "old-value",
					},
				},
			},
			{
				Key: "overriding-attribute",
				Value: &protobufs.AnyValue{
					Value: &protobufs.AnyValue_StringValue{
						StringValue: "overridden-value",
					},
				},
			},
		},
	}

	assert.Equal(t, expectedAgentDescription, updatedAgentDescription)
}

type staticPIDProvider int

func (s staticPIDProvider) PID() int {
	return int(s)
}

type mockOpAMPClient struct {
	agentDesc                 *protobufs.AgentDescription
	sendCustomMessageFunc     func(message *protobufs.CustomMessage) (messageSendingChannel chan struct{}, err error)
	setCustomCapabilitiesFunc func(customCapabilities *protobufs.CustomCapabilities) error
	updateEffectiveConfigFunc func(ctx context.Context) error
	setRemoteConfigStatusFunc func(rcs *protobufs.RemoteConfigStatus) error
	setHealthFunc             func(health *protobufs.ComponentHealth)
}

func (mockOpAMPClient) Start(_ context.Context, _ types.StartSettings) error {
	return nil
}

func (mockOpAMPClient) Stop(_ context.Context) error {
	return nil
}

func (m *mockOpAMPClient) SetAgentDescription(descr *protobufs.AgentDescription) error {
	m.agentDesc = descr
	return nil
}

func (m mockOpAMPClient) AgentDescription() *protobufs.AgentDescription {
	return m.agentDesc
}

func (m mockOpAMPClient) SetHealth(h *protobufs.ComponentHealth) error {
	m.setHealthFunc(h)
	return nil
}

func (m mockOpAMPClient) UpdateEffectiveConfig(ctx context.Context) error {
	return m.updateEffectiveConfigFunc(ctx)
}

func (m mockOpAMPClient) SetRemoteConfigStatus(rcs *protobufs.RemoteConfigStatus) error {
	return m.setRemoteConfigStatusFunc(rcs)
}

func (mockOpAMPClient) SetPackageStatuses(_ *protobufs.PackageStatuses) error {
	return nil
}

func (mockOpAMPClient) RequestConnectionSettings(_ *protobufs.ConnectionSettingsRequest) error {
	return nil
}

func (m mockOpAMPClient) SetCustomCapabilities(customCapabilities *protobufs.CustomCapabilities) error {
	if m.setCustomCapabilitiesFunc != nil {
		return m.setCustomCapabilitiesFunc(customCapabilities)
	}
	return nil
}

func (m mockOpAMPClient) SendCustomMessage(message *protobufs.CustomMessage) (messageSendingChannel chan struct{}, err error) {
	if m.sendCustomMessageFunc != nil {
		return m.sendCustomMessageFunc(message)
	}

	msgChan := make(chan struct{}, 1)
	msgChan <- struct{}{}
	return msgChan, nil
}

func (m mockOpAMPClient) SetAvailableComponents(_ *protobufs.AvailableComponents) (err error) {
	return nil
}

func (m mockOpAMPClient) SetFlags(_ protobufs.AgentToServerFlags) {}

type mockConn struct {
	sendFunc func(ctx context.Context, message *protobufs.ServerToAgent) error
}

func (mockConn) Connection() net.Conn {
	return nil
}

func (m mockConn) Send(ctx context.Context, message *protobufs.ServerToAgent) error {
	if m.sendFunc != nil {
		return m.sendFunc(ctx, message)
	}
	return nil
}

func (mockConn) Disconnect() error {
	return nil
}

func TestSupervisor_findRandomPort(t *testing.T) {
	s := Supervisor{}
	port, err := s.findRandomPort()

	require.NoError(t, err)
	require.NotZero(t, port)
}

func TestSupervisor_setupOwnTelemetry(t *testing.T) {
	testUUID := uuid.MustParse("018fee23-4a51-7303-a441-73faed7d9deb")
	t.Run("No DestinationEndpoint set", func(t *testing.T) {
		s := Supervisor{
			telemetrySettings:              newNopTelemetrySettings(),
			agentConfigOwnTelemetrySection: &atomic.Value{},
			cfgState:                       &atomic.Value{},
			persistentState:                &persistentState{InstanceID: testUUID},
			pidProvider:                    staticPIDProvider(1234),
		}
		require.NoError(t, s.createTemplates())

		agentDesc := &atomic.Value{}
		agentDesc.Store(&protobufs.AgentDescription{
			IdentifyingAttributes: []*protobufs.KeyValue{
				{
					Key: "service.name",
					Value: &protobufs.AnyValue{
						Value: &protobufs.AnyValue_StringValue{
							StringValue: "otelcol",
						},
					},
				},
			},
		})

		s.agentDescription = agentDesc

		configChanged := s.setupOwnTelemetry(context.Background(), &protobufs.ConnectionSettingsOffers{OwnMetrics: &protobufs.TelemetryConnectionSettings{
			DestinationEndpoint: "",
		}})

		assert.True(t, configChanged)
		assert.Empty(t, s.agentConfigOwnTelemetrySection.Load().(string))
	})
	t.Run("DestinationEndpoint set - enable own metrics", func(t *testing.T) {
		s := Supervisor{
			telemetrySettings:              newNopTelemetrySettings(),
			agentConfigOwnTelemetrySection: &atomic.Value{},
			cfgState:                       &atomic.Value{},
			persistentState:                &persistentState{InstanceID: testUUID},
			pidProvider:                    staticPIDProvider(1234),
			config: config.Supervisor{
				Storage: config.Storage{
					Directory: t.TempDir(),
				},
			},
		}
		err := s.createTemplates()

		agentDesc := &atomic.Value{}
		agentDesc.Store(&protobufs.AgentDescription{
			IdentifyingAttributes: []*protobufs.KeyValue{
				{
					Key: "service.name",
					Value: &protobufs.AnyValue{
						Value: &protobufs.AnyValue_StringValue{
							StringValue: "otelcol",
						},
					},
				},
			},
		})

		s.agentDescription = agentDesc

		require.NoError(t, err)

		configChanged := s.setupOwnTelemetry(context.Background(), &protobufs.ConnectionSettingsOffers{OwnMetrics: &protobufs.TelemetryConnectionSettings{
			DestinationEndpoint: "http://127.0.0.1:4318",
			Headers: &protobufs.Headers{
				Headers: []*protobufs.Header{
					{Key: "testkey", Value: "testval"},
					{Key: "testkey2", Value: "testval2"},
				},
			},
		}})

		expectedOwnMetricsSection := `
service:
  telemetry:
    metrics:
      readers:
        - periodic:
            exporter:
              otlp:
                protocol: http/protobuf
                endpoint: http://127.0.0.1:4318
                headers:
                  "testkey": "testval"
                  "testkey2": "testval2"
`

		assert.True(t, configChanged)

		got := s.agentConfigOwnTelemetrySection.Load().(string)
		got = strings.ReplaceAll(got, "\r\n", "\n")

		// replace the port because that changes on each run
		portRegex := regexp.MustCompile(":[0-9]{5}")
		replaced := portRegex.ReplaceAll([]byte(got), []byte(":55555"))
		assert.Equal(t, expectedOwnMetricsSection, string(replaced))
	})
}

func TestSupervisor_createEffectiveConfigMsg(t *testing.T) {
	t.Run("empty config", func(t *testing.T) {
		s := Supervisor{
			effectiveConfig: &atomic.Value{},
			cfgState:        &atomic.Value{},
		}
		got := s.createEffectiveConfigMsg()

		assert.Empty(t, got.ConfigMap.ConfigMap[""].Body)
	})
	t.Run("effective and merged config set - prefer effective config", func(t *testing.T) {
		s := Supervisor{
			effectiveConfig: &atomic.Value{},
			cfgState:        &atomic.Value{},
		}

		s.effectiveConfig.Store("effective")
		s.cfgState.Store("merged")

		got := s.createEffectiveConfigMsg()

		assert.Equal(t, []byte("effective"), got.ConfigMap.ConfigMap[""].Body)
	})
	t.Run("only merged config set", func(t *testing.T) {
		s := Supervisor{
			effectiveConfig: &atomic.Value{},
			cfgState:        &atomic.Value{},
		}

		s.cfgState.Store(&configState{mergedConfig: "merged"})

		got := s.createEffectiveConfigMsg()

		assert.Equal(t, []byte("merged"), got.ConfigMap.ConfigMap[""].Body)
	})
}

func TestSupervisor_loadAndWriteInitialMergedConfig(t *testing.T) {
	t.Run("load initial config", func(t *testing.T) {
		configDir := t.TempDir()

		const testLastReceivedRemoteConfig = `receiver:
  debug/remote:
`

		const expectedMergedConfig = `extensions:
    opamp:
        capabilities:
            reports_available_components: false
        instance_uid: 018fee23-4a51-7303-a441-73faed7d9deb
        ppid: 1234
        ppid_poll_interval: 5s
        server:
            ws:
                endpoint: ws://127.0.0.1:0/v1/opamp
                tls:
                    insecure: true
receiver:
    debug/remote: null
service:
    extensions:
        - opamp
    telemetry:
        logs:
            encoding: json
            error_output_paths:
                - stderr
            output_paths:
                - stdout
            processors:
                - batch:
                    exporter:
                        otlp:
                            endpoint: localhost-logs
                            protocol: http/protobuf
        metrics:
            readers:
                - periodic:
                    exporter:
                        otlp:
                            endpoint: localhost-metrics
                            protocol: http/protobuf
        resource:
            service.name: otelcol
        traces:
            processors:
                - batch:
                    exporter:
                        otlp:
                            endpoint: localhost-traces
                            protocol: http/protobuf
`

		remoteCfg := &protobufs.AgentRemoteConfig{
			Config: &protobufs.AgentConfigMap{
				ConfigMap: map[string]*protobufs.AgentConfigFile{
					"": {
						Body: []byte(testLastReceivedRemoteConfig),
					},
				},
			},
			ConfigHash: []byte("hash"),
		}

		marshalledRemoteCfg, err := proto.Marshal(remoteCfg)
		require.NoError(t, err)

		ownTelemetryCfg := &protobufs.ConnectionSettingsOffers{
			OwnMetrics: &protobufs.TelemetryConnectionSettings{
				DestinationEndpoint: "localhost-metrics",
			},
			OwnLogs: &protobufs.TelemetryConnectionSettings{
				DestinationEndpoint: "localhost-logs",
			},
			OwnTraces: &protobufs.TelemetryConnectionSettings{
				DestinationEndpoint: "localhost-traces",
			},
		}

		marshalledOwnTelemetryCfg, err := proto.Marshal(ownTelemetryCfg)
		require.NoError(t, err)

		require.NoError(t, os.WriteFile(filepath.Join(configDir, lastRecvRemoteConfigFile), marshalledRemoteCfg, 0o600))
		require.NoError(t, os.WriteFile(filepath.Join(configDir, lastRecvOwnTelemetryConfigFile), marshalledOwnTelemetryCfg, 0o600))

		s := Supervisor{
			telemetrySettings: newNopTelemetrySettings(),
			config: config.Supervisor{
				Capabilities: config.Capabilities{
					AcceptsRemoteConfig: true,
					ReportsOwnMetrics:   true,
					ReportsOwnLogs:      true,
					ReportsOwnTraces:    true,
				},
				Storage: config.Storage{
					Directory: configDir,
				},
			},
			agentConfigOwnTelemetrySection: &atomic.Value{},
			cfgState:                       &atomic.Value{},
			persistentState: &persistentState{
				InstanceID: uuid.MustParse("018fee23-4a51-7303-a441-73faed7d9deb"),
			},
			pidProvider: staticPIDProvider(1234),
		}
		agentDesc := &atomic.Value{}
		agentDesc.Store(&protobufs.AgentDescription{
			IdentifyingAttributes: []*protobufs.KeyValue{
				{
					Key: "service.name",
					Value: &protobufs.AnyValue{
						Value: &protobufs.AnyValue_StringValue{
							StringValue: "otelcol",
						},
					},
				},
			},
		})

		s.agentDescription = agentDesc

		s.loadRemoteConfig()
		require.NoError(t, s.createTemplates())
		require.NoError(t, s.loadAndWriteInitialMergedConfig())

		assert.Equal(t, remoteCfg.String(), s.remoteConfig.String())

		gotMergedConfig := s.cfgState.Load().(*configState).mergedConfig
		gotMergedConfig = strings.ReplaceAll(gotMergedConfig, "\r\n", "\n")
		// replace random port numbers
		portRegex := regexp.MustCompile(":[0-9]{5}")
		replacedMergedConfig := portRegex.ReplaceAll([]byte(gotMergedConfig), []byte(":55555"))
		assert.Equal(t, expectedMergedConfig, string(replacedMergedConfig))
	})
}

func TestSupervisor_composeNoopConfig(t *testing.T) {
	const expectedConfig = `exporters:
    nop: null
extensions:
    opamp:
        capabilities:
            reports_available_components: false
        instance_uid: 018fee23-4a51-7303-a441-73faed7d9deb
        ppid: 1234
        ppid_poll_interval: 5s
        server:
            ws:
                endpoint: ws://127.0.0.1:0/v1/opamp
                tls:
                    insecure: true
receivers:
    nop: null
service:
    extensions:
        - opamp
    pipelines:
        traces:
            exporters:
                - nop
            receivers:
                - nop
`
	s := Supervisor{
		persistentState: &persistentState{
			InstanceID: uuid.MustParse("018fee23-4a51-7303-a441-73faed7d9deb"),
		},
		pidProvider: staticPIDProvider(1234),
	}

	require.NoError(t, s.createTemplates())

	noopConfigBytes, err := s.composeNoopConfig()
	noopConfig := strings.ReplaceAll(string(noopConfigBytes), "\r\n", "\n")

	require.NoError(t, err)
	require.Equal(t, expectedConfig, noopConfig)
}

func TestSupervisor_composeNoopConfigReportAvailableComponents(t *testing.T) {
	const expectedConfig = `exporters:
    nop: null
extensions:
    opamp:
        capabilities:
            reports_available_components: true
        instance_uid: 018fee23-4a51-7303-a441-73faed7d9deb
        ppid: 1234
        ppid_poll_interval: 5s
        server:
            ws:
                endpoint: ws://127.0.0.1:0/v1/opamp
                tls:
                    insecure: true
receivers:
    nop: null
service:
    extensions:
        - opamp
    pipelines:
        traces:
            exporters:
                - nop
            receivers:
                - nop
`
	s := Supervisor{
		persistentState: &persistentState{
			InstanceID: uuid.MustParse("018fee23-4a51-7303-a441-73faed7d9deb"),
		},
		pidProvider: staticPIDProvider(1234),
		config: config.Supervisor{
			Capabilities: config.Capabilities{
				ReportsAvailableComponents: true,
			},
		},
	}

	require.NoError(t, s.createTemplates())

	noopConfigBytes, err := s.composeNoopConfig()
	noopConfig := strings.ReplaceAll(string(noopConfigBytes), "\r\n", "\n")

	require.NoError(t, err)
	require.Equal(t, expectedConfig, noopConfig)
}

func TestSupervisor_configStrictUnmarshal(t *testing.T) {
	tmpDir := t.TempDir()

	configuration := `
server:
  endpoint: ws://localhost/v1/opamp
  tls:
    insecure: true

capabilities:
  reports_effective_config: true
  invalid_key: invalid_value
`

	cfgPath := filepath.Join(tmpDir, "config.yaml")
	err := os.WriteFile(cfgPath, []byte(configuration), 0o600)
	require.NoError(t, err)

	_, err = config.Load(cfgPath)
	require.Error(t, err)
	require.ErrorContains(t, err, "decoding failed")

	t.Cleanup(func() {
		require.NoError(t, os.Chmod(tmpDir, 0o700))
		require.NoError(t, os.RemoveAll(tmpDir))
	})
}

func TestSupervisor_exportLogsWithSDK(t *testing.T) {
	template := `
server:
  endpoint: ws://localhost/v1/opamp
  tls:
    insecure: true

capabilities:
  reports_effective_config: true
  reports_own_metrics: true
  reports_health: true
  accepts_remote_config: true
  reports_remote_config: true
  accepts_restart_command: true

storage:
  directory: %s

agent:
  executable: %s

telemetry:
  logs:
    level: info
    processors:
      - batch:
          exporter:
            otlp:
              protocol: http/protobuf
              endpoint: http://127.0.0.1:4318
`

	cfg := setupSupervisorConfig(t, template)
	supervisor, err := NewSupervisor(zap.NewNop(), cfg)
	require.NoError(t, err)

	path := filepath.Join(t.TempDir(), "output.txt")
	backend := testbed.NewOTLPHTTPDataReceiver(4318)
	mockBackend := testbed.NewMockBackend(path, backend)
	err = mockBackend.Start()
	require.NoError(t, err)

	mockBackend.EnableRecording()
	supervisor.telemetrySettings.Logger.Info("test log")

	require.Eventually(t, func() bool {
		return len(mockBackend.GetReceivedLogs()) > 0
	}, 5*time.Second, 1*time.Second)

	mockBackend.Stop()

	receivedLogs := mockBackend.GetReceivedLogs()
	require.Len(t, receivedLogs, 1)
	l := mockBackend.ReceivedLogs[0]
	require.Equal(t, 1, l.ResourceLogs().Len())
	l.ResourceLogs().RemoveIf(func(rl plog.ResourceLogs) bool {
		require.Equal(t, 1, rl.ScopeLogs().Len())
		rl.ScopeLogs().RemoveIf(func(sl plog.ScopeLogs) bool {
			require.Equal(t, 1, sl.LogRecords().Len())
			sl.LogRecords().RemoveIf(func(lr plog.LogRecord) bool {
				assert.Equal(t, "test log", lr.Body().Str())
				return false
			})
			return false
		})
		return false
	})

	supervisor.Shutdown()
}

func TestSupervisor_addSpecialConfigFiles(t *testing.T) {
	cfg := setupSupervisorConfig(t, configTemplate)

	testCases := []struct {
		name                string
		configFiles         []string
		expectedConfigFiles []string
	}{
		{
			name: "User config files and all special files are provided in the right order",
			configFiles: []string{
				"$OWN_TELEMETRY_CONFIG",
				"some_file.yaml",
				"$OPAMP_EXTENSION_CONFIG",
				"$REMOTE_CONFIG",
			},
			expectedConfigFiles: []string{
				"$OWN_TELEMETRY_CONFIG",
				"some_file.yaml",
				"$OPAMP_EXTENSION_CONFIG",
				"$REMOTE_CONFIG",
			},
		},
		{
			name: "User config files and all special files are provided in a custom order",
			configFiles: []string{
				"$REMOTE_CONFIG",
				"$OPAMP_EXTENSION_CONFIG",
				"$OWN_TELEMETRY_CONFIG",
				"some_file.yaml",
			},
			expectedConfigFiles: []string{
				"$REMOTE_CONFIG",
				"$OPAMP_EXTENSION_CONFIG",
				"$OWN_TELEMETRY_CONFIG",
				"some_file.yaml",
			},
		},
		{
			name:        "No config files provided, default config files are added",
			configFiles: []string{},
			expectedConfigFiles: []string{
				"$OWN_TELEMETRY_CONFIG",
				"$OPAMP_EXTENSION_CONFIG",
				"$REMOTE_CONFIG",
			},
		},
		{
			name:        "Special config files partially provided, missing defaults are added",
			configFiles: []string{"$REMOTE_CONFIG"},
			// The order here is not exactly the same as the default order
			// because some special config files were manually provided.
			// Only the missing ones are added where the default order would
			// have them.
			expectedConfigFiles: []string{
				"$OWN_TELEMETRY_CONFIG",
				"$REMOTE_CONFIG",
				"$OPAMP_EXTENSION_CONFIG",
			},
		},
		{
			name:        "Only normal config files provided, special config files are added",
			configFiles: []string{"some_file.yaml"},
			expectedConfigFiles: []string{
				"$OWN_TELEMETRY_CONFIG",
				"some_file.yaml",
				"$OPAMP_EXTENSION_CONFIG",
				"$REMOTE_CONFIG",
			},
		},
	}

	for _, tc := range testCases {
		t.Run(tc.name, func(t *testing.T) {
			cfg.Agent.ConfigFiles = tc.configFiles
			supervisor := Supervisor{config: cfg}
			supervisor.addSpecialConfigFiles()
			require.Equal(t, tc.expectedConfigFiles, supervisor.config.Agent.ConfigFiles)
		})
	}
}<|MERGE_RESOLUTION|>--- conflicted
+++ resolved
@@ -259,15 +259,6 @@
 	for _, tt := range tests {
 		t.Run(tt.name, func(t *testing.T) {
 			s := Supervisor{
-<<<<<<< HEAD
-				telemetrySettings:            newNopTelemetrySettings(),
-				persistentState:              &persistentState{},
-				config:                       config.Supervisor{Capabilities: config.Capabilities{AcceptsRemoteConfig: tt.acceptsRemoteConfig}, Agent: config.Agent{ConfigFiles: tt.configFiles}},
-				pidProvider:                  staticPIDProvider(1234),
-				hasNewConfig:                 make(chan struct{}, 1),
-				agentConfigOwnMetricsSection: &atomic.Value{},
-				cfgState:                     &atomic.Value{},
-=======
 				telemetrySettings: newNopTelemetrySettings(),
 				persistentState:   &persistentState{},
 				config: config.Supervisor{
@@ -279,7 +270,6 @@
 				hasNewConfig:                   make(chan struct{}, 1),
 				agentConfigOwnTelemetrySection: &atomic.Value{},
 				cfgState:                       &atomic.Value{},
->>>>>>> a69efa15
 			}
 			agentDesc := &atomic.Value{}
 			agentDesc.Store(&protobufs.AgentDescription{
@@ -325,18 +315,6 @@
 		initialID := uuid.MustParse("018fee23-4a51-7303-a441-73faed7d9deb")
 		newID := uuid.MustParse("018fef3f-14a8-73ef-b63e-3b96b146ea38")
 		s := Supervisor{
-<<<<<<< HEAD
-			telemetrySettings:            newNopTelemetrySettings(),
-			pidProvider:                  defaultPIDProvider{},
-			config:                       config.Supervisor{},
-			hasNewConfig:                 make(chan struct{}, 1),
-			persistentState:              &persistentState{InstanceID: initialID},
-			agentDescription:             agentDesc,
-			agentConfigOwnMetricsSection: &atomic.Value{},
-			cfgState:                     &atomic.Value{},
-			effectiveConfig:              &atomic.Value{},
-			opampClient:                  client.NewHTTP(newLoggerFromZap(zap.NewNop(), "opamp-client")),
-=======
 			telemetrySettings:              newNopTelemetrySettings(),
 			pidProvider:                    defaultPIDProvider{},
 			config:                         config.Supervisor{},
@@ -347,7 +325,6 @@
 			cfgState:                       &atomic.Value{},
 			effectiveConfig:                &atomic.Value{},
 			opampClient:                    client.NewHTTP(newLoggerFromZap(zap.NewNop(), "opamp-client")),
->>>>>>> a69efa15
 		}
 		require.NoError(t, s.createTemplates())
 
@@ -366,17 +343,6 @@
 
 		testUUID := uuid.MustParse("018fee23-4a51-7303-a441-73faed7d9deb")
 		s := Supervisor{
-<<<<<<< HEAD
-			telemetrySettings:            newNopTelemetrySettings(),
-			pidProvider:                  defaultPIDProvider{},
-			config:                       config.Supervisor{},
-			hasNewConfig:                 make(chan struct{}, 1),
-			persistentState:              &persistentState{InstanceID: testUUID},
-			agentDescription:             agentDesc,
-			agentConfigOwnMetricsSection: &atomic.Value{},
-			cfgState:                     &atomic.Value{},
-			effectiveConfig:              &atomic.Value{},
-=======
 			telemetrySettings:              newNopTelemetrySettings(),
 			pidProvider:                    defaultPIDProvider{},
 			config:                         config.Supervisor{},
@@ -386,7 +352,6 @@
 			agentConfigOwnTelemetrySection: &atomic.Value{},
 			cfgState:                       &atomic.Value{},
 			effectiveConfig:                &atomic.Value{},
->>>>>>> a69efa15
 		}
 		require.NoError(t, s.createTemplates())
 
@@ -424,19 +389,6 @@
 		agentConnAtomic.Store(agentConn)
 
 		s := Supervisor{
-<<<<<<< HEAD
-			telemetrySettings:            newNopTelemetrySettings(),
-			pidProvider:                  defaultPIDProvider{},
-			config:                       config.Supervisor{},
-			hasNewConfig:                 make(chan struct{}, 1),
-			persistentState:              &persistentState{InstanceID: testUUID},
-			agentConfigOwnMetricsSection: &atomic.Value{},
-			cfgState:                     &atomic.Value{},
-			effectiveConfig:              &atomic.Value{},
-			agentConn:                    agentConnAtomic,
-			customMessageToServer:        make(chan *protobufs.CustomMessage, 10),
-			doneChan:                     make(chan struct{}),
-=======
 			telemetrySettings:              newNopTelemetrySettings(),
 			pidProvider:                    defaultPIDProvider{},
 			config:                         config.Supervisor{},
@@ -448,7 +400,6 @@
 			agentConn:                      agentConnAtomic,
 			customMessageToServer:          make(chan *protobufs.CustomMessage, 10),
 			doneChan:                       make(chan struct{}),
->>>>>>> a69efa15
 		}
 
 		s.onMessage(context.Background(), &types.MessageData{
@@ -480,18 +431,6 @@
 		agentConnAtomic.Store(agentConn)
 
 		s := Supervisor{
-<<<<<<< HEAD
-			telemetrySettings:            newNopTelemetrySettings(),
-			pidProvider:                  defaultPIDProvider{},
-			config:                       config.Supervisor{},
-			hasNewConfig:                 make(chan struct{}, 1),
-			persistentState:              &persistentState{InstanceID: testUUID},
-			agentConfigOwnMetricsSection: &atomic.Value{},
-			effectiveConfig:              &atomic.Value{},
-			agentConn:                    agentConnAtomic,
-			customMessageToServer:        make(chan *protobufs.CustomMessage, 10),
-			doneChan:                     make(chan struct{}),
-=======
 			telemetrySettings:              newNopTelemetrySettings(),
 			pidProvider:                    defaultPIDProvider{},
 			config:                         config.Supervisor{},
@@ -502,7 +441,6 @@
 			agentConn:                      agentConnAtomic,
 			customMessageToServer:          make(chan *protobufs.CustomMessage, 10),
 			doneChan:                       make(chan struct{}),
->>>>>>> a69efa15
 		}
 
 		s.onMessage(context.Background(), &types.MessageData{
@@ -529,18 +467,6 @@
 		initialID := uuid.MustParse("018fee23-4a51-7303-a441-73faed7d9deb")
 		newID := uuid.MustParse("018fef3f-14a8-73ef-b63e-3b96b146ea38")
 		s := Supervisor{
-<<<<<<< HEAD
-			telemetrySettings:            newNopTelemetrySettings(),
-			pidProvider:                  defaultPIDProvider{},
-			config:                       config.Supervisor{},
-			hasNewConfig:                 make(chan struct{}, 1),
-			persistentState:              &persistentState{InstanceID: initialID},
-			agentDescription:             agentDesc,
-			agentConfigOwnMetricsSection: &atomic.Value{},
-			cfgState:                     &atomic.Value{},
-			effectiveConfig:              &atomic.Value{},
-			opampClient:                  client.NewHTTP(newLoggerFromZap(zap.NewNop(), "opamp-client")),
-=======
 			telemetrySettings: newNopTelemetrySettings(),
 			pidProvider:       defaultPIDProvider{},
 			config: config.Supervisor{
@@ -555,7 +481,6 @@
 			cfgState:                       &atomic.Value{},
 			effectiveConfig:                &atomic.Value{},
 			opampClient:                    client.NewHTTP(newLoggerFromZap(zap.NewNop(), "opamp-client")),
->>>>>>> a69efa15
 		}
 		require.NoError(t, s.createTemplates())
 
@@ -662,17 +587,6 @@
 					Directory: configStorageDir,
 				},
 			},
-<<<<<<< HEAD
-			hasNewConfig:                 make(chan struct{}, 1),
-			persistentState:              &persistentState{InstanceID: testUUID},
-			agentConfigOwnMetricsSection: &atomic.Value{},
-			effectiveConfig:              &atomic.Value{},
-			opampClient:                  mc,
-			agentDescription:             &atomic.Value{},
-			cfgState:                     &atomic.Value{},
-			customMessageToServer:        make(chan *protobufs.CustomMessage, 10),
-			doneChan:                     make(chan struct{}),
-=======
 			hasNewConfig:                   make(chan struct{}, 1),
 			persistentState:                &persistentState{InstanceID: testUUID},
 			agentConfigOwnTelemetrySection: &atomic.Value{},
@@ -682,7 +596,6 @@
 			cfgState:                       &atomic.Value{},
 			customMessageToServer:          make(chan *protobufs.CustomMessage, 10),
 			doneChan:                       make(chan struct{}),
->>>>>>> a69efa15
 		}
 
 		require.NoError(t, s.createTemplates())
@@ -775,17 +688,6 @@
 					Directory: configStorageDir,
 				},
 			},
-<<<<<<< HEAD
-			hasNewConfig:                 make(chan struct{}, 1),
-			persistentState:              &persistentState{InstanceID: testUUID},
-			agentConfigOwnMetricsSection: &atomic.Value{},
-			effectiveConfig:              &atomic.Value{},
-			opampClient:                  mc,
-			agentDescription:             &atomic.Value{},
-			cfgState:                     &atomic.Value{},
-			customMessageToServer:        make(chan *protobufs.CustomMessage, 10),
-			doneChan:                     make(chan struct{}),
-=======
 			hasNewConfig:                   make(chan struct{}, 1),
 			persistentState:                &persistentState{InstanceID: testUUID},
 			agentConfigOwnTelemetrySection: &atomic.Value{},
@@ -795,7 +697,6 @@
 			cfgState:                       &atomic.Value{},
 			customMessageToServer:          make(chan *protobufs.CustomMessage, 10),
 			doneChan:                       make(chan struct{}),
->>>>>>> a69efa15
 		}
 
 		require.NoError(t, s.createTemplates())
@@ -855,17 +756,6 @@
 					Directory: configStorageDir,
 				},
 			},
-<<<<<<< HEAD
-			hasNewConfig:                 make(chan struct{}, 1),
-			persistentState:              &persistentState{InstanceID: testUUID},
-			agentConfigOwnMetricsSection: &atomic.Value{},
-			effectiveConfig:              &atomic.Value{},
-			opampClient:                  mc,
-			agentDescription:             &atomic.Value{},
-			cfgState:                     &atomic.Value{},
-			customMessageToServer:        make(chan *protobufs.CustomMessage, 10),
-			doneChan:                     make(chan struct{}),
-=======
 			hasNewConfig:                   make(chan struct{}, 1),
 			persistentState:                &persistentState{InstanceID: testUUID},
 			agentConfigOwnTelemetrySection: &atomic.Value{},
@@ -875,7 +765,6 @@
 			cfgState:                       &atomic.Value{},
 			customMessageToServer:          make(chan *protobufs.CustomMessage, 10),
 			doneChan:                       make(chan struct{}),
->>>>>>> a69efa15
 		}
 
 		require.NoError(t, s.createTemplates())
@@ -957,17 +846,6 @@
 					Directory: configStorageDir,
 				},
 			},
-<<<<<<< HEAD
-			hasNewConfig:                 make(chan struct{}, 1),
-			persistentState:              &persistentState{InstanceID: testUUID},
-			agentConfigOwnMetricsSection: &atomic.Value{},
-			effectiveConfig:              &atomic.Value{},
-			opampClient:                  mc,
-			agentDescription:             &atomic.Value{},
-			cfgState:                     &atomic.Value{},
-			customMessageToServer:        make(chan *protobufs.CustomMessage, 10),
-			doneChan:                     make(chan struct{}),
-=======
 			hasNewConfig:                   make(chan struct{}, 1),
 			persistentState:                &persistentState{InstanceID: testUUID},
 			agentConfigOwnTelemetrySection: &atomic.Value{},
@@ -977,7 +855,6 @@
 			cfgState:                       &atomic.Value{},
 			customMessageToServer:          make(chan *protobufs.CustomMessage, 10),
 			doneChan:                       make(chan struct{}),
->>>>>>> a69efa15
 		}
 
 		require.NoError(t, s.createTemplates())
@@ -1135,19 +1012,6 @@
 
 		testUUID := uuid.MustParse("018fee23-4a51-7303-a441-73faed7d9deb")
 		s := Supervisor{
-<<<<<<< HEAD
-			telemetrySettings:            newNopTelemetrySettings(),
-			pidProvider:                  defaultPIDProvider{},
-			config:                       config.Supervisor{},
-			hasNewConfig:                 make(chan struct{}, 1),
-			persistentState:              &persistentState{InstanceID: testUUID},
-			agentConfigOwnMetricsSection: &atomic.Value{},
-			effectiveConfig:              &atomic.Value{},
-			agentConn:                    &atomic.Value{},
-			opampClient:                  client,
-			customMessageToServer:        make(chan *protobufs.CustomMessage, 10),
-			doneChan:                     make(chan struct{}),
-=======
 			telemetrySettings:              newNopTelemetrySettings(),
 			pidProvider:                    defaultPIDProvider{},
 			config:                         config.Supervisor{},
@@ -1161,7 +1025,6 @@
 			doneChan:                       make(chan struct{}),
 			agentReadyChan:                 make(chan struct{}),
 			agentReady:                     atomic.Bool{},
->>>>>>> a69efa15
 		}
 
 		loopDoneChan := make(chan struct{})
@@ -1203,19 +1066,6 @@
 
 		testUUID := uuid.MustParse("018fee23-4a51-7303-a441-73faed7d9deb")
 		s := Supervisor{
-<<<<<<< HEAD
-			telemetrySettings:            newNopTelemetrySettings(),
-			pidProvider:                  defaultPIDProvider{},
-			config:                       config.Supervisor{},
-			hasNewConfig:                 make(chan struct{}, 1),
-			persistentState:              &persistentState{InstanceID: testUUID},
-			agentConfigOwnMetricsSection: &atomic.Value{},
-			effectiveConfig:              &atomic.Value{},
-			agentConn:                    &atomic.Value{},
-			opampClient:                  client,
-			customMessageToServer:        make(chan *protobufs.CustomMessage, 10),
-			doneChan:                     make(chan struct{}),
-=======
 			telemetrySettings:              newNopTelemetrySettings(),
 			pidProvider:                    defaultPIDProvider{},
 			config:                         config.Supervisor{},
@@ -1227,7 +1077,6 @@
 			opampClient:                    client,
 			customMessageToServer:          make(chan *protobufs.CustomMessage, 10),
 			doneChan:                       make(chan struct{}),
->>>>>>> a69efa15
 		}
 
 		s.handleAgentOpAMPMessage(&mockConn{}, &protobufs.AgentToServer{
@@ -1246,19 +1095,6 @@
 
 		testUUID := uuid.MustParse("018fee23-4a51-7303-a441-73faed7d9deb")
 		s := Supervisor{
-<<<<<<< HEAD
-			telemetrySettings:            newNopTelemetrySettings(),
-			pidProvider:                  defaultPIDProvider{},
-			config:                       config.Supervisor{},
-			hasNewConfig:                 make(chan struct{}, 1),
-			persistentState:              &persistentState{InstanceID: testUUID},
-			agentConfigOwnMetricsSection: &atomic.Value{},
-			effectiveConfig:              &atomic.Value{},
-			agentConn:                    &atomic.Value{},
-			opampClient:                  mc,
-			customMessageToServer:        make(chan *protobufs.CustomMessage, 10),
-			doneChan:                     make(chan struct{}),
-=======
 			telemetrySettings:              newNopTelemetrySettings(),
 			pidProvider:                    defaultPIDProvider{},
 			config:                         config.Supervisor{},
@@ -1270,7 +1106,6 @@
 			opampClient:                    mc,
 			customMessageToServer:          make(chan *protobufs.CustomMessage, 10),
 			doneChan:                       make(chan struct{}),
->>>>>>> a69efa15
 		}
 
 		s.handleAgentOpAMPMessage(&mockConn{}, &protobufs.AgentToServer{
@@ -1299,19 +1134,6 @@
 
 		testUUID := uuid.MustParse("018fee23-4a51-7303-a441-73faed7d9deb")
 		s := Supervisor{
-<<<<<<< HEAD
-			telemetrySettings:            newNopTelemetrySettings(),
-			pidProvider:                  defaultPIDProvider{},
-			config:                       config.Supervisor{},
-			hasNewConfig:                 make(chan struct{}, 1),
-			persistentState:              &persistentState{InstanceID: testUUID},
-			agentConfigOwnMetricsSection: &atomic.Value{},
-			effectiveConfig:              &atomic.Value{},
-			agentConn:                    &atomic.Value{},
-			opampClient:                  mc,
-			customMessageToServer:        make(chan *protobufs.CustomMessage, 10),
-			doneChan:                     make(chan struct{}),
-=======
 			telemetrySettings:              newNopTelemetrySettings(),
 			pidProvider:                    defaultPIDProvider{},
 			config:                         config.Supervisor{},
@@ -1323,7 +1145,6 @@
 			opampClient:                    mc,
 			customMessageToServer:          make(chan *protobufs.CustomMessage, 10),
 			doneChan:                       make(chan struct{}),
->>>>>>> a69efa15
 		}
 
 		s.handleAgentOpAMPMessage(&mockConn{}, &protobufs.AgentToServer{
@@ -1352,19 +1173,6 @@
 
 		testUUID := uuid.MustParse("018fee23-4a51-7303-a441-73faed7d9deb")
 		s := Supervisor{
-<<<<<<< HEAD
-			telemetrySettings:            newNopTelemetrySettings(),
-			pidProvider:                  defaultPIDProvider{},
-			config:                       config.Supervisor{},
-			hasNewConfig:                 make(chan struct{}, 1),
-			persistentState:              &persistentState{InstanceID: testUUID},
-			agentConfigOwnMetricsSection: &atomic.Value{},
-			effectiveConfig:              &atomic.Value{},
-			agentConn:                    &atomic.Value{},
-			opampClient:                  mc,
-			customMessageToServer:        make(chan *protobufs.CustomMessage, 10),
-			doneChan:                     make(chan struct{}),
-=======
 			telemetrySettings:              newNopTelemetrySettings(),
 			pidProvider:                    defaultPIDProvider{},
 			config:                         config.Supervisor{},
@@ -1376,7 +1184,6 @@
 			opampClient:                    mc,
 			customMessageToServer:          make(chan *protobufs.CustomMessage, 10),
 			doneChan:                       make(chan struct{}),
->>>>>>> a69efa15
 		}
 
 		s.handleAgentOpAMPMessage(&mockConn{}, &protobufs.AgentToServer{
@@ -1401,19 +1208,6 @@
 
 		testUUID := uuid.MustParse("018fee23-4a51-7303-a441-73faed7d9deb")
 		s := Supervisor{
-<<<<<<< HEAD
-			telemetrySettings:            newNopTelemetrySettings(),
-			pidProvider:                  defaultPIDProvider{},
-			config:                       config.Supervisor{},
-			hasNewConfig:                 make(chan struct{}, 1),
-			persistentState:              &persistentState{InstanceID: testUUID},
-			agentConfigOwnMetricsSection: &atomic.Value{},
-			effectiveConfig:              &atomic.Value{},
-			agentConn:                    &atomic.Value{},
-			opampClient:                  mc,
-			customMessageToServer:        make(chan *protobufs.CustomMessage, 10),
-			doneChan:                     make(chan struct{}),
-=======
 			telemetrySettings:              newNopTelemetrySettings(),
 			pidProvider:                    defaultPIDProvider{},
 			config:                         config.Supervisor{},
@@ -1427,7 +1221,6 @@
 			doneChan:                       make(chan struct{}),
 			agentReadyChan:                 make(chan struct{}),
 			agentReady:                     atomic.Bool{},
->>>>>>> a69efa15
 		}
 
 		s.handleAgentOpAMPMessage(&mockConn{}, &protobufs.AgentToServer{
