// Copyright The OpenTelemetry Authors
// SPDX-License-Identifier: Apache-2.0

package supervisor

import (
	"context"
	"errors"
	"fmt"
	"net"
	"os"
	"path/filepath"
	"regexp"
	"runtime"
	"strings"
	"sync/atomic"
	"testing"
	"time"

	"github.com/google/uuid"
	"github.com/knadh/koanf/parsers/yaml"
	"github.com/knadh/koanf/providers/rawbytes"
	"github.com/knadh/koanf/v2"
	"github.com/open-telemetry/opamp-go/client"
	"github.com/open-telemetry/opamp-go/client/types"
	"github.com/open-telemetry/opamp-go/protobufs"
	serverTypes "github.com/open-telemetry/opamp-go/server/types"
	"github.com/stretchr/testify/assert"
	"github.com/stretchr/testify/require"
	"go.opentelemetry.io/collector/component"
	"go.opentelemetry.io/collector/pdata/plog"
	"go.uber.org/zap"
	"google.golang.org/protobuf/proto"

	"github.com/open-telemetry/opentelemetry-collector-contrib/cmd/opampsupervisor/supervisor/config"
	"github.com/open-telemetry/opentelemetry-collector-contrib/testbed/testbed"
)

const configTemplate = `
server:
  endpoint: ws://localhost/v1/opamp
  tls:
    insecure: true

capabilities:
  reports_effective_config: true
  reports_own_metrics: true
  reports_own_logs: true
  reports_own_traces: true
  reports_health: true
  accepts_remote_config: true
  reports_remote_config: true
  accepts_restart_command: true

storage:
  directory: %s

agent:
  executable: %s
`

const configTemplateWithTelemetrySettings = `
server:
  endpoint: ws://localhost/v1/opamp
  tls:
    insecure: true

capabilities:
  reports_effective_config: true
  reports_own_metrics: true
  reports_health: true
  accepts_remote_config: true
  reports_remote_config: true
  accepts_restart_command: true

storage:
  directory: %s

agent:
  executable: %s

telemetry:
  traces:
    processors:
      - batch:
          exporter:
            otlp:
              protocol: http/protobuf
              endpoint: https://backend:4317
  metrics:
    readers:
      - periodic:
          exporter:
            otlp:
              protocol: http/protobuf
              endpoint: http://localhost:14317
  logs:
    level: info
    processors:
      - batch:
          exporter:
            otlp:
              protocol: http/protobuf
              endpoint: https://backend:4317
`

func setupSupervisorConfig(t *testing.T, configuration string) config.Supervisor {
	t.Helper()

	tmpDir := t.TempDir()

	executablePath := filepath.Join(tmpDir, "binary")
	err := os.WriteFile(executablePath, []byte{}, 0o600)
	require.NoError(t, err)
	configuration = fmt.Sprintf(configuration, filepath.Join(tmpDir, "storage"), executablePath)

	cfgPath := filepath.Join(tmpDir, "config.yaml")
	err = os.WriteFile(cfgPath, []byte(configuration), 0o600)
	require.NoError(t, err)

	cfg, err := config.Load(cfgPath)
	require.NoError(t, err)

	t.Cleanup(func() {
		require.NoError(t, os.Chmod(tmpDir, 0o700))
		require.NoError(t, os.RemoveAll(tmpDir))
	})

	return cfg
}

func newNopTelemetrySettings() telemetrySettings {
	return telemetrySettings{
		TelemetrySettings: component.TelemetrySettings{
			Logger: zap.NewNop(),
		},
	}
}

func Test_NewSupervisor(t *testing.T) {
	cfg := setupSupervisorConfig(t, configTemplate)
	supervisor, err := NewSupervisor(zap.L(), cfg)
	require.NoError(t, err)
	require.NotNil(t, supervisor)
}

func Test_NewSupervisorWithTelemetrySettings(t *testing.T) {
	cfg := setupSupervisorConfig(t, configTemplateWithTelemetrySettings)
	supervisor, err := NewSupervisor(zap.L(), cfg)
	require.NoError(t, err)
	require.NotNil(t, supervisor)
	require.NotEmpty(t, supervisor.telemetrySettings)
	require.NotNil(t, supervisor.telemetrySettings.MeterProvider)
	require.NotNil(t, supervisor.telemetrySettings.TracerProvider)
	require.NotNil(t, supervisor.telemetrySettings.Logger)
	require.NotNil(t, supervisor.telemetrySettings.loggerProvider)

	supervisor.Shutdown()
}

func Test_NewSupervisorFailedStorageCreation(t *testing.T) {
	if runtime.GOOS == "windows" {
		t.Skip("Skipping test on Windows because chmod doesn't affect permissions on Windows, so this test won't work.")
	}
	cfg := setupSupervisorConfig(t, configTemplate)

	dir := filepath.Dir(cfg.Storage.Directory)
	require.NoError(t, os.Chmod(dir, 0o500))

	supervisor, err := NewSupervisor(zap.L(), cfg)
	require.Error(t, err)
	require.ErrorContains(t, err, "error creating storage dir")
	require.Nil(t, supervisor)
}

func Test_composeEffectiveConfig(t *testing.T) {
	fileLogConfig := `
receivers:
  filelog:
    include: ['/test/logs/input.log']
    start_at: "beginning"

exporters:
  file:
    path: '/test/logs/output.log'

service:
  pipelines:
    logs:
      receivers: [filelog]
      exporters: [file]`

	// load expected effective config bytes once
	effectiveConfig, err := os.ReadFile("../testdata/collector/effective_config.yaml")
	require.NoError(t, err)

	mergedEffectiveConfig, err := os.ReadFile("./testdata/merged_effective_config.yaml")
	require.NoError(t, err)

	mergedLocalConfig, err := os.ReadFile("./testdata/merged_local_config.yaml")
	require.NoError(t, err)

	tests := []struct {
		name                string
		configFiles         []string
		acceptsRemoteConfig bool
		remoteConfig        *protobufs.AgentRemoteConfig
		wantErr             bool
		wantChanged         bool
		wantConfig          []byte
	}{
		{
			name:                "can accept remote config, receives one",
			configFiles:         []string{"testdata/local_config1.yaml", "testdata/local_config2.yaml"},
			acceptsRemoteConfig: true,
			remoteConfig: &protobufs.AgentRemoteConfig{
				Config: &protobufs.AgentConfigMap{
					ConfigMap: map[string]*protobufs.AgentConfigFile{
						"": {Body: []byte(fileLogConfig)},
					},
				},
			},
			wantErr:     false,
			wantChanged: true,
			wantConfig:  effectiveConfig,
		},
		{
			name:                "can accept remote config, receives none",
			configFiles:         []string{"testdata/local_config1.yaml", "testdata/local_config2.yaml"},
			acceptsRemoteConfig: true,
			remoteConfig:        nil,
			wantErr:             false,
			wantChanged:         true,
			wantConfig:          mergedLocalConfig,
		},
		{
			name:                "cannot accept remote config, receives one",
			configFiles:         []string{"../testdata/collector/effective_config_without_extensions.yaml"},
			acceptsRemoteConfig: false,
			remoteConfig: &protobufs.AgentRemoteConfig{
				Config: &protobufs.AgentConfigMap{
					ConfigMap: map[string]*protobufs.AgentConfigFile{
						"": {Body: []byte(fileLogConfig)},
					},
				},
			},
			wantErr:     false,
			wantChanged: true,
			wantConfig:  effectiveConfig,
		},
		{
			name:                "cannot accept remote config, receives none",
			configFiles:         []string{"../testdata/collector/effective_config_without_extensions.yaml"},
			acceptsRemoteConfig: false,
			remoteConfig:        nil,
			wantErr:             false,
			wantChanged:         false,
			wantConfig:          mergedEffectiveConfig,
		},
	}

	for _, tt := range tests {
		t.Run(tt.name, func(t *testing.T) {
			s := Supervisor{
				telemetrySettings:            newNopTelemetrySettings(),
				persistentState:              &persistentState{},
				config:                       config.Supervisor{Capabilities: config.Capabilities{AcceptsRemoteConfig: tt.acceptsRemoteConfig}, Agent: config.Agent{ConfigFiles: tt.configFiles}},
				pidProvider:                  staticPIDProvider(1234),
				hasNewConfig:                 make(chan struct{}, 1),
				agentConfigOwnMetricsSection: &atomic.Value{},
				cfgState:                     &atomic.Value{},
			}
			agentDesc := &atomic.Value{}
			agentDesc.Store(&protobufs.AgentDescription{
				IdentifyingAttributes: []*protobufs.KeyValue{
					{
						Key: "service.name",
						Value: &protobufs.AnyValue{
							Value: &protobufs.AnyValue_StringValue{StringValue: "otelcol"},
						},
					},
				},
			})
			s.agentDescription = agentDesc

<<<<<<< HEAD
			s.loadLastRecvdRemoteConfig()
=======
>>>>>>> f318997e
			require.NoError(t, s.createTemplates())
			require.NoError(t, s.loadAndWriteInitialMergedConfig())

			changed, err := s.composeMergedConfig(tt.remoteConfig)
			if tt.wantErr {
				require.Error(t, err)
				return
			}
			require.NoError(t, err)
			require.Equal(t, tt.wantChanged, changed)
			got := s.cfgState.Load().(*configState).mergedConfig

			k := koanf.New("::")
			err = k.Load(rawbytes.Provider(tt.wantConfig), yaml.Parser(), koanf.WithMergeFunc(configMergeFunc))
			require.NoError(t, err)

			gotParsed, err := k.Marshal(yaml.Parser())

			require.NoError(t, err)
			require.Equal(t, string(gotParsed), got)
		})
	}
}

func Test_onMessage(t *testing.T) {
	t.Run("AgentIdentification - New instance ID is valid", func(t *testing.T) {
		agentDesc := &atomic.Value{}
		agentDesc.Store(&protobufs.AgentDescription{})
		initialID := uuid.MustParse("018fee23-4a51-7303-a441-73faed7d9deb")
		newID := uuid.MustParse("018fef3f-14a8-73ef-b63e-3b96b146ea38")
		s := Supervisor{
			telemetrySettings:            newNopTelemetrySettings(),
			pidProvider:                  defaultPIDProvider{},
			config:                       config.Supervisor{},
			hasNewConfig:                 make(chan struct{}, 1),
			persistentState:              &persistentState{InstanceID: initialID},
			agentDescription:             agentDesc,
			agentConfigOwnMetricsSection: &atomic.Value{},
			cfgState:                     &atomic.Value{},
			effectiveConfig:              &atomic.Value{},
			opampClient:                  client.NewHTTP(newLoggerFromZap(zap.NewNop(), "opamp-client")),
		}
		require.NoError(t, s.createTemplates())

		s.onMessage(context.Background(), &types.MessageData{
			AgentIdentification: &protobufs.AgentIdentification{
				NewInstanceUid: newID[:],
			},
		})

		require.Equal(t, newID, s.persistentState.InstanceID)
	})

	t.Run("AgentIdentification - New instance ID is invalid", func(t *testing.T) {
		agentDesc := &atomic.Value{}
		agentDesc.Store(&protobufs.AgentDescription{})

		testUUID := uuid.MustParse("018fee23-4a51-7303-a441-73faed7d9deb")
		s := Supervisor{
			telemetrySettings:            newNopTelemetrySettings(),
			pidProvider:                  defaultPIDProvider{},
			config:                       config.Supervisor{},
			hasNewConfig:                 make(chan struct{}, 1),
			persistentState:              &persistentState{InstanceID: testUUID},
			agentDescription:             agentDesc,
			agentConfigOwnMetricsSection: &atomic.Value{},
			cfgState:                     &atomic.Value{},
			effectiveConfig:              &atomic.Value{},
		}
		require.NoError(t, s.createTemplates())

		s.onMessage(context.Background(), &types.MessageData{
			AgentIdentification: &protobufs.AgentIdentification{
				NewInstanceUid: []byte("invalid-value"),
			},
		})

		require.Equal(t, testUUID, s.persistentState.InstanceID)
	})

	t.Run("CustomMessage - Custom message from server is forwarded to agent", func(t *testing.T) {
		customMessage := &protobufs.CustomMessage{
			Capability: "teapot",
			Type:       "brew",
			Data:       []byte("chamomile"),
		}

		testUUID := uuid.MustParse("018fee23-4a51-7303-a441-73faed7d9deb")
		gotMessage := false
		var agentConn serverTypes.Connection = &mockConn{
			sendFunc: func(_ context.Context, message *protobufs.ServerToAgent) error {
				require.Equal(t, &protobufs.ServerToAgent{
					InstanceUid:   testUUID[:],
					CustomMessage: customMessage,
				}, message)
				gotMessage = true

				return nil
			},
		}

		agentConnAtomic := &atomic.Value{}
		agentConnAtomic.Store(agentConn)

		s := Supervisor{
			telemetrySettings:            newNopTelemetrySettings(),
			pidProvider:                  defaultPIDProvider{},
			config:                       config.Supervisor{},
			hasNewConfig:                 make(chan struct{}, 1),
			persistentState:              &persistentState{InstanceID: testUUID},
			agentConfigOwnMetricsSection: &atomic.Value{},
			cfgState:                     &atomic.Value{},
			effectiveConfig:              &atomic.Value{},
			agentConn:                    agentConnAtomic,
			customMessageToServer:        make(chan *protobufs.CustomMessage, 10),
			doneChan:                     make(chan struct{}),
		}

		s.onMessage(context.Background(), &types.MessageData{
			CustomMessage: customMessage,
		})

		require.True(t, gotMessage, "Message was not sent to agent")
	})

	t.Run("CustomCapabilities - Custom capabilities from server are forwarded to agent", func(t *testing.T) {
		customCapabilities := &protobufs.CustomCapabilities{
			Capabilities: []string{"coffeemaker", "teapot"},
		}
		testUUID := uuid.MustParse("018fee23-4a51-7303-a441-73faed7d9deb")
		gotMessage := false
		var agentConn serverTypes.Connection = &mockConn{
			sendFunc: func(_ context.Context, message *protobufs.ServerToAgent) error {
				require.Equal(t, &protobufs.ServerToAgent{
					InstanceUid:        testUUID[:],
					CustomCapabilities: customCapabilities,
				}, message)
				gotMessage = true

				return nil
			},
		}

		agentConnAtomic := &atomic.Value{}
		agentConnAtomic.Store(agentConn)

		s := Supervisor{
			telemetrySettings:            newNopTelemetrySettings(),
			pidProvider:                  defaultPIDProvider{},
			config:                       config.Supervisor{},
			hasNewConfig:                 make(chan struct{}, 1),
			persistentState:              &persistentState{InstanceID: testUUID},
			agentConfigOwnMetricsSection: &atomic.Value{},
			effectiveConfig:              &atomic.Value{},
			agentConn:                    agentConnAtomic,
			customMessageToServer:        make(chan *protobufs.CustomMessage, 10),
			doneChan:                     make(chan struct{}),
		}

		s.onMessage(context.Background(), &types.MessageData{
			CustomCapabilities: customCapabilities,
		})

		require.True(t, gotMessage, "Message was not sent to agent")
	})

	t.Run("Processes all ServerToAgent fields", func(t *testing.T) {
		agentDesc := &atomic.Value{}
		agentDesc.Store(&protobufs.AgentDescription{
			NonIdentifyingAttributes: []*protobufs.KeyValue{
				{
					Key: "runtime.type",
					Value: &protobufs.AnyValue{
						Value: &protobufs.AnyValue_StringValue{
							StringValue: "test",
						},
					},
				},
			},
		})
		initialID := uuid.MustParse("018fee23-4a51-7303-a441-73faed7d9deb")
		newID := uuid.MustParse("018fef3f-14a8-73ef-b63e-3b96b146ea38")
		s := Supervisor{
			telemetrySettings:            newNopTelemetrySettings(),
			pidProvider:                  defaultPIDProvider{},
			config:                       config.Supervisor{},
			hasNewConfig:                 make(chan struct{}, 1),
			persistentState:              &persistentState{InstanceID: initialID},
			agentDescription:             agentDesc,
			agentConfigOwnMetricsSection: &atomic.Value{},
			cfgState:                     &atomic.Value{},
			effectiveConfig:              &atomic.Value{},
			opampClient:                  client.NewHTTP(newLoggerFromZap(zap.NewNop(), "opamp-client")),
		}
		require.NoError(t, s.createTemplates())

		s.onMessage(context.Background(), &types.MessageData{
			AgentIdentification: &protobufs.AgentIdentification{
				NewInstanceUid: newID[:],
			},
			RemoteConfig: &protobufs.AgentRemoteConfig{
				Config: &protobufs.AgentConfigMap{
					ConfigMap: map[string]*protobufs.AgentConfigFile{
						"": {
							Body: []byte(""),
						},
					},
				},
			},
			OwnMetricsConnSettings: &protobufs.TelemetryConnectionSettings{
				DestinationEndpoint: "http://127.0.0.1:4318",
				Headers: &protobufs.Headers{
					Headers: []*protobufs.Header{
						{Key: "testkey", Value: "testval"},
						{Key: "testkey2", Value: "testval2"},
					},
				},
			},
		})

		require.Equal(t, newID, s.persistentState.InstanceID)
		t.Log(s.cfgState.Load())
		mergedCfg := s.cfgState.Load().(*configState).mergedConfig
		require.Contains(t, mergedCfg, newID.String())
		require.Contains(t, mergedCfg, "runtime.type: test")
	})
	t.Run("RemoteConfig - Remote Config message is processed and merged into local config", func(t *testing.T) {
		const testConfigMessage = `receivers:
  debug:`

		const expectedMergedConfig = `extensions:
    opamp:
        capabilities:
            reports_available_components: false
        instance_uid: 018fee23-4a51-7303-a441-73faed7d9deb
        ppid: 88888
        ppid_poll_interval: 5s
        server:
            ws:
                endpoint: ws://127.0.0.1:0/v1/opamp
                tls:
                    insecure: true
receivers:
    debug: null
service:
    extensions:
        - opamp
    telemetry:
        logs:
            encoding: json
            error_output_paths:
                - stderr
            output_paths:
                - stdout
        resource: null
`

		remoteConfig := &protobufs.AgentRemoteConfig{
			Config: &protobufs.AgentConfigMap{
				ConfigMap: map[string]*protobufs.AgentConfigFile{
					"": {
						Body: []byte(testConfigMessage),
					},
				},
			},
			ConfigHash: []byte("hash"),
		}
		testUUID := uuid.MustParse("018fee23-4a51-7303-a441-73faed7d9deb")

		remoteConfigStatusUpdated := false
		mc := &mockOpAMPClient{
			setRemoteConfigStatusFunc: func(rcs *protobufs.RemoteConfigStatus) error {
				remoteConfigStatusUpdated = true
				assert.Equal(
					t,
					&protobufs.RemoteConfigStatus{
						LastRemoteConfigHash: remoteConfig.ConfigHash,
						Status:               protobufs.RemoteConfigStatuses_RemoteConfigStatuses_APPLYING,
					},
					rcs,
				)
				return nil
			},
			updateEffectiveConfigFunc: func(_ context.Context) error {
				return nil
			},
		}

		configStorageDir := t.TempDir()

		s := Supervisor{
			telemetrySettings: newNopTelemetrySettings(),
			pidProvider:       staticPIDProvider(88888),
			config: config.Supervisor{
				Storage: config.Storage{
					Directory: configStorageDir,
				},
			},
			hasNewConfig:                 make(chan struct{}, 1),
			persistentState:              &persistentState{InstanceID: testUUID},
			agentConfigOwnMetricsSection: &atomic.Value{},
			effectiveConfig:              &atomic.Value{},
			opampClient:                  mc,
			agentDescription:             &atomic.Value{},
			cfgState:                     &atomic.Value{},
			customMessageToServer:        make(chan *protobufs.CustomMessage, 10),
			doneChan:                     make(chan struct{}),
		}

		require.NoError(t, s.createTemplates())

		s.agentDescription.Store(&protobufs.AgentDescription{
			IdentifyingAttributes:    []*protobufs.KeyValue{},
			NonIdentifyingAttributes: []*protobufs.KeyValue{},
		})

		s.onMessage(context.Background(), &types.MessageData{
			RemoteConfig: remoteConfig,
		})

		fileContent, err := os.ReadFile(filepath.Join(configStorageDir, lastRecvRemoteConfigFile))
		require.NoError(t, err)
		assert.Contains(t, string(fileContent), testConfigMessage)
		assert.Equal(t, expectedMergedConfig, s.cfgState.Load().(*configState).mergedConfig)
		assert.True(t, remoteConfigStatusUpdated)
	})
	t.Run("RemoteConfig - Remote Config message is processed but OpAmp Client fails", func(t *testing.T) {
		const testConfigMessage = `receivers:
  debug:`

		const expectedMergedConfig = `extensions:
    opamp:
        capabilities:
            reports_available_components: false
        instance_uid: 018fee23-4a51-7303-a441-73faed7d9deb
        ppid: 88888
        ppid_poll_interval: 5s
        server:
            ws:
                endpoint: ws://127.0.0.1:0/v1/opamp
                tls:
                    insecure: true
receivers:
    debug: null
service:
    extensions:
        - opamp
    telemetry:
        logs:
            encoding: json
            error_output_paths:
                - stderr
            output_paths:
                - stdout
        resource: null
`

		remoteConfig := &protobufs.AgentRemoteConfig{
			Config: &protobufs.AgentConfigMap{
				ConfigMap: map[string]*protobufs.AgentConfigFile{
					"": {
						Body: []byte(testConfigMessage),
					},
				},
			},
			ConfigHash: []byte("hash"),
		}
		testUUID := uuid.MustParse("018fee23-4a51-7303-a441-73faed7d9deb")

		remoteConfigStatusUpdated := false
		mc := &mockOpAMPClient{
			setRemoteConfigStatusFunc: func(rcs *protobufs.RemoteConfigStatus) error {
				remoteConfigStatusUpdated = true
				assert.Equal(
					t,
					&protobufs.RemoteConfigStatus{
						LastRemoteConfigHash: remoteConfig.ConfigHash,
						Status:               protobufs.RemoteConfigStatuses_RemoteConfigStatuses_APPLYING,
					},
					rcs,
				)
				return errors.New("unexpected error")
			},
			updateEffectiveConfigFunc: func(_ context.Context) error {
				return nil
			},
		}

		configStorageDir := t.TempDir()

		s := Supervisor{
			telemetrySettings: newNopTelemetrySettings(),
			pidProvider:       staticPIDProvider(88888),
			config: config.Supervisor{
				Storage: config.Storage{
					Directory: configStorageDir,
				},
			},
			hasNewConfig:                 make(chan struct{}, 1),
			persistentState:              &persistentState{InstanceID: testUUID},
			agentConfigOwnMetricsSection: &atomic.Value{},
			effectiveConfig:              &atomic.Value{},
			opampClient:                  mc,
			agentDescription:             &atomic.Value{},
			cfgState:                     &atomic.Value{},
			customMessageToServer:        make(chan *protobufs.CustomMessage, 10),
			doneChan:                     make(chan struct{}),
		}

		require.NoError(t, s.createTemplates())

		s.agentDescription.Store(&protobufs.AgentDescription{
			IdentifyingAttributes:    []*protobufs.KeyValue{},
			NonIdentifyingAttributes: []*protobufs.KeyValue{},
		})

		s.onMessage(context.Background(), &types.MessageData{
			RemoteConfig: remoteConfig,
		})

		fileContent, err := os.ReadFile(filepath.Join(configStorageDir, lastRecvRemoteConfigFile))
		require.NoError(t, err)
		assert.Contains(t, string(fileContent), testConfigMessage)
		assert.Equal(t, expectedMergedConfig, s.cfgState.Load().(*configState).mergedConfig)
		assert.True(t, remoteConfigStatusUpdated)
	})
	t.Run("RemoteConfig - Invalid Remote Config message is detected and status is set appropriately", func(t *testing.T) {
		const testConfigMessage = `invalid`

		remoteConfig := &protobufs.AgentRemoteConfig{
			Config: &protobufs.AgentConfigMap{
				ConfigMap: map[string]*protobufs.AgentConfigFile{
					"": {
						Body: []byte(testConfigMessage),
					},
				},
			},
			ConfigHash: []byte("hash"),
		}
		testUUID := uuid.MustParse("018fee23-4a51-7303-a441-73faed7d9deb")

		remoteConfigStatusUpdated := false
		mc := &mockOpAMPClient{
			setRemoteConfigStatusFunc: func(rcs *protobufs.RemoteConfigStatus) error {
				remoteConfigStatusUpdated = true
				assert.Equal(t, remoteConfig.ConfigHash, rcs.LastRemoteConfigHash)
				assert.Equal(t, protobufs.RemoteConfigStatuses_RemoteConfigStatuses_FAILED, rcs.Status)
				assert.NotEmpty(t, rcs.ErrorMessage)
				return nil
			},
			updateEffectiveConfigFunc: func(_ context.Context) error {
				return nil
			},
		}

		configStorageDir := t.TempDir()

		s := Supervisor{
			telemetrySettings: newNopTelemetrySettings(),
			pidProvider:       defaultPIDProvider{},
			config: config.Supervisor{
				Storage: config.Storage{
					Directory: configStorageDir,
				},
			},
			hasNewConfig:                 make(chan struct{}, 1),
			persistentState:              &persistentState{InstanceID: testUUID},
			agentConfigOwnMetricsSection: &atomic.Value{},
			effectiveConfig:              &atomic.Value{},
			opampClient:                  mc,
			agentDescription:             &atomic.Value{},
			cfgState:                     &atomic.Value{},
			customMessageToServer:        make(chan *protobufs.CustomMessage, 10),
			doneChan:                     make(chan struct{}),
		}

		require.NoError(t, s.createTemplates())

		s.agentDescription.Store(&protobufs.AgentDescription{
			IdentifyingAttributes:    []*protobufs.KeyValue{},
			NonIdentifyingAttributes: []*protobufs.KeyValue{},
		})

		s.onMessage(context.Background(), &types.MessageData{
			RemoteConfig: remoteConfig,
		})

		fileContent, err := os.ReadFile(filepath.Join(configStorageDir, lastRecvRemoteConfigFile))
		require.NoError(t, err)
		assert.Contains(t, string(fileContent), testConfigMessage)
		assert.Nil(t, s.cfgState.Load())
		assert.True(t, remoteConfigStatusUpdated)
	})
	t.Run("RemoteConfig - Don't report status if config is not changed", func(t *testing.T) {
		const testConfigMessage = `receivers:
  debug:`

		const expectedMergedConfig = `extensions:
    opamp:
        capabilities:
            reports_available_components: false
        instance_uid: 018fee23-4a51-7303-a441-73faed7d9deb
        ppid: 88888
        ppid_poll_interval: 5s
        server:
            ws:
                endpoint: ws://127.0.0.1:0/v1/opamp
                tls:
                    insecure: true
receivers:
    debug: null
service:
    extensions:
        - opamp
    telemetry:
        logs:
            encoding: json
            error_output_paths:
                - stderr
            output_paths:
                - stdout
        resource: null
`

		// the remote config message we will send that will get merged and compared with the initial config
		remoteConfig := &protobufs.AgentRemoteConfig{
			Config: &protobufs.AgentConfigMap{
				ConfigMap: map[string]*protobufs.AgentConfigFile{
					"": {
						Body: []byte(testConfigMessage),
					},
				},
			},
			ConfigHash: []byte("hash"),
		}

		remoteConfigStatusUpdated := false
		mc := &mockOpAMPClient{
			setRemoteConfigStatusFunc: func(_ *protobufs.RemoteConfigStatus) error {
				remoteConfigStatusUpdated = true
				return nil
			},
		}

		testUUID := uuid.MustParse("018fee23-4a51-7303-a441-73faed7d9deb")
		configStorageDir := t.TempDir()
		s := Supervisor{
			telemetrySettings: newNopTelemetrySettings(),
			pidProvider:       staticPIDProvider(88888),
			config: config.Supervisor{
				Storage: config.Storage{
					Directory: configStorageDir,
				},
			},
			hasNewConfig:                 make(chan struct{}, 1),
			persistentState:              &persistentState{InstanceID: testUUID},
			agentConfigOwnMetricsSection: &atomic.Value{},
			effectiveConfig:              &atomic.Value{},
			opampClient:                  mc,
			agentDescription:             &atomic.Value{},
			cfgState:                     &atomic.Value{},
			customMessageToServer:        make(chan *protobufs.CustomMessage, 10),
			doneChan:                     make(chan struct{}),
		}

		require.NoError(t, s.createTemplates())

		// need to set the agent description as part of initialization
		s.agentDescription.Store(&protobufs.AgentDescription{
			IdentifyingAttributes:    []*protobufs.KeyValue{},
			NonIdentifyingAttributes: []*protobufs.KeyValue{},
		})

		// initially write & store config so that we have the same config when we send the remote config message
		err := os.WriteFile(filepath.Join(configStorageDir, lastRecvRemoteConfigFile), []byte(testConfigMessage), 0o600)
		require.NoError(t, err)

		s.cfgState.Store(&configState{
			mergedConfig:     expectedMergedConfig,
			configMapIsEmpty: false,
		})

		s.onMessage(context.Background(), &types.MessageData{
			RemoteConfig: remoteConfig,
		})

		// assert the remote config status callback was not called
		assert.False(t, remoteConfigStatusUpdated)
		// assert the config file and stored data are still the same
		fileContent, err := os.ReadFile(filepath.Join(configStorageDir, lastRecvRemoteConfigFile))
		require.NoError(t, err)
		assert.Contains(t, string(fileContent), testConfigMessage)
		assert.Equal(t, expectedMergedConfig, s.cfgState.Load().(*configState).mergedConfig)
	})
}

func Test_handleAgentOpAMPMessage(t *testing.T) {
	t.Run("CustomMessage - Custom message from agent is forwarded to server", func(t *testing.T) {
		customMessage := &protobufs.CustomMessage{
			Capability: "teapot",
			Type:       "brew",
			Data:       []byte("chamomile"),
		}

		gotMessageChan := make(chan struct{})
		client := &mockOpAMPClient{
			sendCustomMessageFunc: func(message *protobufs.CustomMessage) (messageSendingChannel chan struct{}, err error) {
				require.Equal(t, customMessage, message)

				close(gotMessageChan)
				msgChan := make(chan struct{}, 1)
				msgChan <- struct{}{}
				return msgChan, nil
			},
		}

		testUUID := uuid.MustParse("018fee23-4a51-7303-a441-73faed7d9deb")
		s := Supervisor{
			telemetrySettings:            newNopTelemetrySettings(),
			pidProvider:                  defaultPIDProvider{},
			config:                       config.Supervisor{},
			hasNewConfig:                 make(chan struct{}, 1),
			persistentState:              &persistentState{InstanceID: testUUID},
			agentConfigOwnMetricsSection: &atomic.Value{},
			effectiveConfig:              &atomic.Value{},
			agentConn:                    &atomic.Value{},
			opampClient:                  client,
			customMessageToServer:        make(chan *protobufs.CustomMessage, 10),
			doneChan:                     make(chan struct{}),
		}

		loopDoneChan := make(chan struct{})
		go func() {
			defer close(loopDoneChan)
			s.forwardCustomMessagesToServerLoop()
		}()

		s.handleAgentOpAMPMessage(&mockConn{}, &protobufs.AgentToServer{
			CustomMessage: customMessage,
		})

		select {
		case <-gotMessageChan:
		case <-time.After(2 * time.Second):
			t.Fatal("Timeout waiting for custom message to send")
		}

		close(s.doneChan)

		select {
		case <-loopDoneChan:
		case <-time.After(2 * time.Second):
			t.Fatal("Timeout waiting for forward loop to stop")
		}
	})

	t.Run("CustomCapabilities - Custom capabilities from agent are forwarded to server", func(t *testing.T) {
		customCapabilities := &protobufs.CustomCapabilities{
			Capabilities: []string{"coffeemaker", "teapot"},
		}

		client := &mockOpAMPClient{
			setCustomCapabilitiesFunc: func(caps *protobufs.CustomCapabilities) error {
				require.Equal(t, customCapabilities, caps)
				return nil
			},
		}

		testUUID := uuid.MustParse("018fee23-4a51-7303-a441-73faed7d9deb")
		s := Supervisor{
			telemetrySettings:            newNopTelemetrySettings(),
			pidProvider:                  defaultPIDProvider{},
			config:                       config.Supervisor{},
			hasNewConfig:                 make(chan struct{}, 1),
			persistentState:              &persistentState{InstanceID: testUUID},
			agentConfigOwnMetricsSection: &atomic.Value{},
			effectiveConfig:              &atomic.Value{},
			agentConn:                    &atomic.Value{},
			opampClient:                  client,
			customMessageToServer:        make(chan *protobufs.CustomMessage, 10),
			doneChan:                     make(chan struct{}),
		}

		s.handleAgentOpAMPMessage(&mockConn{}, &protobufs.AgentToServer{
			CustomCapabilities: customCapabilities,
		})
	})

	t.Run("EffectiveConfig - Effective config from agent is stored in OpAmpClient", func(t *testing.T) {
		updatedClientEffectiveConfig := false
		mc := &mockOpAMPClient{
			updateEffectiveConfigFunc: func(_ context.Context) error {
				updatedClientEffectiveConfig = true
				return nil
			},
		}

		testUUID := uuid.MustParse("018fee23-4a51-7303-a441-73faed7d9deb")
		s := Supervisor{
			telemetrySettings:            newNopTelemetrySettings(),
			pidProvider:                  defaultPIDProvider{},
			config:                       config.Supervisor{},
			hasNewConfig:                 make(chan struct{}, 1),
			persistentState:              &persistentState{InstanceID: testUUID},
			agentConfigOwnMetricsSection: &atomic.Value{},
			effectiveConfig:              &atomic.Value{},
			agentConn:                    &atomic.Value{},
			opampClient:                  mc,
			customMessageToServer:        make(chan *protobufs.CustomMessage, 10),
			doneChan:                     make(chan struct{}),
		}

		s.handleAgentOpAMPMessage(&mockConn{}, &protobufs.AgentToServer{
			EffectiveConfig: &protobufs.EffectiveConfig{
				ConfigMap: &protobufs.AgentConfigMap{
					ConfigMap: map[string]*protobufs.AgentConfigFile{
						"": {
							Body: []byte("test"),
						},
					},
				},
			},
		})

		assert.Equal(t, "test", s.effectiveConfig.Load())
		assert.True(t, updatedClientEffectiveConfig)
	})
	t.Run("EffectiveConfig - Effective config from agent is stored in OpAmpClient; client returns error", func(t *testing.T) {
		updatedClientEffectiveConfig := false
		mc := &mockOpAMPClient{
			updateEffectiveConfigFunc: func(_ context.Context) error {
				updatedClientEffectiveConfig = true
				return errors.New("unexpected error")
			},
		}

		testUUID := uuid.MustParse("018fee23-4a51-7303-a441-73faed7d9deb")
		s := Supervisor{
			telemetrySettings:            newNopTelemetrySettings(),
			pidProvider:                  defaultPIDProvider{},
			config:                       config.Supervisor{},
			hasNewConfig:                 make(chan struct{}, 1),
			persistentState:              &persistentState{InstanceID: testUUID},
			agentConfigOwnMetricsSection: &atomic.Value{},
			effectiveConfig:              &atomic.Value{},
			agentConn:                    &atomic.Value{},
			opampClient:                  mc,
			customMessageToServer:        make(chan *protobufs.CustomMessage, 10),
			doneChan:                     make(chan struct{}),
		}

		s.handleAgentOpAMPMessage(&mockConn{}, &protobufs.AgentToServer{
			EffectiveConfig: &protobufs.EffectiveConfig{
				ConfigMap: &protobufs.AgentConfigMap{
					ConfigMap: map[string]*protobufs.AgentConfigFile{
						"": {
							Body: []byte("test"),
						},
					},
				},
			},
		})

		assert.Equal(t, "test", s.effectiveConfig.Load())
		assert.True(t, updatedClientEffectiveConfig)
	})
	t.Run("EffectiveConfig - Effective config message contains an empty config", func(t *testing.T) {
		updatedClientEffectiveConfig := false
		mc := &mockOpAMPClient{
			updateEffectiveConfigFunc: func(_ context.Context) error {
				updatedClientEffectiveConfig = true
				return nil
			},
		}

		testUUID := uuid.MustParse("018fee23-4a51-7303-a441-73faed7d9deb")
		s := Supervisor{
			telemetrySettings:            newNopTelemetrySettings(),
			pidProvider:                  defaultPIDProvider{},
			config:                       config.Supervisor{},
			hasNewConfig:                 make(chan struct{}, 1),
			persistentState:              &persistentState{InstanceID: testUUID},
			agentConfigOwnMetricsSection: &atomic.Value{},
			effectiveConfig:              &atomic.Value{},
			agentConn:                    &atomic.Value{},
			opampClient:                  mc,
			customMessageToServer:        make(chan *protobufs.CustomMessage, 10),
			doneChan:                     make(chan struct{}),
		}

		s.handleAgentOpAMPMessage(&mockConn{}, &protobufs.AgentToServer{
			EffectiveConfig: &protobufs.EffectiveConfig{
				ConfigMap: &protobufs.AgentConfigMap{
					ConfigMap: map[string]*protobufs.AgentConfigFile{},
				},
			},
		})

		assert.Empty(t, s.effectiveConfig.Load())
		assert.False(t, updatedClientEffectiveConfig)
	})

	t.Run("ComponentHealth - Component health from agent is set in OpAmpClient", func(t *testing.T) {
		healthSet := false
		mc := &mockOpAMPClient{
			setHealthFunc: func(_ *protobufs.ComponentHealth) {
				healthSet = true
			},
		}

		testUUID := uuid.MustParse("018fee23-4a51-7303-a441-73faed7d9deb")
		s := Supervisor{
			telemetrySettings:            newNopTelemetrySettings(),
			pidProvider:                  defaultPIDProvider{},
			config:                       config.Supervisor{},
			hasNewConfig:                 make(chan struct{}, 1),
			persistentState:              &persistentState{InstanceID: testUUID},
			agentConfigOwnMetricsSection: &atomic.Value{},
			effectiveConfig:              &atomic.Value{},
			agentConn:                    &atomic.Value{},
			opampClient:                  mc,
			customMessageToServer:        make(chan *protobufs.CustomMessage, 10),
			doneChan:                     make(chan struct{}),
		}

		s.handleAgentOpAMPMessage(&mockConn{}, &protobufs.AgentToServer{
			Health: &protobufs.ComponentHealth{
				Healthy: true,
			},
		})

		assert.True(t, healthSet)
	})
}

func TestSupervisor_setAgentDescription(t *testing.T) {
	s := &Supervisor{
		agentDescription: &atomic.Value{},
		config: config.Supervisor{
			Agent: config.Agent{
				Description: config.AgentDescription{
					IdentifyingAttributes: map[string]string{
						"overriding-attribute": "overridden-value",
						"additional-attribute": "additional-value",
					},
					NonIdentifyingAttributes: map[string]string{
						"overriding-attribute": "overridden-value",
						"additional-attribute": "additional-value",
					},
				},
			},
		},
	}

	ad := &protobufs.AgentDescription{
		IdentifyingAttributes: []*protobufs.KeyValue{
			{
				Key: "overriding-attribute",
				Value: &protobufs.AnyValue{
					Value: &protobufs.AnyValue_StringValue{
						StringValue: "old-value",
					},
				},
			},
			{
				Key: "other-attribute",
				Value: &protobufs.AnyValue{
					Value: &protobufs.AnyValue_StringValue{
						StringValue: "old-value",
					},
				},
			},
		},
		NonIdentifyingAttributes: []*protobufs.KeyValue{
			{
				Key: "overriding-attribute",
				Value: &protobufs.AnyValue{
					Value: &protobufs.AnyValue_StringValue{
						StringValue: "old-value",
					},
				},
			},
			{
				Key: "other-attribute",
				Value: &protobufs.AnyValue{
					Value: &protobufs.AnyValue_StringValue{
						StringValue: "old-value",
					},
				},
			},
		},
	}
	s.setAgentDescription(ad)

	updatedAgentDescription := s.agentDescription.Load()

	expectedAgentDescription := &protobufs.AgentDescription{
		IdentifyingAttributes: []*protobufs.KeyValue{
			{
				Key: "additional-attribute",
				Value: &protobufs.AnyValue{
					Value: &protobufs.AnyValue_StringValue{
						StringValue: "additional-value",
					},
				},
			},
			{
				Key: "other-attribute",
				Value: &protobufs.AnyValue{
					Value: &protobufs.AnyValue_StringValue{
						StringValue: "old-value",
					},
				},
			},
			{
				Key: "overriding-attribute",
				Value: &protobufs.AnyValue{
					Value: &protobufs.AnyValue_StringValue{
						StringValue: "overridden-value",
					},
				},
			},
		},
		NonIdentifyingAttributes: []*protobufs.KeyValue{
			{
				Key: "additional-attribute",
				Value: &protobufs.AnyValue{
					Value: &protobufs.AnyValue_StringValue{
						StringValue: "additional-value",
					},
				},
			},
			{
				Key: "other-attribute",
				Value: &protobufs.AnyValue{
					Value: &protobufs.AnyValue_StringValue{
						StringValue: "old-value",
					},
				},
			},
			{
				Key: "overriding-attribute",
				Value: &protobufs.AnyValue{
					Value: &protobufs.AnyValue_StringValue{
						StringValue: "overridden-value",
					},
				},
			},
		},
	}

	assert.Equal(t, expectedAgentDescription, updatedAgentDescription)
}

type staticPIDProvider int

func (s staticPIDProvider) PID() int {
	return int(s)
}

type mockOpAMPClient struct {
	agentDesc                 *protobufs.AgentDescription
	sendCustomMessageFunc     func(message *protobufs.CustomMessage) (messageSendingChannel chan struct{}, err error)
	setCustomCapabilitiesFunc func(customCapabilities *protobufs.CustomCapabilities) error
	updateEffectiveConfigFunc func(ctx context.Context) error
	setRemoteConfigStatusFunc func(rcs *protobufs.RemoteConfigStatus) error
	setHealthFunc             func(health *protobufs.ComponentHealth)
}

func (mockOpAMPClient) Start(_ context.Context, _ types.StartSettings) error {
	return nil
}

func (mockOpAMPClient) Stop(_ context.Context) error {
	return nil
}

func (m *mockOpAMPClient) SetAgentDescription(descr *protobufs.AgentDescription) error {
	m.agentDesc = descr
	return nil
}

func (m mockOpAMPClient) AgentDescription() *protobufs.AgentDescription {
	return m.agentDesc
}

func (m mockOpAMPClient) SetHealth(h *protobufs.ComponentHealth) error {
	m.setHealthFunc(h)
	return nil
}

func (m mockOpAMPClient) UpdateEffectiveConfig(ctx context.Context) error {
	return m.updateEffectiveConfigFunc(ctx)
}

func (m mockOpAMPClient) SetRemoteConfigStatus(rcs *protobufs.RemoteConfigStatus) error {
	return m.setRemoteConfigStatusFunc(rcs)
}

func (mockOpAMPClient) SetPackageStatuses(_ *protobufs.PackageStatuses) error {
	return nil
}

func (mockOpAMPClient) RequestConnectionSettings(_ *protobufs.ConnectionSettingsRequest) error {
	return nil
}

func (m mockOpAMPClient) SetCustomCapabilities(customCapabilities *protobufs.CustomCapabilities) error {
	if m.setCustomCapabilitiesFunc != nil {
		return m.setCustomCapabilitiesFunc(customCapabilities)
	}
	return nil
}

func (m mockOpAMPClient) SendCustomMessage(message *protobufs.CustomMessage) (messageSendingChannel chan struct{}, err error) {
	if m.sendCustomMessageFunc != nil {
		return m.sendCustomMessageFunc(message)
	}

	msgChan := make(chan struct{}, 1)
	msgChan <- struct{}{}
	return msgChan, nil
}

func (m mockOpAMPClient) SetAvailableComponents(_ *protobufs.AvailableComponents) (err error) {
	return nil
}

func (m mockOpAMPClient) SetFlags(_ protobufs.AgentToServerFlags) {}

type mockConn struct {
	sendFunc func(ctx context.Context, message *protobufs.ServerToAgent) error
}

func (mockConn) Connection() net.Conn {
	return nil
}

func (m mockConn) Send(ctx context.Context, message *protobufs.ServerToAgent) error {
	if m.sendFunc != nil {
		return m.sendFunc(ctx, message)
	}
	return nil
}

func (mockConn) Disconnect() error {
	return nil
}

func TestSupervisor_findRandomPort(t *testing.T) {
	s := Supervisor{}
	port, err := s.findRandomPort()

	require.NoError(t, err)
	require.NotZero(t, port)
}

func TestSupervisor_setupOwnTelemetry(t *testing.T) {
	testUUID := uuid.MustParse("018fee23-4a51-7303-a441-73faed7d9deb")
	t.Run("No DestinationEndpoint set", func(t *testing.T) {
		s := Supervisor{
			telemetrySettings:            newNopTelemetrySettings(),
			agentConfigOwnMetricsSection: &atomic.Value{},
			cfgState:                     &atomic.Value{},
			persistentState:              &persistentState{InstanceID: testUUID},
			pidProvider:                  staticPIDProvider(1234),
		}
		require.NoError(t, s.createTemplates())

		agentDesc := &atomic.Value{}
		agentDesc.Store(&protobufs.AgentDescription{
			IdentifyingAttributes: []*protobufs.KeyValue{
				{
					Key: "service.name",
					Value: &protobufs.AnyValue{
						Value: &protobufs.AnyValue_StringValue{
							StringValue: "otelcol",
						},
					},
				},
			},
		})

		s.agentDescription = agentDesc

		configChanged := s.setupOwnTelemetry(context.Background(), &protobufs.ConnectionSettingsOffers{OwnMetrics: &protobufs.TelemetryConnectionSettings{
			DestinationEndpoint: "",
		}})

		assert.True(t, configChanged)
		assert.Empty(t, s.agentConfigOwnMetricsSection.Load().(string))
	})
	t.Run("DestinationEndpoint set - enable own metrics", func(t *testing.T) {
		s := Supervisor{
			telemetrySettings:            newNopTelemetrySettings(),
			agentConfigOwnMetricsSection: &atomic.Value{},
			cfgState:                     &atomic.Value{},
			persistentState:              &persistentState{InstanceID: testUUID},
			pidProvider:                  staticPIDProvider(1234),
		}
		err := s.createTemplates()

		agentDesc := &atomic.Value{}
		agentDesc.Store(&protobufs.AgentDescription{
			IdentifyingAttributes: []*protobufs.KeyValue{
				{
					Key: "service.name",
					Value: &protobufs.AnyValue{
						Value: &protobufs.AnyValue_StringValue{
							StringValue: "otelcol",
						},
					},
				},
			},
		})

		s.agentDescription = agentDesc

		require.NoError(t, err)

		configChanged := s.setupOwnTelemetry(context.Background(), &protobufs.ConnectionSettingsOffers{OwnMetrics: &protobufs.TelemetryConnectionSettings{
			DestinationEndpoint: "http://127.0.0.1:4318",
			Headers: &protobufs.Headers{
				Headers: []*protobufs.Header{
					{Key: "testkey", Value: "testval"},
					{Key: "testkey2", Value: "testval2"},
				},
			},
		}})

		expectedOwnMetricsSection := `
service:
  telemetry:
    metrics:
      readers:
        - periodic:
            exporter:
              otlp:
                protocol: http/protobuf
                endpoint: http://127.0.0.1:4318
                headers:
                  "testkey": "testval"
                  "testkey2": "testval2"
`

		assert.True(t, configChanged)

		got := s.agentConfigOwnMetricsSection.Load().(string)
		got = strings.ReplaceAll(got, "\r\n", "\n")

		// replace the port because that changes on each run
		portRegex := regexp.MustCompile(":[0-9]{5}")
		replaced := portRegex.ReplaceAll([]byte(got), []byte(":55555"))
		assert.Equal(t, expectedOwnMetricsSection, string(replaced))
	})
}

func TestSupervisor_createEffectiveConfigMsg(t *testing.T) {
	t.Run("empty config", func(t *testing.T) {
		s := Supervisor{
			effectiveConfig: &atomic.Value{},
			cfgState:        &atomic.Value{},
		}
		got := s.createEffectiveConfigMsg()

		assert.Empty(t, got.ConfigMap.ConfigMap[""].Body)
	})
	t.Run("effective and merged config set - prefer effective config", func(t *testing.T) {
		s := Supervisor{
			effectiveConfig: &atomic.Value{},
			cfgState:        &atomic.Value{},
		}

		s.effectiveConfig.Store("effective")
		s.cfgState.Store("merged")

		got := s.createEffectiveConfigMsg()

		assert.Equal(t, []byte("effective"), got.ConfigMap.ConfigMap[""].Body)
	})
	t.Run("only merged config set", func(t *testing.T) {
		s := Supervisor{
			effectiveConfig: &atomic.Value{},
			cfgState:        &atomic.Value{},
		}

		s.cfgState.Store(&configState{mergedConfig: "merged"})

		got := s.createEffectiveConfigMsg()

		assert.Equal(t, []byte("merged"), got.ConfigMap.ConfigMap[""].Body)
	})
}

func TestSupervisor_loadAndWriteInitialMergedConfig(t *testing.T) {
	t.Run("load initial config", func(t *testing.T) {
		configDir := t.TempDir()

		const testLastReceivedRemoteConfig = `receiver:
  debug/remote:
`

		const expectedMergedConfig = `extensions:
    opamp:
        capabilities:
            reports_available_components: false
        instance_uid: 018fee23-4a51-7303-a441-73faed7d9deb
        ppid: 1234
        ppid_poll_interval: 5s
        server:
            ws:
                endpoint: ws://127.0.0.1:0/v1/opamp
                tls:
                    insecure: true
receiver:
    debug/remote: null
service:
    extensions:
        - opamp
    telemetry:
        logs:
            encoding: json
            error_output_paths:
                - stderr
            output_paths:
                - stdout
            processors:
                - batch:
                    exporter:
                        otlp:
                            endpoint: localhost-logs
                            protocol: http/protobuf
        metrics:
            readers:
                - periodic:
                    exporter:
                        otlp:
                            endpoint: localhost-metrics
                            protocol: http/protobuf
        resource:
            service.name: otelcol
        traces:
            processors:
                - batch:
                    exporter:
                        otlp:
                            endpoint: localhost-traces
                            protocol: http/protobuf
`

		remoteCfg := &protobufs.AgentRemoteConfig{
			Config: &protobufs.AgentConfigMap{
				ConfigMap: map[string]*protobufs.AgentConfigFile{
					"": {
						Body: []byte(testLastReceivedRemoteConfig),
					},
				},
			},
			ConfigHash: []byte("hash"),
		}

		marshalledRemoteCfg, err := proto.Marshal(remoteCfg)
		require.NoError(t, err)

		ownTelemetryCfg := &protobufs.ConnectionSettingsOffers{
			OwnMetrics: &protobufs.TelemetryConnectionSettings{
				DestinationEndpoint: "localhost-metrics",
			},
			OwnLogs: &protobufs.TelemetryConnectionSettings{
				DestinationEndpoint: "localhost-logs",
			},
			OwnTraces: &protobufs.TelemetryConnectionSettings{
				DestinationEndpoint: "localhost-traces",
			},
		}

		marshalledOwnTelemetryCfg, err := proto.Marshal(ownTelemetryCfg)
		require.NoError(t, err)

		require.NoError(t, os.WriteFile(filepath.Join(configDir, lastRecvRemoteConfigFile), marshalledRemoteCfg, 0o600))
		require.NoError(t, os.WriteFile(filepath.Join(configDir, lastRecvOwnTelemetryConfigFile), marshalledOwnTelemetryCfg, 0o600))

		s := Supervisor{
			telemetrySettings: newNopTelemetrySettings(),
			config: config.Supervisor{
				Capabilities: config.Capabilities{
					AcceptsRemoteConfig: true,
					ReportsOwnMetrics:   true,
					ReportsOwnLogs:      true,
					ReportsOwnTraces:    true,
				},
				Storage: config.Storage{
					Directory: configDir,
				},
			},
			agentConfigOwnMetricsSection: &atomic.Value{},
			cfgState:                     &atomic.Value{},
			persistentState: &persistentState{
				InstanceID: uuid.MustParse("018fee23-4a51-7303-a441-73faed7d9deb"),
			},
			pidProvider: staticPIDProvider(1234),
		}
		agentDesc := &atomic.Value{}
		agentDesc.Store(&protobufs.AgentDescription{
			IdentifyingAttributes: []*protobufs.KeyValue{
				{
					Key: "service.name",
					Value: &protobufs.AnyValue{
						Value: &protobufs.AnyValue_StringValue{
							StringValue: "otelcol",
						},
					},
				},
			},
		})

		s.agentDescription = agentDesc

		s.loadLastRecvdRemoteConfig()
		require.NoError(t, s.createTemplates())
		require.NoError(t, s.loadAndWriteInitialMergedConfig())

		assert.Equal(t, remoteCfg.String(), s.remoteConfig.String())

		gotMergedConfig := s.cfgState.Load().(*configState).mergedConfig
		gotMergedConfig = strings.ReplaceAll(gotMergedConfig, "\r\n", "\n")
		// replace random port numbers
		portRegex := regexp.MustCompile(":[0-9]{5}")
		replacedMergedConfig := portRegex.ReplaceAll([]byte(gotMergedConfig), []byte(":55555"))
		assert.Equal(t, expectedMergedConfig, string(replacedMergedConfig))
	})
}

func TestSupervisor_composeNoopConfig(t *testing.T) {
	const expectedConfig = `exporters:
    nop: null
extensions:
    opamp:
        capabilities:
            reports_available_components: false
        instance_uid: 018fee23-4a51-7303-a441-73faed7d9deb
        ppid: 1234
        ppid_poll_interval: 5s
        server:
            ws:
                endpoint: ws://127.0.0.1:0/v1/opamp
                tls:
                    insecure: true
receivers:
    nop: null
service:
    extensions:
        - opamp
    pipelines:
        traces:
            exporters:
                - nop
            receivers:
                - nop
`
	s := Supervisor{
		persistentState: &persistentState{
			InstanceID: uuid.MustParse("018fee23-4a51-7303-a441-73faed7d9deb"),
		},
		pidProvider: staticPIDProvider(1234),
	}

	require.NoError(t, s.createTemplates())

	noopConfigBytes, err := s.composeNoopConfig()
	noopConfig := strings.ReplaceAll(string(noopConfigBytes), "\r\n", "\n")

	require.NoError(t, err)
	require.Equal(t, expectedConfig, noopConfig)
}

func TestSupervisor_composeNoopConfigReportAvailableComponents(t *testing.T) {
	const expectedConfig = `exporters:
    nop: null
extensions:
    opamp:
        capabilities:
            reports_available_components: true
        instance_uid: 018fee23-4a51-7303-a441-73faed7d9deb
        ppid: 1234
        ppid_poll_interval: 5s
        server:
            ws:
                endpoint: ws://127.0.0.1:0/v1/opamp
                tls:
                    insecure: true
receivers:
    nop: null
service:
    extensions:
        - opamp
    pipelines:
        traces:
            exporters:
                - nop
            receivers:
                - nop
`
	s := Supervisor{
		persistentState: &persistentState{
			InstanceID: uuid.MustParse("018fee23-4a51-7303-a441-73faed7d9deb"),
		},
		pidProvider: staticPIDProvider(1234),
		config: config.Supervisor{
			Capabilities: config.Capabilities{
				ReportsAvailableComponents: true,
			},
		},
	}

	require.NoError(t, s.createTemplates())

	noopConfigBytes, err := s.composeNoopConfig()
	noopConfig := strings.ReplaceAll(string(noopConfigBytes), "\r\n", "\n")

	require.NoError(t, err)
	require.Equal(t, expectedConfig, noopConfig)
}

func TestSupervisor_configStrictUnmarshal(t *testing.T) {
	tmpDir := t.TempDir()

	configuration := `
server:
  endpoint: ws://localhost/v1/opamp
  tls:
    insecure: true

capabilities:
  reports_effective_config: true
  invalid_key: invalid_value
`

	cfgPath := filepath.Join(tmpDir, "config.yaml")
	err := os.WriteFile(cfgPath, []byte(configuration), 0o600)
	require.NoError(t, err)

	_, err = config.Load(cfgPath)
	require.Error(t, err)
	require.ErrorContains(t, err, "decoding failed")

	t.Cleanup(func() {
		require.NoError(t, os.Chmod(tmpDir, 0o700))
		require.NoError(t, os.RemoveAll(tmpDir))
	})
}

func TestSupervisor_exportLogsWithSDK(t *testing.T) {
	template := `
server:
  endpoint: ws://localhost/v1/opamp
  tls:
    insecure: true

capabilities:
  reports_effective_config: true
  reports_own_metrics: true
  reports_health: true
  accepts_remote_config: true
  reports_remote_config: true
  accepts_restart_command: true

storage:
  directory: %s

agent:
  executable: %s

telemetry:
  logs:
    level: info
    processors:
      - batch:
          exporter:
            otlp:
              protocol: http/protobuf
              endpoint: http://127.0.0.1:4318
`

	cfg := setupSupervisorConfig(t, template)
	supervisor, err := NewSupervisor(zap.NewNop(), cfg)
	require.NoError(t, err)

	path := filepath.Join(t.TempDir(), "output.txt")
	backend := testbed.NewOTLPHTTPDataReceiver(4318)
	mockBackend := testbed.NewMockBackend(path, backend)
	err = mockBackend.Start()
	require.NoError(t, err)

	mockBackend.EnableRecording()
	supervisor.telemetrySettings.Logger.Info("test log")

	require.Eventually(t, func() bool {
		return len(mockBackend.GetReceivedLogs()) > 0
	}, 5*time.Second, 1*time.Second)

	mockBackend.Stop()

	receivedLogs := mockBackend.GetReceivedLogs()
	require.Len(t, receivedLogs, 1)
	l := mockBackend.ReceivedLogs[0]
	require.Equal(t, 1, l.ResourceLogs().Len())
	l.ResourceLogs().RemoveIf(func(rl plog.ResourceLogs) bool {
		require.Equal(t, 1, rl.ScopeLogs().Len())
		rl.ScopeLogs().RemoveIf(func(sl plog.ScopeLogs) bool {
			require.Equal(t, 1, sl.LogRecords().Len())
			sl.LogRecords().RemoveIf(func(lr plog.LogRecord) bool {
				assert.Equal(t, "test log", lr.Body().Str())
				return false
			})
			return false
		})
		return false
	})

	supervisor.Shutdown()
}<|MERGE_RESOLUTION|>--- conflicted
+++ resolved
@@ -283,10 +283,6 @@
 			})
 			s.agentDescription = agentDesc
 
-<<<<<<< HEAD
-			s.loadLastRecvdRemoteConfig()
-=======
->>>>>>> f318997e
 			require.NoError(t, s.createTemplates())
 			require.NoError(t, s.loadAndWriteInitialMergedConfig())
 
