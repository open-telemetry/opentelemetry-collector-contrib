--- conflicted
+++ resolved
@@ -64,15 +64,11 @@
 	//go:embed templates/owntelemetry.yaml
 	ownTelemetryTpl string
 
-<<<<<<< HEAD
-	lastRecvRemoteConfigFile     = "last_recv_remote_config.dat"
-	lastRecvOwnMetricsConfigFile = "last_recv_own_metrics_config.dat"
-
-	errNonMatchingInstanceUID = errors.New("received collector instance UID does not match expected UID set by the supervisor")
-=======
 	lastRecvRemoteConfigFile       = "last_recv_remote_config.dat"
 	lastRecvOwnTelemetryConfigFile = "last_recv_own_telemetry_config.dat"
->>>>>>> 4306fcb8
+
+
+	errNonMatchingInstanceUID = errors.New("received collector instance UID does not match expected UID set by the supervisor")
 )
 
 const (
@@ -440,15 +436,10 @@
 							done <- fmt.Errorf(
 								"the Collector's instance ID (%s) does not match with the instance ID set by the Supervisor (%s): %w",
 								attr.Value.GetStringValue(),
-<<<<<<< HEAD
 								s.persistentState.InstanceID.String(),
 								errNonMatchingInstanceUID,
 							)
-							return
-=======
-								s.persistentState.InstanceID.String())
 							return response
->>>>>>> 4306fcb8
 						}
 						instanceIDSeen = true
 					}
@@ -521,30 +512,15 @@
 		}
 	}()
 
-	maxRestarts := 3
-	restartCount := 0
-	for {
-		select {
-		case <-time.After(s.config.Agent.BootstrapTimeout):
-			if connected.Load() {
-				return errors.New("collector connected but never responded with an AgentDescription message")
-			} else {
-				return errors.New("collector's OpAMP client never connected to the Supervisor")
-			}
-		case err = <-done:
-			if errors.Is(err, errNonMatchingInstanceUID) {
-				if restartCount > maxRestarts {
-					return err
-				}
-				// attempt to restart the collector in case of a UID mismatch
-				if err := cmd.Restart(context.Background()); err != nil {
-					return err
-				}
-				restartCount++
-				continue
-			}
-			return err
-		}
+	select {
+	case <-time.After(s.config.Agent.BootstrapTimeout):
+		if connected.Load() {
+			return errors.New("collector connected but never responded with an AgentDescription message")
+		} else {
+			return errors.New("collector's OpAMP client never connected to the Supervisor")
+		}
+	case err = <-done:
+		return err
 	}
 }
 
