--- conflicted
+++ resolved
@@ -375,19 +375,9 @@
 			OnErrorFunc: func(_ context.Context, err *protobufs.ServerErrorResponse) {
 				s.logger.Error("Server returned an error response", zap.String("message", err.ErrorMessage))
 			},
-<<<<<<< HEAD
 			OnMessageFunc:                 s.onMessage,
 			OnOpampConnectionSettingsFunc: s.onOpampConnectionSettings,
-			OnOpampConnectionSettingsAcceptedFunc: func(settings *protobufs.OpAMPConnectionSettings) {
-=======
-			OnMessageFunc: s.onMessage,
-			OnOpampConnectionSettingsFunc: func(_ context.Context, settings *protobufs.OpAMPConnectionSettings) error {
-				// TODO: https://github.com/open-telemetry/opentelemetry-collector-contrib/issues/21043
-				s.logger.Debug("Received ConnectionSettings request")
-				return nil
-			},
 			OnOpampConnectionSettingsAcceptedFunc: func(_ context.Context, settings *protobufs.OpAMPConnectionSettings) {
->>>>>>> fb87e846
 				// TODO: https://github.com/open-telemetry/opentelemetry-collector-contrib/issues/21043
 				s.logger.Debug("ConnectionSettings accepted")
 			},
