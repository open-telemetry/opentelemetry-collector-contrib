// Copyright The OpenTelemetry Authors
// SPDX-License-Identifier: Apache-2.0

package supervisor

import (
	"bytes"
	"context"
	_ "embed"
	"errors"
	"fmt"
	"math/rand"
	"net"
	"net/http"
	"os"
	"path/filepath"
	"sort"
	"sync"
	"sync/atomic"
	"text/template"
	"time"

	"github.com/cenkalti/backoff/v4"
	"github.com/knadh/koanf/parsers/yaml"
	"github.com/knadh/koanf/providers/file"
	"github.com/knadh/koanf/providers/rawbytes"
	"github.com/knadh/koanf/v2"
	"github.com/oklog/ulid/v2"
	"github.com/open-telemetry/opamp-go/client"
	"github.com/open-telemetry/opamp-go/client/types"
	"github.com/open-telemetry/opamp-go/protobufs"
	"github.com/open-telemetry/opamp-go/server"
	serverTypes "github.com/open-telemetry/opamp-go/server/types"
	"go.opentelemetry.io/collector/config/configopaque"
	"go.opentelemetry.io/collector/config/configtls"
	semconv "go.opentelemetry.io/collector/semconv/v1.21.0"
	"go.uber.org/zap"
	"google.golang.org/protobuf/proto"

	"github.com/open-telemetry/opentelemetry-collector-contrib/cmd/opampsupervisor/supervisor/commander"
	"github.com/open-telemetry/opentelemetry-collector-contrib/cmd/opampsupervisor/supervisor/config"
	"github.com/open-telemetry/opentelemetry-collector-contrib/cmd/opampsupervisor/supervisor/healthchecker"
)

var (
	//go:embed templates/bootstrap.yaml
	bootstrapConfTpl string

	//go:embed templates/extraconfig.yaml
	extraConfigTpl string

	//go:embed templates/owntelemetry.yaml
	ownTelemetryTpl string

	lastRecvRemoteConfigFile     = "last_recv_remote_config.dat"
	lastRecvOwnMetricsConfigFile = "last_recv_own_metrics_config.dat"
)

// Supervisor implements supervising of OpenTelemetry Collector and uses OpAMPClient
// to work with an OpAMP Server.
type Supervisor struct {
	logger *zap.Logger

	// Commander that starts/stops the Agent process.
	commander *commander.Commander

	startedAt time.Time

	healthCheckTicker  *backoff.Ticker
	healthChecker      *healthchecker.HTTPHealthChecker
	lastHealthCheckErr error

	// Supervisor's own config.
	config config.Supervisor

	agentDescription *protobufs.AgentDescription

	// Agent's instance id.
	instanceID ulid.ULID

	bootstrapTemplate    *template.Template
	extraConfigTemplate  *template.Template
	ownTelemetryTemplate *template.Template

	// A config section to be added to the Collector's config to fetch its own metrics.
	// TODO: store this persistently so that when starting we can compose the effective
	// config correctly.
	// https://github.com/open-telemetry/opentelemetry-collector-contrib/issues/21078
	agentConfigOwnMetricsSection *atomic.Value

	// agentHealthCheckEndpoint is the endpoint the Collector's health check extension
	// will listen on for health check requests from the Supervisor.
	agentHealthCheckEndpoint string

	// Final effective config of the Collector.
	effectiveConfig *atomic.Value

	// Location of the effective config file.
	effectiveConfigFilePath string

	// Last received remote config.
	remoteConfig *protobufs.AgentRemoteConfig

	// A channel to indicate there is a new config to apply.
	hasNewConfig chan struct{}

	// The OpAMP client to connect to the OpAMP Server.
	opampClient client.OpAMPClient

	shuttingDown bool
	supervisorWG sync.WaitGroup

	agentHasStarted               bool
	agentStartHealthCheckAttempts int
	agentRestarting               atomic.Bool

	connectedToOpAMPServer chan struct{}
}

func NewSupervisor(logger *zap.Logger, configFile string) (*Supervisor, error) {
	s := &Supervisor{
		logger:                       logger,
		hasNewConfig:                 make(chan struct{}, 1),
		effectiveConfigFilePath:      "effective.yaml",
		agentConfigOwnMetricsSection: &atomic.Value{},
		effectiveConfig:              &atomic.Value{},
		connectedToOpAMPServer:       make(chan struct{}),
	}

	if err := s.createTemplates(); err != nil {
		return nil, err
	}

	if err := s.loadConfig(configFile); err != nil {
		return nil, fmt.Errorf("error loading config: %w", err)
	}

	id, err := s.createInstanceID()
	if err != nil {
		return nil, err
	}

	s.instanceID = id

	if err = s.getBootstrapInfo(); err != nil {
		return nil, fmt.Errorf("could not get bootstrap info from the Collector: %w", err)
	}

	healthCheckPort, err := s.findRandomPort()

	if err != nil {
		return nil, fmt.Errorf("could not find port for health check: %w", err)
	}

	s.agentHealthCheckEndpoint = fmt.Sprintf("localhost:%d", healthCheckPort)

	logger.Debug("Supervisor starting",
		zap.String("id", s.instanceID.String()))

	s.loadAgentEffectiveConfig()

	if err = s.startOpAMP(); err != nil {
		return nil, fmt.Errorf("cannot start OpAMP client: %w", err)
	}

	if connErr := s.waitForOpAMPConnection(); connErr != nil {
		return nil, fmt.Errorf("failed to connect to the OpAMP server: %w", connErr)
	}

	s.commander, err = commander.NewCommander(
		s.logger,
		s.config.Agent,
		"--config", s.effectiveConfigFilePath,
	)
	if err != nil {
		return nil, err
	}

	s.startHealthCheckTicker()

	s.supervisorWG.Add(1)
	go func() {
		defer s.supervisorWG.Done()
		s.runAgentProcess()
	}()

	return s, nil
}

func (s *Supervisor) createTemplates() error {
	var err error

	if s.bootstrapTemplate, err = template.New("bootstrap").Parse(bootstrapConfTpl); err != nil {
		return err
	}
	if s.extraConfigTemplate, err = template.New("extraconfig").Parse(extraConfigTpl); err != nil {
		return err
	}
	if s.ownTelemetryTemplate, err = template.New("owntelemetry").Parse(ownTelemetryTpl); err != nil {
		return err
	}

	return nil
}

func (s *Supervisor) loadConfig(configFile string) error {
	if configFile == "" {
		return errors.New("path to config file cannot be empty")
	}

	k := koanf.New("::")
	if err := k.Load(file.Provider(configFile), yaml.Parser()); err != nil {
		return err
	}

	decodeConf := koanf.UnmarshalConf{
		Tag: "mapstructure",
	}

	if err := k.UnmarshalWithConf("", &s.config, decodeConf); err != nil {
		return fmt.Errorf("cannot parse %v: %w", configFile, err)
	}

	return nil
}

func (s *Supervisor) getBootstrapInfo() (err error) {
	supervisorPort, err := s.findRandomPort()
	if err != nil {
		return err
	}

	var cfg bytes.Buffer

	err = s.bootstrapTemplate.Execute(&cfg, map[string]any{
<<<<<<< HEAD
		"OTLPHTTPEndpointPort": port,
		"InstanceUid":          s.instanceID.String(),
		"SupervisorPort":       supervisorPort,
=======
		"InstanceUid":    s.instanceID.String(),
		"SupervisorPort": supervisorPort,
>>>>>>> 27840d58
	})
	if err != nil {
		return err
	}

	s.writeEffectiveConfigToFile(cfg.String(), s.effectiveConfigFilePath)

	srv := server.New(newLoggerFromZap(s.logger))

	done := make(chan error, 1)
	var connected atomic.Bool

	err = srv.Start(newServerSettings(flattenedSettings{
		endpoint: fmt.Sprintf("localhost:%d", supervisorPort),
		onConnectingFunc: func(_ *http.Request) {
			connected.Store(true)

		},
		onMessageFunc: func(_ serverTypes.Connection, message *protobufs.AgentToServer) {
			if message.AgentDescription != nil {
				instanceIDSeen := false
				s.agentDescription = message.AgentDescription
				identAttr := s.agentDescription.IdentifyingAttributes

				for _, attr := range identAttr {
					if attr.Key == semconv.AttributeServiceInstanceID {
						// TODO: Consider whether to attempt restarting the Collector.
						// https://github.com/open-telemetry/opentelemetry-collector-contrib/issues/29864
						if attr.Value.GetStringValue() != s.instanceID.String() {
							done <- fmt.Errorf(
								"the Collector's instance ID (%s) does not match with the instance ID set by the Supervisor (%s)",
								attr.Value.GetStringValue(),
								s.instanceID.String())
							return
						}
						instanceIDSeen = true
					}
				}

				if !instanceIDSeen {
					done <- errors.New("the Collector did not specify an instance ID in its AgentDescription message")
					return
				}

				done <- nil
			}
		},
	}))
	if err != nil {
		return err
	}

	defer func() {
		if stopErr := srv.Stop(context.Background()); stopErr != nil {
			err = errors.Join(err, fmt.Errorf("error when stopping the opamp server: %w", stopErr))
		}
	}()

	cmd, err := commander.NewCommander(
		s.logger,
		s.config.Agent,
		"--config", s.effectiveConfigFilePath,
	)
	if err != nil {
		return err
	}

	if err = cmd.Start(context.Background()); err != nil {
		return err
	}

	defer func() {
		if stopErr := cmd.Stop(context.Background()); stopErr != nil {
			err = errors.Join(err, fmt.Errorf("error when stopping the collector: %w", stopErr))
		}
	}()

	select {
	// TODO make timeout configurable
	case <-time.After(3 * time.Second):
		if connected.Load() {
			return errors.New("collector connected but never responded with an AgentDescription message")
		} else {
			return errors.New("collector's OpAMP client never connected to the Supervisor")
		}
	case err = <-done:
		return err
	}
}

func (s *Supervisor) Capabilities() protobufs.AgentCapabilities {
	var supportedCapabilities protobufs.AgentCapabilities
	if c := s.config.Capabilities; c != nil {
		// ReportsEffectiveConfig is set if unspecified or explicitly set to true.
		if (c.ReportsEffectiveConfig != nil && *c.ReportsEffectiveConfig) || c.ReportsEffectiveConfig == nil {
			supportedCapabilities |= protobufs.AgentCapabilities_AgentCapabilities_ReportsEffectiveConfig
		}

		// ReportsHealth is set if unspecified or explicitly set to true.
		if (c.ReportsHealth != nil && *c.ReportsHealth) || c.ReportsHealth == nil {
			supportedCapabilities |= protobufs.AgentCapabilities_AgentCapabilities_ReportsHealth
		}

		// ReportsOwnMetrics is set if unspecified or explicitly set to true.
		if (c.ReportsOwnMetrics != nil && *c.ReportsOwnMetrics) || c.ReportsOwnMetrics == nil {
			supportedCapabilities |= protobufs.AgentCapabilities_AgentCapabilities_ReportsOwnMetrics
		}

		if c.AcceptsRemoteConfig != nil && *c.AcceptsRemoteConfig {
			supportedCapabilities |= protobufs.AgentCapabilities_AgentCapabilities_AcceptsRemoteConfig
		}

		if c.ReportsRemoteConfig != nil && *c.ReportsRemoteConfig {
			supportedCapabilities |= protobufs.AgentCapabilities_AgentCapabilities_ReportsRemoteConfig
		}

		if c.AcceptsRestartCommand != nil && *c.AcceptsRestartCommand {
			supportedCapabilities |= protobufs.AgentCapabilities_AgentCapabilities_AcceptsRestartCommand
		}

		if c.AcceptsOpAMPConnectionSettings != nil && *c.AcceptsOpAMPConnectionSettings {
			supportedCapabilities |= protobufs.AgentCapabilities_AgentCapabilities_AcceptsOpAMPConnectionSettings
		}
	}
	return supportedCapabilities
}

func (s *Supervisor) startOpAMP() error {
	s.opampClient = client.NewWebSocket(newLoggerFromZap(s.logger))

	tlsConfig, err := s.config.Server.TLSSetting.LoadTLSConfig(context.Background())
	if err != nil {
		return err
	}

	s.logger.Debug("Connecting to OpAMP server...", zap.String("endpoint", s.config.Server.Endpoint), zap.Any("headers", s.config.Server.Headers))
	settings := types.StartSettings{
		OpAMPServerURL: s.config.Server.Endpoint,
		Header:         s.config.Server.Headers,
		TLSConfig:      tlsConfig,
		InstanceUid:    s.instanceID.String(),
		Callbacks: types.CallbacksStruct{
			OnConnectFunc: func(_ context.Context) {
				s.connectedToOpAMPServer <- struct{}{}
				s.logger.Debug("Connected to the server.")
			},
			OnConnectFailedFunc: func(_ context.Context, err error) {
				s.logger.Error("Failed to connect to the server", zap.Error(err))
			},
			OnErrorFunc: func(_ context.Context, err *protobufs.ServerErrorResponse) {
				s.logger.Error("Server returned an error response", zap.String("message", err.ErrorMessage))
			},
			OnMessageFunc: s.onMessage,
			OnOpampConnectionSettingsFunc: func(ctx context.Context, settings *protobufs.OpAMPConnectionSettings) error {
				//nolint:errcheck
				go s.onOpampConnectionSettings(ctx, settings)
				return nil
			},
			OnCommandFunc: func(_ context.Context, command *protobufs.ServerToAgentCommand) error {
				cmdType := command.GetType()
				if *cmdType.Enum() == protobufs.CommandType_CommandType_Restart {
					return s.handleRestartCommand()
				}
				return nil
			},
			SaveRemoteConfigStatusFunc: func(_ context.Context, _ *protobufs.RemoteConfigStatus) {
				// TODO: https://github.com/open-telemetry/opentelemetry-collector-contrib/issues/21079
			},
			GetEffectiveConfigFunc: func(_ context.Context) (*protobufs.EffectiveConfig, error) {
				return s.createEffectiveConfigMsg(), nil
			},
		},
		Capabilities: s.Capabilities(),
	}
	err = s.opampClient.SetAgentDescription(s.agentDescription)
	if err != nil {
		return err
	}

	err = s.opampClient.SetHealth(&protobufs.ComponentHealth{Healthy: false})
	if err != nil {
		return err
	}

	s.logger.Debug("Starting OpAMP client...")

	err = s.opampClient.Start(context.Background(), settings)
	if err != nil {
		return err
	}

	s.logger.Debug("OpAMP Client started.")

	return nil
}

func (s *Supervisor) stopOpAMP() error {
	s.logger.Debug("Stopping OpAMP client...")
	ctx, cancel := context.WithTimeout(context.Background(), 5*time.Second)
	defer cancel()
	err := s.opampClient.Stop(ctx)
	// TODO(srikanthccv): remove context.DeadlineExceeded after https://github.com/open-telemetry/opamp-go/pull/213
	if err != nil && !errors.Is(err, context.DeadlineExceeded) {
		return err
	}
	s.logger.Debug("OpAMP client stopped.")
	return nil
}

func (s *Supervisor) getHeadersFromSettings(protoHeaders *protobufs.Headers) http.Header {
	headers := make(http.Header)
	for _, header := range protoHeaders.Headers {
		headers.Add(header.Key, header.Value)
	}
	return headers
}

func (s *Supervisor) onOpampConnectionSettings(_ context.Context, settings *protobufs.OpAMPConnectionSettings) error {
	if settings == nil {
		s.logger.Debug("Received ConnectionSettings request with nil settings")
		return nil
	}

	newServerConfig := &config.OpAMPServer{}

	if settings.DestinationEndpoint != "" {
		newServerConfig.Endpoint = settings.DestinationEndpoint
	}
	if settings.Headers != nil {
		newServerConfig.Headers = s.getHeadersFromSettings(settings.Headers)
	}
	if settings.Certificate != nil {
		if len(settings.Certificate.CaPublicKey) != 0 {
			newServerConfig.TLSSetting.CAPem = configopaque.String(settings.Certificate.CaPublicKey)
		}
		if len(settings.Certificate.PublicKey) != 0 {
			newServerConfig.TLSSetting.CertPem = configopaque.String(settings.Certificate.PublicKey)
		}
		if len(settings.Certificate.PrivateKey) != 0 {
			newServerConfig.TLSSetting.KeyPem = configopaque.String(settings.Certificate.PrivateKey)
		}
	} else {
		newServerConfig.TLSSetting = configtls.ClientConfig{Insecure: true}
	}

	if err := s.stopOpAMP(); err != nil {
		s.logger.Error("Cannot stop the OpAMP client", zap.Error(err))
		return err
	}

	// take a copy of the current OpAMP server config
	oldServerConfig := s.config.Server
	// update the OpAMP server config
	s.config.Server = newServerConfig

	if err := s.startOpAMP(); err != nil {
		s.logger.Error("Cannot connect to the OpAMP server using the new settings", zap.Error(err))
		// revert the OpAMP server config
		s.config.Server = oldServerConfig
		// start the OpAMP client with the old settings
		if err := s.startOpAMP(); err != nil {
			s.logger.Error("Cannot reconnect to the OpAMP server after restoring old settings", zap.Error(err))
			return err
		}
	}
	return s.waitForOpAMPConnection()
}

func (s *Supervisor) waitForOpAMPConnection() error {
	// wait for the OpAMP client to connect to the server or timeout
	select {
	case <-s.connectedToOpAMPServer:
		return nil
	case <-time.After(10 * time.Second):
		return errors.New("timed out waiting for the server to connect")
	}
}

// TODO: Persist instance ID. https://github.com/open-telemetry/opentelemetry-collector-contrib/issues/21073
func (s *Supervisor) createInstanceID() (ulid.ULID, error) {
	entropy := ulid.Monotonic(rand.New(rand.NewSource(0)), 0)
	id, err := ulid.New(ulid.Timestamp(time.Now()), entropy)

	if err != nil {
		return ulid.ULID{}, err
	}

	return id, nil

}

func (s *Supervisor) composeExtraLocalConfig() []byte {
	var cfg bytes.Buffer
	resourceAttrs := map[string]string{}
	for _, attr := range s.agentDescription.IdentifyingAttributes {
		resourceAttrs[attr.Key] = attr.Value.GetStringValue()
	}
	for _, attr := range s.agentDescription.NonIdentifyingAttributes {
		resourceAttrs[attr.Key] = attr.Value.GetStringValue()
	}
	tplVars := map[string]any{
		"Healthcheck":        s.agentHealthCheckEndpoint,
		"ResourceAttributes": resourceAttrs,
	}
	err := s.extraConfigTemplate.Execute(
		&cfg,
		tplVars,
	)
	if err != nil {
		s.logger.Error("Could not compose local config", zap.Error(err))
		return nil
	}

	return cfg.Bytes()
}

func (s *Supervisor) loadAgentEffectiveConfig() {
	var effectiveConfigBytes, effFromFile, lastRecvRemoteConfig, lastRecvOwnMetricsConfig []byte
	var err error

	effFromFile, err = os.ReadFile(s.effectiveConfigFilePath)
	if err == nil {
		// We have an effective config file.
		effectiveConfigBytes = effFromFile
	} else {
		// No effective config file, just use the initial config.
		effectiveConfigBytes = s.composeExtraLocalConfig()
	}

	s.effectiveConfig.Store(string(effectiveConfigBytes))

	if s.config.Capabilities != nil && s.config.Capabilities.AcceptsRemoteConfig != nil &&
		*s.config.Capabilities.AcceptsRemoteConfig &&
		s.config.Storage != nil {
		// Try to load the last received remote config if it exists.
		lastRecvRemoteConfig, err = os.ReadFile(filepath.Join(s.config.Storage.Directory, lastRecvRemoteConfigFile))
		if err == nil {
			config := &protobufs.AgentRemoteConfig{}
			err = proto.Unmarshal(lastRecvRemoteConfig, config)
			if err != nil {
				s.logger.Error("Cannot parse last received remote config", zap.Error(err))
			} else {
				s.remoteConfig = config
			}
		} else {
			s.logger.Error("error while reading last received config", zap.Error(err))
		}
	} else {
		s.logger.Debug("Remote config is not supported, will not attempt to load config from fil")
	}

	if s.config.Capabilities != nil && s.config.Capabilities.ReportsOwnMetrics != nil &&
		*s.config.Capabilities.ReportsOwnMetrics &&
		s.config.Storage != nil {
		// Try to load the last received own metrics config if it exists.
		lastRecvOwnMetricsConfig, err = os.ReadFile(filepath.Join(s.config.Storage.Directory, lastRecvOwnMetricsConfigFile))
		if err == nil {
			set := &protobufs.TelemetryConnectionSettings{}
			err = proto.Unmarshal(lastRecvOwnMetricsConfig, set)
			if err != nil {
				s.logger.Error("Cannot parse last received own metrics config", zap.Error(err))
			} else {
				s.setupOwnMetrics(context.Background(), set)
			}
		}
	} else {
		s.logger.Debug("Own metrics is not supported, will not attempt to load config from file")
	}

	_, err = s.recalcEffectiveConfig()
	if err != nil {
		s.logger.Error("Error composing effective config. Ignoring received config", zap.Error(err))
		return
	}
}

// createEffectiveConfigMsg create an EffectiveConfig with the content of the
// current effective config.
func (s *Supervisor) createEffectiveConfigMsg() *protobufs.EffectiveConfig {
	cfgStr, ok := s.effectiveConfig.Load().(string)
	if !ok {
		cfgStr = ""
	}

	cfg := &protobufs.EffectiveConfig{
		ConfigMap: &protobufs.AgentConfigMap{
			ConfigMap: map[string]*protobufs.AgentConfigFile{
				"": {Body: []byte(cfgStr)},
			},
		},
	}

	return cfg
}

func (s *Supervisor) setupOwnMetrics(_ context.Context, settings *protobufs.TelemetryConnectionSettings) (configChanged bool) {
	var cfg bytes.Buffer
	if settings.DestinationEndpoint == "" {
		// No destination. Disable metric collection.
		s.logger.Debug("Disabling own metrics pipeline in the config")
	} else {
		s.logger.Debug("Enabling own metrics pipeline in the config")

		port, err := s.findRandomPort()

		if err != nil {
			s.logger.Error("Could not setup own metrics", zap.Error(err))
			return
		}

		err = s.ownTelemetryTemplate.Execute(
			&cfg,
			map[string]any{
				"PrometheusPort":  port,
				"MetricsEndpoint": settings.DestinationEndpoint,
			},
		)
		if err != nil {
			s.logger.Error("Could not setup own metrics", zap.Error(err))
			return
		}

	}
	s.agentConfigOwnMetricsSection.Store(cfg.String())

	// Need to recalculate the Agent config so that the metric config is included in it.
	configChanged, err := s.recalcEffectiveConfig()
	if err != nil {
		return
	}

	return configChanged
}

// composeEffectiveConfig composes the effective config from multiple sources:
// 1) the remote config from OpAMP Server
// 2) the own metrics config section
// 3) the local override config that is hard-coded in the Supervisor.
func (s *Supervisor) composeEffectiveConfig(config *protobufs.AgentRemoteConfig) (configChanged bool, err error) {

	var k = koanf.New(".")

	// Begin with empty config. We will merge received configs on top of it.
	if err = k.Load(rawbytes.Provider([]byte{}), yaml.Parser()); err != nil {
		return false, err
	}

	if config != nil && config.Config != nil {
		// Sort to make sure the order of merging is stable.
		var names []string
		for name := range config.Config.ConfigMap {
			if name == "" {
				// skip instance config
				continue
			}
			names = append(names, name)
		}

		sort.Strings(names)

		// Append instance config as the last item.
		names = append(names, "")

		// Merge received configs.
		for _, name := range names {
			item := config.Config.ConfigMap[name]
			if item == nil {
				continue
			}
			var k2 = koanf.New(".")
			err = k2.Load(rawbytes.Provider(item.Body), yaml.Parser())
			if err != nil {
				return false, fmt.Errorf("cannot parse config named %s: %w", name, err)
			}
			err = k.Merge(k2)
			if err != nil {
				return false, fmt.Errorf("cannot merge config named %s: %w", name, err)
			}
		}
	}

	// Merge own metrics config.
	ownMetricsCfg, ok := s.agentConfigOwnMetricsSection.Load().(string)
	if ok {
		if err = k.Load(rawbytes.Provider([]byte(ownMetricsCfg)), yaml.Parser()); err != nil {
			return false, err
		}
	}

	// Merge local config last since it has the highest precedence.
	if err = k.Load(rawbytes.Provider(s.composeExtraLocalConfig()), yaml.Parser()); err != nil {
		return false, err
	}

	// The merged final result is our effective config.
	effectiveConfigBytes, err := k.Marshal(yaml.Parser())
	if err != nil {
		return false, err
	}

	// Check if effective config is changed.
	newEffectiveConfig := string(effectiveConfigBytes)
	configChanged = false
	if s.effectiveConfig.Load().(string) != newEffectiveConfig {
		s.logger.Debug("Effective config changed.")
		s.effectiveConfig.Store(newEffectiveConfig)
		configChanged = true
	}

	return configChanged, nil
}

// Recalculate the Agent's effective config and if the config changes, signal to the
// background goroutine that the config needs to be applied to the Agent.
func (s *Supervisor) recalcEffectiveConfig() (configChanged bool, err error) {
	configChanged, err = s.composeEffectiveConfig(s.remoteConfig)
	if err != nil {
		s.logger.Error("Error composing effective config. Ignoring received config", zap.Error(err))
		return configChanged, err
	}

	return configChanged, nil
}

func (s *Supervisor) handleRestartCommand() error {
	s.agentRestarting.Store(true)
	defer s.agentRestarting.Store(false)
	s.logger.Debug("Received restart command")
	err := s.commander.Restart(context.Background())
	if err != nil {
		s.logger.Error("Could not restart agent process", zap.Error(err))
	}
	return err
}

func (s *Supervisor) startAgent() {
	err := s.commander.Start(context.Background())
	if err != nil {
		s.logger.Error("Cannot start the agent", zap.Error(err))
		err = s.opampClient.SetHealth(&protobufs.ComponentHealth{Healthy: false, LastError: fmt.Sprintf("Cannot start the agent: %v", err)})

		if err != nil {
			s.logger.Error("Failed to report OpAMP client health", zap.Error(err))
		}

		return
	}

	s.agentHasStarted = false
	s.agentStartHealthCheckAttempts = 0
	s.startedAt = time.Now()
	s.startHealthCheckTicker()

	s.healthChecker = healthchecker.NewHTTPHealthChecker(fmt.Sprintf("http://%s", s.agentHealthCheckEndpoint))
}

func (s *Supervisor) startHealthCheckTicker() {
	// Prepare health checker
	healthCheckBackoff := backoff.NewExponentialBackOff()
	healthCheckBackoff.MaxInterval = 60 * time.Second
	healthCheckBackoff.MaxElapsedTime = 0 // Never stop
	if s.healthCheckTicker != nil {
		s.healthCheckTicker.Stop()
	}
	s.healthCheckTicker = backoff.NewTicker(healthCheckBackoff)
}

func (s *Supervisor) healthCheck() {
	if !s.commander.IsRunning() {
		return
	}

	ctx, cancel := context.WithTimeout(context.Background(), time.Second*10)

	err := s.healthChecker.Check(ctx)
	cancel()

	if errors.Is(err, s.lastHealthCheckErr) {
		// No difference from last check. Nothing new to report.
		return
	}

	// Prepare OpAMP health report.
	health := &protobufs.ComponentHealth{
		StartTimeUnixNano: uint64(s.startedAt.UnixNano()),
	}

	if err != nil {
		health.Healthy = false
		if !s.agentHasStarted && s.agentStartHealthCheckAttempts < 10 {
			health.LastError = "Agent is starting"
			s.agentStartHealthCheckAttempts++
		} else {
			health.LastError = err.Error()
			s.logger.Error("Agent is not healthy", zap.Error(err))
		}
	} else {
		s.agentHasStarted = true
		health.Healthy = true
		s.logger.Debug("Agent is healthy.")
	}

	// Report via OpAMP.
	if err2 := s.opampClient.SetHealth(health); err2 != nil {
		s.logger.Error("Could not report health to OpAMP server", zap.Error(err2))
		return
	}

	s.lastHealthCheckErr = err
}

func (s *Supervisor) runAgentProcess() {
	if _, err := os.Stat(s.effectiveConfigFilePath); err == nil {
		// We have an effective config file saved previously. Use it to start the agent.
		s.startAgent()
	}

	restartTimer := time.NewTimer(0)
	restartTimer.Stop()

	for {
		select {
		case <-s.hasNewConfig:
			restartTimer.Stop()
			s.stopAgentApplyConfig()
			s.startAgent()

		case <-s.commander.Exited():
			// the agent process exit is expected for restart command and will not attempt to restart
			if s.agentRestarting.Load() {
				continue
			}

			if s.shuttingDown {
				return
			}

			s.logger.Debug("Agent process exited unexpectedly. Will restart in a bit...", zap.Int("pid", s.commander.Pid()), zap.Int("exit_code", s.commander.ExitCode()))
			errMsg := fmt.Sprintf(
				"Agent process PID=%d exited unexpectedly, exit code=%d. Will restart in a bit...",
				s.commander.Pid(), s.commander.ExitCode(),
			)
			err := s.opampClient.SetHealth(&protobufs.ComponentHealth{Healthy: false, LastError: errMsg})

			if err != nil {
				s.logger.Error("Could not report health to OpAMP server", zap.Error(err))
			}

			// TODO: decide why the agent stopped. If it was due to bad config, report it to server.
			// https://github.com/open-telemetry/opentelemetry-collector-contrib/issues/21079

			// Wait 5 seconds before starting again.
			if !restartTimer.Stop() {
				select {
				case <-restartTimer.C: // Try to drain the channel
				default:
				}
			}
			restartTimer.Reset(5 * time.Second)

		case <-restartTimer.C:
			s.startAgent()

		case <-s.healthCheckTicker.C:
			s.healthCheck()
		}
	}
}

func (s *Supervisor) stopAgentApplyConfig() {
	s.logger.Debug("Stopping the agent to apply new config")
	cfg := s.effectiveConfig.Load().(string)
	err := s.commander.Stop(context.Background())

	if err != nil {
		s.logger.Error("Could not stop agent process", zap.Error(err))
	}

	s.writeEffectiveConfigToFile(cfg, s.effectiveConfigFilePath)
}

func (s *Supervisor) writeEffectiveConfigToFile(cfg string, filePath string) {
	f, err := os.Create(filePath)
	if err != nil {
		s.logger.Error("Cannot create effective config file", zap.Error(err))
	}
	defer f.Close()

	_, err = f.WriteString(cfg)

	if err != nil {
		s.logger.Error("Cannot write effective config file", zap.Error(err))
	}
}

func (s *Supervisor) Shutdown() {
	s.logger.Debug("Supervisor shutting down...")
	s.shuttingDown = true
	if s.commander != nil {
		err := s.commander.Stop(context.Background())

		if err != nil {
			s.logger.Error("Could not stop agent process", zap.Error(err))
		}
	}

	if s.opampClient != nil {
		err := s.opampClient.SetHealth(
			&protobufs.ComponentHealth{
				Healthy: false, LastError: "Supervisor is shutdown",
			},
		)

		if err != nil {
			s.logger.Error("Could not report health to OpAMP server", zap.Error(err))
		}

		err = s.stopOpAMP()

		if err != nil {
			s.logger.Error("Could not stop the OpAMP client", zap.Error(err))
		}
	}

	if s.healthCheckTicker != nil {
		s.healthCheckTicker.Stop()
	}

	s.supervisorWG.Wait()
}

func (s *Supervisor) saveLastReceivedConfig(config *protobufs.AgentRemoteConfig) error {
	if s.config.Storage == nil {
		return nil
	}

	cfg, err := proto.Marshal(config)
	if err != nil {
		return err
	}

	return os.WriteFile(filepath.Join(s.config.Storage.Directory, lastRecvRemoteConfigFile), cfg, 0600)
}

func (s *Supervisor) saveLastReceivedOwnTelemetrySettings(set *protobufs.TelemetryConnectionSettings, filePath string) error {
	if s.config.Storage == nil {
		return nil
	}

	cfg, err := proto.Marshal(set)
	if err != nil {
		return err
	}

	return os.WriteFile(filepath.Join(s.config.Storage.Directory, filePath), cfg, 0600)
}

func (s *Supervisor) onMessage(ctx context.Context, msg *types.MessageData) {
	configChanged := false
	if msg.RemoteConfig != nil {
		if err := s.saveLastReceivedConfig(msg.RemoteConfig); err != nil {
			s.logger.Error("Could not save last received remote config", zap.Error(err))
		}
		s.remoteConfig = msg.RemoteConfig
		s.logger.Debug("Received remote config from server", zap.String("hash", fmt.Sprintf("%x", s.remoteConfig.ConfigHash)))

		var err error
		configChanged, err = s.recalcEffectiveConfig()
		if err != nil {
			err = s.opampClient.SetRemoteConfigStatus(&protobufs.RemoteConfigStatus{
				LastRemoteConfigHash: msg.RemoteConfig.ConfigHash,
				Status:               protobufs.RemoteConfigStatuses_RemoteConfigStatuses_FAILED,
				ErrorMessage:         err.Error(),
			})
			if err != nil {
				s.logger.Error("Could not report failed OpAMP remote config status", zap.Error(err))
			}
		} else {
			err = s.opampClient.SetRemoteConfigStatus(&protobufs.RemoteConfigStatus{
				LastRemoteConfigHash: msg.RemoteConfig.ConfigHash,
				Status:               protobufs.RemoteConfigStatuses_RemoteConfigStatuses_APPLIED,
			})
			if err != nil {
				s.logger.Error("Could not report applied OpAMP remote config status", zap.Error(err))
			}
		}
	}

	if msg.OwnMetricsConnSettings != nil {
		if err := s.saveLastReceivedOwnTelemetrySettings(msg.OwnMetricsConnSettings, lastRecvOwnMetricsConfigFile); err != nil {
			s.logger.Error("Could not save last received own telemetry settings", zap.Error(err))
		}
		configChanged = s.setupOwnMetrics(ctx, msg.OwnMetricsConnSettings) || configChanged
	}

	if msg.AgentIdentification != nil {
		newInstanceID, err := ulid.Parse(msg.AgentIdentification.NewInstanceUid)
		if err != nil {
			s.logger.Error("Failed to parse instance ULID", zap.Error(err))
		}

		s.logger.Debug("Agent identity is changing",
			zap.String("old_id", s.instanceID.String()),
			zap.String("new_id", newInstanceID.String()))
		s.instanceID = newInstanceID
		err = s.opampClient.SetAgentDescription(s.agentDescription)
		if err != nil {
			s.logger.Error("Failed to send agent description to OpAMP server")
		}

		configChanged = true
	}

	if configChanged {
		err := s.opampClient.UpdateEffectiveConfig(ctx)
		if err != nil {
			s.logger.Error("The OpAMP client failed to update the effective config", zap.Error(err))
		}

		s.logger.Debug("Config is changed. Signal to restart the agent")
		// Signal that there is a new config.
		select {
		case s.hasNewConfig <- struct{}{}:
		default:
		}
	}
}

func (s *Supervisor) findRandomPort() (int, error) {
	l, err := net.Listen("tcp", "localhost:0")

	if err != nil {
		return 0, err
	}

	port := l.Addr().(*net.TCPAddr).Port

	err = l.Close()

	if err != nil {
		return 0, err
	}

	return port, nil
}<|MERGE_RESOLUTION|>--- conflicted
+++ resolved
@@ -233,14 +233,8 @@
 	var cfg bytes.Buffer
 
 	err = s.bootstrapTemplate.Execute(&cfg, map[string]any{
-<<<<<<< HEAD
-		"OTLPHTTPEndpointPort": port,
-		"InstanceUid":          s.instanceID.String(),
-		"SupervisorPort":       supervisorPort,
-=======
 		"InstanceUid":    s.instanceID.String(),
 		"SupervisorPort": supervisorPort,
->>>>>>> 27840d58
 	})
 	if err != nil {
 		return err
