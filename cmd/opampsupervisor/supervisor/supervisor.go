--- conflicted
+++ resolved
@@ -321,18 +321,12 @@
 		span.SetStatus(codes.Error, err.Error())
 		return err
 	}
-
-<<<<<<< HEAD
+	if err = s.getFeatureGates(); err != nil {
+		return fmt.Errorf("could not get feature gates from the Collector: %w", err)
+	}
+
 	if err = s.getBootstrapInfo(ctx); err != nil {
 		span.SetStatus(codes.Error, fmt.Sprintf("Could not get bootstrap info from the Collector: %s", err.Error()))
-=======
-	if err = s.getFeatureGates(); err != nil {
-		return fmt.Errorf("could not get feature gates from the Collector: %w", err)
-	}
-
-	if err = s.getBootstrapInfo(); err != nil {
->>>>>>> bef0a5cf
-		return fmt.Errorf("could not get bootstrap info from the Collector: %w", err)
 	}
 
 	healthCheckPort := s.config.Agent.HealthCheckPort
