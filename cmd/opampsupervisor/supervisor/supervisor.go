--- conflicted
+++ resolved
@@ -565,17 +565,13 @@
 		return err
 	}
 
-<<<<<<< HEAD
-	s.telemetrySettings.Logger.Debug("Starting OpAMP client...")
-=======
 	if ac, ok := s.availableComponents.Load().(*protobufs.AvailableComponents); ok && ac != nil {
 		if err = s.opampClient.SetAvailableComponents(ac); err != nil {
 			return err
 		}
 	}
 
-	s.logger.Debug("Starting OpAMP client...")
->>>>>>> 6ea0ea7e
+	s.telemetrySettings.Logger.Debug("Starting OpAMP client...")
 	if err = s.opampClient.Start(context.Background(), settings); err != nil {
 		return err
 	}
@@ -1146,13 +1142,8 @@
 
 	err := s.commander.Start(context.Background())
 	if err != nil {
-<<<<<<< HEAD
 		s.telemetrySettings.Logger.Error("Cannot start the agent", zap.Error(err))
-		startErr := fmt.Errorf("Cannot start the agent: %w", err)
-=======
-		s.logger.Error("Cannot start the agent", zap.Error(err))
 		startErr := fmt.Errorf("cannot start the agent: %w", err)
->>>>>>> 6ea0ea7e
 		err = s.opampClient.SetHealth(&protobufs.ComponentHealth{Healthy: false, LastError: startErr.Error()})
 		if err != nil {
 			s.telemetrySettings.Logger.Error("Failed to report OpAMP client health", zap.Error(err))
