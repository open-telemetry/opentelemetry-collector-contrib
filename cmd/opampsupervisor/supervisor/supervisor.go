--- conflicted
+++ resolved
@@ -1365,7 +1365,7 @@
 				err := s.hupRestartAgent(previousHealth)
 				if err != nil {
 					s.telemetrySettings.Logger.Error("Failed to HUP restart agent", zap.Error(err))
-					s.reportConfigStatus(protobufs.RemoteConfigStatuses_RemoteConfigStatuses_FAILED, err.Error())
+					s.saveAndReportConfigStatus(protobufs.RemoteConfigStatuses_RemoteConfigStatuses_FAILED, err.Error())
 					continue
 				}
 			} else {
@@ -1376,12 +1376,7 @@
 			status, err := s.startAgent()
 			if err != nil {
 				s.telemetrySettings.Logger.Error("starting agent with new config failed", zap.Error(err))
-<<<<<<< HEAD
-				s.reportConfigStatus(protobufs.RemoteConfigStatuses_RemoteConfigStatuses_FAILED, err.Error())
-				continue
-=======
 				s.saveAndReportConfigStatus(protobufs.RemoteConfigStatuses_RemoteConfigStatuses_FAILED, err.Error())
->>>>>>> 40b594b1
 			}
 			if status == agentNotStarting {
 				// not starting agent because of nop config, clear timer, report applied status, report healthy status
@@ -1458,7 +1453,7 @@
 	err := s.writeAgentConfig()
 	if err != nil {
 		s.telemetrySettings.Logger.Error("failed to write agent new config", zap.Error(err))
-		s.reportConfigStatus(protobufs.RemoteConfigStatuses_RemoteConfigStatuses_FAILED, err.Error())
+		s.saveAndReportConfigStatus(protobufs.RemoteConfigStatuses_RemoteConfigStatuses_FAILED, err.Error())
 		return err
 	}
 
@@ -1486,7 +1481,7 @@
 		err = s.reloadAgentConfig()
 		if err != nil {
 			s.telemetrySettings.Logger.Error("reloading agent config failed", zap.Error(err))
-			s.reportConfigStatus(protobufs.RemoteConfigStatuses_RemoteConfigStatuses_FAILED, err.Error())
+			s.saveAndReportConfigStatus(protobufs.RemoteConfigStatuses_RemoteConfigStatuses_FAILED, err.Error())
 		}
 	}
 
