// Copyright The OpenTelemetry Authors
// SPDX-License-Identifier: Apache-2.0

package supervisor

import (
	"bytes"
	"context"
	"crypto/tls"
	_ "embed"
	"errors"
	"fmt"
	"go.opentelemetry.io/otel/codes"
	"go.opentelemetry.io/otel/trace"
	"net"
	"net/http"
	"net/url"
	"os"
	"path/filepath"
	"sort"
	"sync"
	"sync/atomic"
	"text/template"
	"time"

	"github.com/cenkalti/backoff/v4"
	"github.com/google/uuid"
	"github.com/knadh/koanf/maps"
	"github.com/knadh/koanf/parsers/yaml"
	"github.com/knadh/koanf/providers/rawbytes"
	"github.com/knadh/koanf/v2"
	"github.com/open-telemetry/opamp-go/client"
	"github.com/open-telemetry/opamp-go/client/types"
	"github.com/open-telemetry/opamp-go/protobufs"
	"github.com/open-telemetry/opamp-go/server"
	serverTypes "github.com/open-telemetry/opamp-go/server/types"
	"go.opentelemetry.io/collector/component"
	"go.opentelemetry.io/collector/config/configopaque"
	"go.opentelemetry.io/collector/config/configtelemetry"
	"go.opentelemetry.io/collector/config/configtls"
	"go.opentelemetry.io/collector/pdata/pcommon"
	semconv "go.opentelemetry.io/collector/semconv/v1.21.0"
	"go.opentelemetry.io/contrib/bridges/otelzap"
	telemetryconfig "go.opentelemetry.io/contrib/otelconf/v0.3.0"
	"go.opentelemetry.io/otel/codes"
	"go.opentelemetry.io/otel/log"
	"go.opentelemetry.io/otel/trace"
	"go.uber.org/multierr"
	"go.uber.org/zap"
	"go.uber.org/zap/zapcore"
	"google.golang.org/protobuf/proto"

	"github.com/open-telemetry/opentelemetry-collector-contrib/cmd/opampsupervisor/supervisor/commander"
	"github.com/open-telemetry/opentelemetry-collector-contrib/cmd/opampsupervisor/supervisor/config"
	"github.com/open-telemetry/opentelemetry-collector-contrib/cmd/opampsupervisor/supervisor/healthchecker"
)

var (
	//go:embed templates/nooppipeline.yaml
	noopPipelineTpl string

	//go:embed templates/extraconfig.yaml
	extraConfigTpl string

	//go:embed templates/opampextension.yaml
	opampextensionTpl string

	//go:embed templates/owntelemetry.yaml
	ownTelemetryTpl string

	lastRecvRemoteConfigFile       = "last_recv_remote_config.dat"
	lastRecvOwnTelemetryConfigFile = "last_recv_own_telemetry_config.dat"

	errNonMatchingInstanceUID = errors.New("received collector instance UID does not match expected UID set by the supervisor")
)

const (
	persistentStateFileName = "persistent_state.yaml"
	agentConfigFileName     = "effective.yaml"
)

const maxBufferedCustomMessages = 10

type configState struct {
	// Supervisor-assembled config to be given to the Collector.
	mergedConfig string
	// true if the server provided configmap was empty
	configMapIsEmpty bool
}

func (c *configState) equal(other *configState) bool {
	return other.mergedConfig == c.mergedConfig && other.configMapIsEmpty == c.configMapIsEmpty
}

type agentStartStatus string

var (
	agentStarting    agentStartStatus = "starting"
	agentNotStarting agentStartStatus = "notStarting"
)

type telemetrySettings struct {
	component.TelemetrySettings
	loggerProvider log.LoggerProvider
}

// Supervisor implements supervising of OpenTelemetry Collector and uses OpAMPClient
// to work with an OpAMP Server.
type Supervisor struct {
	pidProvider pidProvider

	// Commander that starts/stops the Agent process.
	commander *commander.Commander

	startedAt time.Time

	healthCheckTicker  *backoff.Ticker
	healthChecker      *healthchecker.HTTPHealthChecker
	lastHealthCheckErr error

	// Supervisor's own config.
	config config.Supervisor

	agentDescription    *atomic.Value
	availableComponents *atomic.Value

	// Supervisor's persistent state
	persistentState *persistentState

	noopPipelineTemplate   *template.Template
	opampextensionTemplate *template.Template
	extraConfigTemplate    *template.Template
	ownTelemetryTemplate   *template.Template

	agentConn *atomic.Value

	// A config section to be added to the Collector's config to fetch its own metrics.
	// TODO: store this persistently so that when starting we can compose the effective
	// config correctly.
	// https://github.com/open-telemetry/opentelemetry-collector-contrib/issues/21078
	agentConfigOwnMetricsSection *atomic.Value

	// agentHealthCheckEndpoint is the endpoint the Collector's health check extension
	// will listen on for health check requests from the Supervisor.
	agentHealthCheckEndpoint string

	// Internal config state for agent use. See the configState struct for more details.
	cfgState *atomic.Value

	// Final effective config of the Collector.
	effectiveConfig *atomic.Value

	// Last received remote config.
	remoteConfig *protobufs.AgentRemoteConfig

	// A channel to indicate there is a new config to apply.
	hasNewConfig chan struct{}
	// configApplyTimeout is the maximum time to wait for the agent to apply a new config.
	// After this time passes without the agent reporting health as OK, the agent is considered unhealthy.
	configApplyTimeout time.Duration
	// lastHealthFromClient is the last health status of the agent received from the client.
	lastHealthFromClient *protobufs.ComponentHealth
	// lastHealth is the last health status of the agent.
	lastHealth *protobufs.ComponentHealth

	// The OpAMP client to connect to the OpAMP Server.
	opampClient client.OpAMPClient

	doneChan chan struct{}
	agentWG  sync.WaitGroup

	customMessageToServer chan *protobufs.CustomMessage
	customMessageWG       sync.WaitGroup

	// agentHasStarted is true if the agent has started.
	agentHasStarted bool
	// agentStartHealthCheckAttempts is the number of health check attempts made by the agent since it started.
	agentStartHealthCheckAttempts int
	// agentRestarting is true if the agent is restarting.
	agentRestarting atomic.Bool

	// The OpAMP server to communicate with the Collector's OpAMP extension
	opampServer     server.OpAMPServer
	opampServerPort int

	telemetrySettings telemetrySettings
}

func NewSupervisor(logger *zap.Logger, cfg config.Supervisor) (*Supervisor, error) {
	s := &Supervisor{
		pidProvider:                  defaultPIDProvider{},
		hasNewConfig:                 make(chan struct{}, 1),
		agentConfigOwnMetricsSection: &atomic.Value{},
		cfgState:                     &atomic.Value{},
		effectiveConfig:              &atomic.Value{},
		agentDescription:             &atomic.Value{},
		availableComponents:          &atomic.Value{},
		doneChan:                     make(chan struct{}),
		customMessageToServer:        make(chan *protobufs.CustomMessage, maxBufferedCustomMessages),
		agentConn:                    &atomic.Value{},
	}
	if err := s.createTemplates(); err != nil {
		return nil, err
	}

	telSettings, err := initTelemetrySettings(logger, cfg.Telemetry)
	if err != nil {
		return nil, err
	}
	s.telemetrySettings = telSettings

	if err := cfg.Validate(); err != nil {
		return nil, fmt.Errorf("error validating config: %w", err)
	}
	s.config = cfg

	if err := os.MkdirAll(s.config.Storage.Directory, 0o700); err != nil {
		return nil, fmt.Errorf("error creating storage dir: %w", err)
	}

	s.configApplyTimeout = s.config.Agent.ConfigApplyTimeout

	return s, nil
}

func initTelemetrySettings(logger *zap.Logger, cfg config.Telemetry) (telemetrySettings, error) {
	readers := cfg.Metrics.Readers
	if cfg.Metrics.Level == configtelemetry.LevelNone {
		readers = []telemetryconfig.MetricReader{}
	}

	pcommonRes := pcommon.NewResource()
	for k, v := range cfg.Resource {
		pcommonRes.Attributes().PutStr(k, *v)
	}

	if _, ok := cfg.Resource[semconv.AttributeServiceName]; !ok {
		pcommonRes.Attributes().PutStr(semconv.AttributeServiceName, "opamp-supervisor")
	}

	if _, ok := cfg.Resource[semconv.AttributeServiceInstanceID]; !ok {
		instanceUUID, _ := uuid.NewRandom()
		instanceID := instanceUUID.String()
		pcommonRes.Attributes().PutStr(semconv.AttributeServiceInstanceID, instanceID)
	}

	// TODO currently we do not have the build info containing the version available to set semconv.AttributeServiceVersion

	var attrs []telemetryconfig.AttributeNameValue
	for k, v := range pcommonRes.Attributes().All() {
		attrs = append(attrs, telemetryconfig.AttributeNameValue{Name: k, Value: v.Str()})
	}

	sch := semconv.SchemaURL

	ctx := context.Background()

	sdk, err := telemetryconfig.NewSDK(
		telemetryconfig.WithContext(ctx),
		telemetryconfig.WithOpenTelemetryConfiguration(
			telemetryconfig.OpenTelemetryConfiguration{
				MeterProvider: &telemetryconfig.MeterProvider{
					Readers: readers,
				},
				TracerProvider: &telemetryconfig.TracerProvider{
					Processors: cfg.Traces.Processors,
				},
				LoggerProvider: &telemetryconfig.LoggerProvider{
					Processors: cfg.Logs.Processors,
				},
				Resource: &telemetryconfig.Resource{
					SchemaUrl:  &sch,
					Attributes: attrs,
				},
			},
		),
	)
	if err != nil {
		return telemetrySettings{}, err
	}

	var lp log.LoggerProvider
	if len(cfg.Logs.Processors) > 0 {
		lp = sdk.LoggerProvider()
		logger = logger.WithOptions(zap.WrapCore(func(c zapcore.Core) zapcore.Core {
			core, err := zapcore.NewIncreaseLevelCore(zapcore.NewTee(
				c,
				otelzap.NewCore("github.com/open-telemetry/opentelemetry-collector-contrib/cmd/opampsupervisor",
					otelzap.WithLoggerProvider(lp),
				),
			), zap.NewAtomicLevelAt(cfg.Logs.Level))
			if err != nil {
				panic(err)
			}
			return core
		}))
	}

	return telemetrySettings{
		component.TelemetrySettings{
			Logger:         logger,
			TracerProvider: sdk.TracerProvider(),
			MeterProvider:  sdk.MeterProvider(),
			Resource:       pcommonRes,
		},
		lp,
	}, nil
}

func (s *Supervisor) Start() error {
	ctx, span := s.getTracer().Start(context.Background(), "Start")
	defer span.End()
	var err error
	s.persistentState, err = loadOrCreatePersistentState(s.persistentStateFilePath())
	if err != nil {
		span.SetStatus(codes.Error, err.Error())
		return err
	}

	if err = s.getBootstrapInfo(ctx); err != nil {
		span.SetStatus(codes.Error, fmt.Sprintf("Could not get bootstrap info from the Collector: %s", err.Error()))
		return fmt.Errorf("could not get bootstrap info from the Collector: %w", err)
	}

	healthCheckPort := s.config.Agent.HealthCheckPort
	if healthCheckPort == 0 {
		healthCheckPort, err = s.findRandomPort()
		if err != nil {
			span.SetStatus(codes.Error, fmt.Sprintf("Could not find port for health check: %s", err.Error()))
			return fmt.Errorf("could not find port for health check: %w", err)
		}
	}

	s.agentHealthCheckEndpoint = fmt.Sprintf("localhost:%d", healthCheckPort)

	s.telemetrySettings.Logger.Info("Supervisor starting",
		zap.String("id", s.persistentState.InstanceID.String()))

	err = s.loadAndWriteInitialMergedConfig()
	if err != nil {
		span.SetStatus(codes.Error, fmt.Sprintf("Failed loading initial config: %s", err.Error()))
		return fmt.Errorf("failed loading initial config: %w", err)
	}

	if err = s.startOpAMP(ctx); err != nil {
		span.SetStatus(codes.Error, fmt.Sprintf("Cannot start OpAMP: %s", err.Error()))
		return fmt.Errorf("cannot start OpAMP: %w", err)
	}

	s.commander, err = commander.NewCommander(
		s.telemetrySettings.Logger,
		s.config.Storage.Directory,
		s.config.Agent,
		"--config", s.agentConfigFilePath(),
	)
	if err != nil {
		span.SetStatus(codes.Error, fmt.Sprintf("Could not create commander: %s", err.Error()))
		return err
	}

	s.startHealthCheckTicker()

	s.agentWG.Add(1)
	go func() {
		defer s.agentWG.Done()
		s.runAgentProcess()
	}()

	s.customMessageWG.Add(1)
	go func() {
		defer s.customMessageWG.Done()
		s.forwardCustomMessagesToServerLoop()
	}()

	span.SetStatus(codes.Ok, "")
	return nil
}

func (s *Supervisor) createTemplates() error {
	var err error

	if s.noopPipelineTemplate, err = template.New("nooppipeline").Parse(noopPipelineTpl); err != nil {
		return err
	}
	if s.extraConfigTemplate, err = template.New("extraconfig").Parse(extraConfigTpl); err != nil {
		return err
	}
	if s.opampextensionTemplate, err = template.New("opampextension").Parse(opampextensionTpl); err != nil {
		return err
	}
	if s.ownTelemetryTemplate, err = template.New("owntelemetry").Parse(ownTelemetryTpl); err != nil {
		return err
	}

	return nil
}

// getBootstrapInfo obtains the Collector's agent description by
// starting a Collector with a specific config that only starts
// an OpAMP extension, obtains the agent description, then
// shuts down the Collector. This only needs to happen
// once per Collector binary.
<<<<<<< HEAD
func (s *Supervisor) getBootstrapInfo(ctx context.Context) (err error) {
	ctx, span := s.getTracer().Start(ctx, "GetBootstrapInfo")
=======
func (s *Supervisor) getBootstrapInfo() (err error) {
	_, span := s.getTracer().Start(context.Background(), "GetBootstrapInfo")
>>>>>>> e4559ec4
	defer span.End()
	s.opampServerPort, err = s.getSupervisorOpAMPServerPort()
	if err != nil {
		span.SetStatus(codes.Error, fmt.Sprintf("Could not get supervisor opamp service port: %v", err))
		return err
	}

	bootstrapConfig, err := s.composeNoopConfig()
	if err != nil {
		span.SetStatus(codes.Error, fmt.Sprintf("Could not compose noop config config: %v", err))
		return err
	}

	err = os.WriteFile(s.agentConfigFilePath(), bootstrapConfig, 0o600)
	if err != nil {
		span.SetStatus(codes.Error, fmt.Sprintf("Failed to write agent config: %v", err))
		return fmt.Errorf("failed to write agent config: %w", err)
	}

	srv := server.New(newLoggerFromZap(s.telemetrySettings.Logger, "opamp-server"))

	done := make(chan error, 1)
	var connected atomic.Bool
	var doneReported atomic.Bool

	// Start a one-shot server to get the Collector's agent description
	// and available components using the Collector's OpAMP extension.
	err = srv.Start(flattenedSettings{
		endpoint: fmt.Sprintf("localhost:%d", s.opampServerPort),
		onConnecting: func(_ *http.Request) (bool, int) {
			connected.Store(true)
			return true, http.StatusOK
		},
		onMessage: func(_ serverTypes.Connection, message *protobufs.AgentToServer) *protobufs.ServerToAgent {
			response := &protobufs.ServerToAgent{}
			if message.GetAvailableComponents() != nil {
				s.setAvailableComponents(message.AvailableComponents)
			}

			if message.AgentDescription != nil {
				instanceIDSeen := false
				s.setAgentDescription(message.AgentDescription)
				identAttr := message.AgentDescription.IdentifyingAttributes

				for _, attr := range identAttr {
					if attr.Key == semconv.AttributeServiceInstanceID {
						if attr.Value.GetStringValue() != s.persistentState.InstanceID.String() {
							done <- fmt.Errorf(
								"the Collector's instance ID (%s) does not match with the instance ID set by the Supervisor (%s): %w",
								attr.Value.GetStringValue(),
								s.persistentState.InstanceID.String(),
								errNonMatchingInstanceUID,
							)
							return response
						}
						instanceIDSeen = true
					}
				}

				if !instanceIDSeen {
					done <- errors.New("the Collector did not specify an instance ID in its AgentDescription message")
					return response
				}
			}

			// agent description must be defined
			_, ok := s.agentDescription.Load().(*protobufs.AgentDescription)
			if !ok {
				return response
			}

			// if available components have not been reported, agent description is sufficient to continue
			availableComponents, availableComponentsOk := s.availableComponents.Load().(*protobufs.AvailableComponents)
			if availableComponentsOk {
				// must have a full list of components if available components have been reported
				if availableComponents.GetComponents() != nil {
					if !doneReported.Load() {
						done <- nil
						doneReported.Store(true)
					}
				} else {
					// if we don't have a full component list, ask for it
					response.Flags = uint64(protobufs.ServerToAgentFlags_ServerToAgentFlags_ReportAvailableComponents)
				}
				return response
			}

			// need to only report done once, not on each message - otherwise, we get a hung thread
			if !doneReported.Load() {
				done <- nil
				doneReported.Store(true)
			}

			return response
		},
	}.toServerSettings())
	if err != nil {
		span.SetStatus(codes.Error, fmt.Sprintf("Could not start OpAMP server: %v", err))
		return err
	}

	defer func() {
		if stopErr := srv.Stop(context.Background()); stopErr != nil {
			err = errors.Join(err, fmt.Errorf("error when stopping the opamp server: %w", stopErr))
		}
	}()

	cmd, err := commander.NewCommander(
		s.telemetrySettings.Logger,
		s.config.Storage.Directory,
		s.config.Agent,
		"--config", s.agentConfigFilePath(),
	)
	if err != nil {
		span.SetStatus(codes.Error, fmt.Sprintf("Could not start Agent: %v", err))
		return err
	}

	if err = cmd.Start(context.Background()); err != nil {
		span.SetStatus(codes.Error, fmt.Sprintf("Could not start Agent: %v", err))
		return err
	}

	defer func() {
		if stopErr := cmd.Stop(context.Background()); stopErr != nil {
			err = errors.Join(err, fmt.Errorf("error when stopping the collector: %w", stopErr))
		}
	}()

	select {
	case <-time.After(s.config.Agent.BootstrapTimeout):
		if connected.Load() {
			msg := "collector connected but never responded with an AgentDescription message"
			span.SetStatus(codes.Error, msg)
			return errors.New(msg)
		} else {
			msg := "collector's OpAMP client never connected to the Supervisor"
			span.SetStatus(codes.Error, msg)
			return errors.New(msg)
		}
	case err = <-done:
		if errors.Is(err, errNonMatchingInstanceUID) {
			// try to report the issue to the OpAMP server
			if startOpAMPErr := s.startOpAMPClient(); startOpAMPErr == nil {
				defer func(s *Supervisor) {
					if stopErr := s.stopOpAMPClient(); stopErr != nil {
						s.telemetrySettings.Logger.Error("Could not stop OpAmp client", zap.Error(stopErr))
					}
				}(s)
				if healthErr := s.opampClient.SetHealth(&protobufs.ComponentHealth{
					Healthy:   false,
					LastError: err.Error(),
				}); healthErr != nil {
					s.telemetrySettings.Logger.Error("Could not report health to OpAMP server", zap.Error(healthErr))
				}
			} else {
				s.telemetrySettings.Logger.Error("Could not start OpAMP client to report health to server", zap.Error(startOpAMPErr))
			}
		}
		if err != nil {
			s.telemetrySettings.Logger.Error("Could not complete bootstrap", zap.Error(err))
			span.SetStatus(codes.Error, err.Error())
		} else {
			span.SetStatus(codes.Ok, "")
		}
		return err
	}
}

func (s *Supervisor) startOpAMP(ctx context.Context) error {
	if err := s.startOpAMPClient(ctx); err != nil {
		return err
	}

	if err := s.startOpAMPServer(ctx); err != nil {
		return err
	}

	return nil
}

func (s *Supervisor) startOpAMPClient(ctx context.Context) error {
	ctx, span := s.getTracer().Start(ctx, "StartOpAMPClient")
	defer span.End()
	// determine if we need to load a TLS config or not
	var tlsConfig *tls.Config
	parsedURL, err := url.Parse(s.config.Server.Endpoint)
	if err != nil {
		span.SetStatus(codes.Error, fmt.Sprintf("Could not parse server endpoint: %s", err.Error()))
		return fmt.Errorf("parse server endpoint: %w", err)
	}
	if parsedURL.Scheme == "wss" || parsedURL.Scheme == "https" {
		tlsConfig, err = s.config.Server.TLSSetting.LoadTLSConfig(context.Background())
		if err != nil {
			span.SetStatus(codes.Error, fmt.Sprintf("Could not load TLS config: %s", err.Error()))
			return err
		}
	}
	logger := newLoggerFromZap(s.telemetrySettings.Logger, "opamp-client")
	switch parsedURL.Scheme {
	case "ws", "wss":
		s.opampClient = client.NewWebSocket(logger)
	case "http", "https":
		s.opampClient = client.NewHTTP(logger)
	default:
		span.SetStatus(codes.Error, fmt.Sprintf("Unsupported scheme in server endpoint: %q", parsedURL.Scheme))
		return fmt.Errorf("unsupported scheme in server endpoint: %q", parsedURL.Scheme)
	}

	s.telemetrySettings.Logger.Debug("Connecting to OpAMP server...", zap.String("endpoint", s.config.Server.Endpoint), zap.Any("headers", s.config.Server.Headers))
	settings := types.StartSettings{
		OpAMPServerURL: s.config.Server.Endpoint,
		Header:         s.config.Server.Headers,
		TLSConfig:      tlsConfig,
		InstanceUid:    types.InstanceUid(s.persistentState.InstanceID),
		Callbacks: types.Callbacks{
			OnConnect: func(_ context.Context) {
				s.telemetrySettings.Logger.Debug("Connected to the server.")
			},
			OnConnectFailed: func(_ context.Context, err error) {
				s.telemetrySettings.Logger.Error("Failed to connect to the server", zap.Error(err))
			},
			OnError: func(_ context.Context, err *protobufs.ServerErrorResponse) {
				s.telemetrySettings.Logger.Error("Server returned an error response", zap.String("message", err.ErrorMessage))
			},
			OnMessage: s.onMessage,
			OnOpampConnectionSettings: func(ctx context.Context, settings *protobufs.OpAMPConnectionSettings) error {
				//nolint:errcheck
				go s.onOpampConnectionSettings(ctx, settings)
				return nil
			},
			OnCommand: func(ctx context.Context, command *protobufs.ServerToAgentCommand) error {
				cmdType := command.GetType()
				if *cmdType.Enum() == protobufs.CommandType_CommandType_Restart {
					return s.handleRestartCommand(ctx)
				}
				return nil
			},
			SaveRemoteConfigStatus: func(_ context.Context, _ *protobufs.RemoteConfigStatus) {
				// TODO: https://github.com/open-telemetry/opentelemetry-collector-contrib/issues/21079
			},
			GetEffectiveConfig: func(ctx context.Context) (*protobufs.EffectiveConfig, error) {
				return s.createEffectiveConfigMsg(ctx), nil
			},
		},
		Capabilities: s.config.Capabilities.SupportedCapabilities(),
	}
	ad := s.agentDescription.Load().(*protobufs.AgentDescription)
	if err = s.opampClient.SetAgentDescription(ad); err != nil {
		span.SetStatus(codes.Error, fmt.Sprintf("Could not set agent description: %s", err.Error()))
		return err
	}

	if err = s.opampClient.SetHealth(&protobufs.ComponentHealth{Healthy: false}); err != nil {
		span.SetStatus(codes.Error, fmt.Sprintf("Could not set health: %s", err.Error()))
		return err
	}

	if ac, ok := s.availableComponents.Load().(*protobufs.AvailableComponents); ok && ac != nil {
		if err = s.opampClient.SetAvailableComponents(ac); err != nil {
			span.SetStatus(codes.Error, fmt.Sprintf("Could not set available components: %s", err.Error()))
			return err
		}
	}

	s.telemetrySettings.Logger.Debug("Starting OpAMP client...")
	if err = s.opampClient.Start(context.Background(), settings); err != nil {
		span.SetStatus(codes.Error, fmt.Sprintf("Could not start OpAMP client: %s", err.Error()))
		return err
	}
	s.telemetrySettings.Logger.Debug("OpAMP client started.")
	span.SetStatus(codes.Ok, "")

	return nil
}

// startOpAMPServer starts an OpAMP server that will communicate
// with an OpAMP extension running inside a Collector to receive
// data from inside the Collector. The internal server's lifetime is not
// matched to the Collector's process, but may be restarted
// depending on information received by the Supervisor from the remote
// OpAMP server.
func (s *Supervisor) startOpAMPServer(ctx context.Context) error {
	ctx, span := s.getTracer().Start(ctx, "StartOpAMPServer")
	defer span.End()
	s.opampServer = server.New(newLoggerFromZap(s.telemetrySettings.Logger, "opamp-server"))

	var err error
	s.opampServerPort, err = s.getSupervisorOpAMPServerPort()
	if err != nil {
		span.SetStatus(codes.Error, fmt.Sprintf("Could not get supervisor OpAMP server port: %s", err.Error()))
		return err
	}

	s.telemetrySettings.Logger.Debug("Starting OpAMP server...")

	connected := &atomic.Bool{}

	err = s.opampServer.Start(flattenedSettings{
		endpoint: fmt.Sprintf("localhost:%d", s.opampServerPort),
		onConnecting: func(_ *http.Request) (bool, int) {
			// Only allow one agent to be connected the this server at a time.
			alreadyConnected := connected.Swap(true)
			return !alreadyConnected, http.StatusConflict
		},
		onMessage: s.handleAgentOpAMPMessage,
		onConnectionClose: func(_ serverTypes.Connection) {
			connected.Store(false)
		},
	}.toServerSettings())
	if err != nil {
		span.SetStatus(codes.Error, fmt.Sprintf("Could not start supervisor OpAMP server: %s", err.Error()))
		return err
	}

	s.telemetrySettings.Logger.Debug("OpAMP server started.")
	span.SetStatus(codes.Ok, "")

	return nil
}

func (s *Supervisor) handleAgentOpAMPMessage(conn serverTypes.Connection, message *protobufs.AgentToServer) *protobufs.ServerToAgent {
	s.agentConn.Store(conn)

	s.telemetrySettings.Logger.Debug("Received OpAMP message from the agent")
	if message.AgentDescription != nil {
		s.setAgentDescription(message.AgentDescription)
	}

	if message.EffectiveConfig != nil {
		if cfg, ok := message.EffectiveConfig.GetConfigMap().GetConfigMap()[""]; ok {
			s.telemetrySettings.Logger.Debug("Received effective config from agent")
			s.effectiveConfig.Store(string(cfg.Body))
			err := s.opampClient.UpdateEffectiveConfig(context.Background())
			if err != nil {
				s.telemetrySettings.Logger.Error("The OpAMP client failed to update the effective config", zap.Error(err))
			}
		} else {
			s.telemetrySettings.Logger.Error("Got effective config message, but the instance config was not present. Ignoring effective config.")
		}
	}

	// Proxy client capabilities to server
	if message.CustomCapabilities != nil {
		err := s.opampClient.SetCustomCapabilities(message.CustomCapabilities)
		if err != nil {
			s.telemetrySettings.Logger.Error("Failed to send custom capabilities to OpAMP server")
		}
	}

	// Proxy agent custom messages to server
	if message.CustomMessage != nil {
		select {
		case s.customMessageToServer <- message.CustomMessage:
		default:
			s.telemetrySettings.Logger.Warn(
				"Buffer full, skipping forwarding custom message to server",
				zap.String("capability", message.CustomMessage.Capability),
				zap.String("type", message.CustomMessage.Type),
			)
		}
	}

	if message.Health != nil {
		s.telemetrySettings.Logger.Debug("Received health status from agent", zap.Bool("healthy", message.Health.Healthy))
		s.lastHealthFromClient = message.Health
	}

	return &protobufs.ServerToAgent{}
}

func (s *Supervisor) forwardCustomMessagesToServerLoop() {
	for {
		select {
		case cm := <-s.customMessageToServer:
			for {
				sendingChan, err := s.opampClient.SendCustomMessage(cm)
				switch {
				case errors.Is(err, types.ErrCustomMessagePending):
					s.telemetrySettings.Logger.Debug("Custom message pending, waiting to send...")
					<-sendingChan
					continue
				case err == nil: // OK
					s.telemetrySettings.Logger.Debug("Custom message forwarded to server.")
				default:
					s.telemetrySettings.Logger.Error("Failed to send custom message to OpAMP server")
				}
				break
			}
		case <-s.doneChan:
			return
		}
	}
}

// setAgentDescription sets the agent description, merging in any user-specified attributes from the supervisor configuration.
func (s *Supervisor) setAgentDescription(ad *protobufs.AgentDescription) {
	ad.IdentifyingAttributes = applyKeyValueOverrides(s.config.Agent.Description.IdentifyingAttributes, ad.IdentifyingAttributes)
	ad.NonIdentifyingAttributes = applyKeyValueOverrides(s.config.Agent.Description.NonIdentifyingAttributes, ad.NonIdentifyingAttributes)
	s.agentDescription.Store(ad)
}

// setAvailableComponents sets the available components of the OpAMP agent
func (s *Supervisor) setAvailableComponents(ac *protobufs.AvailableComponents) {
	s.availableComponents.Store(ac)
}

// applyKeyValueOverrides merges the overrides map into the array of key value pairs.
// If a key from overrides already exists in the array of key value pairs, it is overwritten by the value from the overrides map.
// An array of KeyValue pair is returned, with each key value pair having a distinct key.
func applyKeyValueOverrides(overrides map[string]string, orig []*protobufs.KeyValue) []*protobufs.KeyValue {
	kvMap := make(map[string]*protobufs.KeyValue, len(orig)+len(overrides))

	for _, kv := range orig {
		kvMap[kv.Key] = kv
	}

	for k, v := range overrides {
		kvMap[k] = &protobufs.KeyValue{
			Key: k,
			Value: &protobufs.AnyValue{
				Value: &protobufs.AnyValue_StringValue{
					StringValue: v,
				},
			},
		}
	}

	// Sort keys for stable output, makes it easier to test.
	keys := make([]string, 0, len(kvMap))
	for k := range kvMap {
		keys = append(keys, k)
	}

	sort.Strings(keys)

	kvOut := make([]*protobufs.KeyValue, 0, len(kvMap))
	for _, k := range keys {
		v := kvMap[k]
		kvOut = append(kvOut, v)
	}

	return kvOut
}

func (s *Supervisor) stopOpAMPClient() error {
	s.telemetrySettings.Logger.Debug("Stopping OpAMP client...")
	ctx, cancel := context.WithTimeout(context.Background(), 5*time.Second)
	defer cancel()
	err := s.opampClient.Stop(ctx)
	// TODO(srikanthccv): remove context.DeadlineExceeded after https://github.com/open-telemetry/opamp-go/pull/213
	if err != nil && !errors.Is(err, context.DeadlineExceeded) {
		return err
	}
	s.telemetrySettings.Logger.Debug("OpAMP client stopped.")

	return nil
}

func (s *Supervisor) getHeadersFromSettings(protoHeaders *protobufs.Headers) http.Header {
	headers := make(http.Header)
	for _, header := range protoHeaders.Headers {
		headers.Add(header.Key, header.Value)
	}
	return headers
}

func (s *Supervisor) onOpampConnectionSettings(ctx context.Context, settings *protobufs.OpAMPConnectionSettings) error {
	ctx, span := s.getTracer().Start(ctx, "OnOpAMPConnectionSettings")
	defer span.End()
	if settings == nil {
		span.SetStatus(codes.Ok, "Received ConnectionSettings request with nil settings")
		s.telemetrySettings.Logger.Debug("Received ConnectionSettings request with nil settings")
		return nil
	}

	newServerConfig := config.OpAMPServer{}

	if settings.DestinationEndpoint != "" {
		newServerConfig.Endpoint = settings.DestinationEndpoint
	}
	if settings.Headers != nil {
		newServerConfig.Headers = s.getHeadersFromSettings(settings.Headers)
	}
	if settings.Certificate != nil {
		if len(settings.Certificate.CaCert) != 0 {
			newServerConfig.TLSSetting.CAPem = configopaque.String(settings.Certificate.CaCert)
		}
		if len(settings.Certificate.Cert) != 0 {
			newServerConfig.TLSSetting.CertPem = configopaque.String(settings.Certificate.Cert)
		}
		if len(settings.Certificate.PrivateKey) != 0 {
			newServerConfig.TLSSetting.KeyPem = configopaque.String(settings.Certificate.PrivateKey)
		}
	} else {
		newServerConfig.TLSSetting = configtls.NewDefaultClientConfig()
		newServerConfig.TLSSetting.InsecureSkipVerify = true
	}

	if err := newServerConfig.Validate(); err != nil {
		span.SetStatus(codes.Error, fmt.Sprintf("New OpAMP settings resulted in invalid configuration: %s", err.Error()))
		s.telemetrySettings.Logger.Error("New OpAMP settings resulted in invalid configuration", zap.Error(err))
		return err
	}

	if err := s.stopOpAMPClient(); err != nil {
		span.SetStatus(codes.Error, fmt.Sprintf("Could not stop OpAMP client: %s", err.Error()))
		s.telemetrySettings.Logger.Error("Cannot stop the OpAMP client", zap.Error(err))
		return err
	}

	// take a copy of the current OpAMP server config
	oldServerConfig := s.config.Server
	// update the OpAMP server config
	s.config.Server = newServerConfig

	if err := s.startOpAMPClient(nil); err != nil {
		span.SetStatus(codes.Error, fmt.Sprintf("Cannot connect to the OpAMP server using the new settings: %s", err.Error()))
		s.telemetrySettings.Logger.Error("Cannot connect to the OpAMP server using the new settings", zap.Error(err))
		// revert the OpAMP server config
		s.config.Server = oldServerConfig
		// start the OpAMP client with the old settings
		if err := s.startOpAMPClient(nil); err != nil {
			span.SetStatus(codes.Error, fmt.Sprintf("Cannot reconnect to the OpAMP server after restoring old settings: %s", err.Error()))
			s.telemetrySettings.Logger.Error("Cannot reconnect to the OpAMP server after restoring old settings", zap.Error(err))
			return err
		}
	}
	span.SetStatus(codes.Ok, "")
	return nil
}

func (s *Supervisor) composeNoopPipeline() ([]byte, error) {
	var cfg bytes.Buffer
	err := s.noopPipelineTemplate.Execute(&cfg, map[string]any{
		"InstanceUid":    s.persistentState.InstanceID.String(),
		"SupervisorPort": s.opampServerPort,
	})
	if err != nil {
		return nil, err
	}

	return cfg.Bytes(), nil
}

func (s *Supervisor) composeNoopConfig() ([]byte, error) {
	k := koanf.New("::")

	cfg, err := s.composeNoopPipeline()
	if err != nil {
		return nil, err
	}
	if err = k.Load(rawbytes.Provider(cfg), yaml.Parser(), koanf.WithMergeFunc(configMergeFunc)); err != nil {
		return nil, err
	}
	if err = k.Load(rawbytes.Provider(s.composeOpAMPExtensionConfig()), yaml.Parser(), koanf.WithMergeFunc(configMergeFunc)); err != nil {
		return nil, err
	}

	return k.Marshal(yaml.Parser())
}

func (s *Supervisor) composeExtraLocalConfig() []byte {
	var cfg bytes.Buffer
	resourceAttrs := map[string]string{}
	ad := s.agentDescription.Load().(*protobufs.AgentDescription)
	for _, attr := range ad.IdentifyingAttributes {
		resourceAttrs[attr.Key] = attr.Value.GetStringValue()
	}
	for _, attr := range ad.NonIdentifyingAttributes {
		resourceAttrs[attr.Key] = attr.Value.GetStringValue()
	}
	tplVars := map[string]any{
		"Healthcheck":        s.agentHealthCheckEndpoint,
		"ResourceAttributes": resourceAttrs,
		"SupervisorPort":     s.opampServerPort,
	}
	err := s.extraConfigTemplate.Execute(
		&cfg,
		tplVars,
	)
	if err != nil {
		s.telemetrySettings.Logger.Error("Could not compose local config", zap.Error(err))
		return nil
	}

	return cfg.Bytes()
}

func (s *Supervisor) composeOpAMPExtensionConfig() []byte {
	orphanPollInterval := 5 * time.Second
	if s.config.Agent.OrphanDetectionInterval > 0 {
		orphanPollInterval = s.config.Agent.OrphanDetectionInterval
	}

	var cfg bytes.Buffer
	tplVars := map[string]any{
		"InstanceUid":                s.persistentState.InstanceID.String(),
		"SupervisorPort":             s.opampServerPort,
		"PID":                        s.pidProvider.PID(),
		"PPIDPollInterval":           orphanPollInterval,
		"ReportsAvailableComponents": s.config.Capabilities.ReportsAvailableComponents,
	}
	err := s.opampextensionTemplate.Execute(
		&cfg,
		tplVars,
	)
	if err != nil {
		s.telemetrySettings.Logger.Error("Could not compose local config", zap.Error(err))
		return nil
	}

	return cfg.Bytes()
}

func (s *Supervisor) loadAndWriteInitialMergedConfig() error {
	var lastRecvRemoteConfig, lastRecvOwnTelemetryConfig []byte
	var err error

	if s.config.Capabilities.AcceptsRemoteConfig {
		// Try to load the last received remote config if it exists.
		lastRecvRemoteConfig, err = os.ReadFile(filepath.Join(s.config.Storage.Directory, lastRecvRemoteConfigFile))
		switch {
		case err == nil:
			config := &protobufs.AgentRemoteConfig{}
			err = proto.Unmarshal(lastRecvRemoteConfig, config)
			if err != nil {
				s.telemetrySettings.Logger.Error("Cannot parse last received remote config", zap.Error(err))
			} else {
				s.remoteConfig = config
			}
		case errors.Is(err, os.ErrNotExist):
			s.telemetrySettings.Logger.Info("No last received remote config found")
		default:
			s.telemetrySettings.Logger.Error("error while reading last received config", zap.Error(err))
		}
	} else {
		s.telemetrySettings.Logger.Debug("Remote config is not supported, will not attempt to load config from fil")
	}

	if s.config.Capabilities.ReportsOwnMetrics || s.config.Capabilities.ReportsOwnTraces || s.config.Capabilities.ReportsOwnLogs {
		// Try to load the last received own metrics config if it exists.
		lastRecvOwnTelemetryConfig, err = os.ReadFile(filepath.Join(s.config.Storage.Directory, lastRecvOwnTelemetryConfigFile))
		if err == nil {
			set := &protobufs.ConnectionSettingsOffers{}
			err = proto.Unmarshal(lastRecvOwnTelemetryConfig, set)
			if err != nil {
				s.telemetrySettings.Logger.Error("Cannot parse last received own telemetry config", zap.Error(err))
			} else {
				s.setupOwnTelemetry(context.Background(), set)
			}
		}
	} else {
		s.telemetrySettings.Logger.Debug("Own metrics is not supported, will not attempt to load config from file")
	}

	_, err = s.composeMergedConfig(s.remoteConfig)
	if err != nil {
		return fmt.Errorf("could not compose initial merged config: %w", err)
	}

	// write the initial merged config to disk
	cfgState := s.cfgState.Load().(*configState)
	if err := os.WriteFile(s.agentConfigFilePath(), []byte(cfgState.mergedConfig), 0o600); err != nil {
		s.telemetrySettings.Logger.Error("Failed to write agent config.", zap.Error(err))
	}

	return nil
}

// createEffectiveConfigMsg create an EffectiveConfig with the content of the
// current effective config.
func (s *Supervisor) createEffectiveConfigMsg(ctx context.Context) *protobufs.EffectiveConfig {
	ctx, span := s.getTracer().Start(ctx, "CreateEffectiveConfigMsg")
	defer span.End()
	cfgStr, ok := s.effectiveConfig.Load().(string)
	if !ok {
		cfgState, ok := s.cfgState.Load().(*configState)
		if !ok {
			cfgStr = ""
		} else {
			cfgStr = cfgState.mergedConfig
		}
	}

	cfg := &protobufs.EffectiveConfig{
		ConfigMap: &protobufs.AgentConfigMap{
			ConfigMap: map[string]*protobufs.AgentConfigFile{
				"": {Body: []byte(cfgStr)},
			},
		},
	}

	return cfg
}

func (s *Supervisor) updateOwnTelemetryData(data map[string]any, signal string, settings *protobufs.TelemetryConnectionSettings) map[string]any {
	if settings == nil || len(settings.DestinationEndpoint) == 0 {
		return data
	}
	data[fmt.Sprintf("%sEndpoint", signal)] = settings.DestinationEndpoint
	data[fmt.Sprintf("%sHeaders", signal)] = []protobufs.Header{}

	if settings.Headers != nil {
		data[fmt.Sprintf("%sHeaders", signal)] = settings.Headers.Headers
	}
	return data
}

func (s *Supervisor) setupOwnTelemetry(_ context.Context, settings *protobufs.ConnectionSettingsOffers) (configChanged bool) {
	var cfg bytes.Buffer

	data := s.updateOwnTelemetryData(map[string]any{}, "Metrics", settings.GetOwnMetrics())
	data = s.updateOwnTelemetryData(data, "Logs", settings.GetOwnLogs())
	data = s.updateOwnTelemetryData(data, "Traces", settings.GetOwnTraces())

	if len(data) == 0 {
		s.telemetrySettings.Logger.Debug("Disabling own telemetry pipeline in the config")
	} else {
		err := s.ownTelemetryTemplate.Execute(&cfg, data)
		if err != nil {
			s.telemetrySettings.Logger.Error("Could not setup own telemetry", zap.Error(err))
			return
		}
	}
	s.agentConfigOwnMetricsSection.Store(cfg.String())

	// Need to recalculate the Agent config so that the metric config is included in it.
	configChanged, err := s.composeMergedConfig(s.remoteConfig)
	if err != nil {
		s.telemetrySettings.Logger.Error("Error composing merged config for own metrics. Ignoring agent self metrics config", zap.Error(err))
		return
	}

	return configChanged
}

// composeMergedConfig composes the merged config from multiple sources:
// 1) the remote config from OpAMP Server
// 2) the own metrics config section
// 3) the local override config that is hard-coded in the Supervisor.
func (s *Supervisor) composeMergedConfig(config *protobufs.AgentRemoteConfig) (configChanged bool, err error) {
	k := koanf.New("::")

	configMapIsEmpty := len(config.GetConfig().GetConfigMap()) == 0

	if !configMapIsEmpty {
		c := config.GetConfig()

		// Sort to make sure the order of merging is stable.
		var names []string
		for name := range c.ConfigMap {
			if name == "" {
				// skip instance config
				continue
			}
			names = append(names, name)
		}

		sort.Strings(names)

		// Append instance config as the last item.
		names = append(names, "")

		// Merge received configs.
		for _, name := range names {
			item := c.ConfigMap[name]
			if item == nil {
				continue
			}
			k2 := koanf.New("::")
			err = k2.Load(rawbytes.Provider(item.Body), yaml.Parser())
			if err != nil {
				return false, fmt.Errorf("cannot parse config named %s: %w", name, err)
			}
			err = k.Merge(k2)
			if err != nil {
				return false, fmt.Errorf("cannot merge config named %s: %w", name, err)
			}
		}
	} else {
		// Add noop pipeline
		var noopConfig []byte
		noopConfig, err = s.composeNoopPipeline()
		if err != nil {
			return false, fmt.Errorf("could not compose noop pipeline: %w", err)
		}

		if err = k.Load(rawbytes.Provider(noopConfig), yaml.Parser(), koanf.WithMergeFunc(configMergeFunc)); err != nil {
			return false, fmt.Errorf("could not merge noop pipeline: %w", err)
		}
	}

	// Merge own metrics config.
	ownMetricsCfg, ok := s.agentConfigOwnMetricsSection.Load().(string)
	if ok {
		if err = k.Load(rawbytes.Provider([]byte(ownMetricsCfg)), yaml.Parser(), koanf.WithMergeFunc(configMergeFunc)); err != nil {
			return false, err
		}
	}

	// Merge local config last since it has the highest precedence.
	if err = k.Load(rawbytes.Provider(s.composeExtraLocalConfig()), yaml.Parser(), koanf.WithMergeFunc(configMergeFunc)); err != nil {
		return false, err
	}

	if err = k.Load(rawbytes.Provider(s.composeOpAMPExtensionConfig()), yaml.Parser(), koanf.WithMergeFunc(configMergeFunc)); err != nil {
		return false, err
	}

	// The merged final result is our new merged config.
	newMergedConfigBytes, err := k.Marshal(yaml.Parser())
	if err != nil {
		return false, err
	}

	// Check if supervisor's merged config is changed.

	newConfigState := &configState{
		mergedConfig:     string(newMergedConfigBytes),
		configMapIsEmpty: configMapIsEmpty,
	}

	configChanged = false

	oldConfigState := s.cfgState.Swap(newConfigState)
	if oldConfigState == nil || !oldConfigState.(*configState).equal(newConfigState) {
		s.telemetrySettings.Logger.Debug("Merged config changed.")
		configChanged = true
	}

	return configChanged, nil
}

func (s *Supervisor) handleRestartCommand(ctx context.Context) error {
	ctx, span := s.getTracer().Start(ctx, "HandleRestartCommand")
	defer span.End()
	s.agentRestarting.Store(true)
	defer s.agentRestarting.Store(false)
	s.telemetrySettings.Logger.Debug("Received restart command")
	err := s.commander.Restart(context.Background())
	if err != nil {
		span.SetStatus(codes.Error, fmt.Sprintf("Could not restart agent process: %s", err.Error()))
		s.telemetrySettings.Logger.Error("Could not restart agent process", zap.Error(err))
	}
	span.SetStatus(codes.Ok, "")
	return err
}

func (s *Supervisor) startAgent() (agentStartStatus, error) {
	if s.cfgState.Load().(*configState).configMapIsEmpty {
		// Don't start the agent if there is no config to run
		s.telemetrySettings.Logger.Info("No config present, not starting agent.")
		// need to manually trigger updating effective config
		err := s.opampClient.UpdateEffectiveConfig(context.Background())
		if err != nil {
			s.telemetrySettings.Logger.Error("The OpAMP client failed to update the effective config", zap.Error(err))
		}
		return agentNotStarting, nil
	}

	err := s.commander.Start(context.Background())
	if err != nil {
		s.telemetrySettings.Logger.Error("Cannot start the agent", zap.Error(err))
		startErr := fmt.Errorf("cannot start the agent: %w", err)
		err = s.opampClient.SetHealth(&protobufs.ComponentHealth{Healthy: false, LastError: startErr.Error()})
		if err != nil {
			s.telemetrySettings.Logger.Error("Failed to report OpAMP client health", zap.Error(err))
		}
		return "", startErr
	}

	s.agentHasStarted = false
	s.agentStartHealthCheckAttempts = 0
	s.startedAt = time.Now()
	s.startHealthCheckTicker()

	s.healthChecker = healthchecker.NewHTTPHealthChecker(fmt.Sprintf("http://%s", s.agentHealthCheckEndpoint))
	return agentStarting, nil
}

func (s *Supervisor) startHealthCheckTicker() {
	// Prepare health checker
	healthCheckBackoff := backoff.NewExponentialBackOff()
	healthCheckBackoff.MaxInterval = 60 * time.Second
	healthCheckBackoff.MaxElapsedTime = 0 // Never stop
	if s.healthCheckTicker != nil {
		s.healthCheckTicker.Stop()
	}
	s.healthCheckTicker = backoff.NewTicker(healthCheckBackoff)
}

func (s *Supervisor) healthCheck() {
	if !s.commander.IsRunning() {
		return
	}

	ctx, cancel := context.WithTimeout(context.Background(), time.Second*10)

	err := s.healthChecker.Check(ctx)
	cancel()

	// Prepare OpAMP health report.
	health := &protobufs.ComponentHealth{
		StartTimeUnixNano: uint64(s.startedAt.UnixNano()),
	}

	if err != nil {
		health.Healthy = false
		if !s.agentHasStarted && s.agentStartHealthCheckAttempts < 10 {
			health.LastError = "Agent is starting"
			s.agentStartHealthCheckAttempts++
			// if we have a last health status, use it
			if s.lastHealth != nil && s.lastHealth.Healthy {
				health.Healthy = s.lastHealth.Healthy
			}
		} else {
			health.LastError = err.Error()
			s.telemetrySettings.Logger.Error("Agent is not healthy", zap.Error(err))
		}
	} else {
		s.agentHasStarted = true
		health.Healthy = true
		s.telemetrySettings.Logger.Debug("Agent is healthy.")
	}
	s.lastHealth = health

	if err != nil && errors.Is(err, s.lastHealthCheckErr) {
		// No difference from last check. Nothing new to report.
		return
	}

	// Report via OpAMP.
	if err2 := s.opampClient.SetHealth(health); err2 != nil {
		s.telemetrySettings.Logger.Error("Could not report health to OpAMP server", zap.Error(err2))
		return
	}

	s.lastHealthCheckErr = err
}

func (s *Supervisor) runAgentProcess() {
	if _, err := os.Stat(s.agentConfigFilePath()); err == nil {
		// We have an effective config file saved previously. Use it to start the agent.
		s.telemetrySettings.Logger.Debug("Effective config found, starting agent initial time")
		_, err := s.startAgent()
		if err != nil {
			s.telemetrySettings.Logger.Error("starting agent failed", zap.Error(err))
			s.reportConfigStatus(protobufs.RemoteConfigStatuses_RemoteConfigStatuses_FAILED, err.Error())
		}
	}

	restartTimer := time.NewTimer(0)
	restartTimer.Stop()

	configApplyTimeoutTimer := time.NewTimer(0)
	configApplyTimeoutTimer.Stop()

	for {
		select {
		case <-s.hasNewConfig:
			s.lastHealthFromClient = nil
			if !configApplyTimeoutTimer.Stop() {
				select {
				case <-configApplyTimeoutTimer.C: // Try to drain the channel
				default:
				}
			}
			configApplyTimeoutTimer.Reset(s.config.Agent.ConfigApplyTimeout)

			s.telemetrySettings.Logger.Debug("Restarting agent due to new config")
			restartTimer.Stop()
			s.stopAgentApplyConfig()
			status, err := s.startAgent()
			if err != nil {
				s.telemetrySettings.Logger.Error("starting agent with new config failed", zap.Error(err))
				s.reportConfigStatus(protobufs.RemoteConfigStatuses_RemoteConfigStatuses_FAILED, err.Error())
			}

			if status == agentNotStarting {
				// not starting agent because of nop config, clear timer
				configApplyTimeoutTimer.Stop()
				s.reportConfigStatus(protobufs.RemoteConfigStatuses_RemoteConfigStatuses_APPLIED, "")
			}

		case <-s.commander.Exited():
			// the agent process exit is expected for restart command and will not attempt to restart
			if s.agentRestarting.Load() {
				continue
			}

			s.telemetrySettings.Logger.Debug("Agent process exited unexpectedly. Will restart in a bit...", zap.Int("pid", s.commander.Pid()), zap.Int("exit_code", s.commander.ExitCode()))
			errMsg := fmt.Sprintf(
				"Agent process PID=%d exited unexpectedly, exit code=%d. Will restart in a bit...",
				s.commander.Pid(), s.commander.ExitCode(),
			)
			err := s.opampClient.SetHealth(&protobufs.ComponentHealth{Healthy: false, LastError: errMsg})
			if err != nil {
				s.telemetrySettings.Logger.Error("Could not report health to OpAMP server", zap.Error(err))
			}

			// TODO: decide why the agent stopped. If it was due to bad config, report it to server.
			// https://github.com/open-telemetry/opentelemetry-collector-contrib/issues/21079

			// Wait 5 seconds before starting again.
			if !restartTimer.Stop() {
				select {
				case <-restartTimer.C: // Try to drain the channel
				default:
				}
			}
			restartTimer.Reset(5 * time.Second)

		case <-restartTimer.C:
			s.telemetrySettings.Logger.Debug("Agent starting after start backoff")
			_, err := s.startAgent()
			if err != nil {
				s.telemetrySettings.Logger.Error("restarting agent failed", zap.Error(err))
				s.reportConfigStatus(protobufs.RemoteConfigStatuses_RemoteConfigStatuses_FAILED, err.Error())
			}

		case <-configApplyTimeoutTimer.C:
			if s.lastHealthFromClient == nil || !s.lastHealthFromClient.Healthy {
				s.reportConfigStatus(protobufs.RemoteConfigStatuses_RemoteConfigStatuses_FAILED, "Config apply timeout exceeded")
			} else {
				s.reportConfigStatus(protobufs.RemoteConfigStatuses_RemoteConfigStatuses_APPLIED, "")
			}

		case <-s.healthCheckTicker.C:
			s.healthCheck()

		case <-s.doneChan:
			err := s.commander.Stop(context.Background())
			if err != nil {
				s.telemetrySettings.Logger.Error("Could not stop agent process", zap.Error(err))
			}
			return
		}
	}
}

func (s *Supervisor) stopAgentApplyConfig() {
	s.telemetrySettings.Logger.Debug("Stopping the agent to apply new config")
	cfgState := s.cfgState.Load().(*configState)
	err := s.commander.Stop(context.Background())
	if err != nil {
		s.telemetrySettings.Logger.Error("Could not stop agent process", zap.Error(err))
	}

	if err := os.WriteFile(s.agentConfigFilePath(), []byte(cfgState.mergedConfig), 0o600); err != nil {
		s.telemetrySettings.Logger.Error("Failed to write agent config.", zap.Error(err))
	}
}

func (s *Supervisor) Shutdown() {
	s.telemetrySettings.Logger.Debug("Supervisor shutting down...")
	close(s.doneChan)

	// Shutdown in order from producer to consumer (agent -> customMessageForwarder -> local OpAMP server -> client to remote OpAMP server).
	s.agentWG.Wait()
	s.customMessageWG.Wait()

	if s.opampServer != nil {
		s.telemetrySettings.Logger.Debug("Stopping OpAMP server...")
		ctx, cancel := context.WithTimeout(context.Background(), 5*time.Second)
		defer cancel()

		err := s.opampServer.Stop(ctx)
		if err != nil {
			s.telemetrySettings.Logger.Error("Could not stop the OpAMP Server")
		} else {
			s.telemetrySettings.Logger.Debug("OpAMP server stopped.")
		}
	}

	if s.opampClient != nil {
		err := s.opampClient.SetHealth(
			&protobufs.ComponentHealth{
				Healthy: false, LastError: "Supervisor is shutdown",
			},
		)
		if err != nil {
			s.telemetrySettings.Logger.Error("Could not report health to OpAMP server", zap.Error(err))
		}

		err = s.stopOpAMPClient()
		if err != nil {
			s.telemetrySettings.Logger.Error("Could not stop the OpAMP client", zap.Error(err))
		}
	}

	if err := s.shutdownTelemetry(); err != nil {
		s.telemetrySettings.Logger.Error("Could not shut down self telemetry", zap.Error(err))
	}

	if s.healthCheckTicker != nil {
		s.healthCheckTicker.Stop()
	}
}

func (s *Supervisor) shutdownTelemetry() error {
	ctx, cancel := context.WithTimeout(context.Background(), 5*time.Second)
	defer cancel()
	// The metric.MeterProvider and trace.TracerProvider interfaces do not have a Shutdown method.
	// To shutdown the providers we try to cast to this interface, which matches the type signature used in the SDK.
	type shutdownable interface {
		Shutdown(context.Context) error
	}

	var err error

	if prov, ok := s.telemetrySettings.MeterProvider.(shutdownable); ok {
		if shutdownErr := prov.Shutdown(ctx); shutdownErr != nil {
			err = multierr.Append(err, fmt.Errorf("failed to shutdown meter provider: %w", shutdownErr))
		}
	}

	if prov, ok := s.telemetrySettings.TracerProvider.(shutdownable); ok {
		if shutdownErr := prov.Shutdown(ctx); shutdownErr != nil {
			err = multierr.Append(err, fmt.Errorf("failed to shutdown tracer provider: %w", shutdownErr))
		}
	}

	if prov, ok := s.telemetrySettings.loggerProvider.(shutdownable); ok {
		if shutdownErr := prov.Shutdown(ctx); shutdownErr != nil {
			err = multierr.Append(err, fmt.Errorf("failed to shutdown logger provider: %w", shutdownErr))
		}
	}

	return err
}

func (s *Supervisor) saveLastReceivedConfig(config *protobufs.AgentRemoteConfig) error {
	cfg, err := proto.Marshal(config)
	if err != nil {
		return err
	}

	return os.WriteFile(filepath.Join(s.config.Storage.Directory, lastRecvRemoteConfigFile), cfg, 0o600)
}

func (s *Supervisor) saveLastReceivedOwnTelemetrySettings(set *protobufs.ConnectionSettingsOffers, filePath string) error {
	cfg, err := proto.Marshal(set)
	if err != nil {
		return err
	}

	return os.WriteFile(filepath.Join(s.config.Storage.Directory, filePath), cfg, 0o600)
}

func (s *Supervisor) reportConfigStatus(status protobufs.RemoteConfigStatuses, errorMessage string) {
	if !s.config.Capabilities.ReportsRemoteConfig {
		s.telemetrySettings.Logger.Debug("supervisor is not configured to report remote config status")
	}
	err := s.opampClient.SetRemoteConfigStatus(&protobufs.RemoteConfigStatus{
		LastRemoteConfigHash: s.remoteConfig.GetConfigHash(),
		Status:               status,
		ErrorMessage:         errorMessage,
	})
	if err != nil {
		s.telemetrySettings.Logger.Error("Could not report OpAMP remote config status", zap.Error(err))
	}
}

func (s *Supervisor) onMessage(ctx context.Context, msg *types.MessageData) {
	ctx, span := s.getTracer().Start(ctx, "HandleOpAMPServerMessage")
	defer span.End()
	configChanged := false

	if msg.AgentIdentification != nil {
		configChanged = s.processAgentIdentificationMessage(ctx, msg.AgentIdentification) || configChanged
	}

	if msg.RemoteConfig != nil {
		configChanged = s.processRemoteConfigMessage(ctx, msg.RemoteConfig) || configChanged
	}

	if msg.OwnMetricsConnSettings != nil || msg.OwnTracesConnSettings != nil || msg.OwnLogsConnSettings != nil {
		configChanged = s.processOwnTelemetryConnSettingsMessage(ctx, &protobufs.ConnectionSettingsOffers{
			OwnMetrics: msg.OwnMetricsConnSettings,
			OwnTraces:  msg.OwnTracesConnSettings,
			OwnLogs:    msg.OwnLogsConnSettings,
		}) || configChanged
	}

	// Update the agent config if any messages have touched the config
	if configChanged {
		span.AddEvent("ConfigChanged")
		err := s.opampClient.UpdateEffectiveConfig(ctx)
		if err != nil {
			s.telemetrySettings.Logger.Error("The OpAMP client failed to update the effective config", zap.Error(err))
		}

		s.telemetrySettings.Logger.Debug("Config is changed. Signal to restart the agent")
		// Signal that there is a new config.
		select {
		case s.hasNewConfig <- struct{}{}:
		default:
		}
	}

	messageToAgent := &protobufs.ServerToAgent{
		InstanceUid: s.persistentState.InstanceID[:],
	}
	haveMessageForAgent := false
	// Proxy server capabilities to opamp extension
	if msg.CustomCapabilities != nil {
		messageToAgent.CustomCapabilities = msg.CustomCapabilities
		haveMessageForAgent = true
	}

	// Proxy server messages to opamp extension
	if msg.CustomMessage != nil {
		messageToAgent.CustomMessage = msg.CustomMessage
		haveMessageForAgent = true
	}

	// Send any messages that need proxying to the agent.
	if haveMessageForAgent {
		conn, ok := s.agentConn.Load().(serverTypes.Connection)
		if ok {
			err := conn.Send(ctx, messageToAgent)
			if err != nil {
				s.telemetrySettings.Logger.Error("Error forwarding message to agent from server", zap.Error(err))
			}
		}
	}

	span.SetStatus(codes.Ok, "")
}

// processRemoteConfigMessage processes an AgentRemoteConfig message, returning true if the agent config has changed.
func (s *Supervisor) processRemoteConfigMessage(ctx context.Context, msg *protobufs.AgentRemoteConfig) bool {
	ctx, span := s.getTracer().Start(ctx, "ProcessRemoteConfigMessage")
	defer span.End()
	if err := s.saveLastReceivedConfig(msg); err != nil {
		span.SetStatus(codes.Error, fmt.Sprintf("Could not save last received remote config: %s", err.Error()))
		s.telemetrySettings.Logger.Error("Could not save last received remote config", zap.Error(err))
	}

	s.remoteConfig = msg
	s.telemetrySettings.Logger.Debug("Received remote config from server", zap.String("hash", fmt.Sprintf("%x", s.remoteConfig.ConfigHash)))

	var err error
	configChanged, err := s.composeMergedConfig(s.remoteConfig)
	if err != nil {
		span.SetStatus(codes.Error, fmt.Sprintf("Error composing merged config. Reporting failed remote config status: %s", err.Error()))
		s.telemetrySettings.Logger.Error("Error composing merged config. Reporting failed remote config status.", zap.Error(err))
		s.reportConfigStatus(protobufs.RemoteConfigStatuses_RemoteConfigStatuses_FAILED, err.Error())
	} else {
		s.reportConfigStatus(protobufs.RemoteConfigStatuses_RemoteConfigStatuses_APPLYING, "")
	}

	span.SetStatus(codes.Ok, "")
	return configChanged
}

// processOwnTelemetryConnSettingsMessage processes a TelemetryConnectionSettings message, returning true if the agent config has changed.
func (s *Supervisor) processOwnTelemetryConnSettingsMessage(ctx context.Context, msg *protobufs.ConnectionSettingsOffers) bool {
	ctx, span := s.getTracer().Start(ctx, "ProcessOwnTelemetryConnSettingsMessage")
	defer span.End()
	if err := s.saveLastReceivedOwnTelemetrySettings(msg, lastRecvOwnTelemetryConfigFile); err != nil {
		span.SetStatus(codes.Error, fmt.Sprintf("Could not save last received own telemetry settings: %s", err.Error()))
		s.telemetrySettings.Logger.Error("Could not save last received own telemetry settings", zap.Error(err))
	}
	span.SetStatus(codes.Ok, "")
	return s.setupOwnTelemetry(ctx, msg)
}

// processAgentIdentificationMessage processes an AgentIdentification message, returning true if the agent config has changed.
func (s *Supervisor) processAgentIdentificationMessage(ctx context.Context, msg *protobufs.AgentIdentification) bool {
	ctx, span := s.getTracer().Start(ctx, "ProcessAgentIdentificationMessage")
	defer span.End()
	newInstanceID, err := uuid.FromBytes(msg.NewInstanceUid)
	if err != nil {
		span.SetStatus(codes.Error, fmt.Sprintf("Failed to parse instance UUID: %s", err.Error()))
		s.telemetrySettings.Logger.Error("Failed to parse instance UUID", zap.Error(err))
		return false
	}

	s.telemetrySettings.Logger.Debug("Agent identity is changing",
		zap.String("old_id", s.persistentState.InstanceID.String()),
		zap.String("new_id", newInstanceID.String()))

	err = s.persistentState.SetInstanceID(newInstanceID)
	if err != nil {
		span.SetStatus(codes.Error, fmt.Sprintf("Failed to persist new instance ID %s, instance ID will revert on restart: %s", newInstanceID.String(), err.Error()))
		s.telemetrySettings.Logger.Error("Failed to persist new instance ID, instance ID will revert on restart.", zap.String("new_id", newInstanceID.String()), zap.Error(err))
	}

	err = s.opampClient.SetAgentDescription(s.agentDescription.Load().(*protobufs.AgentDescription))
	if err != nil {
		span.SetStatus(codes.Error, fmt.Sprintf("Failed to send agent description to OpAMP server: %s", err.Error()))
		s.telemetrySettings.Logger.Error("Failed to send agent description to OpAMP server")
	}

	// Need to recalculate the Agent config so that the new agent identification is included in it.
	configChanged, err := s.composeMergedConfig(s.remoteConfig)
	if err != nil {
		span.SetStatus(codes.Error, fmt.Sprintf("Error composing merged config with new instance ID: %s", err.Error()))
		s.telemetrySettings.Logger.Error("Error composing merged config with new instance ID", zap.Error(err))
		return false
	}

	span.SetStatus(codes.Ok, "")

	return configChanged
}

func (s *Supervisor) persistentStateFilePath() string {
	return filepath.Join(s.config.Storage.Directory, persistentStateFileName)
}

func (s *Supervisor) agentConfigFilePath() string {
	return filepath.Join(s.config.Storage.Directory, agentConfigFileName)
}

func (s *Supervisor) getSupervisorOpAMPServerPort() (int, error) {
	if s.config.Agent.OpAMPServerPort != 0 {
		return s.config.Agent.OpAMPServerPort, nil
	}
	return s.findRandomPort()
}

func (s *Supervisor) findRandomPort() (int, error) {
	l, err := net.Listen("tcp", "localhost:0")
	if err != nil {
		return 0, err
	}

	port := l.Addr().(*net.TCPAddr).Port

	err = l.Close()
	if err != nil {
		return 0, err
	}

	return port, nil
}

func (s *Supervisor) getTracer() trace.Tracer {
	tracer := s.telemetrySettings.TracerProvider.Tracer("github.com/open-telemetry/opentelemetry-collector-contrib/cmd/opampsupervisor")
	return tracer
}

// The default koanf behavior is to override lists in the config.
// Instead, we provide this function, which merges the source and destination config's
// extension lists by concatenating the two.
// Will be resolved by https://github.com/open-telemetry/opentelemetry-collector/issues/8754
func configMergeFunc(src, dest map[string]any) error {
	srcExtensions := maps.Search(src, []string{"service", "extensions"})
	destExtensions := maps.Search(dest, []string{"service", "extensions"})

	maps.Merge(src, dest)

	if destExt, ok := destExtensions.([]any); ok {
		if srcExt, ok := srcExtensions.([]any); ok {
			if service, ok := dest["service"].(map[string]any); ok {
				service["extensions"] = append(destExt, srcExt...)
			}
		}
	}

	return nil
}<|MERGE_RESOLUTION|>--- conflicted
+++ resolved
@@ -10,8 +10,6 @@
 	_ "embed"
 	"errors"
 	"fmt"
-	"go.opentelemetry.io/otel/codes"
-	"go.opentelemetry.io/otel/trace"
 	"net"
 	"net/http"
 	"net/url"
@@ -400,14 +398,10 @@
 // an OpAMP extension, obtains the agent description, then
 // shuts down the Collector. This only needs to happen
 // once per Collector binary.
-<<<<<<< HEAD
 func (s *Supervisor) getBootstrapInfo(ctx context.Context) (err error) {
 	ctx, span := s.getTracer().Start(ctx, "GetBootstrapInfo")
-=======
-func (s *Supervisor) getBootstrapInfo() (err error) {
-	_, span := s.getTracer().Start(context.Background(), "GetBootstrapInfo")
->>>>>>> e4559ec4
 	defer span.End()
+
 	s.opampServerPort, err = s.getSupervisorOpAMPServerPort()
 	if err != nil {
 		span.SetStatus(codes.Error, fmt.Sprintf("Could not get supervisor opamp service port: %v", err))
