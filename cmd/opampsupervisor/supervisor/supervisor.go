// Copyright The OpenTelemetry Authors
// SPDX-License-Identifier: Apache-2.0

package supervisor

import (
	"bufio"
	"bytes"
	"context"
	"crypto/tls"
	_ "embed"
	"errors"
	"fmt"
	"net"
	"net/http"
	"net/url"
	"os"
	"path/filepath"
	"slices"
	"sort"
	"strings"
	"sync"
	"sync/atomic"
	"text/template"
	"time"

	"github.com/google/uuid"
	"github.com/knadh/koanf/maps"
	"github.com/knadh/koanf/parsers/yaml"
	"github.com/knadh/koanf/providers/rawbytes"
	"github.com/knadh/koanf/v2"
	"github.com/open-telemetry/opamp-go/client"
	"github.com/open-telemetry/opamp-go/client/types"
	"github.com/open-telemetry/opamp-go/protobufs"
	"github.com/open-telemetry/opamp-go/server"
	serverTypes "github.com/open-telemetry/opamp-go/server/types"
	"go.opentelemetry.io/collector/component"
	"go.opentelemetry.io/collector/config/configopaque"
	"go.opentelemetry.io/collector/config/configtelemetry"
	"go.opentelemetry.io/collector/config/configtls"
	"go.opentelemetry.io/collector/pdata/pcommon"
	"go.opentelemetry.io/contrib/bridges/otelzap"
	telemetryconfig "go.opentelemetry.io/contrib/otelconf/v0.3.0"
	"go.opentelemetry.io/otel/attribute"
	"go.opentelemetry.io/otel/codes"
	"go.opentelemetry.io/otel/log"
	semconv "go.opentelemetry.io/otel/semconv/v1.21.0"
	"go.opentelemetry.io/otel/trace"
	"go.uber.org/multierr"
	"go.uber.org/zap"
	"go.uber.org/zap/zapcore"
	"google.golang.org/protobuf/proto"

	"github.com/open-telemetry/opentelemetry-collector-contrib/cmd/opampsupervisor/supervisor/commander"
	"github.com/open-telemetry/opentelemetry-collector-contrib/cmd/opampsupervisor/supervisor/config"
)

var (
	//go:embed templates/nooppipeline.yaml
	noopPipelineTpl string

	//go:embed templates/extratelemetryconfig.yaml
	extraConfigTpl string

	//go:embed templates/opampextension.yaml
	opampextensionTpl string

	//go:embed templates/owntelemetry.yaml
	ownTelemetryTpl string

	lastRecvRemoteConfigFile       = "last_recv_remote_config.dat"
	lastRecvOwnTelemetryConfigFile = "last_recv_own_telemetry_config.dat"

	errNonMatchingInstanceUID = errors.New("received collector instance UID does not match expected UID set by the supervisor")
)

const (
	persistentStateFileName     = "persistent_state.yaml"
	agentConfigFileName         = "effective.yaml"
	AllowNoPipelinesFeatureGate = "service.AllowNoPipelines"
)

const maxBufferedCustomMessages = 10

type configState struct {
	// Supervisor-assembled config to be given to the Collector.
	mergedConfig string
	// true if the server provided configmap was empty
	configMapIsEmpty bool
}

func (c *configState) equal(other *configState) bool {
	return other.mergedConfig == c.mergedConfig && other.configMapIsEmpty == c.configMapIsEmpty
}

type agentStartStatus string

var (
	agentStarting    agentStartStatus = "starting"
	agentNotStarting agentStartStatus = "notStarting"
)

type telemetrySettings struct {
	component.TelemetrySettings
	loggerProvider log.LoggerProvider
}

// Supervisor implements supervising of OpenTelemetry Collector and uses OpAMPClient
// to work with an OpAMP Server.
type Supervisor struct {
	pidProvider pidProvider

	// Commander that starts/stops the Agent process.
	commander *commander.Commander

	// Supervisor's own config.
	config config.Supervisor

	agentDescription    *atomic.Value
	availableComponents *atomic.Value

	// Supervisor's persistent state
	persistentState *persistentState

	noopPipelineTemplate         *template.Template
	opampextensionTemplate       *template.Template
	extraTelemetryConfigTemplate *template.Template
	ownTelemetryTemplate         *template.Template

	agentConn *atomic.Value

	// A config section to be added to the Collector's config to fetch its own telemetry.
	// TODO: store this persistently so that when starting we can compose the effective
	// config correctly.
	// https://github.com/open-telemetry/opentelemetry-collector-contrib/issues/21078
	agentConfigOwnTelemetrySection *atomic.Value

	// Internal config state for agent use. See the [configState] struct for more details.
	cfgState *atomic.Value

	// Final effective config of the Collector.
	effectiveConfig *atomic.Value

	// Last received remote config.
	remoteConfig *protobufs.AgentRemoteConfig

	// A channel to indicate there is a new config to apply.
	hasNewConfig chan struct{}
	// configApplyTimeout is the maximum time to wait for the agent to apply a new config.
	// After this time passes without the agent reporting health as OK, the agent is considered unhealthy.
	configApplyTimeout time.Duration
	// lastHealthFromClient is the last health status of the agent received from the client.
	lastHealthFromClient atomic.Pointer[protobufs.ComponentHealth]

	// The OpAMP client to connect to the OpAMP Server.
	opampClient client.OpAMPClient

	doneChan chan struct{}
	agentWG  sync.WaitGroup

	customMessageToServer chan *protobufs.CustomMessage
	customMessageWG       sync.WaitGroup

	// agentReady is true if the agent has started and is fully ready.
	agentReady atomic.Bool
	// agentReadyChan is a channel that can be used to wait for the agent to
	// start in case [agentReady] is false.
	agentReadyChan chan struct{}

	// agentRestarting is true if the agent is restarting.
	agentRestarting atomic.Bool

	// The OpAMP server to communicate with the Collector's OpAMP extension
	opampServer     server.OpAMPServer
	opampServerPort int

	telemetrySettings telemetrySettings

	featureGates map[string]struct{}
}

func NewSupervisor(logger *zap.Logger, cfg config.Supervisor) (*Supervisor, error) {
	s := &Supervisor{
		pidProvider:                    defaultPIDProvider{},
		hasNewConfig:                   make(chan struct{}, 1),
		agentConfigOwnTelemetrySection: &atomic.Value{},
		cfgState:                       &atomic.Value{},
		effectiveConfig:                &atomic.Value{},
		agentDescription:               &atomic.Value{},
		availableComponents:            &atomic.Value{},
		doneChan:                       make(chan struct{}),
		customMessageToServer:          make(chan *protobufs.CustomMessage, maxBufferedCustomMessages),
		agentConn:                      &atomic.Value{},
		featureGates:                   map[string]struct{}{},
		agentReady:                     atomic.Bool{},
		agentReadyChan:                 make(chan struct{}, 1),
	}
	if err := s.createTemplates(); err != nil {
		return nil, err
	}

	telSettings, err := initTelemetrySettings(logger, cfg.Telemetry)
	if err != nil {
		return nil, err
	}
	s.telemetrySettings = telSettings

	if err := cfg.Validate(); err != nil {
		return nil, fmt.Errorf("error validating config: %w", err)
	}
	s.config = cfg

	if err := os.MkdirAll(s.config.Storage.Directory, 0o700); err != nil {
		return nil, fmt.Errorf("error creating storage dir: %w", err)
	}

	s.configApplyTimeout = s.config.Agent.ConfigApplyTimeout

	return s, nil
}

func initTelemetrySettings(logger *zap.Logger, cfg config.Telemetry) (telemetrySettings, error) {
	readers := cfg.Metrics.Readers
	if cfg.Metrics.Level == configtelemetry.LevelNone {
		readers = []telemetryconfig.MetricReader{}
	}

	pcommonRes := pcommon.NewResource()
	for k, v := range cfg.Resource {
		pcommonRes.Attributes().PutStr(k, *v)
	}

	if _, ok := cfg.Resource[string(semconv.ServiceNameKey)]; !ok {
		pcommonRes.Attributes().PutStr(string(semconv.ServiceNameKey), "opamp-supervisor")
	}

	if _, ok := cfg.Resource[string(semconv.ServiceInstanceIDKey)]; !ok {
		instanceUUID, _ := uuid.NewRandom()
		instanceID := instanceUUID.String()
		pcommonRes.Attributes().PutStr(string(semconv.ServiceInstanceIDKey), instanceID)
	}

	// TODO currently we do not have the build info containing the version available to set semconv.ServiceVersionKey

	var attrs []telemetryconfig.AttributeNameValue
	for k, v := range pcommonRes.Attributes().All() {
		attrs = append(attrs, telemetryconfig.AttributeNameValue{Name: k, Value: v.Str()})
	}

	sch := semconv.SchemaURL

	ctx := context.Background()

	sdk, err := telemetryconfig.NewSDK(
		telemetryconfig.WithContext(ctx),
		telemetryconfig.WithOpenTelemetryConfiguration(
			telemetryconfig.OpenTelemetryConfiguration{
				MeterProvider: &telemetryconfig.MeterProvider{
					Readers: readers,
				},
				TracerProvider: &telemetryconfig.TracerProvider{
					Processors: cfg.Traces.Processors,
				},
				LoggerProvider: &telemetryconfig.LoggerProvider{
					Processors: cfg.Logs.Processors,
				},
				Resource: &telemetryconfig.Resource{
					SchemaUrl:  &sch,
					Attributes: attrs,
				},
			},
		),
	)
	if err != nil {
		return telemetrySettings{}, err
	}

	var lp log.LoggerProvider
	if len(cfg.Logs.Processors) > 0 {
		lp = sdk.LoggerProvider()
		logger = logger.WithOptions(zap.WrapCore(func(c zapcore.Core) zapcore.Core {
			core, err := zapcore.NewIncreaseLevelCore(zapcore.NewTee(
				c,
				otelzap.NewCore("github.com/open-telemetry/opentelemetry-collector-contrib/cmd/opampsupervisor",
					otelzap.WithLoggerProvider(lp),
				),
			), zap.NewAtomicLevelAt(cfg.Logs.Level))
			if err != nil {
				panic(err)
			}
			return core
		}))
	}

	return telemetrySettings{
		component.TelemetrySettings{
			Logger:         logger,
			TracerProvider: sdk.TracerProvider(),
			MeterProvider:  sdk.MeterProvider(),
			Resource:       pcommonRes,
		},
		lp,
	}, nil
}

func (s *Supervisor) Start() error {
	var err error
	s.persistentState, err = loadOrCreatePersistentState(s.persistentStateFilePath(), s.telemetrySettings.Logger)
	if err != nil {
		return err
	}
	if err = s.getFeatureGates(); err != nil {
		return fmt.Errorf("could not get feature gates from the Collector: %w", err)
	}

	if err = s.getBootstrapInfo(); err != nil {
		return fmt.Errorf("could not get bootstrap info from the Collector: %w", err)
	}

	s.telemetrySettings.Logger.Info("Supervisor starting",
		zap.String("id", s.persistentState.InstanceID.String()))

	if err = s.startOpAMP(); err != nil {
		return fmt.Errorf("cannot start OpAMP client: %w", err)
	}

	err = s.loadAndWriteInitialMergedConfig()
	if err != nil {
		return fmt.Errorf("failed loading initial config: %w", err)
	}

	s.commander, err = commander.NewCommander(
		s.telemetrySettings.Logger,
		s.config.Storage.Directory,
		s.config.Agent,
		"--config", s.agentConfigFilePath(),
	)
	if err != nil {
		return err
	}

	s.agentWG.Add(1)
	go func() {
		defer s.agentWG.Done()
		s.runAgentProcess()
	}()

	s.customMessageWG.Add(1)
	go func() {
		defer s.customMessageWG.Done()
		s.forwardCustomMessagesToServerLoop()
	}()

	return nil
}

func (s *Supervisor) getFeatureGates() error {
	cmd, err := commander.NewCommander(
		s.telemetrySettings.Logger,
		s.config.Storage.Directory,
		s.config.Agent,
		"featuregate",
	)
	if err != nil {
		return err
	}

	stdout, _, err := cmd.StartOneShot()
	if err != nil {
		return err
	}
	scanner := bufio.NewScanner(bytes.NewBuffer(stdout))

	// First line only contains headers, discard it.
	_ = scanner.Scan()
	for scanner.Scan() {
		line := scanner.Text()
		i := strings.Index(line, " ")
		flag := line[0:i]

		if flag == AllowNoPipelinesFeatureGate {
			s.featureGates[AllowNoPipelinesFeatureGate] = struct{}{}
		}
	}
	if err := scanner.Err(); err != nil {
		fmt.Fprintln(os.Stderr, "reading standard input:", err)
	}

	return nil
}

func (s *Supervisor) createTemplates() error {
	var err error

	if s.noopPipelineTemplate, err = template.New("nooppipeline").Parse(noopPipelineTpl); err != nil {
		return err
	}
	if s.extraTelemetryConfigTemplate, err = template.New("extratelemetryconfig").Parse(extraConfigTpl); err != nil {
		return err
	}
	if s.opampextensionTemplate, err = template.New("opampextension").Parse(opampextensionTpl); err != nil {
		return err
	}
	if s.ownTelemetryTemplate, err = template.New("owntelemetry").Parse(ownTelemetryTpl); err != nil {
		return err
	}

	return nil
}

// getBootstrapInfo obtains the Collector's agent description by
// starting a Collector with a specific config that only starts
// an OpAMP extension, obtains the agent description, then
// shuts down the Collector. This only needs to happen
// once per Collector binary.
func (s *Supervisor) getBootstrapInfo() (err error) {
	_, span := s.getTracer().Start(context.Background(), "GetBootstrapInfo")
	defer span.End()

	s.opampServerPort, err = s.getSupervisorOpAMPServerPort()
	if err != nil {
		span.SetStatus(codes.Error, fmt.Sprintf("Could not get supervisor opamp service port: %v", err))
		return err
	}

	bootstrapConfig, err := s.composeNoopConfig()
	if err != nil {
		span.SetStatus(codes.Error, fmt.Sprintf("Could not compose noop config config: %v", err))
		return err
	}

	err = os.WriteFile(s.agentConfigFilePath(), bootstrapConfig, 0o600)
	if err != nil {
		span.SetStatus(codes.Error, fmt.Sprintf("Failed to write agent config: %v", err))
		return fmt.Errorf("failed to write agent config: %w", err)
	}

	srv := server.New(newLoggerFromZap(s.telemetrySettings.Logger, "opamp-server"))

	done := make(chan error, 1)
	var connected atomic.Bool
	var doneReported atomic.Bool

	// Start a one-shot server to get the Collector's agent description
	// and available components using the Collector's OpAMP extension.
	err = srv.Start(flattenedSettings{
		endpoint: fmt.Sprintf("localhost:%d", s.opampServerPort),
		onConnecting: func(_ *http.Request) (bool, int) {
			connected.Store(true)
			return true, http.StatusOK
		},
		onMessage: func(_ serverTypes.Connection, message *protobufs.AgentToServer) *protobufs.ServerToAgent {
			response := &protobufs.ServerToAgent{}
			if message.GetAvailableComponents() != nil {
				s.setAvailableComponents(message.AvailableComponents)
			}

			if message.AgentDescription != nil {
				instanceIDSeen := false
				s.setAgentDescription(message.AgentDescription)
				identAttr := message.AgentDescription.IdentifyingAttributes

				for _, attr := range identAttr {
					if attr.Key == string(semconv.ServiceInstanceIDKey) {
						if attr.Value.GetStringValue() != s.persistentState.InstanceID.String() {
							done <- fmt.Errorf(
								"the Collector's instance ID (%s) does not match with the instance ID set by the Supervisor (%s): %w",
								attr.Value.GetStringValue(),
								s.persistentState.InstanceID.String(),
								errNonMatchingInstanceUID,
							)
							return response
						}
						instanceIDSeen = true
					}
				}

				if !instanceIDSeen {
					done <- errors.New("the Collector did not specify an instance ID in its AgentDescription message")
					return response
				}
			}

			// agent description must be defined
			_, ok := s.agentDescription.Load().(*protobufs.AgentDescription)
			if !ok {
				return response
			}

			// if available components have not been reported, agent description is sufficient to continue
			availableComponents, availableComponentsOk := s.availableComponents.Load().(*protobufs.AvailableComponents)
			if availableComponentsOk {
				// must have a full list of components if available components have been reported
				if availableComponents.GetComponents() != nil {
					if !doneReported.Load() {
						done <- nil
						doneReported.Store(true)
					}
				} else {
					// if we don't have a full component list, ask for it
					response.Flags = uint64(protobufs.ServerToAgentFlags_ServerToAgentFlags_ReportAvailableComponents)
				}
				return response
			}

			// need to only report done once, not on each message - otherwise, we get a hung thread
			if !doneReported.Load() {
				done <- nil
				doneReported.Store(true)
			}

			return response
		},
	}.toServerSettings())
	if err != nil {
		span.SetStatus(codes.Error, fmt.Sprintf("Could not start OpAMP server: %v", err))
		return err
	}

	defer func() {
		if stopErr := srv.Stop(context.Background()); stopErr != nil {
			err = errors.Join(err, fmt.Errorf("error when stopping the opamp server: %w", stopErr))
		}
	}()

	flags := []string{
		"--config", s.agentConfigFilePath(),
	}
	featuregateFlag := s.getFeatureGateFlag()
	if len(featuregateFlag) > 0 {
		flags = append(flags, featuregateFlag...)
	}
	cmd, err := commander.NewCommander(
		s.telemetrySettings.Logger,
		s.config.Storage.Directory,
		s.config.Agent,
		flags...,
	)
	if err != nil {
		span.SetStatus(codes.Error, fmt.Sprintf("Could not start Agent: %v", err))
		return err
	}

	if err = cmd.Start(context.Background()); err != nil {
		span.SetStatus(codes.Error, fmt.Sprintf("Could not start Agent: %v", err))
		return err
	}

	defer func() {
		if stopErr := cmd.Stop(context.Background()); stopErr != nil {
			err = errors.Join(err, fmt.Errorf("error when stopping the collector: %w", stopErr))
		}
	}()

	select {
	case <-time.After(s.config.Agent.BootstrapTimeout):
		if connected.Load() {
			msg := "collector connected but never responded with an AgentDescription message"
			span.SetStatus(codes.Error, msg)
			return errors.New(msg)
		} else {
			msg := "collector's OpAMP client never connected to the Supervisor"
			span.SetStatus(codes.Error, msg)
			return errors.New(msg)
		}
	case err = <-done:
		if errors.Is(err, errNonMatchingInstanceUID) {
			// try to report the issue to the OpAMP server
			if startOpAMPErr := s.startOpAMPClient(); startOpAMPErr == nil {
				defer func(s *Supervisor) {
					if stopErr := s.stopOpAMPClient(); stopErr != nil {
						s.telemetrySettings.Logger.Error("Could not stop OpAmp client", zap.Error(stopErr))
					}
				}(s)
				if healthErr := s.opampClient.SetHealth(&protobufs.ComponentHealth{
					Healthy:   false,
					LastError: err.Error(),
				}); healthErr != nil {
					s.telemetrySettings.Logger.Error("Could not report health to OpAMP server", zap.Error(healthErr))
				}
			} else {
				s.telemetrySettings.Logger.Error("Could not start OpAMP client to report health to server", zap.Error(startOpAMPErr))
			}
		}
		if err != nil {
			s.telemetrySettings.Logger.Error("Could not complete bootstrap", zap.Error(err))
			span.SetStatus(codes.Error, err.Error())
		} else {
			span.SetStatus(codes.Ok, "")
		}
		return err
	}
}

func (s *Supervisor) startOpAMP() error {
	if err := s.startOpAMPClient(); err != nil {
		return err
	}

	if err := s.startOpAMPServer(); err != nil {
		return err
	}

	return nil
}

func (s *Supervisor) startOpAMPClient() error {
	// determine if we need to load a TLS config or not
	var tlsConfig *tls.Config
	parsedURL, err := url.Parse(s.config.Server.Endpoint)
	if err != nil {
		return fmt.Errorf("parse server endpoint: %w", err)
	}
	if parsedURL.Scheme == "wss" || parsedURL.Scheme == "https" {
		tlsConfig, err = s.config.Server.TLS.LoadTLSConfig(context.Background())
		if err != nil {
			return err
		}
	}
	logger := newLoggerFromZap(s.telemetrySettings.Logger, "opamp-client")
	switch parsedURL.Scheme {
	case "ws", "wss":
		s.opampClient = client.NewWebSocket(logger)
	case "http", "https":
		s.opampClient = client.NewHTTP(logger)
	default:
		return fmt.Errorf("unsupported scheme in server endpoint: %q", parsedURL.Scheme)
	}

	s.telemetrySettings.Logger.Debug("Connecting to OpAMP server...", zap.String("endpoint", s.config.Server.Endpoint), zap.Any("headers", s.config.Server.Headers))
	settings := types.StartSettings{
		OpAMPServerURL:     s.config.Server.Endpoint,
		Header:             s.config.Server.Headers,
		TLSConfig:          tlsConfig,
		InstanceUid:        types.InstanceUid(s.persistentState.InstanceID),
		RemoteConfigStatus: s.persistentState.GetLastRemoteConfigStatus(),
		Callbacks: types.Callbacks{
			OnConnect: func(_ context.Context) {
				s.telemetrySettings.Logger.Info("Connected to the server.")
			},
			OnConnectFailed: func(_ context.Context, err error) {
				s.telemetrySettings.Logger.Error("Failed to connect to the server", zap.Error(err))
			},
			OnError: func(_ context.Context, err *protobufs.ServerErrorResponse) {
				s.telemetrySettings.Logger.Error("Server returned an error response", zap.String("message", err.ErrorMessage))
			},
			OnMessage: s.onMessage,
			OnOpampConnectionSettings: func(ctx context.Context, settings *protobufs.OpAMPConnectionSettings) error {
				//nolint:errcheck
				go s.onOpampConnectionSettings(ctx, settings)
				return nil
			},
			OnCommand: func(_ context.Context, command *protobufs.ServerToAgentCommand) error {
				cmdType := command.GetType()
				if *cmdType.Enum() == protobufs.CommandType_CommandType_Restart {
					return s.handleRestartCommand()
				}
				return nil
			},
			SaveRemoteConfigStatus: func(_ context.Context, _ *protobufs.RemoteConfigStatus) {
				// TODO: https://github.com/open-telemetry/opentelemetry-collector-contrib/issues/21079
			},
			GetEffectiveConfig: func(_ context.Context) (*protobufs.EffectiveConfig, error) {
				return s.createEffectiveConfigMsg(), nil
			},
		},
		Capabilities: s.config.Capabilities.SupportedCapabilities(),
	}
	ad := s.agentDescription.Load().(*protobufs.AgentDescription)
	if err = s.opampClient.SetAgentDescription(ad); err != nil {
		return err
	}

	if err = s.opampClient.SetHealth(&protobufs.ComponentHealth{Healthy: false}); err != nil {
		return err
	}

	if ac, ok := s.availableComponents.Load().(*protobufs.AvailableComponents); ok && ac != nil {
		if err = s.opampClient.SetAvailableComponents(ac); err != nil {
			return err
		}
	}

	s.telemetrySettings.Logger.Debug("Starting OpAMP client...")
	if err = s.opampClient.Start(context.Background(), settings); err != nil {
		return err
	}
	s.telemetrySettings.Logger.Debug("OpAMP client started.")

	return nil
}

// startOpAMPServer starts an OpAMP server that will communicate
// with an OpAMP extension running inside a Collector to receive
// data from inside the Collector. The internal server's lifetime is not
// matched to the Collector's process, but may be restarted
// depending on information received by the Supervisor from the remote
// OpAMP server.
func (s *Supervisor) startOpAMPServer() error {
	s.opampServer = server.New(newLoggerFromZap(s.telemetrySettings.Logger, "opamp-server"))

	var err error
	s.opampServerPort, err = s.getSupervisorOpAMPServerPort()
	if err != nil {
		return err
	}

	s.telemetrySettings.Logger.Debug("Starting OpAMP server...")

	connected := &atomic.Bool{}

	err = s.opampServer.Start(flattenedSettings{
		endpoint: fmt.Sprintf("localhost:%d", s.opampServerPort),
		onConnecting: func(_ *http.Request) (bool, int) {
			// Only allow one agent to be connected the this server at a time.
			alreadyConnected := connected.Swap(true)
			return !alreadyConnected, http.StatusConflict
		},
		onMessage: s.handleAgentOpAMPMessage,
		onConnectionClose: func(_ serverTypes.Connection) {
			connected.Store(false)
		},
	}.toServerSettings())
	if err != nil {
		return err
	}

	s.telemetrySettings.Logger.Debug("OpAMP server started.")

	return nil
}

func (s *Supervisor) handleAgentOpAMPMessage(conn serverTypes.Connection, message *protobufs.AgentToServer) *protobufs.ServerToAgent {
	ctx, span := s.getTracer().Start(context.Background(), "handleAgentOpAMPMessage")
	defer span.End()

	s.agentConn.Store(conn)

	s.telemetrySettings.Logger.Debug("Received OpAMP message from the agent")
	if message.AgentDescription != nil {
		s.setAgentDescription(message.AgentDescription)
	}

	if message.EffectiveConfig != nil {
		span.AddEvent("Received effectiveConfig")
		if cfg, ok := message.EffectiveConfig.GetConfigMap().GetConfigMap()[""]; ok {
			s.telemetrySettings.Logger.Debug("Received effective config from agent")
			s.effectiveConfig.Store(string(cfg.Body))
			err := s.opampClient.UpdateEffectiveConfig(ctx)
			if err != nil {
				span.SetStatus(codes.Error, fmt.Sprintf("Could not update effective config: %s", err.Error()))
				s.telemetrySettings.Logger.Error("The OpAMP client failed to update the effective config", zap.Error(err))
			}
		} else {
			msg := "Got effective config message, but the instance config was not present. Ignoring effective config."
			span.SetStatus(codes.Error, msg)
			s.telemetrySettings.Logger.Error(msg)
		}
	}

	// Proxy client capabilities to server
	if message.CustomCapabilities != nil {
		span.AddEvent("Received customCapabilities")
		err := s.opampClient.SetCustomCapabilities(message.CustomCapabilities)
		if err != nil {
			span.SetStatus(codes.Error, fmt.Sprintf("Failed to send custom capabilities to OpAMP server: %s", err.Error()))
			s.telemetrySettings.Logger.Error("Failed to send custom capabilities to OpAMP server")
		}
	}

	// Proxy agent custom messages to server
	if message.CustomMessage != nil {
		select {
		case s.customMessageToServer <- message.CustomMessage:
		default:
			s.telemetrySettings.Logger.Warn(
				"Buffer full, skipping forwarding custom message to server",
				zap.String("capability", message.CustomMessage.Capability),
				zap.String("type", message.CustomMessage.Type),
			)
		}
	}

	if message.Health != nil {
		span.AddEvent("Received health", trace.WithAttributes(attribute.KeyValue{
			Key:   "health",
			Value: attribute.BoolValue(message.Health.Healthy),
		}))
		s.telemetrySettings.Logger.Debug("Received health status from agent", zap.Bool("healthy", message.Health.Healthy))
		s.lastHealthFromClient.Store(message.Health)
		err := s.opampClient.SetHealth(message.Health)
		if err != nil {
			s.telemetrySettings.Logger.Error("Could not report health to OpAMP server", zap.Error(err))
		}
		if !s.agentReady.Load() && message.Health.Healthy {
			s.markAgentReady()
		}
	}

	return &protobufs.ServerToAgent{}
}

func (s *Supervisor) forwardCustomMessagesToServerLoop() {
	for {
		select {
		case cm := <-s.customMessageToServer:
			for {
				sendingChan, err := s.opampClient.SendCustomMessage(cm)
				switch {
				case errors.Is(err, types.ErrCustomMessagePending):
					s.telemetrySettings.Logger.Debug("Custom message pending, waiting to send...")
					<-sendingChan
					continue
				case err == nil: // OK
					s.telemetrySettings.Logger.Debug("Custom message forwarded to server.")
				default:
					s.telemetrySettings.Logger.Error("Failed to send custom message to OpAMP server")
				}
				break
			}
		case <-s.doneChan:
			return
		}
	}
}

// setAgentDescription sets the agent description, merging in any user-specified attributes from the supervisor configuration.
func (s *Supervisor) setAgentDescription(ad *protobufs.AgentDescription) {
	ad.IdentifyingAttributes = applyKeyValueOverrides(s.config.Agent.Description.IdentifyingAttributes, ad.IdentifyingAttributes)
	ad.NonIdentifyingAttributes = applyKeyValueOverrides(s.config.Agent.Description.NonIdentifyingAttributes, ad.NonIdentifyingAttributes)
	s.agentDescription.Store(ad)
}

// setAvailableComponents sets the available components of the OpAMP agent
func (s *Supervisor) setAvailableComponents(ac *protobufs.AvailableComponents) {
	s.availableComponents.Store(ac)
}

// applyKeyValueOverrides merges the overrides map into the array of key value pairs.
// If a key from overrides already exists in the array of key value pairs, it is overwritten by the value from the overrides map.
// An array of KeyValue pair is returned, with each key value pair having a distinct key.
func applyKeyValueOverrides(overrides map[string]string, orig []*protobufs.KeyValue) []*protobufs.KeyValue {
	kvMap := make(map[string]*protobufs.KeyValue, len(orig)+len(overrides))

	for _, kv := range orig {
		kvMap[kv.Key] = kv
	}

	for k, v := range overrides {
		kvMap[k] = &protobufs.KeyValue{
			Key: k,
			Value: &protobufs.AnyValue{
				Value: &protobufs.AnyValue_StringValue{
					StringValue: v,
				},
			},
		}
	}

	// Sort keys for stable output, makes it easier to test.
	keys := make([]string, 0, len(kvMap))
	for k := range kvMap {
		keys = append(keys, k)
	}

	sort.Strings(keys)

	kvOut := make([]*protobufs.KeyValue, 0, len(kvMap))
	for _, k := range keys {
		v := kvMap[k]
		kvOut = append(kvOut, v)
	}

	return kvOut
}

func (s *Supervisor) stopOpAMPClient() error {
	s.telemetrySettings.Logger.Debug("Stopping OpAMP client...")
	ctx, cancel := context.WithTimeout(context.Background(), 5*time.Second)
	defer cancel()
	err := s.opampClient.Stop(ctx)
	// TODO(srikanthccv): remove context.DeadlineExceeded after https://github.com/open-telemetry/opamp-go/pull/213
	if err != nil && !errors.Is(err, context.DeadlineExceeded) {
		return err
	}
	s.telemetrySettings.Logger.Debug("OpAMP client stopped.")

	return nil
}

func (s *Supervisor) getHeadersFromSettings(protoHeaders *protobufs.Headers) http.Header {
	headers := make(http.Header)
	for _, header := range protoHeaders.Headers {
		headers.Add(header.Key, header.Value)
	}
	return headers
}

func (s *Supervisor) onOpampConnectionSettings(_ context.Context, settings *protobufs.OpAMPConnectionSettings) error {
	if settings == nil {
		s.telemetrySettings.Logger.Debug("Received ConnectionSettings request with nil settings")
		return nil
	}

	newServerConfig := config.OpAMPServer{}

	if settings.DestinationEndpoint != "" {
		newServerConfig.Endpoint = settings.DestinationEndpoint
	}
	if settings.Headers != nil {
		newServerConfig.Headers = s.getHeadersFromSettings(settings.Headers)
	}
	if settings.Certificate != nil {
		if len(settings.Certificate.CaCert) != 0 {
			newServerConfig.TLS.CAPem = configopaque.String(settings.Certificate.CaCert)
		}
		if len(settings.Certificate.Cert) != 0 {
			newServerConfig.TLS.CertPem = configopaque.String(settings.Certificate.Cert)
		}
		if len(settings.Certificate.PrivateKey) != 0 {
			newServerConfig.TLS.KeyPem = configopaque.String(settings.Certificate.PrivateKey)
		}
	} else {
		newServerConfig.TLS = configtls.NewDefaultClientConfig()
		newServerConfig.TLS.InsecureSkipVerify = true
	}

	if err := newServerConfig.Validate(); err != nil {
		s.telemetrySettings.Logger.Error("New OpAMP settings resulted in invalid configuration", zap.Error(err))
		return err
	}

	if err := s.stopOpAMPClient(); err != nil {
		s.telemetrySettings.Logger.Error("Cannot stop the OpAMP client", zap.Error(err))
		return err
	}

	// take a copy of the current OpAMP server config
	oldServerConfig := s.config.Server
	// update the OpAMP server config
	s.config.Server = newServerConfig

	if err := s.startOpAMPClient(); err != nil {
		s.telemetrySettings.Logger.Error("Cannot connect to the OpAMP server using the new settings", zap.Error(err))
		// revert the OpAMP server config
		s.config.Server = oldServerConfig
		// start the OpAMP client with the old settings
		if err := s.startOpAMPClient(); err != nil {
			s.telemetrySettings.Logger.Error("Cannot reconnect to the OpAMP server after restoring old settings", zap.Error(err))
			return err
		}
	}
	return nil
}

func (s *Supervisor) addSpecialConfigFiles() {
	missingSpecialConfigFiles := make(map[config.SpecialConfigFile]struct{}, len(config.SpecialConfigFiles))
	for _, file := range config.SpecialConfigFiles {
		missingSpecialConfigFiles[file] = struct{}{}
	}
	for _, file := range s.config.Agent.ConfigFiles {
		if strings.HasPrefix(file, "$") {
			delete(missingSpecialConfigFiles, config.SpecialConfigFile(file))
		}
	}

	// if missing builtin, add it to the beginning
	if _, ok := missingSpecialConfigFiles[config.SpecialConfigFileOwnTelemetry]; ok {
		s.config.Agent.ConfigFiles = slices.Insert(s.config.Agent.ConfigFiles, 0, string(config.SpecialConfigFileOwnTelemetry))
	}

	// if missing opamp extension, add it to the end
	if _, ok := missingSpecialConfigFiles[config.SpecialConfigFileOpAMPExtension]; ok {
		s.config.Agent.ConfigFiles = append(s.config.Agent.ConfigFiles, string(config.SpecialConfigFileOpAMPExtension))
	}

	// if missing remote config, add it to the end
	if _, ok := missingSpecialConfigFiles[config.SpecialConfigFileRemoteConfig]; ok {
		s.config.Agent.ConfigFiles = append(s.config.Agent.ConfigFiles, string(config.SpecialConfigFileRemoteConfig))
	}
}

func (s *Supervisor) composeNoopPipeline() ([]byte, error) {
	var cfg bytes.Buffer

	if !s.isFeatureGateSupported(AllowNoPipelinesFeatureGate) {
		err := s.noopPipelineTemplate.Execute(&cfg, map[string]any{})
		if err != nil {
			return nil, err
		}
	}

	return cfg.Bytes(), nil
}

func (s *Supervisor) createRemoteConfigComposers(incomingConfig *protobufs.AgentRemoteConfig) []configComposer {
	if !s.config.Capabilities.AcceptsRemoteConfig {
		return []configComposer{}
	}

	hasIncomingConfigMap := len(incomingConfig.GetConfig().GetConfigMap()) != 0
	remoteConfigComposers := []configComposer{}
	if hasIncomingConfigMap {
		c := incomingConfig.GetConfig()

		// Sort to make sure the order of merging is stable.
		var names []string
		for name := range c.ConfigMap {
			if name == "" {
				// skip instance config
				continue
			}
			names = append(names, name)
		}

		sort.Strings(names)

		// Append instance config as the last item.
		names = append(names, "")

		// Merge received configs.
		for _, name := range names {
			item := c.ConfigMap[name]
			if item == nil {
				continue
			}
			remoteConfigComposers = append(remoteConfigComposers, func() []byte {
				return item.Body
			})
		}
	}
	return remoteConfigComposers
}

func (s *Supervisor) composeNoopConfig() ([]byte, error) {
	k := koanf.New("::")

	cfg, err := s.composeNoopPipeline()
	if err != nil {
		return nil, err
	}
	if err = k.Load(rawbytes.Provider(cfg), yaml.Parser(), koanf.WithMergeFunc(configMergeFunc)); err != nil {
		return nil, err
	}
	if err = k.Load(rawbytes.Provider(s.composeOpAMPExtensionConfig()), yaml.Parser(), koanf.WithMergeFunc(configMergeFunc)); err != nil {
		return nil, err
	}

	return k.Marshal(yaml.Parser())
}

func (s *Supervisor) composeOwnTelemetryConfig() []byte {
	ownMetricsCfg, ok := s.agentConfigOwnTelemetrySection.Load().(string)
	if !ok {
		return nil
	}
	return []byte(ownMetricsCfg)
}

func (s *Supervisor) composeExtraTelemetryConfig() []byte {
	var cfg bytes.Buffer
	resourceAttrs := map[string]string{}
	ad := s.agentDescription.Load().(*protobufs.AgentDescription)
	for _, attr := range ad.IdentifyingAttributes {
		resourceAttrs[attr.Key] = attr.Value.GetStringValue()
	}
	for _, attr := range ad.NonIdentifyingAttributes {
		resourceAttrs[attr.Key] = attr.Value.GetStringValue()
	}
	tplVars := map[string]any{
		"ResourceAttributes": resourceAttrs,
		"SupervisorPort":     s.opampServerPort,
	}
	err := s.extraTelemetryConfigTemplate.Execute(
		&cfg,
		tplVars,
	)
	if err != nil {
		s.telemetrySettings.Logger.Error("Could not compose local config", zap.Error(err))
		return nil
	}

	return cfg.Bytes()
}

func (s *Supervisor) composeOpAMPExtensionConfig() []byte {
	orphanPollInterval := 5 * time.Second
	if s.config.Agent.OrphanDetectionInterval > 0 {
		orphanPollInterval = s.config.Agent.OrphanDetectionInterval
	}

	var cfg bytes.Buffer
	tplVars := map[string]any{
		"InstanceUid":                s.persistentState.InstanceID.String(),
		"SupervisorPort":             s.opampServerPort,
		"PID":                        s.pidProvider.PID(),
		"PPIDPollInterval":           orphanPollInterval,
		"ReportsAvailableComponents": s.config.Capabilities.ReportsAvailableComponents,
	}
	err := s.opampextensionTemplate.Execute(
		&cfg,
		tplVars,
	)
	if err != nil {
		s.telemetrySettings.Logger.Error("Could not compose local config", zap.Error(err))
		return nil
	}

	return cfg.Bytes()
}

type configComposer func() []byte

func (s *Supervisor) composeAgentConfigFiles(incomingConfig *protobufs.AgentRemoteConfig) ([]byte, error) {
	conf := koanf.New("::")

	specialConfigComposers := map[config.SpecialConfigFile][]configComposer{
		config.SpecialConfigFileOwnTelemetry:   {s.composeOwnTelemetryConfig, s.composeExtraTelemetryConfig},
		config.SpecialConfigFileOpAMPExtension: {s.composeOpAMPExtensionConfig},
		config.SpecialConfigFileRemoteConfig:   s.createRemoteConfigComposers(incomingConfig),
	}

	for _, file := range s.config.Agent.ConfigFiles {
		// The special config files should always be valid yaml and most of them
		// will be due to the typing in the Supervisor's config struct and its
		// validation function.
		// The special config file for the remote configuration is the exception
		// here: it could be invalid yaml. In case it is, the `koanf` loader
		// will return an error.
		// Normal config files with invalid yaml should be just ignored.
		if strings.HasPrefix(file, "$") {
			cfgProviders := specialConfigComposers[config.SpecialConfigFile(file)]
			for _, cfgProvider := range cfgProviders {
				cfgBytes := cfgProvider()
				err := conf.Load(rawbytes.Provider(cfgBytes), yaml.Parser(), koanf.WithMergeFunc(configMergeFunc))
				if err != nil {
					s.telemetrySettings.Logger.Error("Could not merge special config file", zap.String("specialConfig", file), zap.Error(err))
					return nil, err
				}
			}
			continue
		}

		cfgBytes, err := os.ReadFile(file)
		if err != nil {
			s.telemetrySettings.Logger.Error("Could not read local config file", zap.Error(err))
			continue
		}

		err = conf.Load(rawbytes.Provider(cfgBytes), yaml.Parser(), koanf.WithMergeFunc(configMergeFunc))
		if err != nil {
			s.telemetrySettings.Logger.Error("Could not merge local config file: "+file, zap.Error(err))
			continue
		}
	}

	b, err := conf.Marshal(yaml.Parser())
	if err != nil {
		s.telemetrySettings.Logger.Error("Could not marshal merged local config files", zap.Error(err))
		return []byte(""), err
	}
	return b, nil
}

// loadAndWriteInitialMergedConfig loads and writes the initial config by
// merging the last received remote config, last received own metrics config,
// and any local configs.
func (s *Supervisor) loadAndWriteInitialMergedConfig() error {
	// load the last received remote config
	s.loadRemoteConfig()

	// load the last received own telemetry config
	s.loadLastReceivedOwnTelemetryConfig()

	// compose the initial merged config
	_, err := s.composeMergedConfig(s.remoteConfig)
	if err != nil {
		return fmt.Errorf("could not compose initial merged config: %w", err)
	}

	// write the initial merged config to disk
	cfgState := s.cfgState.Load().(*configState)
	if err := os.WriteFile(s.agentConfigFilePath(), []byte(cfgState.mergedConfig), 0o600); err != nil {
		s.telemetrySettings.Logger.Error("Failed to write agent config.", zap.Error(err))
	}

	return nil
}

// loadRemoteConfig loads the last received remote config from file if the capability is supported.
func (s *Supervisor) loadRemoteConfig() {
	if !s.config.Capabilities.AcceptsRemoteConfig {
		s.telemetrySettings.Logger.Debug("Remote config is not supported, will not attempt to load config from file")
		return
	}

	// Try to load the last received remote config if it exists.
	var lastRecvRemoteConfig []byte
	var err error
	lastRecvRemoteConfig, err = os.ReadFile(filepath.Join(s.config.Storage.Directory, lastRecvRemoteConfigFile))
	switch {
	case err == nil:
		config := &protobufs.AgentRemoteConfig{}
		err = proto.Unmarshal(lastRecvRemoteConfig, config)
		if err != nil {
			s.telemetrySettings.Logger.Error("Cannot parse last received remote config", zap.Error(err))
		} else {
			s.remoteConfig = config
		}
	case errors.Is(err, os.ErrNotExist):
		s.telemetrySettings.Logger.Info("No last received remote config found")
	default:
		s.telemetrySettings.Logger.Error("error while reading last received config", zap.Error(err))
	}
}

// loadLastReceivedOwnTelemetryConfig loads the last received own telemetry config from file if the capability is supported.
func (s *Supervisor) loadLastReceivedOwnTelemetryConfig() {
	// If none of the own telemetry capabilities are supported, do nothing.
	if !s.config.Capabilities.ReportsOwnMetrics && !s.config.Capabilities.ReportsOwnTraces && !s.config.Capabilities.ReportsOwnLogs {
		s.telemetrySettings.Logger.Debug("Own telemetry is not supported, will not attempt to load config from file")
		return
	}

	// Try to load the last received own metrics config if it exists.
	var lastRecvOwnTelemetryConfig []byte
	var err error
	lastRecvOwnTelemetryConfig, err = os.ReadFile(filepath.Join(s.config.Storage.Directory, lastRecvOwnTelemetryConfigFile))
	if err == nil {
		set := &protobufs.ConnectionSettingsOffers{}
		err = proto.Unmarshal(lastRecvOwnTelemetryConfig, set)
		if err != nil {
			s.telemetrySettings.Logger.Error("Cannot parse last received own telemetry config", zap.Error(err))
		} else {
			s.setupOwnTelemetry(context.Background(), set)
		}
	}
}

// createEffectiveConfigMsg create an EffectiveConfig with the content of the
// current effective config.
func (s *Supervisor) createEffectiveConfigMsg() *protobufs.EffectiveConfig {
	cfgStr, ok := s.effectiveConfig.Load().(string)
	if !ok {
		cfgState, ok := s.cfgState.Load().(*configState)
		if !ok {
			cfgStr = ""
		} else {
			cfgStr = cfgState.mergedConfig
		}
	}

	cfg := &protobufs.EffectiveConfig{
		ConfigMap: &protobufs.AgentConfigMap{
			ConfigMap: map[string]*protobufs.AgentConfigFile{
				"": {Body: []byte(cfgStr)},
			},
		},
	}

	return cfg
}

func (s *Supervisor) updateOwnTelemetryData(data map[string]any, signal string, settings *protobufs.TelemetryConnectionSettings) map[string]any {
	if settings == nil || len(settings.DestinationEndpoint) == 0 {
		return data
	}
	data[fmt.Sprintf("%sEndpoint", signal)] = settings.DestinationEndpoint
	data[fmt.Sprintf("%sHeaders", signal)] = []protobufs.Header{}

	if settings.Headers != nil {
		data[fmt.Sprintf("%sHeaders", signal)] = settings.Headers.Headers
	}
	return data
}

func (s *Supervisor) setupOwnTelemetry(_ context.Context, settings *protobufs.ConnectionSettingsOffers) (configChanged bool) {
	var cfg bytes.Buffer

	data := s.updateOwnTelemetryData(map[string]any{}, "Metrics", settings.GetOwnMetrics())
	data = s.updateOwnTelemetryData(data, "Logs", settings.GetOwnLogs())
	data = s.updateOwnTelemetryData(data, "Traces", settings.GetOwnTraces())

	if len(data) == 0 {
		s.telemetrySettings.Logger.Debug("Disabling own telemetry pipeline in the config")
	} else {
		err := s.ownTelemetryTemplate.Execute(&cfg, data)
		if err != nil {
			s.telemetrySettings.Logger.Error("Could not setup own telemetry", zap.Error(err))
			return
		}
	}
	s.agentConfigOwnTelemetrySection.Store(cfg.String())

	// Need to recalculate the Agent config so that the metric config is included in it.
	configChanged, err := s.composeMergedConfig(s.remoteConfig)
	if err != nil {
		s.telemetrySettings.Logger.Error("Error composing merged config for own metrics. Ignoring agent self metrics config", zap.Error(err))
		return
	}

	return configChanged
}

// composeMergedConfig composes the merged config from multiple sources:
// 1) the remote config from OpAMP Server
// 2) the own metrics config section
// 3) the local override config that is hard-coded in the Supervisor.
func (s *Supervisor) composeMergedConfig(incomingConfig *protobufs.AgentRemoteConfig) (configChanged bool, err error) {
	k := koanf.New("::")

	s.addSpecialConfigFiles()

	hasIncomingConfigMap := len(incomingConfig.GetConfig().GetConfigMap()) != 0
	if s.config.Capabilities.AcceptsRemoteConfig && !hasIncomingConfigMap {
		// Add noop pipeline
		var noopConfig []byte
		noopConfig, err = s.composeNoopPipeline()
		if err != nil {
			return false, fmt.Errorf("could not compose noop pipeline: %w", err)
		}

		if err = k.Load(rawbytes.Provider(noopConfig), yaml.Parser(), koanf.WithMergeFunc(configMergeFunc)); err != nil {
			return false, fmt.Errorf("could not merge noop pipeline: %w", err)
		}
	}

	agentConfigBytes, err := s.composeAgentConfigFiles(incomingConfig)
	if err != nil {
		return false, err
	}

	if err = k.Load(rawbytes.Provider(agentConfigBytes), yaml.Parser(), koanf.WithMergeFunc(configMergeFunc)); err != nil {
		return false, err
	}

	// The merged final result is our new merged config.
	newMergedConfigBytes, err := k.Marshal(yaml.Parser())
	if err != nil {
		return false, err
	}

	// Check if supervisor's merged config is changed.

	newConfigState := &configState{
		mergedConfig:     string(newMergedConfigBytes),
		configMapIsEmpty: (incomingConfig != nil && !hasIncomingConfigMap),
	}

	configChanged = false

	oldConfigState := s.cfgState.Swap(newConfigState)
	if oldConfigState == nil || !oldConfigState.(*configState).equal(newConfigState) {
		s.telemetrySettings.Logger.Debug("Merged config changed.")
		configChanged = true
	}

	return configChanged, nil
}

func (s *Supervisor) handleRestartCommand() error {
	s.agentRestarting.Store(true)
	defer s.agentRestarting.Store(false)
	s.telemetrySettings.Logger.Debug("Received restart command")
	err := s.commander.Restart(context.Background())
	if err != nil {
		s.telemetrySettings.Logger.Error("Could not restart agent process", zap.Error(err))
	}
	s.resetAgentReady()
	return err
}

func (s *Supervisor) startAgent() (agentStartStatus, error) {
	if s.cfgState.Load().(*configState).configMapIsEmpty {
		// Don't start the agent if there is no config to run
		s.telemetrySettings.Logger.Info("No config present, not starting agent.")
		// need to manually trigger updating effective config
		err := s.opampClient.UpdateEffectiveConfig(context.Background())
		if err != nil {
			s.telemetrySettings.Logger.Error("The OpAMP client failed to update the effective config", zap.Error(err))
		}
		return agentNotStarting, nil
	}

	err := s.commander.Start(context.Background())
	if err != nil {
		s.telemetrySettings.Logger.Error("Cannot start the agent", zap.Error(err))
		startErr := fmt.Errorf("cannot start the agent: %w", err)
		err = s.opampClient.SetHealth(&protobufs.ComponentHealth{Healthy: false, LastError: startErr.Error()})
		if err != nil {
			s.telemetrySettings.Logger.Error("Failed to report OpAMP client health", zap.Error(err))
		}
		return "", startErr
	}

	return agentStarting, nil
}

func (s *Supervisor) runAgentProcess() {
	if _, err := os.Stat(s.agentConfigFilePath()); err == nil {
		// We have an effective config file saved previously. Use it to start the agent.
		s.telemetrySettings.Logger.Debug("Effective config found, starting agent initial time")
		_, err := s.startAgent()
		if err != nil {
			s.telemetrySettings.Logger.Error("starting agent failed", zap.Error(err))
			s.saveAndReportConfigStatus(protobufs.RemoteConfigStatuses_RemoteConfigStatuses_FAILED, err.Error())
		}
	}

	restartTimer := time.NewTimer(0)
	restartTimer.Stop()

	configApplyTimeoutTimer := time.NewTimer(0)
	configApplyTimeoutTimer.Stop()

	for {
		select {
		case <-s.hasNewConfig:
			s.lastHealthFromClient.Store(nil)
			s.telemetrySettings.Logger.Debug("agent has new config", zap.String("previous_health", s.lastHealthFromClient.Load().String()))
			if !configApplyTimeoutTimer.Stop() {
				select {
				case <-configApplyTimeoutTimer.C: // Try to drain the channel
				default:
				}
			}
			configApplyTimeoutTimer.Reset(s.config.Agent.ConfigApplyTimeout)
			restartTimer.Stop()

			if s.config.Agent.UseHUPConfigReload {
				if err := s.hupReloadAgent(); err != nil {
					s.telemetrySettings.Logger.Error("Failed to HUP restart agent", zap.Error(err))
					s.saveAndReportConfigStatus(protobufs.RemoteConfigStatuses_RemoteConfigStatuses_FAILED, err.Error())
					continue
				}
			} else {
				s.stopAgentApplyConfig()
			}

			s.telemetrySettings.Logger.Debug("Agent is not running, starting new instance")
			// This call to [startAgent] is useful for both the normal config reload
			// and the HUP one. It takes care of not starting the agent if the config
			// is empty and also of starting it when the config changes from empty
			// to non-empty.
			status, err := s.startAgent()
			if err != nil {
				s.telemetrySettings.Logger.Error("starting agent with new config failed", zap.Error(err))
				s.saveAndReportConfigStatus(protobufs.RemoteConfigStatuses_RemoteConfigStatuses_FAILED, err.Error())
			}
			if status == agentNotStarting {
				// not starting agent because of nop config: clear timer, report applied status, report healthy status
				configApplyTimeoutTimer.Stop()
				s.saveAndReportConfigStatus(protobufs.RemoteConfigStatuses_RemoteConfigStatuses_APPLIED, "")
				if err := s.opampClient.SetHealth(&protobufs.ComponentHealth{Healthy: true, LastError: ""}); err != nil {
					s.telemetrySettings.Logger.Error("Could not report healthy status to OpAMP server", zap.Error(err))
				}
				// need to clear exit channel to avoid triggering `s.commander.Exited()` case
				// because we stopped the agent and aren't restarting it this case will trigger
				// and report an unhealthy status (collector would be healthy, just choosing to not run)
				if len(s.commander.Exited()) > 0 {
					select {
					case <-s.commander.Exited():
					default:
					}
				}
			}
		case <-s.commander.Exited():
			// the agent process exit is expected for restart command and will not attempt to restart
			if s.agentRestarting.Load() {
				continue
			}

			s.telemetrySettings.Logger.Debug("Agent process exited unexpectedly. Will restart in a bit...", zap.Int("pid", s.commander.Pid()), zap.Int("exit_code", s.commander.ExitCode()))
			errMsg := fmt.Sprintf(
				"Agent process PID=%d exited unexpectedly, exit code=%d. Will restart in a bit...",
				s.commander.Pid(), s.commander.ExitCode(),
			)
			err := s.opampClient.SetHealth(&protobufs.ComponentHealth{Healthy: false, LastError: errMsg})
			if err != nil {
				s.telemetrySettings.Logger.Error("Could not report health to OpAMP server", zap.Error(err))
			}

			// TODO: decide why the agent stopped. If it was due to bad config, report it to server.
			// https://github.com/open-telemetry/opentelemetry-collector-contrib/issues/21079

			// Wait 5 seconds before starting again.
			if !restartTimer.Stop() {
				select {
				case <-restartTimer.C: // Try to drain the channel
				default:
				}
			}
			restartTimer.Reset(5 * time.Second)

		case <-restartTimer.C:
			s.telemetrySettings.Logger.Debug("Agent starting after start backoff")
			_, err := s.startAgent()
			if err != nil {
				s.telemetrySettings.Logger.Error("restarting agent failed", zap.Error(err))
				s.saveAndReportConfigStatus(protobufs.RemoteConfigStatuses_RemoteConfigStatuses_FAILED, err.Error())
			}

		case <-configApplyTimeoutTimer.C:
			lastHealth := s.lastHealthFromClient.Load()
			if lastHealth == nil || !lastHealth.Healthy {
				s.saveAndReportConfigStatus(protobufs.RemoteConfigStatuses_RemoteConfigStatuses_FAILED, "Config apply timeout exceeded")
			} else {
				s.saveAndReportConfigStatus(protobufs.RemoteConfigStatuses_RemoteConfigStatuses_APPLIED, "")
			}

		case <-s.doneChan:
			err := s.commander.Stop(context.Background())
			if err != nil {
				s.telemetrySettings.Logger.Error("Could not stop agent process", zap.Error(err))
			}
			return
		}
	}
}

// markAgentReady marks the agent as ready and sends a signal to
// [agentReadyChan].
func (s *Supervisor) markAgentReady() {
	s.agentReady.Store(true)
	select {
	case s.agentReadyChan <- struct{}{}:
	default:
	}
}

// resetAgentReady resets the agent as not ready and drains [agentReadyChan].
func (s *Supervisor) resetAgentReady() {
	s.agentReady.Store(false)
	select {
	case <-s.agentReadyChan:
	default:
	}
}

// waitForAgentReady waits for the agent to be ready. The agent is considered to
// be ready when its first health report is received by the Supervisor's opamp
// server.
// WARNING: this is not thread-safe! If there are two goroutines waiting for
// the agent to be ready, only one of them will be able to proceed.
func (s *Supervisor) waitForAgentReady() error {
	if s.agentReady.Load() {
		return nil
	}

	bootstrapTimer := time.NewTimer(s.config.Agent.BootstrapTimeout)
	defer bootstrapTimer.Stop()

	select {
	case <-s.agentReadyChan:
		return nil
	case <-bootstrapTimer.C:
		return fmt.Errorf("agent has not started after %s", s.config.Agent.BootstrapTimeout)
	}
}

// hupReloadAgent sends a HUP signal to the agent process  with the intent of
// triggering a configuration reload. There are 3 possible outcomes of this:
// 1. The agent is the "official" Otel Collector, which properly traps the HUP
// signal and reloads the config.
// 2. The agent is a custom process, which does not trap the HUP signal: in
// this case the default behavior of a process that receives a HUP signal is to
// exit. This ends up being the same behavior as the standard stop -> restart
// configuration reload method.
// 3. The agent traps the HUP signal, but does nothing. On the next health
// report the agent will be consiered healthy and ready, even though it might
// be running on old configuration.
func (s *Supervisor) hupReloadAgent() error {
	s.agentRestarting.Store(true)
	defer s.agentRestarting.Store(false)
	defer s.resetAgentReady()

	// If we have an empty config, the agent should be stopped.
	if s.cfgState.Load().(*configState).configMapIsEmpty {
		s.stopAgentApplyConfig()
		return nil
	}

	if err := s.writeAgentConfig(); err != nil {
		return fmt.Errorf("failed to write agent new config: %w", err)
	}

	// If the agent is not running, we can't send a HUP signal to it, so we
	// return and let it be started by the caller.
	if !s.commander.IsRunning() {
		return nil
	}

	if err := s.waitForAgentReady(); err != nil {
		return err
	}

	s.telemetrySettings.Logger.Debug("agent is running, reloading config")
	if err := s.reloadAgentConfig(); err != nil {
		return err
	}

	return nil
}

func (s *Supervisor) reloadAgentConfig() error {
	s.telemetrySettings.Logger.Debug("Reloading the agent config")
	err := s.commander.ReloadConfigFile()
	if err != nil {
		return err
	}
	return nil
}

func (s *Supervisor) writeAgentConfig() error {
	cfgState := s.cfgState.Load().(*configState)
	if err := os.WriteFile(s.agentConfigFilePath(), []byte(cfgState.mergedConfig), 0o600); err != nil {
		return err
	}
	return nil
}

func (s *Supervisor) stopAgentApplyConfig() {
	s.telemetrySettings.Logger.Debug("Stopping the agent to apply new config")
	err := s.commander.Stop(context.Background())
	if err != nil {
		s.telemetrySettings.Logger.Error("Could not stop agent process", zap.Error(err))
	}

	if err := s.writeAgentConfig(); err != nil {
		s.telemetrySettings.Logger.Error("Failed to write agent config", zap.Error(err))
	}
}

func (s *Supervisor) Shutdown() {
	s.telemetrySettings.Logger.Debug("Supervisor shutting down...")
	close(s.doneChan)

	// Shutdown in order from producer to consumer (agent -> customMessageForwarder -> local OpAMP server -> client to remote OpAMP server).
	s.agentWG.Wait()
	s.customMessageWG.Wait()

	if s.opampServer != nil {
		s.telemetrySettings.Logger.Debug("Stopping OpAMP server...")
		ctx, cancel := context.WithTimeout(context.Background(), 5*time.Second)
		defer cancel()

		err := s.opampServer.Stop(ctx)
		if err != nil {
			s.telemetrySettings.Logger.Error("Could not stop the OpAMP Server")
		} else {
			s.telemetrySettings.Logger.Debug("OpAMP server stopped.")
		}
	}

	if s.opampClient != nil {
		err := s.opampClient.SetHealth(
			&protobufs.ComponentHealth{
				Healthy: false, LastError: "Supervisor is shutdown",
			},
		)
		if err != nil {
			s.telemetrySettings.Logger.Error("Could not report health to OpAMP server", zap.Error(err))
		}

		err = s.stopOpAMPClient()
		if err != nil {
			s.telemetrySettings.Logger.Error("Could not stop the OpAMP client", zap.Error(err))
		}
	}

	if err := s.shutdownTelemetry(); err != nil {
		s.telemetrySettings.Logger.Error("Could not shut down self telemetry", zap.Error(err))
	}
}

func (s *Supervisor) shutdownTelemetry() error {
	ctx, cancel := context.WithTimeout(context.Background(), 5*time.Second)
	defer cancel()
	// The metric.MeterProvider and trace.TracerProvider interfaces do not have a Shutdown method.
	// To shutdown the providers we try to cast to this interface, which matches the type signature used in the SDK.
	type shutdownable interface {
		Shutdown(context.Context) error
	}

	var err error

	if prov, ok := s.telemetrySettings.MeterProvider.(shutdownable); ok {
		if shutdownErr := prov.Shutdown(ctx); shutdownErr != nil {
			err = multierr.Append(err, fmt.Errorf("failed to shutdown meter provider: %w", shutdownErr))
		}
	}

	if prov, ok := s.telemetrySettings.TracerProvider.(shutdownable); ok {
		if shutdownErr := prov.Shutdown(ctx); shutdownErr != nil {
			err = multierr.Append(err, fmt.Errorf("failed to shutdown tracer provider: %w", shutdownErr))
		}
	}

	if prov, ok := s.telemetrySettings.loggerProvider.(shutdownable); ok {
		if shutdownErr := prov.Shutdown(ctx); shutdownErr != nil {
			err = multierr.Append(err, fmt.Errorf("failed to shutdown logger provider: %w", shutdownErr))
		}
	}

	return err
}

func (s *Supervisor) saveLastReceivedConfig(config *protobufs.AgentRemoteConfig) error {
	cfg, err := proto.Marshal(config)
	if err != nil {
		return err
	}

	return os.WriteFile(filepath.Join(s.config.Storage.Directory, lastRecvRemoteConfigFile), cfg, 0o600)
}

func (s *Supervisor) saveLastReceivedOwnTelemetrySettings(set *protobufs.ConnectionSettingsOffers, filePath string) error {
	cfg, err := proto.Marshal(set)
	if err != nil {
		return err
	}

	return os.WriteFile(filepath.Join(s.config.Storage.Directory, filePath), cfg, 0o600)
}

// saveAndReportConfigStatus saves the config status to the persistent state and reports it to the server.
func (s *Supervisor) saveAndReportConfigStatus(status protobufs.RemoteConfigStatuses, errorMessage string) {
	if !s.config.Capabilities.ReportsRemoteConfig {
		s.telemetrySettings.Logger.Debug("supervisor is not configured to report remote config status")
	}
	rcs := &protobufs.RemoteConfigStatus{
		LastRemoteConfigHash: s.remoteConfig.GetConfigHash(),
		Status:               status,
		ErrorMessage:         errorMessage,
	}

	// save status to persistent state
	if err := s.persistentState.SetLastRemoteConfigStatus(rcs); err != nil {
		s.telemetrySettings.Logger.Error("Could not save last remote config status", zap.Error(err))
	}
	// report status to server
	if err := s.opampClient.SetRemoteConfigStatus(rcs); err != nil {
		s.telemetrySettings.Logger.Error("Could not report OpAMP remote config status", zap.Error(err))
	}
}

func (s *Supervisor) onMessage(ctx context.Context, msg *types.MessageData) {
	ctx, span := s.getTracer().Start(ctx, "onMessage")
	defer span.End()
	configChanged := false

	if msg.AgentIdentification != nil {
		configChanged = s.processAgentIdentificationMessage(msg.AgentIdentification) || configChanged
	}

	if msg.RemoteConfig != nil {
		configChanged = s.processRemoteConfigMessage(ctx, msg.RemoteConfig) || configChanged
	}

	if msg.OwnMetricsConnSettings != nil || msg.OwnTracesConnSettings != nil || msg.OwnLogsConnSettings != nil {
		configChanged = s.processOwnTelemetryConnSettingsMessage(ctx, &protobufs.ConnectionSettingsOffers{
			OwnMetrics: msg.OwnMetricsConnSettings,
			OwnTraces:  msg.OwnTracesConnSettings,
			OwnLogs:    msg.OwnLogsConnSettings,
		}) || configChanged
	}

	// Update the agent config if any messages have touched the config
	if configChanged {
		span.AddEvent("ConfigChanged")
		err := s.opampClient.UpdateEffectiveConfig(ctx)
		if err != nil {
			s.telemetrySettings.Logger.Error("The OpAMP client failed to update the effective config", zap.Error(err))
		}

		s.telemetrySettings.Logger.Debug("Config is changed. Signal to restart the agent")
		// Signal that there is a new config.
		select {
		case s.hasNewConfig <- struct{}{}:
		default:
		}
	}

	messageToAgent := &protobufs.ServerToAgent{
		InstanceUid: s.persistentState.InstanceID[:],
	}
	haveMessageForAgent := false
	// Proxy server capabilities to opamp extension
	if msg.CustomCapabilities != nil {
		messageToAgent.CustomCapabilities = msg.CustomCapabilities
		haveMessageForAgent = true
	}

	// Proxy server messages to opamp extension
	if msg.CustomMessage != nil {
		messageToAgent.CustomMessage = msg.CustomMessage
		haveMessageForAgent = true
	}

	// Send any messages that need proxying to the agent.
	if haveMessageForAgent {
		conn, ok := s.agentConn.Load().(serverTypes.Connection)
		if ok {
			err := conn.Send(ctx, messageToAgent)
			if err != nil {
				s.telemetrySettings.Logger.Error("Error forwarding message to agent from server", zap.Error(err))
			}
		}
	}

	span.SetStatus(codes.Ok, "")
}

// processRemoteConfigMessage processes an AgentRemoteConfig message, returning true if the agent config has changed.
<<<<<<< HEAD
func (s *Supervisor) processRemoteConfigMessage(ctx context.Context, msg *protobufs.AgentRemoteConfig) bool {
	_, span := s.getTracer().Start(ctx, "processRemoteConfigMessage")
	defer span.End()
=======
func (s *Supervisor) processRemoteConfigMessage(msg *protobufs.AgentRemoteConfig) bool {
	if !s.config.Capabilities.AcceptsRemoteConfig {
		s.telemetrySettings.Logger.Warn("Got remote config message, but the agent does not accept remote config. Ignoring remote config.")
		return false
	}

>>>>>>> f901f2cb
	if err := s.saveLastReceivedConfig(msg); err != nil {
		span.SetStatus(codes.Error, fmt.Sprintf("Could not save last received remote config: %s", err.Error()))
		s.telemetrySettings.Logger.Error("Could not save last received remote config", zap.Error(err))
	}

	s.remoteConfig = msg
	s.telemetrySettings.Logger.Debug("Received remote config from server", zap.String("hash", fmt.Sprintf("%x", s.remoteConfig.ConfigHash)))

	var err error
	configChanged, err := s.composeMergedConfig(s.remoteConfig)
	if err != nil {
		span.SetStatus(codes.Error, fmt.Sprintf("Error composing merged config. Reporting failed remote config status: %s", err.Error()))
		s.telemetrySettings.Logger.Error("Error composing merged config. Reporting failed remote config status.", zap.Error(err))
		s.saveAndReportConfigStatus(protobufs.RemoteConfigStatuses_RemoteConfigStatuses_FAILED, err.Error())
	}
	if configChanged {
		// only report applying if the config has changed and will run agent with new config
		s.saveAndReportConfigStatus(protobufs.RemoteConfigStatuses_RemoteConfigStatuses_APPLYING, "")
	}

	span.SetStatus(codes.Ok, "")
	return configChanged
}

// processOwnTelemetryConnSettingsMessage processes a TelemetryConnectionSettings message, returning true if the agent config has changed.
func (s *Supervisor) processOwnTelemetryConnSettingsMessage(ctx context.Context, msg *protobufs.ConnectionSettingsOffers) bool {
	if err := s.saveLastReceivedOwnTelemetrySettings(msg, lastRecvOwnTelemetryConfigFile); err != nil {
		s.telemetrySettings.Logger.Error("Could not save last received own telemetry settings", zap.Error(err))
	}
	return s.setupOwnTelemetry(ctx, msg)
}

// processAgentIdentificationMessage processes an AgentIdentification message, returning true if the agent config has changed.
func (s *Supervisor) processAgentIdentificationMessage(msg *protobufs.AgentIdentification) bool {
	newInstanceID, err := uuid.FromBytes(msg.NewInstanceUid)
	if err != nil {
		s.telemetrySettings.Logger.Error("Failed to parse instance UUID", zap.Error(err))
		return false
	}

	s.telemetrySettings.Logger.Debug("Agent identity is changing",
		zap.String("old_id", s.persistentState.InstanceID.String()),
		zap.String("new_id", newInstanceID.String()))

	err = s.persistentState.SetInstanceID(newInstanceID)
	if err != nil {
		s.telemetrySettings.Logger.Error("Failed to persist new instance ID, instance ID will revert on restart.", zap.String("new_id", newInstanceID.String()), zap.Error(err))
	}

	err = s.opampClient.SetAgentDescription(s.agentDescription.Load().(*protobufs.AgentDescription))
	if err != nil {
		s.telemetrySettings.Logger.Error("Failed to send agent description to OpAMP server")
	}

	// Need to recalculate the Agent config so that the new agent identification is included in it.
	configChanged, err := s.composeMergedConfig(s.remoteConfig)
	if err != nil {
		s.telemetrySettings.Logger.Error("Error composing merged config with new instance ID", zap.Error(err))
		return false
	}

	return configChanged
}

func (s *Supervisor) persistentStateFilePath() string {
	return filepath.Join(s.config.Storage.Directory, persistentStateFileName)
}

func (s *Supervisor) agentConfigFilePath() string {
	return filepath.Join(s.config.Storage.Directory, agentConfigFileName)
}

func (s *Supervisor) getSupervisorOpAMPServerPort() (int, error) {
	if s.config.Agent.OpAMPServerPort != 0 {
		return s.config.Agent.OpAMPServerPort, nil
	}
	return s.findRandomPort()
}

func (s *Supervisor) getFeatureGateFlag() []string {
	flags := []string{}
	for k := range s.featureGates {
		flags = append(flags, k)
	}

	if len(flags) == 0 {
		return []string{}
	}

	return []string{"--feature-gates", strings.Join(flags, ",")}
}

func (s *Supervisor) isFeatureGateSupported(gate string) bool {
	_, ok := s.featureGates[gate]
	return ok
}

func (s *Supervisor) findRandomPort() (int, error) {
	l, err := net.Listen("tcp", "localhost:0")
	if err != nil {
		return 0, err
	}

	port := l.Addr().(*net.TCPAddr).Port

	err = l.Close()
	if err != nil {
		return 0, err
	}

	return port, nil
}

func (s *Supervisor) getTracer() trace.Tracer {
	tracer := s.telemetrySettings.TracerProvider.Tracer("github.com/open-telemetry/opentelemetry-collector-contrib/cmd/opampsupervisor")
	return tracer
}

// The default koanf behavior is to override lists in the config.
// Instead, we provide this function, which merges the source and destination config's
// extension lists by concatenating the two.
// Will be resolved by https://github.com/open-telemetry/opentelemetry-collector/issues/8754
func configMergeFunc(src, dest map[string]any) error {
	srcExtensions := maps.Search(src, []string{"service", "extensions"})
	destExtensions := maps.Search(dest, []string{"service", "extensions"})

	maps.Merge(src, dest)

	if destExt, ok := destExtensions.([]any); ok {
		if srcExt, ok := srcExtensions.([]any); ok {
			if service, ok := dest["service"].(map[string]any); ok {
				allExt := slices.Concat(destExt, srcExt)
				// This is a small hack to ensure that the order is consitent and
				// follows this simple rule: extensions from [src], then from [dest],
				// in the order that they appear.
				// We cannot use other simpler methods, like [sort.Strings], because
				// we work with a `[]any` that cannot be cast to `[]string`.
				seenExt := make(map[any]struct{}, len(allExt))
				var uniqueExts []any
				for _, ext := range allExt {
					if _, ok := seenExt[ext]; !ok {
						seenExt[ext] = struct{}{}
						uniqueExts = append(uniqueExts, ext)
					}
				}
				service["extensions"] = uniqueExts
			}
		}
	}

	return nil
}<|MERGE_RESOLUTION|>--- conflicted
+++ resolved
@@ -1812,18 +1812,14 @@
 }
 
 // processRemoteConfigMessage processes an AgentRemoteConfig message, returning true if the agent config has changed.
-<<<<<<< HEAD
 func (s *Supervisor) processRemoteConfigMessage(ctx context.Context, msg *protobufs.AgentRemoteConfig) bool {
 	_, span := s.getTracer().Start(ctx, "processRemoteConfigMessage")
 	defer span.End()
-=======
-func (s *Supervisor) processRemoteConfigMessage(msg *protobufs.AgentRemoteConfig) bool {
 	if !s.config.Capabilities.AcceptsRemoteConfig {
 		s.telemetrySettings.Logger.Warn("Got remote config message, but the agent does not accept remote config. Ignoring remote config.")
 		return false
 	}
 
->>>>>>> f901f2cb
 	if err := s.saveLastReceivedConfig(msg); err != nil {
 		span.SetStatus(codes.Error, fmt.Sprintf("Could not save last received remote config: %s", err.Error()))
 		s.telemetrySettings.Logger.Error("Could not save last received remote config", zap.Error(err))
