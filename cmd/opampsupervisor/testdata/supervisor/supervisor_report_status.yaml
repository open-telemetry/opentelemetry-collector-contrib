server:
  endpoint: ws://{{.url}}/v1/opamp
  tls:
    insecure: true

capabilities:
  reports_effective_config: true
  reports_own_metrics: true
  reports_own_logs: true
  reports_own_traces: true
  reports_health: true
  accepts_remote_config: true
  reports_remote_config: true
  accepts_restart_command: true

storage:
  directory: "{{.storage_dir}}"

agent:
  executable: ../../bin/otelcontribcol_{{.goos}}_{{.goarch}}{{.extension}}
  config_apply_timeout: {{.config_apply_timeout}}
<<<<<<< HEAD

telemetry:
  traces:
    processors:
      - simple:
          exporter:
            otlp:
              protocol: http/protobuf
              endpoint: http://{{.telemetryUrl}}
  logs:
    level: debug
    processors:
      - simple:
          exporter:
            otlp:
              protocol: http/protobuf
              endpoint: http://{{.telemetryUrl}}
=======
  {{- if .use_hup_config_reload }}
  use_hup_config_reload: {{ .use_hup_config_reload }}
  {{- end }}
>>>>>>> f161dd5f
<|MERGE_RESOLUTION|>--- conflicted
+++ resolved
@@ -19,7 +19,9 @@
 agent:
   executable: ../../bin/otelcontribcol_{{.goos}}_{{.goarch}}{{.extension}}
   config_apply_timeout: {{.config_apply_timeout}}
-<<<<<<< HEAD
+  {{- if .use_hup_config_reload }}
+  use_hup_config_reload: {{ .use_hup_config_reload }}
+  {{- end }}
 
 telemetry:
   traces:
@@ -36,9 +38,4 @@
           exporter:
             otlp:
               protocol: http/protobuf
-              endpoint: http://{{.telemetryUrl}}
-=======
-  {{- if .use_hup_config_reload }}
-  use_hup_config_reload: {{ .use_hup_config_reload }}
-  {{- end }}
->>>>>>> f161dd5f
+              endpoint: http://{{.telemetryUrl}}