--- conflicted
+++ resolved
@@ -170,11 +170,7 @@
     non_identifying_attributes:
       custom.attribute: "custom-value"
 
-<<<<<<< HEAD
-  # The port the Supervisor will start its OpAmp server on and the Collector's 
-=======
   # The port the Supervisor will start its OpAmp server on and the Collector's
->>>>>>> a69efa15
   # OpAmp extension will connect to
   opamp_server_port:
 
@@ -226,27 +222,6 @@
   resource:
     service.namespace: otel-demo
 
-```
-
-#### Notes on `agent::config_files`, `agent::args`, and `agent::env`
-
-Please be aware that when using the `agent::config_files` parameter,
-the configuration files specified are applied in the order they are specified.
-In other words, configuration files are merged from the top of the list to the bottom.
-Configuration added by files at the top of the list may be overwritten by the later ones.
-
-The indicated configuration files are merged in memory and the resulting configuration
-is written to `<storage::directory>/effective.yaml`.
-
-There are a few "special" configuration files that can be used to completely
-customize final configuration given to the Collector. Below are the available
-values and what they represent:
-
-- `$OPAMP_EXTENSION_CONFIG`: configuration for the OpAMP extension to connect to the Supervisor.
-- `$OWN_TELEMETRY_CONFIG`: configuration for the agent to report its own telemetry.
-- `$REMOTE_CONFIG`: remote configuration received by the Supervisor.
-
-<<<<<<< HEAD
 # Supervisor's internal telemetry settings.
 telemetry:
   # Logs configuration.
@@ -295,7 +270,26 @@
   resource:
     service.namespace: otel-demo
 
-=======
+```
+
+#### Notes on `agent::config_files`, `agent::args`, and `agent::env`
+
+Please be aware that when using the `agent::config_files` parameter,
+the configuration files specified are applied in the order they are specified.
+In other words, configuration files are merged from the top of the list to the bottom.
+Configuration added by files at the top of the list may be overwritten by the later ones.
+
+The indicated configuration files are merged in memory and the resulting configuration
+is written to `<storage::directory>/effective.yaml`.
+
+There are a few "special" configuration files that can be used to completely
+customize final configuration given to the Collector. Below are the available
+values and what they represent:
+
+- `$OPAMP_EXTENSION_CONFIG`: configuration for the OpAMP extension to connect to the Supervisor.
+- `$OWN_TELEMETRY_CONFIG`: configuration for the agent to report its own telemetry.
+- `$REMOTE_CONFIG`: remote configuration received by the Supervisor.
+
 **NOTE**: These configuration snippets, particularly `$OPAMP_EXTENSION_CONFIG`, are essential for the Supervisor and Collector to work together. Overriding values in these may result in the Supervisor failing to properly start the Collector and should be done with caution.
 
 These special files can be mixed with user-provided configuration files to create complex
@@ -310,7 +304,6 @@
     - $OPAMP_EXTENSION_CONFIG
     - $REMOTE_CONFIG
     - compliance_config.yaml
->>>>>>> a69efa15
 ```
 
 If **one or more** of the special files are not specified, they are automatically
