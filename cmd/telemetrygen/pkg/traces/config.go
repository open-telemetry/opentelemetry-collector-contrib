--- conflicted
+++ resolved
@@ -20,11 +20,8 @@
 	NumChildSpans    int
 	PropagateContext bool
 	StatusCode       string
-<<<<<<< HEAD
-=======
 	Batch            bool
 	NumSpanLinks     int
->>>>>>> a9f53d6d
 
 	SpanDuration time.Duration
 }
@@ -45,11 +42,8 @@
 	fs.IntVar(&c.NumChildSpans, "child-spans", c.NumChildSpans, "Number of child spans to generate for each trace")
 	fs.BoolVar(&c.PropagateContext, "marshal", c.PropagateContext, "Whether to marshal trace context via HTTP headers")
 	fs.StringVar(&c.StatusCode, "status-code", c.StatusCode, "Status code to use for the spans, one of (Unset, Error, Ok) or the equivalent integer (0,1,2)")
-<<<<<<< HEAD
-=======
 	fs.BoolVar(&c.Batch, "batch", c.Batch, "Whether to batch traces")
 	fs.IntVar(&c.NumSpanLinks, "span-links", c.NumSpanLinks, "Number of span links to generate for each span")
->>>>>>> a9f53d6d
 	fs.DurationVar(&c.SpanDuration, "span-duration", c.SpanDuration, "The duration of each generated span.")
 }
 
@@ -64,11 +58,8 @@
 	c.NumChildSpans = 1
 	c.PropagateContext = false
 	c.StatusCode = "0"
-<<<<<<< HEAD
-=======
 	c.Batch = true
 	c.NumSpanLinks = 0
->>>>>>> a9f53d6d
 	c.SpanDuration = 123 * time.Microsecond
 }
 
