--- conflicted
+++ resolved
@@ -36,11 +36,8 @@
 	index          int                   // worker index
 	traceID        string                // traceID string
 	spanID         string                // spanID string
-<<<<<<< HEAD
 	loadSize       int                   // desired minimum size in MB of string data for each generated log
-=======
 	allowFailures  bool                  // whether to continue on export failures
->>>>>>> 8cb8ef6c
 }
 
 const (
