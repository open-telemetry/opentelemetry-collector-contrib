// Copyright The OpenTelemetry Authors
// SPDX-License-Identifier: Apache-2.0

package logs

import (
	"context"
	"encoding/hex"
	"fmt"
	"sync"
	"sync/atomic"
	"time"

	"go.opentelemetry.io/otel/attribute"
	"go.opentelemetry.io/otel/log"
	sdklog "go.opentelemetry.io/otel/sdk/log"
	"go.opentelemetry.io/otel/sdk/log/logtest"
	"go.opentelemetry.io/otel/sdk/resource"
	"go.opentelemetry.io/otel/trace"
	"go.uber.org/zap"
	"golang.org/x/time/rate"

	"github.com/open-telemetry/opentelemetry-collector-contrib/cmd/telemetrygen/internal/common"
	types "github.com/open-telemetry/opentelemetry-collector-contrib/cmd/telemetrygen/pkg"
)

type worker struct {
	running        *atomic.Bool          // pointer to shared flag that indicates it's time to stop the test
	numLogs        int                   // how many logs the worker has to generate (only when duration==0)
	body           string                // the body of the log
	severityNumber log.Severity          // the severityNumber of the log
	severityText   string                // the severityText of the log
	totalDuration  types.DurationWithInf // how long to run the test for (overrides `numLogs`)
	limitPerSecond rate.Limit            // how many logs per second to generate
	wg             *sync.WaitGroup       // notify when done
	logger         *zap.Logger           // logger
	index          int                   // worker index
	traceID        string                // traceID string
	spanID         string                // spanID string
<<<<<<< HEAD
	batch          bool                  // whether to batch logs
	batchBuffer    []sdklog.Record       // buffer for batching logs
	bufferMutex    sync.Mutex            // mutex for thread-safe access to buffer
	batchSize      int                   // number of logs to batch before flushing
=======
	loadSize       int                   // desired minimum size in MB of string data for each generated log
	allowFailures  bool                  // whether to continue on export failures
>>>>>>> fcb4434d
}

func (w *worker) simulateLogs(res *resource.Resource, exporter sdklog.Exporter, telemetryAttributes []attribute.KeyValue) {
	limiter := rate.NewLimiter(w.limitPerSecond, 1)
	var i int64

	for w.running.Load() {
		var tid trace.TraceID
		var sid trace.SpanID

		if w.spanID != "" {
			// we checked this for errors in the Validate function
			b, _ := hex.DecodeString(w.spanID)
			sid = trace.SpanID(b)
		}
		if w.traceID != "" {
			// we checked this for errors in the Validate function
			b, _ := hex.DecodeString(w.traceID)
			tid = trace.TraceID(b)
		}

		attrs := []log.KeyValue{log.String("app", "server")}
		for i, attr := range telemetryAttributes {
			attrs = append(attrs, log.String(string(attr.Key), telemetryAttributes[i].Value.AsString()))
		}

		// Add load size attributes if specified
		if w.loadSize > 0 {
			for j := 0; j < w.loadSize; j++ {
				attrs = append(attrs, log.String(fmt.Sprintf("load-%v", j), string(make([]byte, common.CharactersPerMB))))
			}
		}

		rf := logtest.RecordFactory{
			Timestamp:         time.Now(),
			Severity:          w.severityNumber,
			SeverityText:      w.severityText,
			Body:              log.StringValue(w.body),
			Attributes:        attrs,
			TraceID:           tid,
			SpanID:            sid,
			Resource:          res,
			DroppedAttributes: 1,
		}

		logs := []sdklog.Record{rf.NewRecord()}

		if err := limiter.Wait(context.Background()); err != nil {
			w.logger.Fatal("limiter wait failed, retry", zap.Error(err))
		}

<<<<<<< HEAD
		if w.batch {
			w.addToBuffer(logs[0], exporter)
		} else {
			if err := exporter.Export(context.Background(), logs); err != nil {
=======
		if err := exporter.Export(context.Background(), logs); err != nil {
			if w.allowFailures {
				w.logger.Error("exporter failed, continuing due to --allow-export-failures", zap.Error(err))
			} else {
>>>>>>> fcb4434d
				w.logger.Fatal("exporter failed", zap.Error(err))
			}
		}

		i++
		if w.numLogs != 0 && i >= int64(w.numLogs) {
			break
		}
	}

	// Flush any remaining logs in the buffer
	if w.batch && len(w.batchBuffer) > 0 {
		w.flushBuffer(exporter)
	}

	w.logger.Info("logs generated", zap.Int64("logs", i))
	w.wg.Done()
}

func (w *worker) addToBuffer(log sdklog.Record, exporter sdklog.Exporter) {
	w.bufferMutex.Lock()
	defer w.bufferMutex.Unlock()

	w.batchBuffer = append(w.batchBuffer, log)

	// Check if we should flush based on batch size
	if len(w.batchBuffer) >= w.batchSize {
		w.flushBuffer(exporter)
	}
}

func (w *worker) flushBuffer(exporter sdklog.Exporter) {
	if len(w.batchBuffer) == 0 {
		return
	}

	if err := exporter.Export(context.Background(), w.batchBuffer); err != nil {
		w.logger.Error("failed to export batched logs", zap.Error(err))
	} else {
		w.logger.Debug("exported batched logs", zap.Int("count", len(w.batchBuffer)))
	}

	// Clear buffer
	w.batchBuffer = w.batchBuffer[:0]
}<|MERGE_RESOLUTION|>--- conflicted
+++ resolved
@@ -37,15 +37,12 @@
 	index          int                   // worker index
 	traceID        string                // traceID string
 	spanID         string                // spanID string
-<<<<<<< HEAD
 	batch          bool                  // whether to batch logs
 	batchBuffer    []sdklog.Record       // buffer for batching logs
 	bufferMutex    sync.Mutex            // mutex for thread-safe access to buffer
 	batchSize      int                   // number of logs to batch before flushing
-=======
 	loadSize       int                   // desired minimum size in MB of string data for each generated log
 	allowFailures  bool                  // whether to continue on export failures
->>>>>>> fcb4434d
 }
 
 func (w *worker) simulateLogs(res *resource.Resource, exporter sdklog.Exporter, telemetryAttributes []attribute.KeyValue) {
@@ -97,18 +94,15 @@
 			w.logger.Fatal("limiter wait failed, retry", zap.Error(err))
 		}
 
-<<<<<<< HEAD
 		if w.batch {
 			w.addToBuffer(logs[0], exporter)
 		} else {
 			if err := exporter.Export(context.Background(), logs); err != nil {
-=======
-		if err := exporter.Export(context.Background(), logs); err != nil {
-			if w.allowFailures {
-				w.logger.Error("exporter failed, continuing due to --allow-export-failures", zap.Error(err))
-			} else {
->>>>>>> fcb4434d
-				w.logger.Fatal("exporter failed", zap.Error(err))
+				if w.allowFailures {
+					w.logger.Error("exporter failed, continuing due to --allow-export-failures", zap.Error(err))
+				} else {
+					w.logger.Fatal("exporter failed", zap.Error(err))
+				}
 			}
 		}
 
