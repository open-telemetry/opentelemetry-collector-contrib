--- conflicted
+++ resolved
@@ -82,11 +82,8 @@
 			logger:                 logger.With(zap.Int("worker", i)),
 			index:                  i,
 			clock:                  &realClock{},
-<<<<<<< HEAD
 			loadSize:               c.LoadSize,
-=======
 			allowFailures:          c.AllowExportFailures,
->>>>>>> 8cb8ef6c
 		}
 		exp, err := expF()
 		if err != nil {
