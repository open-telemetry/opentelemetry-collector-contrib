--- conflicted
+++ resolved
@@ -83,11 +83,8 @@
 			logger:                 logger.With(zap.Int("worker", i)),
 			index:                  i,
 			clock:                  &realClock{},
-<<<<<<< HEAD
 			loadSize:               c.LoadSize,
-=======
 			rand:                   rand.New(rand.NewPCG(uint64(time.Now().UnixNano()+int64(i)), 0)),
->>>>>>> c1f924a3
 			allowFailures:          c.AllowExportFailures,
 		}
 		exp, err := expF()
