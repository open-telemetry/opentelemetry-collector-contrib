--- conflicted
+++ resolved
@@ -84,11 +84,8 @@
 			logger:                 logger.With(zap.Int("worker", i)),
 			index:                  i,
 			clock:                  &realClock{},
-<<<<<<< HEAD
 			rand:                   rand.New(rand.NewPCG(uint64(time.Now().UnixNano()+int64(i)), 0)),
-=======
 			allowFailures:          c.AllowExportFailures,
->>>>>>> 8cb8ef6c
 		}
 		exp, err := expF()
 		if err != nil {
