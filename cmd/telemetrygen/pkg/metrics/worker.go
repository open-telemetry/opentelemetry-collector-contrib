--- conflicted
+++ resolved
@@ -34,11 +34,8 @@
 	logger                 *zap.Logger                  // logger
 	index                  int                          // worker index
 	clock                  Clock                        // clock
-<<<<<<< HEAD
 	loadSize               int                          // desired minimum size in MB of string data for each generated metric
-=======
 	allowFailures          bool                         // whether to continue on export failures
->>>>>>> 8cb8ef6c
 }
 
 const (
