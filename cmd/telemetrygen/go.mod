--- conflicted
+++ resolved
@@ -20,7 +20,6 @@
 )
 
 require (
-<<<<<<< HEAD
 	github.com/cenkalti/backoff/v4 v4.1.3 // indirect
 	github.com/davecgh/go-spew v1.1.1 // indirect
 	github.com/go-logr/logr v1.2.3 // indirect
@@ -39,10 +38,5 @@
 	google.golang.org/protobuf v1.28.1 // indirect
 	gopkg.in/yaml.v3 v3.0.1 // indirect
 )
-=======
-	github.com/inconshreveable/mousetrap v1.0.0 // indirect
-	github.com/spf13/pflag v1.0.5 // indirect
-)
 
-retract v0.65.0
->>>>>>> 647ce4f9
+retract v0.65.0