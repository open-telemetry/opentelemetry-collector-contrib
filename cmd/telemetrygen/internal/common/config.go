// Copyright The OpenTelemetry Authors
// SPDX-License-Identifier: Apache-2.0

package common

import (
	"fmt"
	"strings"
	"time"

	"github.com/spf13/pflag"
	"go.opentelemetry.io/otel/attribute"
)

var (
	errFormatOTLPAttributes       = fmt.Errorf("value should be of the format key=\"value\"")
	errDoubleQuotesOTLPAttributes = fmt.Errorf("value should be a string wrapped in double quotes")
)

const (
	defaultGRPCEndpoint = "localhost:4317"
	defaultHTTPEndpoint = "localhost:4318"
)

type KeyValue map[string]string

var _ pflag.Value = (*KeyValue)(nil)

func (v *KeyValue) String() string {
	return ""
}

func (v *KeyValue) Set(s string) error {
	kv := strings.SplitN(s, "=", 2)
	if len(kv) != 2 {
		return errFormatOTLPAttributes
	}
	val := kv[1]
	if len(val) < 2 || !strings.HasPrefix(val, "\"") || !strings.HasSuffix(val, "\"") {
		return errDoubleQuotesOTLPAttributes
	}

	(*v)[kv[0]] = val[1 : len(val)-1]
	return nil
}

func (v *KeyValue) Type() string {
	return "map[string]string"
}

type Config struct {
	WorkerCount           int
	Rate                  int64
	TotalDuration         time.Duration
	ReportingInterval     time.Duration
	SkipSettingGRPCLogger bool

	// OTLP config
<<<<<<< HEAD
	CustomEndpoint     string
	Insecure           bool
	UseHTTP            bool
	HTTPPath           string
	Headers            KeyValue
	ResourceAttributes KeyValue
=======
	Endpoint            string
	Insecure            bool
	UseHTTP             bool
	HTTPPath            string
	Headers             KeyValue
	ResourceAttributes  KeyValue
	TelemetryAttributes KeyValue
>>>>>>> 14375a3c
}

// Endpoint returns the appropriate endpoint URL based on the selected communication mode (gRPC or HTTP)
// or custom endpoint provided in the configuration.
func (c *Config) Endpoint() string {
	if c.CustomEndpoint != "" {
		return c.CustomEndpoint
	}
	if c.UseHTTP {
		return defaultHTTPEndpoint
	}
	return defaultGRPCEndpoint
}

func (c *Config) GetAttributes() []attribute.KeyValue {
	var attributes []attribute.KeyValue

	if len(c.ResourceAttributes) > 0 {
		for k, v := range c.ResourceAttributes {
			attributes = append(attributes, attribute.String(k, v))
		}
	}
	return attributes
}

func (c *Config) GetTelemetryAttributes() []attribute.KeyValue {
	var attributes []attribute.KeyValue

	if len(c.TelemetryAttributes) > 0 {
		for k, v := range c.TelemetryAttributes {
			attributes = append(attributes, attribute.String(k, v))
		}
	}
	return attributes
}

// CommonFlags registers common config flags.
func (c *Config) CommonFlags(fs *pflag.FlagSet) {
	fs.IntVar(&c.WorkerCount, "workers", 1, "Number of workers (goroutines) to run")
	fs.Int64Var(&c.Rate, "rate", 0, "Approximately how many metrics per second each worker should generate. Zero means no throttling.")
	fs.DurationVar(&c.TotalDuration, "duration", 0, "For how long to run the test")
	fs.DurationVar(&c.ReportingInterval, "interval", 1*time.Second, "Reporting interval")

	fs.StringVar(&c.CustomEndpoint, "otlp-endpoint", "", "Destination endpoint for exporting logs, metrics and traces")
	fs.BoolVar(&c.Insecure, "otlp-insecure", false, "Whether to enable client transport security for the exporter's grpc or http connection")
	fs.BoolVar(&c.UseHTTP, "otlp-http", false, "Whether to use HTTP exporter rather than a gRPC one")

	// custom headers
	c.Headers = make(map[string]string)
	fs.Var(&c.Headers, "otlp-header", "Custom header to be passed along with each OTLP request. The value is expected in the format key=\"value\"."+
		"Note you may need to escape the quotes when using the tool from a cli."+
		"Flag may be repeated to set multiple headers (e.g -otlp-header key1=value1 -otlp-header key2=value2)")

	// custom resource attributes
	c.ResourceAttributes = make(map[string]string)
	fs.Var(&c.ResourceAttributes, "otlp-attributes", "Custom resource attributes to use. The value is expected in the format key=\"value\"."+
		"Note you may need to escape the quotes when using the tool from a cli."+
		"Flag may be repeated to set multiple attributes (e.g -otlp-attributes key1=\"value1\" -otlp-attributes key2=\"value2\")")

	c.TelemetryAttributes = make(map[string]string)
	fs.Var(&c.TelemetryAttributes, "telemetry-attributes", "Custom telemetry attributes to use. The value is expected in the format \"key=\\\"value\\\"\". "+
		"Flag may be repeated to set multiple attributes (e.g --telemetry-attributes \"key1=\\\"value1\\\"\" --telemetry-attributes \"key2=\\\"value2\\\"\")")
}<|MERGE_RESOLUTION|>--- conflicted
+++ resolved
@@ -56,22 +56,13 @@
 	SkipSettingGRPCLogger bool
 
 	// OTLP config
-<<<<<<< HEAD
-	CustomEndpoint     string
-	Insecure           bool
-	UseHTTP            bool
-	HTTPPath           string
-	Headers            KeyValue
-	ResourceAttributes KeyValue
-=======
-	Endpoint            string
+	CustomEndpoint      string
 	Insecure            bool
 	UseHTTP             bool
 	HTTPPath            string
 	Headers             KeyValue
 	ResourceAttributes  KeyValue
 	TelemetryAttributes KeyValue
->>>>>>> 14375a3c
 }
 
 // Endpoint returns the appropriate endpoint URL based on the selected communication mode (gRPC or HTTP)
