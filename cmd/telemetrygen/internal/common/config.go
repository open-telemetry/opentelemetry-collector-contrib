--- conflicted
+++ resolved
@@ -95,27 +95,17 @@
 
 	// custom headers
 	c.Headers = make(map[string]string)
-<<<<<<< HEAD
-	fs.Var(&c.Headers, "otlp-header", "Custom header to be passed along with each OTLP request. The value is expected in the format key=value. "+
-=======
 	fs.Var(&c.Headers, "otlp-header", "Custom header to be passed along with each OTLP request. The value is expected in the format key=\"value\"."+
 		"Note you may need to escape the quotes when using the tool from a cli."+
->>>>>>> 33fbb2a9
 		"Flag may be repeated to set multiple headers (e.g -otlp-header key1=value1 -otlp-header key2=value2)")
 
 	// custom resource attributes
 	c.ResourceAttributes = make(map[string]string)
-<<<<<<< HEAD
-	fs.Var(&c.ResourceAttributes, "otlp-attributes", "Custom resource attributes to use. The value is expected in the format \"key=\\\"value\\\"\". "+
-		"Flag may be repeated to set multiple attributes (e.g --otlp-attributes \"key1=\\\"value1\\\"\" --otlp-attributes \"key2=\\\"value2\\\"\")")
+	fs.Var(&c.ResourceAttributes, "otlp-attributes", "Custom resource attributes to use. The value is expected in the format key=\"value\"."+
+		"Note you may need to escape the quotes when using the tool from a cli."+
+		"Flag may be repeated to set multiple attributes (e.g -otlp-attributes key1=\"value1\" -otlp-attributes key2=\"value2\")")
 
 	c.TelemetryAttributes = make(map[string]string)
 	fs.Var(&c.TelemetryAttributes, "telemetry-attributes", "Custom telemetry attributes to use. The value is expected in the format \"key=\\\"value\\\"\". "+
 		"Flag may be repeated to set multiple attributes (e.g --signal-attributes \"key1=\\\"value1\\\"\" --otlp-attributes \"key2=\\\"value2\\\"\")")
-
-=======
-	fs.Var(&c.ResourceAttributes, "otlp-attributes", "Custom resource attributes to use. The value is expected in the format key=\"value\"."+
-		"Note you may need to escape the quotes when using the tool from a cli."+
-		"Flag may be repeated to set multiple attributes (e.g -otlp-attributes key1=\"value1\" -otlp-attributes key2=\"value2\")")
->>>>>>> 33fbb2a9
 }