<!-- status autogenerated section -->
{{- if len .Status.Stability }}
| Status        |           |
| ------------- |-----------|
{{- $class := .Status.Class }}
{{- $shortName := .ShortFolderName }}
{{- if ne $class "connector" }}
{{- $idx := 0 }}
{{- range $stability, $value := .Status.Stability }}
| {{ if not $idx }}Stability{{ else }}         {{ end }}     | [{{ $stability }}]{{ if ne $class "extension" }}: {{ stringsJoin $value ", " }} {{ end }}  |
{{- $idx = inc $idx }}
{{- end }}
{{- end}}
<<<<<<< HEAD
{{- if ne $class "cmd" }}
=======
{{- if and (ne $class "cmd") (ne $class "pkg")  }}
>>>>>>> 592374af
| Distributions | [{{ stringsJoin .Status.SortedDistributions "], [" }}] |
{{- end }}
{{- if .Status.Warnings }}
| Warnings      | [{{ stringsJoin .Status.Warnings ", " }}](#warnings) |
{{- end }}
{{- if ne $class "" }}
| Issues        | [![Open issues](https://img.shields.io/github/issues-search/open-telemetry/opentelemetry-collector-contrib?query=is%3Aissue%20is%3Aopen%20label%3A{{ $class }}%2F{{ $shortName }}%20&label=open&color=orange&logo=opentelemetry)](https://github.com/open-telemetry/opentelemetry-collector-contrib/issues?q=is%3Aopen+is%3Aissue+label%3A{{ $class }}%2F{{ $shortName }}) [![Closed issues](https://img.shields.io/github/issues-search/open-telemetry/opentelemetry-collector-contrib?query=is%3Aissue%20is%3Aclosed%20label%3A{{ $class }}%2F{{ $shortName }}%20&label=closed&color=blue&logo=opentelemetry)](https://github.com/open-telemetry/opentelemetry-collector-contrib/issues?q=is%3Aclosed+is%3Aissue+label%3A{{ $class }}%2F{{ $shortName }}) |
{{- end }}
{{- if .Status.Codeowners }}
{{- $codeowners := userLinks .Status.Codeowners.Active }}
{{- $emeritus := userLinks .Status.Codeowners.Emeritus }}
| [Code Owners](https://github.com/open-telemetry/opentelemetry-collector-contrib/blob/main/CONTRIBUTING.md#becoming-a-code-owner)    | {{ stringsJoin $codeowners ", " }} |
{{- if $emeritus }}
| Emeritus      | {{ stringsJoin $emeritus ", " }} |
{{- end }}
{{- end }}
{{range $stability, $val := .Status.Stability}}
[{{ $stability }}]: https://github.com/open-telemetry/opentelemetry-collector#{{ $stability }}
{{- end }}
{{- range .Status.SortedDistributions }}
[{{.}}]: {{ distroURL . }}
{{- end }}
{{- if eq $class "connector"}}

## Supported Pipeline Types

| [Exporter Pipeline Type] | [Receiver Pipeline Type] | [Stability Level] |
| ------------------------ | ------------------------ | ----------------- |
{{- range $stability, $pipelines := .Status.Stability }}
{{- range $pipeline := $pipelines }}
{{- $parts := stringsSplit $pipeline "_to_"  }}
| {{index $parts 0}} | {{index $parts 1}} | [{{$stability}}] |
{{- end }}
{{- end }}

[Exporter Pipeline Type]: https://github.com/open-telemetry/opentelemetry-collector/blob/main/connector/README.md#exporter-pipeline-type
[Receiver Pipeline Type]: https://github.com/open-telemetry/opentelemetry-collector/blob/main/connector/README.md#receiver-pipeline-type
[Stability Level]: https://github.com/open-telemetry/opentelemetry-collector#stability-levels
{{- end }}
{{- end }}
<!-- end autogenerated section --><|MERGE_RESOLUTION|>--- conflicted
+++ resolved
@@ -11,11 +11,7 @@
 {{- $idx = inc $idx }}
 {{- end }}
 {{- end}}
-<<<<<<< HEAD
-{{- if ne $class "cmd" }}
-=======
 {{- if and (ne $class "cmd") (ne $class "pkg")  }}
->>>>>>> 592374af
 | Distributions | [{{ stringsJoin .Status.SortedDistributions "], [" }}] |
 {{- end }}
 {{- if .Status.Warnings }}
