--- conflicted
+++ resolved
@@ -233,13 +233,8 @@
 					return nil
 				}
 			}
-<<<<<<< HEAD
 			if m.Status == nil || m.Status.Codeowners == nil {
 				return fmt.Errorf("component %q has no status or codeowners section", key)
-=======
-			if m.Status.Codeowners == nil {
-				return nil
->>>>>>> 8f921e06
 			}
 			for _, id := range m.Status.Codeowners.Active {
 				allCodeowners[id] = struct{}{}
