// Copyright 2019 OpenTelemetry Authors
//
// Licensed under the Apache License, Version 2.0 (the "License");
// you may not use this file except in compliance with the License.
// You may obtain a copy of the License at
//
//      http://www.apache.org/licenses/LICENSE-2.0
//
// Unless required by applicable law or agreed to in writing, software
// distributed under the License is distributed on an "AS IS" BASIS,
// WITHOUT WARRANTIES OR CONDITIONS OF ANY KIND, either express or implied.
// See the License for the specific language governing permissions and
// limitations under the License.

package main

import (
	"github.com/open-telemetry/opentelemetry-collector/component"
	"github.com/open-telemetry/opentelemetry-collector/component/componenterror"
	"github.com/open-telemetry/opentelemetry-collector/config"
	"github.com/open-telemetry/opentelemetry-collector/service/defaultcomponents"

	"github.com/open-telemetry/opentelemetry-collector-contrib/exporter/awsxrayexporter"
	"github.com/open-telemetry/opentelemetry-collector-contrib/exporter/azuremonitorexporter"
	"github.com/open-telemetry/opentelemetry-collector-contrib/exporter/carbonexporter"
	"github.com/open-telemetry/opentelemetry-collector-contrib/exporter/honeycombexporter"
	"github.com/open-telemetry/opentelemetry-collector-contrib/exporter/jaegerthrifthttpexporter"
	"github.com/open-telemetry/opentelemetry-collector-contrib/exporter/kinesisexporter"
	"github.com/open-telemetry/opentelemetry-collector-contrib/exporter/lightstepexporter"
	"github.com/open-telemetry/opentelemetry-collector-contrib/exporter/sapmexporter"
	"github.com/open-telemetry/opentelemetry-collector-contrib/exporter/signalfxexporter"
	"github.com/open-telemetry/opentelemetry-collector-contrib/exporter/stackdriverexporter"
	"github.com/open-telemetry/opentelemetry-collector-contrib/processor/k8sprocessor"
	"github.com/open-telemetry/opentelemetry-collector-contrib/receiver/carbonreceiver"
	"github.com/open-telemetry/opentelemetry-collector-contrib/receiver/collectdreceiver"
	"github.com/open-telemetry/opentelemetry-collector-contrib/receiver/jaegerlegacyreceiver"
	"github.com/open-telemetry/opentelemetry-collector-contrib/receiver/k8sclusterreceiver"
	"github.com/open-telemetry/opentelemetry-collector-contrib/receiver/redisreceiver"
	"github.com/open-telemetry/opentelemetry-collector-contrib/receiver/sapmreceiver"
	"github.com/open-telemetry/opentelemetry-collector-contrib/receiver/signalfxreceiver"
	"github.com/open-telemetry/opentelemetry-collector-contrib/receiver/simpleprometheusreceiver"
	"github.com/open-telemetry/opentelemetry-collector-contrib/receiver/wavefrontreceiver"
	"github.com/open-telemetry/opentelemetry-collector-contrib/receiver/zipkinscribereceiver"
)

func components() (config.Factories, error) {
	errs := []error{}
	factories, err := defaultcomponents.Components()
	if err != nil {
		return config.Factories{}, err
	}

	receivers := []component.ReceiverFactoryBase{
		&collectdreceiver.Factory{},
		&sapmreceiver.Factory{},
		&zipkinscribereceiver.Factory{},
		&signalfxreceiver.Factory{},
		&carbonreceiver.Factory{},
		&wavefrontreceiver.Factory{},
		&jaegerlegacyreceiver.Factory{},
		&redisreceiver.Factory{},
<<<<<<< HEAD
		&simpleprometheusreceiver.Factory{},
=======
		&k8sclusterreceiver.Factory{},
>>>>>>> b7b368f3
	}
	for _, rcv := range factories.Receivers {
		receivers = append(receivers, rcv)
	}
	factories.Receivers, err = component.MakeReceiverFactoryMap(receivers...)
	if err != nil {
		errs = append(errs, err)
	}

	exporters := []component.ExporterFactoryBase{
		&stackdriverexporter.Factory{},
		&azuremonitorexporter.Factory{},
		&signalfxexporter.Factory{},
		&sapmexporter.Factory{},
		&kinesisexporter.Factory{},
		&awsxrayexporter.Factory{},
		&carbonexporter.Factory{},
		&honeycombexporter.Factory{},
		&jaegerthrifthttpexporter.Factory{},
		&lightstepexporter.Factory{},
	}
	for _, exp := range factories.Exporters {
		exporters = append(exporters, exp)
	}
	factories.Exporters, err = component.MakeExporterFactoryMap(exporters...)
	if err != nil {
		errs = append(errs, err)
	}

	processors := []component.ProcessorFactoryBase{
		&k8sprocessor.Factory{},
	}
	for _, pr := range factories.Processors {
		processors = append(processors, pr)
	}
	factories.Processors, err = component.MakeProcessorFactoryMap(processors...)
	if err != nil {
		errs = append(errs, err)
	}

	return factories, componenterror.CombineErrors(errs)
}<|MERGE_RESOLUTION|>--- conflicted
+++ resolved
@@ -59,11 +59,8 @@
 		&wavefrontreceiver.Factory{},
 		&jaegerlegacyreceiver.Factory{},
 		&redisreceiver.Factory{},
-<<<<<<< HEAD
 		&simpleprometheusreceiver.Factory{},
-=======
 		&k8sclusterreceiver.Factory{},
->>>>>>> b7b368f3
 	}
 	for _, rcv := range factories.Receivers {
 		receivers = append(receivers, rcv)
