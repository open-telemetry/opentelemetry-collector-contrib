// Copyright 2019 OpenTelemetry Authors
//
// Licensed under the Apache License, Version 2.0 (the "License");
// you may not use this file except in compliance with the License.
// You may obtain a copy of the License at
//
//      http://www.apache.org/licenses/LICENSE-2.0
//
// Unless required by applicable law or agreed to in writing, software
// distributed under the License is distributed on an "AS IS" BASIS,
// WITHOUT WARRANTIES OR CONDITIONS OF ANY KIND, either express or implied.
// See the License for the specific language governing permissions and
// limitations under the License.

package main

import (
	"go.opentelemetry.io/collector/component"
	"go.opentelemetry.io/collector/component/componenterror"
	"go.opentelemetry.io/collector/service/defaultcomponents"

	"github.com/open-telemetry/opentelemetry-collector-contrib/exporter/alibabacloudlogserviceexporter"
	"github.com/open-telemetry/opentelemetry-collector-contrib/exporter/awsxrayexporter"
	"github.com/open-telemetry/opentelemetry-collector-contrib/exporter/azuremonitorexporter"
	"github.com/open-telemetry/opentelemetry-collector-contrib/exporter/carbonexporter"
	"github.com/open-telemetry/opentelemetry-collector-contrib/exporter/elasticexporter"
	"github.com/open-telemetry/opentelemetry-collector-contrib/exporter/honeycombexporter"
	"github.com/open-telemetry/opentelemetry-collector-contrib/exporter/jaegerthrifthttpexporter"
	"github.com/open-telemetry/opentelemetry-collector-contrib/exporter/kinesisexporter"
	"github.com/open-telemetry/opentelemetry-collector-contrib/exporter/lightstepexporter"
	"github.com/open-telemetry/opentelemetry-collector-contrib/exporter/newrelicexporter"
	"github.com/open-telemetry/opentelemetry-collector-contrib/exporter/sapmexporter"
	"github.com/open-telemetry/opentelemetry-collector-contrib/exporter/sentryexporter"
	"github.com/open-telemetry/opentelemetry-collector-contrib/exporter/signalfxexporter"
	"github.com/open-telemetry/opentelemetry-collector-contrib/exporter/splunkhecexporter"
	"github.com/open-telemetry/opentelemetry-collector-contrib/exporter/stackdriverexporter"
	"github.com/open-telemetry/opentelemetry-collector-contrib/extension/observer/hostobserver"
	"github.com/open-telemetry/opentelemetry-collector-contrib/extension/observer/k8sobserver"
	"github.com/open-telemetry/opentelemetry-collector-contrib/processor/k8sprocessor"
	"github.com/open-telemetry/opentelemetry-collector-contrib/processor/metricstransformprocessor"
	"github.com/open-telemetry/opentelemetry-collector-contrib/processor/resourcedetectionprocessor"
	"github.com/open-telemetry/opentelemetry-collector-contrib/receiver/carbonreceiver"
	"github.com/open-telemetry/opentelemetry-collector-contrib/receiver/collectdreceiver"
	"github.com/open-telemetry/opentelemetry-collector-contrib/receiver/k8sclusterreceiver"
	"github.com/open-telemetry/opentelemetry-collector-contrib/receiver/kubeletstatsreceiver"
	"github.com/open-telemetry/opentelemetry-collector-contrib/receiver/prometheusexecreceiver"
	"github.com/open-telemetry/opentelemetry-collector-contrib/receiver/receivercreator"
	"github.com/open-telemetry/opentelemetry-collector-contrib/receiver/redisreceiver"
	"github.com/open-telemetry/opentelemetry-collector-contrib/receiver/sapmreceiver"
	"github.com/open-telemetry/opentelemetry-collector-contrib/receiver/signalfxreceiver"
	"github.com/open-telemetry/opentelemetry-collector-contrib/receiver/simpleprometheusreceiver"
	"github.com/open-telemetry/opentelemetry-collector-contrib/receiver/wavefrontreceiver"
)

func components() (component.Factories, error) {
	var errs []error
	factories, err := defaultcomponents.Components()
	if err != nil {
		return component.Factories{}, err
	}

	extensions := []component.ExtensionFactory{
		k8sobserver.NewFactory(),
		&hostobserver.Factory{},
	}

	for _, ext := range factories.Extensions {
		extensions = append(extensions, ext)
	}

	factories.Extensions, err = component.MakeExtensionFactoryMap(extensions...)
	if err != nil {
		errs = append(errs, err)
	}

	receivers := []component.ReceiverFactoryBase{
		&collectdreceiver.Factory{},
		sapmreceiver.NewFactory(),
		&signalfxreceiver.Factory{},
		&carbonreceiver.Factory{},
		&wavefrontreceiver.Factory{},
		redisreceiver.NewFactory(),
		kubeletstatsreceiver.NewFactory(),
		&simpleprometheusreceiver.Factory{},
		&k8sclusterreceiver.Factory{},
<<<<<<< HEAD
		&receivercreator.Factory{},
		&prometheusexecreceiver.Factory{},
=======
		receivercreator.NewFactory(),
>>>>>>> b1dbdb58
	}
	for _, rcv := range factories.Receivers {
		receivers = append(receivers, rcv)
	}
	factories.Receivers, err = component.MakeReceiverFactoryMap(receivers...)
	if err != nil {
		errs = append(errs, err)
	}

	exporters := []component.ExporterFactoryBase{
		stackdriverexporter.NewFactory(),
		&azuremonitorexporter.Factory{},
		&signalfxexporter.Factory{},
		sapmexporter.NewFactory(),
		kinesisexporter.NewFactory(),
		awsxrayexporter.NewFactory(),
		&carbonexporter.Factory{},
		&honeycombexporter.Factory{},
		&jaegerthrifthttpexporter.Factory{},
		&lightstepexporter.Factory{},
		&newrelicexporter.Factory{},
		&splunkhecexporter.Factory{},
		elasticexporter.NewFactory(),
		&alibabacloudlogserviceexporter.Factory{},
		sentryexporter.NewFactory(),
	}
	for _, exp := range factories.Exporters {
		exporters = append(exporters, exp)
	}
	factories.Exporters, err = component.MakeExporterFactoryMap(exporters...)
	if err != nil {
		errs = append(errs, err)
	}

	processors := []component.ProcessorFactoryBase{
		k8sprocessor.NewFactory(),
		resourcedetectionprocessor.NewFactory(),
		&metricstransformprocessor.Factory{},
	}
	for _, pr := range factories.Processors {
		processors = append(processors, pr)
	}
	factories.Processors, err = component.MakeProcessorFactoryMap(processors...)
	if err != nil {
		errs = append(errs, err)
	}

	return factories, componenterror.CombineErrors(errs)
}<|MERGE_RESOLUTION|>--- conflicted
+++ resolved
@@ -83,12 +83,8 @@
 		kubeletstatsreceiver.NewFactory(),
 		&simpleprometheusreceiver.Factory{},
 		&k8sclusterreceiver.Factory{},
-<<<<<<< HEAD
-		&receivercreator.Factory{},
 		&prometheusexecreceiver.Factory{},
-=======
 		receivercreator.NewFactory(),
->>>>>>> b1dbdb58
 	}
 	for _, rcv := range factories.Receivers {
 		receivers = append(receivers, rcv)
