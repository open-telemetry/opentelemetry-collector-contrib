// Copyright 2019 OpenTelemetry Authors
//
// Licensed under the Apache License, Version 2.0 (the "License");
// you may not use this file except in compliance with the License.
// You may obtain a copy of the License at
//
//      http://www.apache.org/licenses/LICENSE-2.0
//
// Unless required by applicable law or agreed to in writing, software
// distributed under the License is distributed on an "AS IS" BASIS,
// WITHOUT WARRANTIES OR CONDITIONS OF ANY KIND, either express or implied.
// See the License for the specific language governing permissions and
// limitations under the License.

package main

import (
	"go.opentelemetry.io/collector/component"
	"go.opentelemetry.io/collector/component/componenterror"
	"go.opentelemetry.io/collector/config"
	"go.opentelemetry.io/collector/service/defaultcomponents"

	"github.com/open-telemetry/opentelemetry-collector-contrib/exporter/awsxrayexporter"
	"github.com/open-telemetry/opentelemetry-collector-contrib/exporter/azuremonitorexporter"
	"github.com/open-telemetry/opentelemetry-collector-contrib/exporter/carbonexporter"
	"github.com/open-telemetry/opentelemetry-collector-contrib/exporter/elasticexporter"
	"github.com/open-telemetry/opentelemetry-collector-contrib/exporter/honeycombexporter"
	"github.com/open-telemetry/opentelemetry-collector-contrib/exporter/jaegerthrifthttpexporter"
	"github.com/open-telemetry/opentelemetry-collector-contrib/exporter/kinesisexporter"
	"github.com/open-telemetry/opentelemetry-collector-contrib/exporter/lightstepexporter"
	"github.com/open-telemetry/opentelemetry-collector-contrib/exporter/newrelicexporter"
	"github.com/open-telemetry/opentelemetry-collector-contrib/exporter/sapmexporter"
	"github.com/open-telemetry/opentelemetry-collector-contrib/exporter/signalfxexporter"
	"github.com/open-telemetry/opentelemetry-collector-contrib/exporter/splunkhecexporter"
	"github.com/open-telemetry/opentelemetry-collector-contrib/exporter/stackdriverexporter"
	"github.com/open-telemetry/opentelemetry-collector-contrib/extension/observer/k8sobserver"
	"github.com/open-telemetry/opentelemetry-collector-contrib/processor/k8sprocessor"
	"github.com/open-telemetry/opentelemetry-collector-contrib/receiver/carbonreceiver"
	"github.com/open-telemetry/opentelemetry-collector-contrib/receiver/collectdreceiver"
	"github.com/open-telemetry/opentelemetry-collector-contrib/receiver/jaegerlegacyreceiver"
	"github.com/open-telemetry/opentelemetry-collector-contrib/receiver/k8sclusterreceiver"
	"github.com/open-telemetry/opentelemetry-collector-contrib/receiver/kubeletstatsreceiver"
	"github.com/open-telemetry/opentelemetry-collector-contrib/receiver/receivercreator"
	"github.com/open-telemetry/opentelemetry-collector-contrib/receiver/redisreceiver"
	"github.com/open-telemetry/opentelemetry-collector-contrib/receiver/sapmreceiver"
	"github.com/open-telemetry/opentelemetry-collector-contrib/receiver/signalfxreceiver"
	"github.com/open-telemetry/opentelemetry-collector-contrib/receiver/simpleprometheusreceiver"
	"github.com/open-telemetry/opentelemetry-collector-contrib/receiver/wavefrontreceiver"
	"github.com/open-telemetry/opentelemetry-collector-contrib/receiver/zipkinscribereceiver"
)

func components() (config.Factories, error) {
	errs := []error{}
	factories, err := defaultcomponents.Components()
	if err != nil {
		return config.Factories{}, err
	}

	extensions := []component.ExtensionFactory{
		k8sobserver.NewFactory(),
	}

	for _, ext := range factories.Extensions {
		extensions = append(extensions, ext)
	}

	factories.Extensions, err = component.MakeExtensionFactoryMap(extensions...)
	if err != nil {
		errs = append(errs, err)
	}

	receivers := []component.ReceiverFactoryBase{
		&collectdreceiver.Factory{},
		&sapmreceiver.Factory{},
		&zipkinscribereceiver.Factory{},
		&signalfxreceiver.Factory{},
		&carbonreceiver.Factory{},
		&wavefrontreceiver.Factory{},
		&jaegerlegacyreceiver.Factory{},
		&redisreceiver.Factory{},
		kubeletstatsreceiver.NewFactory(),
		&simpleprometheusreceiver.Factory{},
		&k8sclusterreceiver.Factory{},
		&receivercreator.Factory{},
	}
	for _, rcv := range factories.Receivers {
		receivers = append(receivers, rcv)
	}
	factories.Receivers, err = component.MakeReceiverFactoryMap(receivers...)
	if err != nil {
		errs = append(errs, err)
	}

	exporters := []component.ExporterFactoryBase{
		&stackdriverexporter.Factory{},
		&azuremonitorexporter.Factory{},
		&signalfxexporter.Factory{},
		&sapmexporter.Factory{},
		&kinesisexporter.Factory{},
		&awsxrayexporter.Factory{},
		&carbonexporter.Factory{},
		&honeycombexporter.Factory{},
		&jaegerthrifthttpexporter.Factory{},
		&lightstepexporter.Factory{},
<<<<<<< HEAD
		&newrelicexporter.Factory{},
=======
		&splunkhecexporter.Factory{},
		&elasticexporter.Factory{},
>>>>>>> 8e1ab109
	}
	for _, exp := range factories.Exporters {
		exporters = append(exporters, exp)
	}
	factories.Exporters, err = component.MakeExporterFactoryMap(exporters...)
	if err != nil {
		errs = append(errs, err)
	}

	processors := []component.ProcessorFactoryBase{
		&k8sprocessor.Factory{},
	}
	for _, pr := range factories.Processors {
		processors = append(processors, pr)
	}
	factories.Processors, err = component.MakeProcessorFactoryMap(processors...)
	if err != nil {
		errs = append(errs, err)
	}

	return factories, componenterror.CombineErrors(errs)
}<|MERGE_RESOLUTION|>--- conflicted
+++ resolved
@@ -102,12 +102,9 @@
 		&honeycombexporter.Factory{},
 		&jaegerthrifthttpexporter.Factory{},
 		&lightstepexporter.Factory{},
-<<<<<<< HEAD
 		&newrelicexporter.Factory{},
-=======
 		&splunkhecexporter.Factory{},
 		&elasticexporter.Factory{},
->>>>>>> 8e1ab109
 	}
 	for _, exp := range factories.Exporters {
 		exporters = append(exporters, exp)
