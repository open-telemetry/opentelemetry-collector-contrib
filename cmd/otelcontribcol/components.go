--- conflicted
+++ resolved
@@ -111,12 +111,8 @@
 		newrelicexporter.NewFactory(),
 		splunkhecexporter.NewFactory(),
 		elasticexporter.NewFactory(),
-<<<<<<< HEAD
-		&alibabacloudlogserviceexporter.Factory{},
-		&awsemfexporter.Factory{},
-=======
 		alibabacloudlogserviceexporter.NewFactory(),
->>>>>>> 755ff93c
+		awsemfexporter.NewFactory(),
 		sentryexporter.NewFactory(),
 	}
 	for _, exp := range factories.Exporters {
