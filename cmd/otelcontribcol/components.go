// Copyright 2019 OpenTelemetry Authors
//
// Licensed under the Apache License, Version 2.0 (the "License");
// you may not use this file except in compliance with the License.
// You may obtain a copy of the License at
//
//      http://www.apache.org/licenses/LICENSE-2.0
//
// Unless required by applicable law or agreed to in writing, software
// distributed under the License is distributed on an "AS IS" BASIS,
// WITHOUT WARRANTIES OR CONDITIONS OF ANY KIND, either express or implied.
// See the License for the specific language governing permissions and
// limitations under the License.

package main

import (
	"go.opentelemetry.io/collector/component"
	"go.opentelemetry.io/collector/component/componenterror"
	"go.opentelemetry.io/collector/service/defaultcomponents"

	"github.com/open-telemetry/opentelemetry-collector-contrib/exporter/alibabacloudlogserviceexporter"
	"github.com/open-telemetry/opentelemetry-collector-contrib/exporter/awsxrayexporter"
	"github.com/open-telemetry/opentelemetry-collector-contrib/exporter/azuremonitorexporter"
	"github.com/open-telemetry/opentelemetry-collector-contrib/exporter/carbonexporter"
	"github.com/open-telemetry/opentelemetry-collector-contrib/exporter/elasticexporter"
	"github.com/open-telemetry/opentelemetry-collector-contrib/exporter/honeycombexporter"
	"github.com/open-telemetry/opentelemetry-collector-contrib/exporter/jaegerthrifthttpexporter"
	"github.com/open-telemetry/opentelemetry-collector-contrib/exporter/kinesisexporter"
	"github.com/open-telemetry/opentelemetry-collector-contrib/exporter/lightstepexporter"
	"github.com/open-telemetry/opentelemetry-collector-contrib/exporter/newrelicexporter"
	"github.com/open-telemetry/opentelemetry-collector-contrib/exporter/sapmexporter"
	"github.com/open-telemetry/opentelemetry-collector-contrib/exporter/sentryexporter"
	"github.com/open-telemetry/opentelemetry-collector-contrib/exporter/signalfxexporter"
	"github.com/open-telemetry/opentelemetry-collector-contrib/exporter/splunkhecexporter"
	"github.com/open-telemetry/opentelemetry-collector-contrib/exporter/stackdriverexporter"
	"github.com/open-telemetry/opentelemetry-collector-contrib/extension/observer/hostobserver"
	"github.com/open-telemetry/opentelemetry-collector-contrib/extension/observer/k8sobserver"
	"github.com/open-telemetry/opentelemetry-collector-contrib/processor/k8sprocessor"
	"github.com/open-telemetry/opentelemetry-collector-contrib/processor/metricstransformprocessor"
	"github.com/open-telemetry/opentelemetry-collector-contrib/processor/resourcedetectionprocessor"
	"github.com/open-telemetry/opentelemetry-collector-contrib/receiver/carbonreceiver"
	"github.com/open-telemetry/opentelemetry-collector-contrib/receiver/collectdreceiver"
	"github.com/open-telemetry/opentelemetry-collector-contrib/receiver/k8sclusterreceiver"
	"github.com/open-telemetry/opentelemetry-collector-contrib/receiver/kubeletstatsreceiver"
	"github.com/open-telemetry/opentelemetry-collector-contrib/receiver/receivercreator"
	"github.com/open-telemetry/opentelemetry-collector-contrib/receiver/redisreceiver"
	"github.com/open-telemetry/opentelemetry-collector-contrib/receiver/sapmreceiver"
	"github.com/open-telemetry/opentelemetry-collector-contrib/receiver/signalfxreceiver"
	"github.com/open-telemetry/opentelemetry-collector-contrib/receiver/simpleprometheusreceiver"
	"github.com/open-telemetry/opentelemetry-collector-contrib/receiver/statsdreceiver"
	"github.com/open-telemetry/opentelemetry-collector-contrib/receiver/wavefrontreceiver"
)

func components() (component.Factories, error) {
	var errs []error
	factories, err := defaultcomponents.Components()
	if err != nil {
		return component.Factories{}, err
	}

	extensions := []component.ExtensionFactory{
		k8sobserver.NewFactory(),
		&hostobserver.Factory{},
	}

	for _, ext := range factories.Extensions {
		extensions = append(extensions, ext)
	}

	factories.Extensions, err = component.MakeExtensionFactoryMap(extensions...)
	if err != nil {
		errs = append(errs, err)
	}

	receivers := []component.ReceiverFactoryBase{
		&collectdreceiver.Factory{},
		sapmreceiver.NewFactory(),
		&signalfxreceiver.Factory{},
		&carbonreceiver.Factory{},
		&wavefrontreceiver.Factory{},
		redisreceiver.NewFactory(),
		kubeletstatsreceiver.NewFactory(),
		&simpleprometheusreceiver.Factory{},
		&k8sclusterreceiver.Factory{},
<<<<<<< HEAD
		&receivercreator.Factory{},
		&statsdreceiver.Factory{},
=======
		receivercreator.NewFactory(),
>>>>>>> 73eec0da
	}
	for _, rcv := range factories.Receivers {
		receivers = append(receivers, rcv)
	}
	factories.Receivers, err = component.MakeReceiverFactoryMap(receivers...)
	if err != nil {
		errs = append(errs, err)
	}

	exporters := []component.ExporterFactoryBase{
		stackdriverexporter.NewFactory(),
		&azuremonitorexporter.Factory{},
		&signalfxexporter.Factory{},
		sapmexporter.NewFactory(),
		kinesisexporter.NewFactory(),
		awsxrayexporter.NewFactory(),
		&carbonexporter.Factory{},
		&honeycombexporter.Factory{},
		&jaegerthrifthttpexporter.Factory{},
		&lightstepexporter.Factory{},
		&newrelicexporter.Factory{},
		&splunkhecexporter.Factory{},
		elasticexporter.NewFactory(),
		&alibabacloudlogserviceexporter.Factory{},
		sentryexporter.NewFactory(),
	}
	for _, exp := range factories.Exporters {
		exporters = append(exporters, exp)
	}
	factories.Exporters, err = component.MakeExporterFactoryMap(exporters...)
	if err != nil {
		errs = append(errs, err)
	}

	processors := []component.ProcessorFactoryBase{
		k8sprocessor.NewFactory(),
		resourcedetectionprocessor.NewFactory(),
		&metricstransformprocessor.Factory{},
	}
	for _, pr := range factories.Processors {
		processors = append(processors, pr)
	}
	factories.Processors, err = component.MakeProcessorFactoryMap(processors...)
	if err != nil {
		errs = append(errs, err)
	}

	return factories, componenterror.CombineErrors(errs)
}<|MERGE_RESOLUTION|>--- conflicted
+++ resolved
@@ -83,12 +83,8 @@
 		kubeletstatsreceiver.NewFactory(),
 		&simpleprometheusreceiver.Factory{},
 		&k8sclusterreceiver.Factory{},
-<<<<<<< HEAD
-		&receivercreator.Factory{},
+		receivercreator.NewFactory(),
 		&statsdreceiver.Factory{},
-=======
-		receivercreator.NewFactory(),
->>>>>>> 73eec0da
 	}
 	for _, rcv := range factories.Receivers {
 		receivers = append(receivers, rcv)
