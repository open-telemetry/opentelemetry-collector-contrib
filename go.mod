--- conflicted
+++ resolved
@@ -633,19 +633,11 @@
 	go.uber.org/goleak v1.2.1 // indirect
 	go.uber.org/multierr v1.11.0 // indirect
 	go.uber.org/zap v1.24.0 // indirect
-<<<<<<< HEAD
-	golang.org/x/crypto v0.10.0 // indirect
+	golang.org/x/crypto v0.11.0 // indirect
 	golang.org/x/exp v0.0.0-20230626212559-97b1e661b5df // indirect
-	golang.org/x/mod v0.11.0 // indirect
-	golang.org/x/net v0.11.0 // indirect
-	golang.org/x/oauth2 v0.9.0 // indirect
-=======
-	golang.org/x/crypto v0.11.0 // indirect
-	golang.org/x/exp v0.0.0-20230522175609-2e198f4a06a1 // indirect
 	golang.org/x/mod v0.12.0 // indirect
 	golang.org/x/net v0.12.0 // indirect
 	golang.org/x/oauth2 v0.10.0 // indirect
->>>>>>> c2748ac0
 	golang.org/x/sync v0.3.0 // indirect
 	golang.org/x/sys v0.10.0 // indirect
 	golang.org/x/term v0.10.0 // indirect
