--- conflicted
+++ resolved
@@ -40,11 +40,7 @@
 			receiver: testbed.NewOTLPDataReceiver(testbed.GetAvailablePort(t)),
 			resourceSpec: testbed.ResourceSpec{
 				ExpectedMaxCPU: 30,
-<<<<<<< HEAD
-				ExpectedMaxRAM: 99,
-=======
 				ExpectedMaxRAM: 120,
->>>>>>> df63d49c
 			},
 		},
 		{
@@ -62,11 +58,7 @@
 			receiver: testbed.NewOTLPDataReceiver(testbed.GetAvailablePort(t)),
 			resourceSpec: testbed.ResourceSpec{
 				ExpectedMaxCPU: 30,
-<<<<<<< HEAD
-				ExpectedMaxRAM: 105,
-=======
 				ExpectedMaxRAM: 120,
->>>>>>> df63d49c
 			},
 		},
 		{
