--- conflicted
+++ resolved
@@ -123,19 +123,11 @@
 
 // NewBoolExprForResource creates a BoolExpr[ottlresource.TransformContext] that will return true if any of the given OTTL conditions evaluate to true.
 // The passed in functions should use the ottlresource.TransformContext.
-<<<<<<< HEAD
-// If a function named `drop` is not present in the function map it will be added automatically so that parsing works as expected
-func NewBoolExprForResource(conditions []string, functions map[string]ottl.Factory[ottlresource.TransformContext], errorMode ottl.ErrorMode, set component.TelemetrySettings) (expr.BoolExpr[ottlresource.TransformContext], error) {
-	drop := newDropFactory[ottlresource.TransformContext]()
-	if _, ok := functions[drop.Name()]; !ok {
-		functions[drop.Name()] = drop
-=======
 // If a function named `match` is not present in the function map it will be added automatically so that parsing works as expected
 func NewBoolExprForResource(conditions []string, functions map[string]ottl.Factory[ottlresource.TransformContext], errorMode ottl.ErrorMode, set component.TelemetrySettings) (expr.BoolExpr[ottlresource.TransformContext], error) {
 	match := newMatchFactory[ottlresource.TransformContext]()
 	if _, ok := functions[match.Name()]; !ok {
 		functions[match.Name()] = match
->>>>>>> 592374af
 	}
 	statmentsStr := conditionsToStatements(conditions)
 	parser, err := ottlresource.NewParser(functions, set)
