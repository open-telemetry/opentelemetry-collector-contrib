// Copyright The OpenTelemetry Authors
// SPDX-License-Identifier: Apache-2.0

package http

import (
	"context"
	"encoding/json"
	"fmt"
	"io"
	"net/http"
	"os"
	"path/filepath"
	"strings"
	"testing"
	"time"

	"github.com/stretchr/testify/assert"
	"github.com/stretchr/testify/require"
	"go.opentelemetry.io/collector/component/componentstatus"
	"go.opentelemetry.io/collector/component/componenttest"
	"go.opentelemetry.io/collector/config/confighttp"
	"go.opentelemetry.io/collector/confmap/confmaptest"
	"go.opentelemetry.io/collector/pipeline"

	"github.com/open-telemetry/opentelemetry-collector-contrib/internal/common/testutil"
	"github.com/open-telemetry/opentelemetry-collector-contrib/internal/healthcheck/internal/common"
	internalhelpers "github.com/open-telemetry/opentelemetry-collector-contrib/internal/healthcheck/internal/testhelpers"
	"github.com/open-telemetry/opentelemetry-collector-contrib/pkg/status"
	"github.com/open-telemetry/opentelemetry-collector-contrib/pkg/status/testhelpers"
)

// These are used for the legacy test assertions
const (
	expectedBodyNotReady = "{\"status\":\"Server not available\",\"upSince\":"
	expectedBodyReady    = "{\"status\":\"Server available\",\"upSince\":"
)

var (
	componentStatusOK = &componentStatusExpectation{
		healthy: true,
		status:  componentstatus.StatusOK,
	}
	componentStatusPipelineMetricsStarting = map[string]*componentStatusExpectation{
		"receiver:metrics/in": {
			healthy: true,
			status:  componentstatus.StatusStarting,
		},
		"processor:batch": {
			healthy: true,
			status:  componentstatus.StatusStarting,
		},
		"exporter:metrics/out": {
			healthy: true,
			status:  componentstatus.StatusStarting,
		},
	}
	componentStatusPipelineMetricsOK = map[string]*componentStatusExpectation{
		"receiver:metrics/in":  componentStatusOK,
		"processor:batch":      componentStatusOK,
		"exporter:metrics/out": componentStatusOK,
	}
	componentStatusPipelineMetricsStopping = map[string]*componentStatusExpectation{
		"receiver:metrics/in": {
			healthy: true,
			status:  componentstatus.StatusStopping,
		},
		"processor:batch": {
			healthy: true,
			status:  componentstatus.StatusStopping,
		},
		"exporter:metrics/out": {
			healthy: true,
			status:  componentstatus.StatusStopping,
		},
	}
	componentStatusPipelineMetricsStopped = map[string]*componentStatusExpectation{
		"receiver:metrics/in": {
			healthy: true,
			status:  componentstatus.StatusStopped,
		},
		"processor:batch": {
			healthy: true,
			status:  componentstatus.StatusStopped,
		},
		"exporter:metrics/out": {
			healthy: true,
			status:  componentstatus.StatusStopped,
		},
	}
	componentStatusPipelineTracesStarting = map[string]*componentStatusExpectation{
		"receiver:traces/in": {
			healthy: true,
			status:  componentstatus.StatusStarting,
		},
		"processor:batch": {
			healthy: true,
			status:  componentstatus.StatusStarting,
		},
		"exporter:traces/out": {
			healthy: true,
			status:  componentstatus.StatusStarting,
		},
	}
	componentStatusPipelineTracesOK = map[string]*componentStatusExpectation{
		"receiver:traces/in":  componentStatusOK,
		"processor:batch":     componentStatusOK,
		"exporter:traces/out": componentStatusOK,
	}
	componentStatusPipelineTracesStopping = map[string]*componentStatusExpectation{
		"receiver:traces/in": {
			healthy: true,
			status:  componentstatus.StatusStopping,
		},
		"processor:batch": {
			healthy: true,
			status:  componentstatus.StatusStopping,
		},
		"exporter:traces/out": {
			healthy: true,
			status:  componentstatus.StatusStopping,
		},
	}
	componentStatusPipelineTracesStopped = map[string]*componentStatusExpectation{
		"receiver:traces/in": {
			healthy: true,
			status:  componentstatus.StatusStopped,
		},
		"processor:batch": {
			healthy: true,
			status:  componentstatus.StatusStopped,
		},
		"exporter:traces/out": {
			healthy: true,
			status:  componentstatus.StatusStopped,
		},
	}
)

type componentStatusExpectation struct {
	healthy      bool
	status       componentstatus.Status
	err          error
	nestedStatus map[string]*componentStatusExpectation
}

type teststep struct {
	step                    func()
	queryParams             string
	eventually              bool
	expectedStatusCode      int
	expectedBody            string
	expectedComponentStatus *componentStatusExpectation
}

func TestStatus(t *testing.T) {
	var server *Server
	traces := testhelpers.NewPipelineMetadata(pipeline.SignalTraces)
	metrics := testhelpers.NewPipelineMetadata(pipeline.SignalMetrics)

	tests := []struct {
		name                  string
		config                *Config
		legacyConfig          LegacyConfig
		componentHealthConfig *common.ComponentHealthConfig
		teststeps             []teststep
	}{
		{
			name:         "exclude recoverable and permanent errors",
			legacyConfig: LegacyConfig{UseV2: true},
			config: &Config{
				ServerConfig: confighttp.ServerConfig{
					Endpoint: testutil.GetAvailableLocalAddress(t),
				},
				Config: PathConfig{Enabled: false},
				Status: PathConfig{
					Enabled: true,
					Path:    "/status",
				},
			},
			teststeps: []teststep{
				{
					step: func() {
						testhelpers.SeedAggregator(server.aggregator,
							traces.InstanceIDs(),
							componentstatus.StatusStarting,
						)
						testhelpers.SeedAggregator(server.aggregator,
							metrics.InstanceIDs(),
							componentstatus.StatusStarting,
						)
					},
					expectedStatusCode: http.StatusServiceUnavailable,
					expectedComponentStatus: &componentStatusExpectation{
						healthy: true,
						status:  componentstatus.StatusStarting,
					},
				},
				{
					step: func() {
						testhelpers.SeedAggregator(
							server.aggregator,
							traces.InstanceIDs(),
							componentstatus.StatusOK,
						)
					},
					expectedStatusCode: http.StatusServiceUnavailable,
					expectedComponentStatus: &componentStatusExpectation{
						healthy: true,
						status:  componentstatus.StatusStarting,
					},
				},
				{
					queryParams:             "pipeline=traces",
					expectedStatusCode:      http.StatusOK,
					expectedComponentStatus: componentStatusOK,
				},
				{
					queryParams:        "pipeline=metrics",
					expectedStatusCode: http.StatusServiceUnavailable,
					expectedComponentStatus: &componentStatusExpectation{
						healthy: true,
						status:  componentstatus.StatusStarting,
					},
				},
				{
					step: func() {
						testhelpers.SeedAggregator(
							server.aggregator,
							metrics.InstanceIDs(),
							componentstatus.StatusOK,
						)
					},
					expectedStatusCode:      http.StatusOK,
					expectedComponentStatus: componentStatusOK,
				},
				{
					queryParams:             "pipeline=metrics",
					expectedStatusCode:      http.StatusOK,
					expectedComponentStatus: componentStatusOK,
				},
				{
					step: func() {
						server.aggregator.RecordStatus(
							metrics.ExporterID,
							componentstatus.NewRecoverableErrorEvent(assert.AnError),
						)
					},
					expectedStatusCode: http.StatusOK,
					expectedComponentStatus: &componentStatusExpectation{
						healthy: true,
						status:  componentstatus.StatusRecoverableError,
						err:     assert.AnError,
					},
				},
				{
					queryParams:        "pipeline=metrics",
					expectedStatusCode: http.StatusOK,
					expectedComponentStatus: &componentStatusExpectation{
						healthy: true,
						status:  componentstatus.StatusRecoverableError,
						err:     assert.AnError,
					},
				},
				{
					queryParams:             "pipeline=traces",
					expectedStatusCode:      http.StatusOK,
					expectedComponentStatus: componentStatusOK,
				},
				{
					step: func() {
						server.aggregator.RecordStatus(
							metrics.ExporterID,
							componentstatus.NewEvent(componentstatus.StatusOK),
						)
					},
					expectedStatusCode:      http.StatusOK,
					expectedComponentStatus: componentStatusOK,
				},
				{
					queryParams:             "pipeline=metrics",
					expectedStatusCode:      http.StatusOK,
					expectedComponentStatus: componentStatusOK,
				},
				{
					step: func() {
						server.aggregator.RecordStatus(
							metrics.ExporterID,
							componentstatus.NewPermanentErrorEvent(assert.AnError),
						)
					},
					expectedStatusCode: http.StatusOK,
					expectedComponentStatus: &componentStatusExpectation{
						healthy: true,
						status:  componentstatus.StatusPermanentError,
						err:     assert.AnError,
					},
				},
				{
					queryParams:        "pipeline=metrics",
					expectedStatusCode: http.StatusOK,
					expectedComponentStatus: &componentStatusExpectation{
						healthy: true,
						status:  componentstatus.StatusPermanentError,
						err:     assert.AnError,
					},
				},
				{
					queryParams:             "pipeline=traces",
					expectedStatusCode:      http.StatusOK,
					expectedComponentStatus: componentStatusOK,
				},
				{
					step: func() {
						testhelpers.SeedAggregator(
							server.aggregator,
							traces.InstanceIDs(),
							componentstatus.StatusStopping,
						)
						testhelpers.SeedAggregator(
							server.aggregator,
							metrics.InstanceIDs(),
							componentstatus.StatusStopping,
						)
					},
					expectedStatusCode: http.StatusServiceUnavailable,
					expectedComponentStatus: &componentStatusExpectation{
						healthy: true,
						status:  componentstatus.StatusStopping,
					},
				},
				{
					queryParams:        "pipeline=traces",
					expectedStatusCode: http.StatusServiceUnavailable,
					expectedComponentStatus: &componentStatusExpectation{
						healthy: true,
						status:  componentstatus.StatusStopping,
					},
				},
				{
					queryParams:        "pipeline=metrics",
					expectedStatusCode: http.StatusServiceUnavailable,
					expectedComponentStatus: &componentStatusExpectation{
						healthy: true,
						status:  componentstatus.StatusStopping,
					},
				},
				{
					step: func() {
						testhelpers.SeedAggregator(
							server.aggregator,
							traces.InstanceIDs(),
							componentstatus.StatusStopped,
						)
						testhelpers.SeedAggregator(
							server.aggregator,
							metrics.InstanceIDs(),
							componentstatus.StatusStopped,
						)
					},
					expectedStatusCode: http.StatusServiceUnavailable,
					expectedComponentStatus: &componentStatusExpectation{
						healthy: true,
						status:  componentstatus.StatusStopped,
					},
				},
				{
					queryParams:        "pipeline=traces",
					expectedStatusCode: http.StatusServiceUnavailable,
					expectedComponentStatus: &componentStatusExpectation{
						healthy: true,
						status:  componentstatus.StatusStopped,
					},
				},
				{
					queryParams:        "pipeline=metrics",
					expectedStatusCode: http.StatusServiceUnavailable,
					expectedComponentStatus: &componentStatusExpectation{
						healthy: true,
						status:  componentstatus.StatusStopped,
					},
				},
			},
		},
		{
			name:         "exclude recoverable and permanent errors - verbose",
			legacyConfig: LegacyConfig{UseV2: true},
			config: &Config{
				ServerConfig: confighttp.ServerConfig{
					Endpoint: testutil.GetAvailableLocalAddress(t),
				},
				Config: PathConfig{Enabled: false},
				Status: PathConfig{
					Enabled: true,
					Path:    "/status",
				},
			},
			teststeps: []teststep{
				{
					step: func() {
						testhelpers.SeedAggregator(server.aggregator,
							traces.InstanceIDs(),
							componentstatus.StatusStarting,
						)
						testhelpers.SeedAggregator(server.aggregator,
							metrics.InstanceIDs(),
							componentstatus.StatusStarting,
						)
					},
					queryParams:        "verbose",
					expectedStatusCode: http.StatusServiceUnavailable,
					expectedComponentStatus: &componentStatusExpectation{
						healthy: true,
						status:  componentstatus.StatusStarting,
						nestedStatus: map[string]*componentStatusExpectation{
							"pipeline:traces": {
								healthy:      true,
								status:       componentstatus.StatusStarting,
								nestedStatus: componentStatusPipelineTracesStarting,
							},
							"pipeline:metrics": {
								healthy:      true,
								status:       componentstatus.StatusStarting,
								nestedStatus: componentStatusPipelineMetricsStarting,
							},
						},
					},
				},
				{
					step: func() {
						testhelpers.SeedAggregator(
							server.aggregator,
							traces.InstanceIDs(),
							componentstatus.StatusOK,
						)
					},
					queryParams:        "verbose",
					expectedStatusCode: http.StatusServiceUnavailable,
					expectedComponentStatus: &componentStatusExpectation{
						healthy: true,
						status:  componentstatus.StatusStarting,
						nestedStatus: map[string]*componentStatusExpectation{
							"pipeline:traces": {
								healthy:      true,
								status:       componentstatus.StatusOK,
								nestedStatus: componentStatusPipelineTracesOK,
							},
							"pipeline:metrics": {
								healthy:      true,
								status:       componentstatus.StatusStarting,
								nestedStatus: componentStatusPipelineMetricsStarting,
							},
						},
					},
				},
				{
					queryParams:        "pipeline=traces&verbose",
					expectedStatusCode: http.StatusOK,
					expectedComponentStatus: &componentStatusExpectation{
						healthy:      true,
						status:       componentstatus.StatusOK,
						nestedStatus: componentStatusPipelineTracesOK,
					},
				},
				{
					queryParams:        "pipeline=metrics&verbose",
					expectedStatusCode: http.StatusServiceUnavailable,
					expectedComponentStatus: &componentStatusExpectation{
						healthy: true,
						status:  componentstatus.StatusStarting,
						nestedStatus: map[string]*componentStatusExpectation{
							"receiver:metrics/in": {
								healthy: true,
								status:  componentstatus.StatusStarting,
							},
							"processor:batch": {
								healthy: true,
								status:  componentstatus.StatusStarting,
							},
							"exporter:metrics/out": {
								healthy: true,
								status:  componentstatus.StatusStarting,
							},
						},
					},
				},
				{
					step: func() {
						testhelpers.SeedAggregator(
							server.aggregator,
							metrics.InstanceIDs(),
							componentstatus.StatusOK,
						)
					},
					queryParams:        "verbose",
					expectedStatusCode: http.StatusOK,
					expectedComponentStatus: &componentStatusExpectation{
						healthy: true,
						status:  componentstatus.StatusOK,
						nestedStatus: map[string]*componentStatusExpectation{
							"pipeline:traces": {
								healthy:      true,
								status:       componentstatus.StatusOK,
								nestedStatus: componentStatusPipelineTracesOK,
							},
							"pipeline:metrics": {
								healthy:      true,
								status:       componentstatus.StatusOK,
								nestedStatus: componentStatusPipelineMetricsOK,
							},
						},
					},
				},
				{
					queryParams:        "pipeline=metrics&verbose",
					expectedStatusCode: http.StatusOK,
					expectedComponentStatus: &componentStatusExpectation{
						healthy:      true,
						status:       componentstatus.StatusOK,
						nestedStatus: componentStatusPipelineMetricsOK,
					},
				},
				{
					step: func() {
						server.aggregator.RecordStatus(
							metrics.ExporterID,
							componentstatus.NewRecoverableErrorEvent(assert.AnError),
						)
					},
					queryParams:        "verbose",
					expectedStatusCode: http.StatusOK,
					expectedComponentStatus: &componentStatusExpectation{
						healthy: true,
						status:  componentstatus.StatusRecoverableError,
						err:     assert.AnError,
						nestedStatus: map[string]*componentStatusExpectation{
							"pipeline:traces": {
								healthy:      true,
								status:       componentstatus.StatusOK,
								nestedStatus: componentStatusPipelineTracesOK,
							},
							"pipeline:metrics": {
								healthy: true,
								status:  componentstatus.StatusRecoverableError,
								nestedStatus: map[string]*componentStatusExpectation{
									"receiver:metrics/in": {
										healthy: true,
										status:  componentstatus.StatusOK,
									},
									"processor:batch": {
										healthy: true,
										status:  componentstatus.StatusOK,
									},
									"exporter:metrics/out": {
										healthy: true,
										status:  componentstatus.StatusRecoverableError,
										err:     assert.AnError,
									},
								},
							},
						},
					},
				},
				{
					queryParams:        "pipeline=metrics&verbose",
					expectedStatusCode: http.StatusOK,
					expectedComponentStatus: &componentStatusExpectation{
						healthy: true,
						status:  componentstatus.StatusRecoverableError,
						err:     assert.AnError,
						nestedStatus: map[string]*componentStatusExpectation{
							"receiver:metrics/in": {
								healthy: true,
								status:  componentstatus.StatusOK,
							},
							"processor:batch": {
								healthy: true,
								status:  componentstatus.StatusOK,
							},
							"exporter:metrics/out": {
								healthy: true,
								status:  componentstatus.StatusRecoverableError,
								err:     assert.AnError,
							},
						},
					},
				},
				{
					queryParams:        "pipeline=traces&verbose",
					expectedStatusCode: http.StatusOK,
					expectedComponentStatus: &componentStatusExpectation{
						healthy:      true,
						status:       componentstatus.StatusOK,
						nestedStatus: componentStatusPipelineTracesOK,
					},
				},
				{
					step: func() {
						server.aggregator.RecordStatus(
							metrics.ExporterID,
							componentstatus.NewEvent(componentstatus.StatusOK),
						)
					},
					queryParams:        "verbose",
					expectedStatusCode: http.StatusOK,
					expectedComponentStatus: &componentStatusExpectation{
						healthy: true,
						status:  componentstatus.StatusOK,
						nestedStatus: map[string]*componentStatusExpectation{
							"pipeline:traces": {
								healthy:      true,
								status:       componentstatus.StatusOK,
								nestedStatus: componentStatusPipelineTracesOK,
							},
							"pipeline:metrics": {
								healthy:      true,
								status:       componentstatus.StatusOK,
								nestedStatus: componentStatusPipelineMetricsOK,
							},
						},
					},
				},
				{
					queryParams:        "pipeline=metrics&verbose",
					expectedStatusCode: http.StatusOK,
					expectedComponentStatus: &componentStatusExpectation{
						healthy:      true,
						status:       componentstatus.StatusOK,
						nestedStatus: componentStatusPipelineMetricsOK,
					},
				},
				{
					step: func() {
						server.aggregator.RecordStatus(
							metrics.ExporterID,
							componentstatus.NewPermanentErrorEvent(assert.AnError),
						)
					},
					queryParams:        "verbose",
					expectedStatusCode: http.StatusOK,
					expectedComponentStatus: &componentStatusExpectation{
						healthy: true,
						status:  componentstatus.StatusPermanentError,
						err:     assert.AnError,
						nestedStatus: map[string]*componentStatusExpectation{
							"pipeline:traces": {
								healthy:      true,
								status:       componentstatus.StatusOK,
								nestedStatus: componentStatusPipelineTracesOK,
							},
							"pipeline:metrics": {
								healthy: true,
								status:  componentstatus.StatusPermanentError,
								nestedStatus: map[string]*componentStatusExpectation{
									"receiver:metrics/in": {
										healthy: true,
										status:  componentstatus.StatusOK,
									},
									"processor:batch": {
										healthy: true,
										status:  componentstatus.StatusOK,
									},
									"exporter:metrics/out": {
										healthy: true,
										status:  componentstatus.StatusPermanentError,
										err:     assert.AnError,
									},
								},
							},
						},
					},
				},
				{
					queryParams:        "pipeline=metrics&verbose",
					expectedStatusCode: http.StatusOK,
					expectedComponentStatus: &componentStatusExpectation{
						healthy: true,
						status:  componentstatus.StatusPermanentError,
						err:     assert.AnError,
						nestedStatus: map[string]*componentStatusExpectation{
							"receiver:metrics/in": {
								healthy: true,
								status:  componentstatus.StatusOK,
							},
							"processor:batch": {
								healthy: true,
								status:  componentstatus.StatusOK,
							},
							"exporter:metrics/out": {
								healthy: true,
								status:  componentstatus.StatusPermanentError,
							},
						},
					},
				},
				{
					queryParams:        "pipeline=traces&verbose",
					expectedStatusCode: http.StatusOK,
					expectedComponentStatus: &componentStatusExpectation{
						healthy:      true,
						status:       componentstatus.StatusOK,
						nestedStatus: componentStatusPipelineTracesOK,
					},
				},
				{
					step: func() {
						testhelpers.SeedAggregator(
							server.aggregator,
							traces.InstanceIDs(),
							componentstatus.StatusStopping,
						)
						testhelpers.SeedAggregator(
							server.aggregator,
							metrics.InstanceIDs(),
							componentstatus.StatusStopping,
						)
					},
					queryParams:        "verbose",
					expectedStatusCode: http.StatusServiceUnavailable,
					expectedComponentStatus: &componentStatusExpectation{
						healthy: true,
						status:  componentstatus.StatusStopping,
						nestedStatus: map[string]*componentStatusExpectation{
							"pipeline:traces": {
								healthy:      true,
								status:       componentstatus.StatusStopping,
								nestedStatus: componentStatusPipelineTracesStopping,
							},
							"pipeline:metrics": {
								healthy:      true,
								status:       componentstatus.StatusStopping,
								nestedStatus: componentStatusPipelineMetricsStopping,
							},
						},
					},
				},
				{
					queryParams:        "pipeline=traces&verbose",
					expectedStatusCode: http.StatusServiceUnavailable,
					expectedComponentStatus: &componentStatusExpectation{
						healthy:      true,
						status:       componentstatus.StatusStopping,
						nestedStatus: componentStatusPipelineTracesStopping,
					},
				},
				{
					queryParams:        "pipeline=metrics&verbose",
					expectedStatusCode: http.StatusServiceUnavailable,
					expectedComponentStatus: &componentStatusExpectation{
						healthy:      true,
						status:       componentstatus.StatusStopping,
						nestedStatus: componentStatusPipelineMetricsStopping,
					},
				},
				{
					step: func() {
						testhelpers.SeedAggregator(
							server.aggregator,
							traces.InstanceIDs(),
							componentstatus.StatusStopped,
						)
						testhelpers.SeedAggregator(
							server.aggregator,
							metrics.InstanceIDs(),
							componentstatus.StatusStopped,
						)
					},
					queryParams:        "verbose",
					expectedStatusCode: http.StatusServiceUnavailable,
					expectedComponentStatus: &componentStatusExpectation{
						healthy: true,
						status:  componentstatus.StatusStopped,
						nestedStatus: map[string]*componentStatusExpectation{
							"pipeline:traces": {
								healthy:      true,
								status:       componentstatus.StatusStopped,
								nestedStatus: componentStatusPipelineTracesStopped,
							},
							"pipeline:metrics": {
								healthy:      true,
								status:       componentstatus.StatusStopped,
								nestedStatus: componentStatusPipelineMetricsStopped,
							},
						},
					},
				},
				{
					queryParams:        "pipeline=traces&verbose",
					expectedStatusCode: http.StatusServiceUnavailable,
					expectedComponentStatus: &componentStatusExpectation{
						healthy:      true,
						status:       componentstatus.StatusStopped,
						nestedStatus: componentStatusPipelineTracesStopped,
					},
				},
				{
					queryParams:        "pipeline=metrics&verbose",
					expectedStatusCode: http.StatusServiceUnavailable,
					expectedComponentStatus: &componentStatusExpectation{
						healthy:      true,
						status:       componentstatus.StatusStopped,
						nestedStatus: componentStatusPipelineMetricsStopped,
					},
				},
			},
		},
		{
			name:         "include recoverable and exclude permanent errors",
			legacyConfig: LegacyConfig{UseV2: true},
			config: &Config{
				ServerConfig: confighttp.ServerConfig{
					Endpoint: testutil.GetAvailableLocalAddress(t),
				},
				Config: PathConfig{Enabled: false},
				Status: PathConfig{
					Enabled: true,
					Path:    "/status",
				},
			},
			componentHealthConfig: &common.ComponentHealthConfig{
				IncludePermanent:   false,
				IncludeRecoverable: true,
				RecoveryDuration:   2 * time.Millisecond,
			},
			teststeps: []teststep{
				{
					step: func() {
						testhelpers.SeedAggregator(
							server.aggregator,
							traces.InstanceIDs(),
							componentstatus.StatusStarting,
						)
						testhelpers.SeedAggregator(
							server.aggregator,
							metrics.InstanceIDs(),
							componentstatus.StatusStarting,
						)
					},
					expectedStatusCode: http.StatusServiceUnavailable,
					expectedComponentStatus: &componentStatusExpectation{
						healthy: true,
						status:  componentstatus.StatusStarting,
					},
				},
				{
					queryParams:        "pipeline=traces",
					expectedStatusCode: http.StatusServiceUnavailable,
					expectedComponentStatus: &componentStatusExpectation{
						healthy: true,
						status:  componentstatus.StatusStarting,
					},
				},
				{
					queryParams:        "pipeline=metrics",
					expectedStatusCode: http.StatusServiceUnavailable,
					expectedComponentStatus: &componentStatusExpectation{
						healthy: true,
						status:  componentstatus.StatusStarting,
					},
				},
				{
					step: func() {
						testhelpers.SeedAggregator(
							server.aggregator,
							traces.InstanceIDs(),
							componentstatus.StatusOK,
						)
						testhelpers.SeedAggregator(
							server.aggregator,
							metrics.InstanceIDs(),
							componentstatus.StatusOK,
						)
					},
					expectedStatusCode:      http.StatusOK,
					expectedComponentStatus: componentStatusOK,
				},
				{
					queryParams:             "pipeline=traces",
					expectedStatusCode:      http.StatusOK,
					expectedComponentStatus: componentStatusOK,
				},
				{
					queryParams:             "pipeline=metrics",
					expectedStatusCode:      http.StatusOK,
					expectedComponentStatus: componentStatusOK,
				},
				{
					step: func() {
						server.aggregator.RecordStatus(
							metrics.ExporterID,
							componentstatus.NewRecoverableErrorEvent(assert.AnError),
						)
					},
					eventually:         true,
					expectedStatusCode: http.StatusInternalServerError,
					expectedComponentStatus: &componentStatusExpectation{
						healthy: false,
						status:  componentstatus.StatusRecoverableError,
						err:     assert.AnError,
					},
				},
				{
					queryParams:        "pipeline=metrics",
					expectedStatusCode: http.StatusInternalServerError,
					expectedComponentStatus: &componentStatusExpectation{
						healthy: false,
						status:  componentstatus.StatusRecoverableError,
						err:     assert.AnError,
					},
				},
				{
					queryParams:             "pipeline=traces",
					expectedStatusCode:      http.StatusOK,
					expectedComponentStatus: componentStatusOK,
				},
				{
					step: func() {
						server.aggregator.RecordStatus(
							metrics.ExporterID,
							componentstatus.NewEvent(componentstatus.StatusOK),
						)
					},
					expectedStatusCode:      http.StatusOK,
					expectedComponentStatus: componentStatusOK,
				},
				{
					queryParams:             "pipeline=metrics",
					expectedStatusCode:      http.StatusOK,
					expectedComponentStatus: componentStatusOK,
				},
				{
					step: func() {
						server.aggregator.RecordStatus(
							metrics.ExporterID,
							componentstatus.NewPermanentErrorEvent(assert.AnError),
						)
					},
					expectedStatusCode: http.StatusOK,
					expectedComponentStatus: &componentStatusExpectation{
						healthy: true,
						status:  componentstatus.StatusPermanentError,
						err:     assert.AnError,
					},
				},
				{
					queryParams:        "pipeline=metrics",
					expectedStatusCode: http.StatusOK,
					expectedComponentStatus: &componentStatusExpectation{
						healthy: true,
						status:  componentstatus.StatusPermanentError,
						err:     assert.AnError,
					},
				},
				{
					queryParams:             "pipeline=traces",
					expectedStatusCode:      http.StatusOK,
					expectedComponentStatus: componentStatusOK,
				},
				{
					step: func() {
						testhelpers.SeedAggregator(
							server.aggregator,
							traces.InstanceIDs(),
							componentstatus.StatusStopping,
						)
						testhelpers.SeedAggregator(
							server.aggregator,
							metrics.InstanceIDs(),
							componentstatus.StatusStopping,
						)
					},
					expectedStatusCode: http.StatusServiceUnavailable,
					expectedComponentStatus: &componentStatusExpectation{
						healthy: true,
						status:  componentstatus.StatusStopping,
					},
				},
				{
					queryParams:        "pipeline=traces",
					expectedStatusCode: http.StatusServiceUnavailable,
					expectedComponentStatus: &componentStatusExpectation{
						healthy: true,
						status:  componentstatus.StatusStopping,
					},
				},
				{
					queryParams:        "pipeline=metrics",
					expectedStatusCode: http.StatusServiceUnavailable,
					expectedComponentStatus: &componentStatusExpectation{
						healthy: true,
						status:  componentstatus.StatusStopping,
					},
				},
				{
					step: func() {
						testhelpers.SeedAggregator(
							server.aggregator,
							traces.InstanceIDs(),
							componentstatus.StatusStopped,
						)
						testhelpers.SeedAggregator(
							server.aggregator,
							metrics.InstanceIDs(),
							componentstatus.StatusStopped,
						)
					},
					expectedStatusCode: http.StatusServiceUnavailable,
					expectedComponentStatus: &componentStatusExpectation{
						healthy: true,
						status:  componentstatus.StatusStopped,
					},
				},
				{
					queryParams:        "pipeline=traces",
					expectedStatusCode: http.StatusServiceUnavailable,
					expectedComponentStatus: &componentStatusExpectation{
						healthy: true,
						status:  componentstatus.StatusStopped,
					},
				},
				{
					queryParams:        "pipeline=metrics",
					expectedStatusCode: http.StatusServiceUnavailable,
					expectedComponentStatus: &componentStatusExpectation{
						healthy: true,
						status:  componentstatus.StatusStopped,
					},
				},
			},
		},
		{
			name:         "include recoverable and exclude permanent errors - verbose",
			legacyConfig: LegacyConfig{UseV2: true},
			config: &Config{
				ServerConfig: confighttp.ServerConfig{
					Endpoint: testutil.GetAvailableLocalAddress(t),
				},
				Config: PathConfig{Enabled: false},
				Status: PathConfig{
					Enabled: true,
					Path:    "/status",
				},
			},
			componentHealthConfig: &common.ComponentHealthConfig{
				IncludePermanent:   false,
				IncludeRecoverable: true,
				RecoveryDuration:   2 * time.Millisecond,
			},
			teststeps: []teststep{
				{
					step: func() {
						testhelpers.SeedAggregator(server.aggregator,
							traces.InstanceIDs(),
							componentstatus.StatusStarting,
						)
						testhelpers.SeedAggregator(server.aggregator,
							metrics.InstanceIDs(),
							componentstatus.StatusStarting,
						)
					},
					queryParams:        "verbose",
					expectedStatusCode: http.StatusServiceUnavailable,
					expectedComponentStatus: &componentStatusExpectation{
						healthy: true,
						status:  componentstatus.StatusStarting,
						nestedStatus: map[string]*componentStatusExpectation{
							"pipeline:traces": {
								healthy:      true,
								status:       componentstatus.StatusStarting,
								nestedStatus: componentStatusPipelineTracesStarting,
							},
							"pipeline:metrics": {
								healthy:      true,
								status:       componentstatus.StatusStarting,
								nestedStatus: componentStatusPipelineMetricsStarting,
							},
						},
					},
				},
				{
					step: func() {
						testhelpers.SeedAggregator(
							server.aggregator,
							traces.InstanceIDs(),
							componentstatus.StatusOK,
						)
						testhelpers.SeedAggregator(
							server.aggregator,
							metrics.InstanceIDs(),
							componentstatus.StatusOK,
						)
					},
					queryParams:        "verbose",
					expectedStatusCode: http.StatusOK,
					expectedComponentStatus: &componentStatusExpectation{
						healthy: true,
						status:  componentstatus.StatusOK,
						nestedStatus: map[string]*componentStatusExpectation{
							"pipeline:traces": {
								healthy:      true,
								status:       componentstatus.StatusOK,
								nestedStatus: componentStatusPipelineTracesOK,
							},
							"pipeline:metrics": {
								healthy:      true,
								status:       componentstatus.StatusOK,
								nestedStatus: componentStatusPipelineMetricsOK,
							},
						},
					},
				},
				{
					queryParams:        "pipeline=metrics&verbose",
					expectedStatusCode: http.StatusOK,
					expectedComponentStatus: &componentStatusExpectation{
						healthy:      true,
						status:       componentstatus.StatusOK,
						nestedStatus: componentStatusPipelineMetricsOK,
					},
				},
				{
					step: func() {
						server.aggregator.RecordStatus(
							metrics.ExporterID,
							componentstatus.NewRecoverableErrorEvent(assert.AnError),
						)
					},
					eventually:         true,
					queryParams:        "verbose",
					expectedStatusCode: http.StatusInternalServerError,
					expectedComponentStatus: &componentStatusExpectation{
						healthy: false,
						status:  componentstatus.StatusRecoverableError,
						err:     assert.AnError,
						nestedStatus: map[string]*componentStatusExpectation{
							"pipeline:traces": {
								healthy:      true,
								status:       componentstatus.StatusOK,
								nestedStatus: componentStatusPipelineTracesOK,
							},
							"pipeline:metrics": {
								healthy: false,
								status:  componentstatus.StatusRecoverableError,
								nestedStatus: map[string]*componentStatusExpectation{
									"receiver:metrics/in": {
										healthy: true,
										status:  componentstatus.StatusOK,
									},
									"processor:batch": {
										healthy: true,
										status:  componentstatus.StatusOK,
									},
									"exporter:metrics/out": {
										healthy: false,
										status:  componentstatus.StatusRecoverableError,
										err:     assert.AnError,
									},
								},
							},
						},
					},
				},
				{
					queryParams:        "pipeline=metrics&verbose",
					expectedStatusCode: http.StatusInternalServerError,
					expectedComponentStatus: &componentStatusExpectation{
						healthy: false,
						status:  componentstatus.StatusRecoverableError,
						err:     assert.AnError,
						nestedStatus: map[string]*componentStatusExpectation{
							"receiver:metrics/in": {
								healthy: true,
								status:  componentstatus.StatusOK,
							},
							"processor:batch": {
								healthy: true,
								status:  componentstatus.StatusOK,
							},
							"exporter:metrics/out": {
								healthy: false,
								status:  componentstatus.StatusRecoverableError,
								err:     assert.AnError,
							},
						},
					},
				},
				{
					queryParams:        "pipeline=traces&verbose",
					expectedStatusCode: http.StatusOK,
					expectedComponentStatus: &componentStatusExpectation{
						healthy:      true,
						status:       componentstatus.StatusOK,
						nestedStatus: componentStatusPipelineTracesOK,
					},
				},
				{
					step: func() {
						server.aggregator.RecordStatus(
							metrics.ExporterID,
							componentstatus.NewEvent(componentstatus.StatusOK),
						)
					},
					queryParams:        "verbose",
					expectedStatusCode: http.StatusOK,
					expectedComponentStatus: &componentStatusExpectation{
						healthy: true,
						status:  componentstatus.StatusOK,
						nestedStatus: map[string]*componentStatusExpectation{
							"pipeline:traces": {
								healthy:      true,
								status:       componentstatus.StatusOK,
								nestedStatus: componentStatusPipelineTracesOK,
							},
							"pipeline:metrics": {
								healthy:      true,
								status:       componentstatus.StatusOK,
								nestedStatus: componentStatusPipelineMetricsOK,
							},
						},
					},
				},
				{
					queryParams:        "pipeline=metrics&verbose",
					expectedStatusCode: http.StatusOK,
					expectedComponentStatus: &componentStatusExpectation{
						healthy:      true,
						status:       componentstatus.StatusOK,
						nestedStatus: componentStatusPipelineMetricsOK,
					},
				},
				{
					step: func() {
						server.aggregator.RecordStatus(
							metrics.ExporterID,
							componentstatus.NewPermanentErrorEvent(assert.AnError),
						)
					},
					queryParams:        "verbose",
					expectedStatusCode: http.StatusOK,
					expectedComponentStatus: &componentStatusExpectation{
						healthy: true,
						status:  componentstatus.StatusPermanentError,
						err:     assert.AnError,
						nestedStatus: map[string]*componentStatusExpectation{
							"pipeline:traces": {
								healthy:      true,
								status:       componentstatus.StatusOK,
								nestedStatus: componentStatusPipelineTracesOK,
							},
							"pipeline:metrics": {
								healthy: true,
								status:  componentstatus.StatusPermanentError,
								nestedStatus: map[string]*componentStatusExpectation{
									"receiver:metrics/in": {
										healthy: true,
										status:  componentstatus.StatusOK,
									},
									"processor:batch": {
										healthy: true,
										status:  componentstatus.StatusOK,
									},
									"exporter:metrics/out": {
										healthy: true,
										status:  componentstatus.StatusPermanentError,
										err:     assert.AnError,
									},
								},
							},
						},
					},
				},
				{
					queryParams:        "pipeline=metrics&verbose",
					expectedStatusCode: http.StatusOK,
					expectedComponentStatus: &componentStatusExpectation{
						healthy: true,
						status:  componentstatus.StatusPermanentError,
						err:     assert.AnError,
						nestedStatus: map[string]*componentStatusExpectation{
							"receiver:metrics/in": {
								healthy: true,
								status:  componentstatus.StatusOK,
							},
							"processor:batch": {
								healthy: true,
								status:  componentstatus.StatusOK,
							},
							"exporter:metrics/out": {
								healthy: true,
								status:  componentstatus.StatusPermanentError,
							},
						},
					},
				},
				{
					step: func() {
						testhelpers.SeedAggregator(
							server.aggregator,
							traces.InstanceIDs(),
							componentstatus.StatusStopping,
						)
						testhelpers.SeedAggregator(
							server.aggregator,
							metrics.InstanceIDs(),
							componentstatus.StatusStopping,
						)
					},
					queryParams:        "verbose",
					expectedStatusCode: http.StatusServiceUnavailable,
					expectedComponentStatus: &componentStatusExpectation{
						healthy: true,
						status:  componentstatus.StatusStopping,
						nestedStatus: map[string]*componentStatusExpectation{
							"pipeline:traces": {
								healthy:      true,
								status:       componentstatus.StatusStopping,
								nestedStatus: componentStatusPipelineTracesStopping,
							},
							"pipeline:metrics": {
								healthy:      true,
								status:       componentstatus.StatusStopping,
								nestedStatus: componentStatusPipelineMetricsStopping,
							},
						},
					},
				},
				{
					queryParams:        "pipeline=traces&verbose",
					expectedStatusCode: http.StatusServiceUnavailable,
					expectedComponentStatus: &componentStatusExpectation{
						healthy:      true,
						status:       componentstatus.StatusStopping,
						nestedStatus: componentStatusPipelineTracesStopping,
					},
				},
				{
					queryParams:        "pipeline=metrics&verbose",
					expectedStatusCode: http.StatusServiceUnavailable,
					expectedComponentStatus: &componentStatusExpectation{
						healthy:      true,
						status:       componentstatus.StatusStopping,
						nestedStatus: componentStatusPipelineMetricsStopping,
					},
				},
				{
					step: func() {
						testhelpers.SeedAggregator(
							server.aggregator,
							traces.InstanceIDs(),
							componentstatus.StatusStopped,
						)
						testhelpers.SeedAggregator(
							server.aggregator,
							metrics.InstanceIDs(),
							componentstatus.StatusStopped,
						)
					},
					queryParams:        "verbose",
					expectedStatusCode: http.StatusServiceUnavailable,
					expectedComponentStatus: &componentStatusExpectation{
						healthy: true,
						status:  componentstatus.StatusStopped,
						nestedStatus: map[string]*componentStatusExpectation{
							"pipeline:traces": {
								healthy:      true,
								status:       componentstatus.StatusStopped,
								nestedStatus: componentStatusPipelineTracesStopped,
							},
							"pipeline:metrics": {
								healthy:      true,
								status:       componentstatus.StatusStopped,
								nestedStatus: componentStatusPipelineMetricsStopped,
							},
						},
					},
				},
				{
					queryParams:        "pipeline=traces&verbose",
					expectedStatusCode: http.StatusServiceUnavailable,
					expectedComponentStatus: &componentStatusExpectation{
						healthy:      true,
						status:       componentstatus.StatusStopped,
						nestedStatus: componentStatusPipelineTracesStopped,
					},
				},
				{
					queryParams:        "pipeline=metrics&verbose",
					expectedStatusCode: http.StatusServiceUnavailable,
					expectedComponentStatus: &componentStatusExpectation{
						healthy:      true,
						status:       componentstatus.StatusStopped,
						nestedStatus: componentStatusPipelineMetricsStopped,
					},
				},
			},
		},
		{
			name:         "include permanent and exclude recoverable errors",
			legacyConfig: LegacyConfig{UseV2: true},
			config: &Config{
				ServerConfig: confighttp.ServerConfig{
					Endpoint: testutil.GetAvailableLocalAddress(t),
				},
				Config: PathConfig{Enabled: false},
				Status: PathConfig{
					Enabled: true,
					Path:    "/status",
				},
			},
			componentHealthConfig: &common.ComponentHealthConfig{
				IncludePermanent: true,
			},
			teststeps: []teststep{
				{
					step: func() {
						testhelpers.SeedAggregator(
							server.aggregator,
							traces.InstanceIDs(),
							componentstatus.StatusStarting,
						)
						testhelpers.SeedAggregator(
							server.aggregator,
							metrics.InstanceIDs(),
							componentstatus.StatusStarting,
						)
					},
					expectedStatusCode: http.StatusServiceUnavailable,
					expectedComponentStatus: &componentStatusExpectation{
						healthy: true,
						status:  componentstatus.StatusStarting,
					},
				},
				{
					queryParams:        "pipeline=traces",
					expectedStatusCode: http.StatusServiceUnavailable,
					expectedComponentStatus: &componentStatusExpectation{
						healthy: true,
						status:  componentstatus.StatusStarting,
					},
				},
				{
					queryParams:        "pipeline=metrics",
					expectedStatusCode: http.StatusServiceUnavailable,
					expectedComponentStatus: &componentStatusExpectation{
						healthy: true,
						status:  componentstatus.StatusStarting,
					},
				},
				{
					step: func() {
						testhelpers.SeedAggregator(
							server.aggregator,
							traces.InstanceIDs(),
							componentstatus.StatusOK,
						)
						testhelpers.SeedAggregator(
							server.aggregator,
							metrics.InstanceIDs(),
							componentstatus.StatusOK,
						)
					},
					expectedStatusCode:      http.StatusOK,
					expectedComponentStatus: componentStatusOK,
				},
				{
					queryParams:             "pipeline=traces",
					expectedStatusCode:      http.StatusOK,
					expectedComponentStatus: componentStatusOK,
				},
				{
					queryParams:             "pipeline=metrics",
					expectedStatusCode:      http.StatusOK,
					expectedComponentStatus: componentStatusOK,
				},
				{
					step: func() {
						server.aggregator.RecordStatus(
							metrics.ExporterID,
							componentstatus.NewRecoverableErrorEvent(assert.AnError),
						)
					},
					expectedStatusCode: http.StatusOK,
					expectedComponentStatus: &componentStatusExpectation{
						healthy: true,
						status:  componentstatus.StatusRecoverableError,
						err:     assert.AnError,
					},
				},
				{
					queryParams:        "pipeline=metrics",
					expectedStatusCode: http.StatusOK,
					expectedComponentStatus: &componentStatusExpectation{
						healthy: true,
						status:  componentstatus.StatusRecoverableError,
						err:     assert.AnError,
					},
				},
				{
					queryParams:             "pipeline=traces",
					expectedStatusCode:      http.StatusOK,
					expectedComponentStatus: componentStatusOK,
				},
				{
					step: func() {
						server.aggregator.RecordStatus(
							metrics.ExporterID,
							componentstatus.NewEvent(componentstatus.StatusOK),
						)
					},
					expectedStatusCode:      http.StatusOK,
					expectedComponentStatus: componentStatusOK,
				},
				{
					queryParams:             "pipeline=metrics",
					expectedStatusCode:      http.StatusOK,
					expectedComponentStatus: componentStatusOK,
				},
				{
					step: func() {
						server.aggregator.RecordStatus(
							metrics.ExporterID,
							componentstatus.NewPermanentErrorEvent(assert.AnError),
						)
					},
					expectedStatusCode: http.StatusInternalServerError,
					expectedComponentStatus: &componentStatusExpectation{
						healthy: false,
						status:  componentstatus.StatusPermanentError,
						err:     assert.AnError,
					},
				},
				{
					queryParams:        "pipeline=metrics",
					expectedStatusCode: http.StatusInternalServerError,
					expectedComponentStatus: &componentStatusExpectation{
						healthy: false,
						status:  componentstatus.StatusPermanentError,
						err:     assert.AnError,
					},
				},
				{
					queryParams:             "pipeline=traces",
					expectedStatusCode:      http.StatusOK,
					expectedComponentStatus: componentStatusOK,
				},
				{
					step: func() {
						testhelpers.SeedAggregator(
							server.aggregator,
							traces.InstanceIDs(),
							componentstatus.StatusStopping,
						)
						testhelpers.SeedAggregator(
							server.aggregator,
							metrics.InstanceIDs(),
							componentstatus.StatusStopping,
						)
					},
					expectedStatusCode: http.StatusServiceUnavailable,
					expectedComponentStatus: &componentStatusExpectation{
						healthy: true,
						status:  componentstatus.StatusStopping,
					},
				},
				{
					queryParams:        "pipeline=traces",
					expectedStatusCode: http.StatusServiceUnavailable,
					expectedComponentStatus: &componentStatusExpectation{
						healthy: true,
						status:  componentstatus.StatusStopping,
					},
				},
				{
					queryParams:        "pipeline=metrics",
					expectedStatusCode: http.StatusServiceUnavailable,
					expectedComponentStatus: &componentStatusExpectation{
						healthy: true,
						status:  componentstatus.StatusStopping,
					},
				},
				{
					step: func() {
						testhelpers.SeedAggregator(
							server.aggregator,
							traces.InstanceIDs(),
							componentstatus.StatusStopped,
						)
						testhelpers.SeedAggregator(
							server.aggregator,
							metrics.InstanceIDs(),
							componentstatus.StatusStopped,
						)
					},
					expectedStatusCode: http.StatusServiceUnavailable,
					expectedComponentStatus: &componentStatusExpectation{
						healthy: true,
						status:  componentstatus.StatusStopped,
					},
				},
				{
					queryParams:        "pipeline=traces",
					expectedStatusCode: http.StatusServiceUnavailable,
					expectedComponentStatus: &componentStatusExpectation{
						healthy: true,
						status:  componentstatus.StatusStopped,
					},
				},
				{
					queryParams:        "pipeline=metrics",
					expectedStatusCode: http.StatusServiceUnavailable,
					expectedComponentStatus: &componentStatusExpectation{
						healthy: true,
						status:  componentstatus.StatusStopped,
					},
				},
			},
		},
		{
			name:         "include permanent and exclude recoverable errors - verbose",
			legacyConfig: LegacyConfig{UseV2: true},
			config: &Config{
				ServerConfig: confighttp.ServerConfig{
					Endpoint: testutil.GetAvailableLocalAddress(t),
				},
				Config: PathConfig{Enabled: false},
				Status: PathConfig{
					Enabled: true,
					Path:    "/status",
				},
			},
			componentHealthConfig: &common.ComponentHealthConfig{
				IncludePermanent: true,
			},
			teststeps: []teststep{
				{
					step: func() {
						testhelpers.SeedAggregator(server.aggregator,
							traces.InstanceIDs(),
							componentstatus.StatusStarting,
						)
						testhelpers.SeedAggregator(server.aggregator,
							metrics.InstanceIDs(),
							componentstatus.StatusStarting,
						)
					},
					queryParams:        "verbose",
					expectedStatusCode: http.StatusServiceUnavailable,
					expectedComponentStatus: &componentStatusExpectation{
						healthy: true,
						status:  componentstatus.StatusStarting,
						nestedStatus: map[string]*componentStatusExpectation{
							"pipeline:traces": {
								healthy:      true,
								status:       componentstatus.StatusStarting,
								nestedStatus: componentStatusPipelineTracesStarting,
							},
							"pipeline:metrics": {
								healthy:      true,
								status:       componentstatus.StatusStarting,
								nestedStatus: componentStatusPipelineMetricsStarting,
							},
						},
					},
				},
				{
					step: func() {
						testhelpers.SeedAggregator(
							server.aggregator,
							traces.InstanceIDs(),
							componentstatus.StatusOK,
						)
						testhelpers.SeedAggregator(
							server.aggregator,
							metrics.InstanceIDs(),
							componentstatus.StatusOK,
						)
					},
					queryParams:        "verbose",
					expectedStatusCode: http.StatusOK,
					expectedComponentStatus: &componentStatusExpectation{
						healthy: true,
						status:  componentstatus.StatusOK,
						nestedStatus: map[string]*componentStatusExpectation{
							"pipeline:traces": {
								healthy:      true,
								status:       componentstatus.StatusOK,
								nestedStatus: componentStatusPipelineTracesOK,
							},
							"pipeline:metrics": {
								healthy:      true,
								status:       componentstatus.StatusOK,
								nestedStatus: componentStatusPipelineMetricsOK,
							},
						},
					},
				},
				{
					queryParams:        "pipeline=metrics&verbose",
					expectedStatusCode: http.StatusOK,
					expectedComponentStatus: &componentStatusExpectation{
						healthy:      true,
						status:       componentstatus.StatusOK,
						nestedStatus: componentStatusPipelineMetricsOK,
					},
				},
				{
					step: func() {
						server.aggregator.RecordStatus(
							metrics.ExporterID,
							componentstatus.NewRecoverableErrorEvent(assert.AnError),
						)
					},
					eventually:         true,
					queryParams:        "verbose",
					expectedStatusCode: http.StatusOK,
					expectedComponentStatus: &componentStatusExpectation{
						healthy: true,
						status:  componentstatus.StatusRecoverableError,
						err:     assert.AnError,
						nestedStatus: map[string]*componentStatusExpectation{
							"pipeline:traces": {
								healthy:      true,
								status:       componentstatus.StatusOK,
								nestedStatus: componentStatusPipelineTracesOK,
							},
							"pipeline:metrics": {
								healthy: true,
								status:  componentstatus.StatusRecoverableError,
								nestedStatus: map[string]*componentStatusExpectation{
									"receiver:metrics/in": {
										healthy: true,
										status:  componentstatus.StatusOK,
									},
									"processor:batch": {
										healthy: true,
										status:  componentstatus.StatusOK,
									},
									"exporter:metrics/out": {
										healthy: true,
										status:  componentstatus.StatusRecoverableError,
										err:     assert.AnError,
									},
								},
							},
						},
					},
				},
				{
					queryParams:        "pipeline=metrics&verbose",
					expectedStatusCode: http.StatusOK,
					expectedComponentStatus: &componentStatusExpectation{
						healthy: true,
						status:  componentstatus.StatusRecoverableError,
						err:     assert.AnError,
						nestedStatus: map[string]*componentStatusExpectation{
							"receiver:metrics/in": {
								healthy: true,
								status:  componentstatus.StatusOK,
							},
							"processor:batch": {
								healthy: true,
								status:  componentstatus.StatusOK,
							},
							"exporter:metrics/out": {
								healthy: true,
								status:  componentstatus.StatusRecoverableError,
								err:     assert.AnError,
							},
						},
					},
				},
				{
					queryParams:        "pipeline=traces&verbose",
					expectedStatusCode: http.StatusOK,
					expectedComponentStatus: &componentStatusExpectation{
						healthy:      true,
						status:       componentstatus.StatusOK,
						nestedStatus: componentStatusPipelineTracesOK,
					},
				},
				{
					step: func() {
						server.aggregator.RecordStatus(
							metrics.ExporterID,
							componentstatus.NewEvent(componentstatus.StatusOK),
						)
					},
					queryParams:        "verbose",
					expectedStatusCode: http.StatusOK,
					expectedComponentStatus: &componentStatusExpectation{
						healthy: true,
						status:  componentstatus.StatusOK,
						nestedStatus: map[string]*componentStatusExpectation{
							"pipeline:traces": {
								healthy:      true,
								status:       componentstatus.StatusOK,
								nestedStatus: componentStatusPipelineTracesOK,
							},
							"pipeline:metrics": {
								healthy:      true,
								status:       componentstatus.StatusOK,
								nestedStatus: componentStatusPipelineMetricsOK,
							},
						},
					},
				},
				{
					queryParams:        "pipeline=metrics&verbose",
					expectedStatusCode: http.StatusOK,
					expectedComponentStatus: &componentStatusExpectation{
						healthy:      true,
						status:       componentstatus.StatusOK,
						nestedStatus: componentStatusPipelineMetricsOK,
					},
				},
				{
					step: func() {
						server.aggregator.RecordStatus(
							metrics.ExporterID,
							componentstatus.NewPermanentErrorEvent(assert.AnError),
						)
					},
					queryParams:        "verbose",
					expectedStatusCode: http.StatusInternalServerError,
					expectedComponentStatus: &componentStatusExpectation{
						healthy: false,
						status:  componentstatus.StatusPermanentError,
						err:     assert.AnError,
						nestedStatus: map[string]*componentStatusExpectation{
							"pipeline:traces": {
								healthy:      true,
								status:       componentstatus.StatusOK,
								nestedStatus: componentStatusPipelineTracesOK,
							},
							"pipeline:metrics": {
								healthy: false,
								status:  componentstatus.StatusPermanentError,
								nestedStatus: map[string]*componentStatusExpectation{
									"receiver:metrics/in": {
										healthy: true,
										status:  componentstatus.StatusOK,
									},
									"processor:batch": {
										healthy: true,
										status:  componentstatus.StatusOK,
									},
									"exporter:metrics/out": {
										healthy: false,
										status:  componentstatus.StatusPermanentError,
										err:     assert.AnError,
									},
								},
							},
						},
					},
				},
				{
					queryParams:        "pipeline=metrics&verbose",
					expectedStatusCode: http.StatusInternalServerError,
					expectedComponentStatus: &componentStatusExpectation{
						healthy: false,
						status:  componentstatus.StatusPermanentError,
						err:     assert.AnError,
						nestedStatus: map[string]*componentStatusExpectation{
							"receiver:metrics/in": {
								healthy: true,
								status:  componentstatus.StatusOK,
							},
							"processor:batch": {
								healthy: true,
								status:  componentstatus.StatusOK,
							},
							"exporter:metrics/out": {
								healthy: false,
								status:  componentstatus.StatusPermanentError,
							},
						},
					},
				},
				{
					step: func() {
						testhelpers.SeedAggregator(
							server.aggregator,
							traces.InstanceIDs(),
							componentstatus.StatusStopping,
						)
						testhelpers.SeedAggregator(
							server.aggregator,
							metrics.InstanceIDs(),
							componentstatus.StatusStopping,
						)
					},
					queryParams:        "verbose",
					expectedStatusCode: http.StatusServiceUnavailable,
					expectedComponentStatus: &componentStatusExpectation{
						healthy: true,
						status:  componentstatus.StatusStopping,
						nestedStatus: map[string]*componentStatusExpectation{
							"pipeline:traces": {
								healthy:      true,
								status:       componentstatus.StatusStopping,
								nestedStatus: componentStatusPipelineTracesStopping,
							},
							"pipeline:metrics": {
								healthy:      true,
								status:       componentstatus.StatusStopping,
								nestedStatus: componentStatusPipelineMetricsStopping,
							},
						},
					},
				},
				{
					queryParams:        "pipeline=traces&verbose",
					expectedStatusCode: http.StatusServiceUnavailable,
					expectedComponentStatus: &componentStatusExpectation{
						healthy:      true,
						status:       componentstatus.StatusStopping,
						nestedStatus: componentStatusPipelineTracesStopping,
					},
				},
				{
					queryParams:        "pipeline=metrics&verbose",
					expectedStatusCode: http.StatusServiceUnavailable,
					expectedComponentStatus: &componentStatusExpectation{
						healthy:      true,
						status:       componentstatus.StatusStopping,
						nestedStatus: componentStatusPipelineMetricsStopping,
					},
				},
				{
					step: func() {
						testhelpers.SeedAggregator(
							server.aggregator,
							traces.InstanceIDs(),
							componentstatus.StatusStopped,
						)
						testhelpers.SeedAggregator(
							server.aggregator,
							metrics.InstanceIDs(),
							componentstatus.StatusStopped,
						)
					},
					queryParams:        "verbose",
					expectedStatusCode: http.StatusServiceUnavailable,
					expectedComponentStatus: &componentStatusExpectation{
						healthy: true,
						status:  componentstatus.StatusStopped,
						nestedStatus: map[string]*componentStatusExpectation{
							"pipeline:traces": {
								healthy:      true,
								status:       componentstatus.StatusStopped,
								nestedStatus: componentStatusPipelineTracesStopped,
							},
							"pipeline:metrics": {
								healthy:      true,
								status:       componentstatus.StatusStopped,
								nestedStatus: componentStatusPipelineMetricsStopped,
							},
						},
					},
				},
				{
					queryParams:        "pipeline=traces&verbose",
					expectedStatusCode: http.StatusServiceUnavailable,
					expectedComponentStatus: &componentStatusExpectation{
						healthy:      true,
						status:       componentstatus.StatusStopped,
						nestedStatus: componentStatusPipelineTracesStopped,
					},
				},
				{
					queryParams:        "pipeline=metrics&verbose",
					expectedStatusCode: http.StatusServiceUnavailable,
					expectedComponentStatus: &componentStatusExpectation{
						healthy:      true,
						status:       componentstatus.StatusStopped,
						nestedStatus: componentStatusPipelineMetricsStopped,
					},
				},
			},
		},
		{
			name:         "include permanent and recoverable errors",
			legacyConfig: LegacyConfig{UseV2: true},
			config: &Config{
				ServerConfig: confighttp.ServerConfig{
					Endpoint: testutil.GetAvailableLocalAddress(t),
				},
				Config: PathConfig{Enabled: false},
				Status: PathConfig{
					Enabled: true,
					Path:    "/status",
				},
			},
			componentHealthConfig: &common.ComponentHealthConfig{
				IncludePermanent:   true,
				IncludeRecoverable: true,
				RecoveryDuration:   2 * time.Millisecond,
			},
			teststeps: []teststep{
				{
					step: func() {
						testhelpers.SeedAggregator(
							server.aggregator,
							traces.InstanceIDs(),
							componentstatus.StatusStarting,
						)
						testhelpers.SeedAggregator(
							server.aggregator,
							metrics.InstanceIDs(),
							componentstatus.StatusStarting,
						)
					},
					expectedStatusCode: http.StatusServiceUnavailable,
					expectedComponentStatus: &componentStatusExpectation{
						healthy: true,
						status:  componentstatus.StatusStarting,
					},
				},
				{
					queryParams:        "pipeline=traces",
					expectedStatusCode: http.StatusServiceUnavailable,
					expectedComponentStatus: &componentStatusExpectation{
						healthy: true,
						status:  componentstatus.StatusStarting,
					},
				},
				{
					queryParams:        "pipeline=metrics",
					expectedStatusCode: http.StatusServiceUnavailable,
					expectedComponentStatus: &componentStatusExpectation{
						healthy: true,
						status:  componentstatus.StatusStarting,
					},
				},
				{
					step: func() {
						testhelpers.SeedAggregator(
							server.aggregator,
							traces.InstanceIDs(),
							componentstatus.StatusOK,
						)
						testhelpers.SeedAggregator(
							server.aggregator,
							metrics.InstanceIDs(),
							componentstatus.StatusOK,
						)
					},
					expectedStatusCode:      http.StatusOK,
					expectedComponentStatus: componentStatusOK,
				},
				{
					queryParams:             "pipeline=traces",
					expectedStatusCode:      http.StatusOK,
					expectedComponentStatus: componentStatusOK,
				},
				{
					queryParams:             "pipeline=metrics",
					expectedStatusCode:      http.StatusOK,
					expectedComponentStatus: componentStatusOK,
				},
				{
					step: func() {
						server.aggregator.RecordStatus(
							metrics.ExporterID,
							componentstatus.NewRecoverableErrorEvent(assert.AnError),
						)
					},
					eventually:         true,
					expectedStatusCode: http.StatusInternalServerError,
					expectedComponentStatus: &componentStatusExpectation{
						healthy: false,
						status:  componentstatus.StatusRecoverableError,
						err:     assert.AnError,
					},
				},
				{
					queryParams:        "pipeline=metrics",
					expectedStatusCode: http.StatusInternalServerError,
					expectedComponentStatus: &componentStatusExpectation{
						healthy: false,
						status:  componentstatus.StatusRecoverableError,
						err:     assert.AnError,
					},
				},
				{
					queryParams:             "pipeline=traces",
					expectedStatusCode:      http.StatusOK,
					expectedComponentStatus: componentStatusOK,
				},
				{
					step: func() {
						server.aggregator.RecordStatus(
							metrics.ExporterID,
							componentstatus.NewEvent(componentstatus.StatusOK),
						)
					},
					expectedStatusCode:      http.StatusOK,
					expectedComponentStatus: componentStatusOK,
				},
				{
					queryParams:             "pipeline=metrics",
					expectedStatusCode:      http.StatusOK,
					expectedComponentStatus: componentStatusOK,
				},
				{
					step: func() {
						server.aggregator.RecordStatus(
							metrics.ExporterID,
							componentstatus.NewPermanentErrorEvent(assert.AnError),
						)
					},
					expectedStatusCode: http.StatusInternalServerError,
					expectedComponentStatus: &componentStatusExpectation{
						healthy: false,
						status:  componentstatus.StatusPermanentError,
						err:     assert.AnError,
					},
				},
				{
					queryParams:        "pipeline=metrics",
					expectedStatusCode: http.StatusInternalServerError,
					expectedComponentStatus: &componentStatusExpectation{
						healthy: false,
						status:  componentstatus.StatusPermanentError,
						err:     assert.AnError,
					},
				},
				{
					queryParams:             "pipeline=traces",
					expectedStatusCode:      http.StatusOK,
					expectedComponentStatus: componentStatusOK,
				},
				{
					step: func() {
						testhelpers.SeedAggregator(
							server.aggregator,
							traces.InstanceIDs(),
							componentstatus.StatusStopping,
						)
						testhelpers.SeedAggregator(
							server.aggregator,
							metrics.InstanceIDs(),
							componentstatus.StatusStopping,
						)
					},
					expectedStatusCode: http.StatusServiceUnavailable,
					expectedComponentStatus: &componentStatusExpectation{
						healthy: true,
						status:  componentstatus.StatusStopping,
					},
				},
				{
					queryParams:        "pipeline=traces",
					expectedStatusCode: http.StatusServiceUnavailable,
					expectedComponentStatus: &componentStatusExpectation{
						healthy: true,
						status:  componentstatus.StatusStopping,
					},
				},
				{
					queryParams:        "pipeline=metrics",
					expectedStatusCode: http.StatusServiceUnavailable,
					expectedComponentStatus: &componentStatusExpectation{
						healthy: true,
						status:  componentstatus.StatusStopping,
					},
				},
				{
					step: func() {
						testhelpers.SeedAggregator(
							server.aggregator,
							traces.InstanceIDs(),
							componentstatus.StatusStopped,
						)
						testhelpers.SeedAggregator(
							server.aggregator,
							metrics.InstanceIDs(),
							componentstatus.StatusStopped,
						)
					},
					expectedStatusCode: http.StatusServiceUnavailable,
					expectedComponentStatus: &componentStatusExpectation{
						healthy: true,
						status:  componentstatus.StatusStopped,
					},
				},
				{
					queryParams:        "pipeline=traces",
					expectedStatusCode: http.StatusServiceUnavailable,
					expectedComponentStatus: &componentStatusExpectation{
						healthy: true,
						status:  componentstatus.StatusStopped,
					},
				},
				{
					queryParams:        "pipeline=metrics",
					expectedStatusCode: http.StatusServiceUnavailable,
					expectedComponentStatus: &componentStatusExpectation{
						healthy: true,
						status:  componentstatus.StatusStopped,
					},
				},
			},
		},
		{
			name:         "include permanent and recoverable errors - verbose",
			legacyConfig: LegacyConfig{UseV2: true},
			config: &Config{
				ServerConfig: confighttp.ServerConfig{
					Endpoint: testutil.GetAvailableLocalAddress(t),
				},
				Config: PathConfig{Enabled: false},
				Status: PathConfig{
					Enabled: true,
					Path:    "/status",
				},
			},
			componentHealthConfig: &common.ComponentHealthConfig{
				IncludePermanent:   true,
				IncludeRecoverable: true,
				RecoveryDuration:   2 * time.Millisecond,
			},
			teststeps: []teststep{
				{
					step: func() {
						testhelpers.SeedAggregator(server.aggregator,
							traces.InstanceIDs(),
							componentstatus.StatusStarting,
						)
						testhelpers.SeedAggregator(server.aggregator,
							metrics.InstanceIDs(),
							componentstatus.StatusStarting,
						)
					},
					queryParams:        "verbose",
					expectedStatusCode: http.StatusServiceUnavailable,
					expectedComponentStatus: &componentStatusExpectation{
						healthy: true,
						status:  componentstatus.StatusStarting,
						nestedStatus: map[string]*componentStatusExpectation{
							"pipeline:traces": {
								healthy:      true,
								status:       componentstatus.StatusStarting,
								nestedStatus: componentStatusPipelineTracesStarting,
							},
							"pipeline:metrics": {
								healthy:      true,
								status:       componentstatus.StatusStarting,
								nestedStatus: componentStatusPipelineMetricsStarting,
							},
						},
					},
				},
				{
					step: func() {
						testhelpers.SeedAggregator(
							server.aggregator,
							traces.InstanceIDs(),
							componentstatus.StatusOK,
						)
						testhelpers.SeedAggregator(
							server.aggregator,
							metrics.InstanceIDs(),
							componentstatus.StatusOK,
						)
					},
					queryParams:        "verbose",
					expectedStatusCode: http.StatusOK,
					expectedComponentStatus: &componentStatusExpectation{
						healthy: true,
						status:  componentstatus.StatusOK,
						nestedStatus: map[string]*componentStatusExpectation{
							"pipeline:traces": {
								healthy:      true,
								status:       componentstatus.StatusOK,
								nestedStatus: componentStatusPipelineTracesOK,
							},
							"pipeline:metrics": {
								healthy:      true,
								status:       componentstatus.StatusOK,
								nestedStatus: componentStatusPipelineMetricsOK,
							},
						},
					},
				},
				{
					queryParams:        "pipeline=metrics&verbose",
					expectedStatusCode: http.StatusOK,
					expectedComponentStatus: &componentStatusExpectation{
						healthy:      true,
						status:       componentstatus.StatusOK,
						nestedStatus: componentStatusPipelineMetricsOK,
					},
				},
				{
					step: func() {
						server.aggregator.RecordStatus(
							metrics.ExporterID,
							componentstatus.NewRecoverableErrorEvent(assert.AnError),
						)
					},
					eventually:         true,
					queryParams:        "verbose",
					expectedStatusCode: http.StatusInternalServerError,
					expectedComponentStatus: &componentStatusExpectation{
						healthy: false,
						status:  componentstatus.StatusRecoverableError,
						err:     assert.AnError,
						nestedStatus: map[string]*componentStatusExpectation{
							"pipeline:traces": {
								healthy:      true,
								status:       componentstatus.StatusOK,
								nestedStatus: componentStatusPipelineTracesOK,
							},
							"pipeline:metrics": {
								healthy: false,
								status:  componentstatus.StatusRecoverableError,
								nestedStatus: map[string]*componentStatusExpectation{
									"receiver:metrics/in": {
										healthy: true,
										status:  componentstatus.StatusOK,
									},
									"processor:batch": {
										healthy: true,
										status:  componentstatus.StatusOK,
									},
									"exporter:metrics/out": {
										healthy: false,
										status:  componentstatus.StatusRecoverableError,
										err:     assert.AnError,
									},
								},
							},
						},
					},
				},
				{
					queryParams:        "pipeline=metrics&verbose",
					expectedStatusCode: http.StatusInternalServerError,
					expectedComponentStatus: &componentStatusExpectation{
						healthy: false,
						status:  componentstatus.StatusRecoverableError,
						err:     assert.AnError,
						nestedStatus: map[string]*componentStatusExpectation{
							"receiver:metrics/in": {
								healthy: true,
								status:  componentstatus.StatusOK,
							},
							"processor:batch": {
								healthy: true,
								status:  componentstatus.StatusOK,
							},
							"exporter:metrics/out": {
								healthy: false,
								status:  componentstatus.StatusRecoverableError,
								err:     assert.AnError,
							},
						},
					},
				},
				{
					queryParams:        "pipeline=traces&verbose",
					expectedStatusCode: http.StatusOK,
					expectedComponentStatus: &componentStatusExpectation{
						healthy:      true,
						status:       componentstatus.StatusOK,
						nestedStatus: componentStatusPipelineTracesOK,
					},
				},
				{
					step: func() {
						server.aggregator.RecordStatus(
							metrics.ExporterID,
							componentstatus.NewEvent(componentstatus.StatusOK),
						)
					},
					queryParams:        "verbose",
					expectedStatusCode: http.StatusOK,
					expectedComponentStatus: &componentStatusExpectation{
						healthy: true,
						status:  componentstatus.StatusOK,
						nestedStatus: map[string]*componentStatusExpectation{
							"pipeline:traces": {
								healthy:      true,
								status:       componentstatus.StatusOK,
								nestedStatus: componentStatusPipelineTracesOK,
							},
							"pipeline:metrics": {
								healthy:      true,
								status:       componentstatus.StatusOK,
								nestedStatus: componentStatusPipelineMetricsOK,
							},
						},
					},
				},
				{
					queryParams:        "pipeline=metrics&verbose",
					expectedStatusCode: http.StatusOK,
					expectedComponentStatus: &componentStatusExpectation{
						healthy:      true,
						status:       componentstatus.StatusOK,
						nestedStatus: componentStatusPipelineMetricsOK,
					},
				},
				{
					step: func() {
						server.aggregator.RecordStatus(
							metrics.ExporterID,
							componentstatus.NewPermanentErrorEvent(assert.AnError),
						)
					},
					queryParams:        "verbose",
					expectedStatusCode: http.StatusInternalServerError,
					expectedComponentStatus: &componentStatusExpectation{
						healthy: false,
						status:  componentstatus.StatusPermanentError,
						err:     assert.AnError,
						nestedStatus: map[string]*componentStatusExpectation{
							"pipeline:traces": {
								healthy:      true,
								status:       componentstatus.StatusOK,
								nestedStatus: componentStatusPipelineTracesOK,
							},
							"pipeline:metrics": {
								healthy: false,
								status:  componentstatus.StatusPermanentError,
								nestedStatus: map[string]*componentStatusExpectation{
									"receiver:metrics/in": {
										healthy: true,
										status:  componentstatus.StatusOK,
									},
									"processor:batch": {
										healthy: true,
										status:  componentstatus.StatusOK,
									},
									"exporter:metrics/out": {
										healthy: false,
										status:  componentstatus.StatusPermanentError,
										err:     assert.AnError,
									},
								},
							},
						},
					},
				},
				{
					queryParams:        "pipeline=metrics&verbose",
					expectedStatusCode: http.StatusInternalServerError,
					expectedComponentStatus: &componentStatusExpectation{
						healthy: false,
						status:  componentstatus.StatusPermanentError,
						err:     assert.AnError,
						nestedStatus: map[string]*componentStatusExpectation{
							"receiver:metrics/in": {
								healthy: true,
								status:  componentstatus.StatusOK,
							},
							"processor:batch": {
								healthy: true,
								status:  componentstatus.StatusOK,
							},
							"exporter:metrics/out": {
								healthy: false,
								status:  componentstatus.StatusPermanentError,
							},
						},
					},
				},
				{
					step: func() {
						testhelpers.SeedAggregator(
							server.aggregator,
							traces.InstanceIDs(),
							componentstatus.StatusStopping,
						)
						testhelpers.SeedAggregator(
							server.aggregator,
							metrics.InstanceIDs(),
							componentstatus.StatusStopping,
						)
					},
					queryParams:        "verbose",
					expectedStatusCode: http.StatusServiceUnavailable,
					expectedComponentStatus: &componentStatusExpectation{
						healthy: true,
						status:  componentstatus.StatusStopping,
						nestedStatus: map[string]*componentStatusExpectation{
							"pipeline:traces": {
								healthy:      true,
								status:       componentstatus.StatusStopping,
								nestedStatus: componentStatusPipelineTracesStopping,
							},
							"pipeline:metrics": {
								healthy:      true,
								status:       componentstatus.StatusStopping,
								nestedStatus: componentStatusPipelineMetricsStopping,
							},
						},
					},
				},
				{
					queryParams:        "pipeline=traces&verbose",
					expectedStatusCode: http.StatusServiceUnavailable,
					expectedComponentStatus: &componentStatusExpectation{
						healthy:      true,
						status:       componentstatus.StatusStopping,
						nestedStatus: componentStatusPipelineTracesStopping,
					},
				},
				{
					queryParams:        "pipeline=metrics&verbose",
					expectedStatusCode: http.StatusServiceUnavailable,
					expectedComponentStatus: &componentStatusExpectation{
						healthy:      true,
						status:       componentstatus.StatusStopping,
						nestedStatus: componentStatusPipelineMetricsStopping,
					},
				},
				{
					step: func() {
						testhelpers.SeedAggregator(
							server.aggregator,
							traces.InstanceIDs(),
							componentstatus.StatusStopped,
						)
						testhelpers.SeedAggregator(
							server.aggregator,
							metrics.InstanceIDs(),
							componentstatus.StatusStopped,
						)
					},
					queryParams:        "verbose",
					expectedStatusCode: http.StatusServiceUnavailable,
					expectedComponentStatus: &componentStatusExpectation{
						healthy: true,
						status:  componentstatus.StatusStopped,
						nestedStatus: map[string]*componentStatusExpectation{
							"pipeline:traces": {
								healthy:      true,
								status:       componentstatus.StatusStopped,
								nestedStatus: componentStatusPipelineTracesStopped,
							},
							"pipeline:metrics": {
								healthy:      true,
								status:       componentstatus.StatusStopped,
								nestedStatus: componentStatusPipelineMetricsStopped,
							},
						},
					},
				},
				{
					queryParams:        "pipeline=traces&verbose",
					expectedStatusCode: http.StatusServiceUnavailable,
					expectedComponentStatus: &componentStatusExpectation{
						healthy:      true,
						status:       componentstatus.StatusStopped,
						nestedStatus: componentStatusPipelineTracesStopped,
					},
				},
				{
					queryParams:        "pipeline=metrics&verbose",
					expectedStatusCode: http.StatusServiceUnavailable,
					expectedComponentStatus: &componentStatusExpectation{
						healthy:      true,
						status:       componentstatus.StatusStopped,
						nestedStatus: componentStatusPipelineMetricsStopped,
					},
				},
			},
		},
		{
			name:         "pipeline nonexistent",
			legacyConfig: LegacyConfig{UseV2: true},
			config: &Config{
				ServerConfig: confighttp.ServerConfig{
					Endpoint: testutil.GetAvailableLocalAddress(t),
				},
				Config: PathConfig{Enabled: false},
				Status: PathConfig{
					Enabled: true,
					Path:    "/status",
				},
			},
			teststeps: []teststep{
				{
					step: func() {
						testhelpers.SeedAggregator(
							server.aggregator,
							traces.InstanceIDs(),
							componentstatus.StatusOK,
						)
					},
					queryParams:        "pipeline=nonexistent",
					expectedStatusCode: http.StatusNotFound,
				},
			},
		},
		{
			name:         "verbose explicitly false",
			legacyConfig: LegacyConfig{UseV2: true},
			config: &Config{
				ServerConfig: confighttp.ServerConfig{
					Endpoint: testutil.GetAvailableLocalAddress(t),
				},
				Config: PathConfig{Enabled: false},
				Status: PathConfig{
					Enabled: true,
					Path:    "/status",
				},
			},
			teststeps: []teststep{
				{
					step: func() {
						testhelpers.SeedAggregator(server.aggregator,
							traces.InstanceIDs(),
							componentstatus.StatusOK,
						)
						testhelpers.SeedAggregator(server.aggregator,
							metrics.InstanceIDs(),
							componentstatus.StatusOK,
						)
					},
					queryParams:        "verbose=false",
					expectedStatusCode: http.StatusOK,
					expectedComponentStatus: &componentStatusExpectation{
						healthy: true,
						status:  componentstatus.StatusOK,
					},
				},
			},
		},
		{
			name:         "verbose explicitly true",
			legacyConfig: LegacyConfig{UseV2: true},
			config: &Config{
				ServerConfig: confighttp.ServerConfig{
					Endpoint: testutil.GetAvailableLocalAddress(t),
				},
				Config: PathConfig{Enabled: false},
				Status: PathConfig{
					Enabled: true,
					Path:    "/status",
				},
			},
			teststeps: []teststep{
				{
					step: func() {
						testhelpers.SeedAggregator(server.aggregator,
							traces.InstanceIDs(),
							componentstatus.StatusOK,
						)
						testhelpers.SeedAggregator(server.aggregator,
							metrics.InstanceIDs(),
							componentstatus.StatusOK,
						)
					},
					queryParams:        "verbose=true",
					expectedStatusCode: http.StatusOK,
					expectedComponentStatus: &componentStatusExpectation{
						healthy: true,
						status:  componentstatus.StatusOK,
						nestedStatus: map[string]*componentStatusExpectation{
							"pipeline:traces": {
								healthy:      true,
								status:       componentstatus.StatusOK,
								nestedStatus: componentStatusPipelineTracesOK,
							},
							"pipeline:metrics": {
								healthy:      true,
								status:       componentstatus.StatusOK,
								nestedStatus: componentStatusPipelineMetricsOK,
							},
						},
					},
				},
			},
		},
		{
			name:         "status disabled",
			legacyConfig: LegacyConfig{UseV2: true},
			config: &Config{
				ServerConfig: confighttp.ServerConfig{
					Endpoint: testutil.GetAvailableLocalAddress(t),
				},
				Config: PathConfig{Enabled: false},
				Status: PathConfig{
					Enabled: false,
				},
			},
			teststeps: []teststep{
				{
					expectedStatusCode: http.StatusNotFound,
				},
			},
		},
		{
			name: "legacy - default response",
			legacyConfig: LegacyConfig{
				ServerConfig: confighttp.ServerConfig{
					Endpoint: testutil.GetAvailableLocalAddress(t),
				},
				Path: "/status",
			},
			teststeps: []teststep{
				{
					step: func() {
						testhelpers.SeedAggregator(server.aggregator,
							traces.InstanceIDs(),
							componentstatus.StatusStarting,
						)
						testhelpers.SeedAggregator(server.aggregator,
							metrics.InstanceIDs(),
							componentstatus.StatusStarting,
						)
					},
					expectedStatusCode: http.StatusServiceUnavailable,
					expectedBody:       expectedBodyNotReady,
				},
				{
					step: func() {
						testhelpers.SeedAggregator(
							server.aggregator,
							traces.InstanceIDs(),
							componentstatus.StatusOK,
						)
					},
					expectedStatusCode: http.StatusServiceUnavailable,
					expectedBody:       expectedBodyNotReady,
				},
				{
					step: func() {
						testhelpers.SeedAggregator(
							server.aggregator,
							metrics.InstanceIDs(),
							componentstatus.StatusOK,
						)
					},
					expectedStatusCode: http.StatusOK,
					expectedBody:       expectedBodyReady,
				},
				{
					step: func() {
						server.aggregator.RecordStatus(
							metrics.ExporterID,
							componentstatus.NewRecoverableErrorEvent(assert.AnError),
						)
					},
					expectedStatusCode: http.StatusOK,
					expectedBody:       expectedBodyReady,
				},
				{
					step: func() {
						server.aggregator.RecordStatus(
							metrics.ExporterID,
							componentstatus.NewEvent(componentstatus.StatusOK),
						)
					},
					expectedStatusCode: http.StatusOK,
					expectedBody:       expectedBodyReady,
				},
				{
					step: func() {
						server.aggregator.RecordStatus(
							metrics.ExporterID,
							componentstatus.NewPermanentErrorEvent(assert.AnError),
						)
					},
					expectedStatusCode: http.StatusOK,
					expectedBody:       expectedBodyReady,
				},
				{
					step: func() {
						server.aggregator.RecordStatus(
							metrics.ExporterID,
							componentstatus.NewFatalErrorEvent(assert.AnError),
						)
					},
					expectedStatusCode: http.StatusServiceUnavailable,
					expectedBody:       expectedBodyNotReady,
				},
				{
					step: func() {
						testhelpers.SeedAggregator(
							server.aggregator,
							traces.InstanceIDs(),
							componentstatus.StatusStopping,
						)
						testhelpers.SeedAggregator(
							server.aggregator,
							metrics.InstanceIDs(),
							componentstatus.StatusStopping,
						)
					},
					expectedStatusCode: http.StatusServiceUnavailable,
					expectedBody:       expectedBodyNotReady,
				},
				{
					step: func() {
						testhelpers.SeedAggregator(
							server.aggregator,
							traces.InstanceIDs(),
							componentstatus.StatusStopped,
						)
						testhelpers.SeedAggregator(
							server.aggregator,
							metrics.InstanceIDs(),
							componentstatus.StatusStopped,
						)
					},
					expectedStatusCode: http.StatusServiceUnavailable,
					expectedBody:       expectedBodyNotReady,
				},
			},
		},
		{
			name: "legacy - custom response",
			legacyConfig: LegacyConfig{
				ServerConfig: confighttp.ServerConfig{
					Endpoint: testutil.GetAvailableLocalAddress(t),
				},
				Path:         "/status",
				ResponseBody: &ResponseBodyConfig{Healthy: "ALL OK", Unhealthy: "NOT OK"},
			},
			teststeps: []teststep{
				{
					step: func() {
						testhelpers.SeedAggregator(server.aggregator,
							traces.InstanceIDs(),
							componentstatus.StatusStarting,
						)
						testhelpers.SeedAggregator(server.aggregator,
							metrics.InstanceIDs(),
							componentstatus.StatusStarting,
						)
					},
					expectedStatusCode: http.StatusServiceUnavailable,
					expectedBody:       "NOT OK",
				},
				{
					step: func() {
						testhelpers.SeedAggregator(
							server.aggregator,
							traces.InstanceIDs(),
							componentstatus.StatusOK,
						)
					},
					expectedStatusCode: http.StatusServiceUnavailable,
					expectedBody:       "NOT OK",
				},
				{
					step: func() {
						testhelpers.SeedAggregator(
							server.aggregator,
							metrics.InstanceIDs(),
							componentstatus.StatusOK,
						)
					},
					expectedStatusCode: http.StatusOK,
					expectedBody:       "ALL OK",
				},
				{
					step: func() {
						server.aggregator.RecordStatus(
							metrics.ExporterID,
							componentstatus.NewRecoverableErrorEvent(assert.AnError),
						)
					},
					expectedStatusCode: http.StatusOK,
					expectedBody:       "ALL OK",
				},
				{
					step: func() {
						server.aggregator.RecordStatus(
							metrics.ExporterID,
							componentstatus.NewEvent(componentstatus.StatusOK),
						)
					},
					expectedStatusCode: http.StatusOK,
					expectedBody:       "ALL OK",
				},
				{
					step: func() {
						server.aggregator.RecordStatus(
							metrics.ExporterID,
							componentstatus.NewPermanentErrorEvent(assert.AnError),
						)
					},
					expectedStatusCode: http.StatusOK,
					expectedBody:       "ALL OK",
				},
				{
					step: func() {
						server.aggregator.RecordStatus(
							metrics.ExporterID,
							componentstatus.NewFatalErrorEvent(assert.AnError),
						)
					},
					expectedStatusCode: http.StatusServiceUnavailable,
					expectedBody:       "NOT OK",
				},
				{
					step: func() {
						testhelpers.SeedAggregator(
							server.aggregator,
							traces.InstanceIDs(),
							componentstatus.StatusStopping,
						)
						testhelpers.SeedAggregator(
							server.aggregator,
							metrics.InstanceIDs(),
							componentstatus.StatusStopping,
						)
					},
					expectedStatusCode: http.StatusServiceUnavailable,
					expectedBody:       "NOT OK",
				},
				{
					step: func() {
						testhelpers.SeedAggregator(
							server.aggregator,
							traces.InstanceIDs(),
							componentstatus.StatusStopped,
						)
						testhelpers.SeedAggregator(
							server.aggregator,
							metrics.InstanceIDs(),
							componentstatus.StatusStopped,
						)
					},
					expectedStatusCode: http.StatusServiceUnavailable,
					expectedBody:       "NOT OK",
				},
			},
		},
	}

	for _, tc := range tests {
		t.Run(tc.name, func(t *testing.T) {
			server = NewServer(
				tc.config,
				tc.legacyConfig,
				tc.componentHealthConfig,
				componenttest.NewNopTelemetrySettings(),
				status.NewAggregator(internalhelpers.ErrPriority(tc.componentHealthConfig)),
			)

<<<<<<< HEAD
		require.NoError(t, server.Start(t.Context(), componenttest.NewNopHost()))
		defer func() {
			ctx, cancel := context.WithTimeout(context.Background(), 10*time.Second)
			defer cancel()
			require.NoError(t, server.Shutdown(ctx))
		}()
=======
			require.NoError(t, server.Start(t.Context(), componenttest.NewNopHost()))
			defer func() {
				// Use Background context for shutdown in defer to avoid cancellation issues
				//nolint:usetesting // defer functions may run after test context is cancelled
				ctx, cancel := context.WithTimeout(context.Background(), 10*time.Second)
				defer cancel()
				require.NoError(t, server.Shutdown(ctx))
			}()
>>>>>>> 305af63c

		var url string
		if tc.legacyConfig.UseV2 {
			url = fmt.Sprintf("http://%s%s", tc.config.Endpoint, tc.config.Status.Path)
		} else {
			url = fmt.Sprintf("http://%s%s", tc.legacyConfig.Endpoint, tc.legacyConfig.Path)
		}

<<<<<<< HEAD
		client := &http.Client{}
		defer client.CloseIdleConnections()
=======
			client := &http.Client{}
			defer client.CloseIdleConnections()
>>>>>>> 305af63c

			for _, ts := range tc.teststeps {
				if ts.step != nil {
					ts.step()
				}

				stepURL := url
				if ts.queryParams != "" {
					stepURL = fmt.Sprintf("%s?%s", stepURL, ts.queryParams)
				}

<<<<<<< HEAD
			var err error
			var resp *http.Response
			var body []byte

			if ts.eventually {
				assert.EventuallyWithT(t, func(tt *assert.CollectT) {
					localResp, localErr := client.Get(stepURL)
					require.NoError(tt, localErr)
					defer localResp.Body.Close()
					assert.Equal(tt, ts.expectedStatusCode, localResp.StatusCode)
				}, time.Second, 10*time.Millisecond)
				// Make a final request to get the body for assertions
				resp, err = client.Get(stepURL)
				require.NoError(t, err)
				body, err = io.ReadAll(resp.Body)
				require.NoError(t, err)
				require.NoError(t, resp.Body.Close())
			} else {
				resp, err = client.Get(stepURL)
				require.NoError(t, err)
				body, err = io.ReadAll(resp.Body)
				require.NoError(t, err)
				require.NoError(t, resp.Body.Close())
				assert.Equal(t, ts.expectedStatusCode, resp.StatusCode)
			}

			assert.Contains(t, string(body), ts.expectedBody)
=======
				var err error
				var resp *http.Response
				var body []byte

				if ts.eventually {
					assert.EventuallyWithT(t, func(tt *assert.CollectT) {
						localResp, localErr := client.Get(stepURL)
						require.NoError(tt, localErr)
						defer localResp.Body.Close()
						assert.Equal(tt, ts.expectedStatusCode, localResp.StatusCode)
					}, time.Second, 10*time.Millisecond)
					// Make a final request to get the body for assertions
					resp, err = client.Get(stepURL)
					require.NoError(t, err)
					body, err = io.ReadAll(resp.Body)
					require.NoError(t, err)
					require.NoError(t, resp.Body.Close())
				} else {
					resp, err = client.Get(stepURL)
					require.NoError(t, err)
					body, err = io.ReadAll(resp.Body)
					require.NoError(t, err)
					require.NoError(t, resp.Body.Close())
					assert.Equal(t, ts.expectedStatusCode, resp.StatusCode)
				}

				assert.Contains(t, string(body), ts.expectedBody)
>>>>>>> 305af63c

			if ts.expectedComponentStatus != nil {
				st := &serializableStatus{}
				require.NoError(t, json.Unmarshal(body, st))
				if strings.Contains(ts.queryParams, "verbose") && !strings.Contains(ts.queryParams, "verbose=false") {
					assertStatusDetailed(t, ts.expectedComponentStatus, st)
					continue
				}
				assertStatusSimple(t, ts.expectedComponentStatus, st)
			}
		}
	})
}
}

func assertStatusDetailed(
	t *testing.T,
	expected *componentStatusExpectation,
	actual *serializableStatus,
) {
	assert.Equal(t, expected.healthy, actual.Healthy)
	assert.Equal(t, expected.status, actual.Status(),
		"want: %s, got: %s", expected.status, actual.Status())
	if expected.err != nil {
		assert.Equal(t, expected.err.Error(), actual.Error)
	}
	assertNestedStatus(t, expected.nestedStatus, actual.ComponentStatuses)
}

func assertNestedStatus(
	t *testing.T,
	expected map[string]*componentStatusExpectation,
	actual map[string]*serializableStatus,
) {
	for k, expectation := range expected {
		st, ok := actual[k]
		require.True(t, ok, "status for key: %s not found", k)
		assert.Equal(t, expectation.healthy, st.Healthy)
		assert.Equal(t, expectation.status, st.Status(),
			"want: %s, got: %s", expectation.status, st.Status())
		if expectation.err != nil {
			assert.Equal(t, expectation.err.Error(), st.Error)
		}
		assertNestedStatus(t, expectation.nestedStatus, st.ComponentStatuses)
	}
}

func assertStatusSimple(
	t *testing.T,
	expected *componentStatusExpectation,
	actual *serializableStatus,
) {
	assert.Equal(t, expected.status, actual.Status())
	assert.Equal(t, expected.healthy, actual.Healthy)
	if expected.err != nil {
		assert.Equal(t, expected.err.Error(), actual.Error)
	}
	assert.Nil(t, actual.ComponentStatuses)
}

func TestConfig(t *testing.T) {
	var server *Server
	confMap, err := confmaptest.LoadConf(filepath.Join("testdata", "config.yaml"))
	require.NoError(t, err)
	confJSON, err := os.ReadFile(filepath.Clean(filepath.Join("testdata", "config.json")))
	require.NoError(t, err)

	for _, tc := range []struct {
		name               string
		config             *Config
		setup              func()
		expectedStatusCode int
		expectedBody       []byte
	}{
		{
			name: "config not notified",
			config: &Config{
				ServerConfig: confighttp.ServerConfig{
					Endpoint: testutil.GetAvailableLocalAddress(t),
				},
				Config: PathConfig{
					Enabled: true,
					Path:    "/config",
				},
				Status: PathConfig{
					Enabled: false,
				},
			},
			expectedStatusCode: http.StatusServiceUnavailable,
			expectedBody:       []byte{},
		},
		{
			name: "config notified",
			config: &Config{
				ServerConfig: confighttp.ServerConfig{
					Endpoint: testutil.GetAvailableLocalAddress(t),
				},
				Config: PathConfig{
					Enabled: true,
					Path:    "/config",
				},
				Status: PathConfig{
					Enabled: false,
				},
			},
			setup: func() {
				require.NoError(t, server.NotifyConfig(t.Context(), confMap))
			},
			expectedStatusCode: http.StatusOK,
			expectedBody:       confJSON,
		},
		{
			name: "config disabled",
			config: &Config{
				ServerConfig: confighttp.ServerConfig{
					Endpoint: testutil.GetAvailableLocalAddress(t),
				},
				Config: PathConfig{
					Enabled: false,
				},
				Status: PathConfig{
					Enabled: false,
				},
			},
			expectedStatusCode: http.StatusNotFound,
			expectedBody:       []byte("404 page not found\n"),
		},
	} {
		t.Run(tc.name, func(t *testing.T) {
			server = NewServer(
				tc.config,
				LegacyConfig{UseV2: true},
				&common.ComponentHealthConfig{},
				componenttest.NewNopTelemetrySettings(),
				status.NewAggregator(status.PriorityPermanent),
			)

<<<<<<< HEAD
		require.NoError(t, server.Start(t.Context(), componenttest.NewNopHost()))
		defer func() {
			ctx, cancel := context.WithTimeout(context.Background(), 10*time.Second)
			defer cancel()
			require.NoError(t, server.Shutdown(ctx))
		}()

		client := &http.Client{}
		defer client.CloseIdleConnections()
		url := fmt.Sprintf("http://%s%s", tc.config.Endpoint, tc.config.Config.Path)
=======
			require.NoError(t, server.Start(t.Context(), componenttest.NewNopHost()))
			defer func() {
				// Use Background context for shutdown in defer to avoid cancellation issues
				//nolint:usetesting // defer functions may run after test context is cancelled
				ctx, cancel := context.WithTimeout(context.Background(), 10*time.Second)
				defer cancel()
				require.NoError(t, server.Shutdown(ctx))
			}()

			client := &http.Client{}
			defer client.CloseIdleConnections()
			url := fmt.Sprintf("http://%s%s", tc.config.Endpoint, tc.config.Config.Path)
>>>>>>> 305af63c

		if tc.setup != nil {
			tc.setup()
		}

		resp, err := client.Get(url)
		require.NoError(t, err)
		assert.Equal(t, tc.expectedStatusCode, resp.StatusCode)

<<<<<<< HEAD
		body, err := io.ReadAll(resp.Body)
		require.NoError(t, err)
		require.NoError(t, resp.Body.Close())
		assert.Equal(t, tc.expectedBody, body)
=======
			body, err := io.ReadAll(resp.Body)
			require.NoError(t, err)
			require.NoError(t, resp.Body.Close())
			assert.Equal(t, tc.expectedBody, body)
>>>>>>> 305af63c
		})
	}
}<|MERGE_RESOLUTION|>--- conflicted
+++ resolved
@@ -2945,14 +2945,6 @@
 				status.NewAggregator(internalhelpers.ErrPriority(tc.componentHealthConfig)),
 			)
 
-<<<<<<< HEAD
-		require.NoError(t, server.Start(t.Context(), componenttest.NewNopHost()))
-		defer func() {
-			ctx, cancel := context.WithTimeout(context.Background(), 10*time.Second)
-			defer cancel()
-			require.NoError(t, server.Shutdown(ctx))
-		}()
-=======
 			require.NoError(t, server.Start(t.Context(), componenttest.NewNopHost()))
 			defer func() {
 				// Use Background context for shutdown in defer to avoid cancellation issues
@@ -2961,22 +2953,16 @@
 				defer cancel()
 				require.NoError(t, server.Shutdown(ctx))
 			}()
->>>>>>> 305af63c
 
-		var url string
-		if tc.legacyConfig.UseV2 {
-			url = fmt.Sprintf("http://%s%s", tc.config.Endpoint, tc.config.Status.Path)
-		} else {
-			url = fmt.Sprintf("http://%s%s", tc.legacyConfig.Endpoint, tc.legacyConfig.Path)
-		}
+			var url string
+			if tc.legacyConfig.UseV2 {
+				url = fmt.Sprintf("http://%s%s", tc.config.Endpoint, tc.config.Status.Path)
+			} else {
+				url = fmt.Sprintf("http://%s%s", tc.legacyConfig.Endpoint, tc.legacyConfig.Path)
+			}
 
-<<<<<<< HEAD
-		client := &http.Client{}
-		defer client.CloseIdleConnections()
-=======
 			client := &http.Client{}
 			defer client.CloseIdleConnections()
->>>>>>> 305af63c
 
 			for _, ts := range tc.teststeps {
 				if ts.step != nil {
@@ -2988,35 +2974,6 @@
 					stepURL = fmt.Sprintf("%s?%s", stepURL, ts.queryParams)
 				}
 
-<<<<<<< HEAD
-			var err error
-			var resp *http.Response
-			var body []byte
-
-			if ts.eventually {
-				assert.EventuallyWithT(t, func(tt *assert.CollectT) {
-					localResp, localErr := client.Get(stepURL)
-					require.NoError(tt, localErr)
-					defer localResp.Body.Close()
-					assert.Equal(tt, ts.expectedStatusCode, localResp.StatusCode)
-				}, time.Second, 10*time.Millisecond)
-				// Make a final request to get the body for assertions
-				resp, err = client.Get(stepURL)
-				require.NoError(t, err)
-				body, err = io.ReadAll(resp.Body)
-				require.NoError(t, err)
-				require.NoError(t, resp.Body.Close())
-			} else {
-				resp, err = client.Get(stepURL)
-				require.NoError(t, err)
-				body, err = io.ReadAll(resp.Body)
-				require.NoError(t, err)
-				require.NoError(t, resp.Body.Close())
-				assert.Equal(t, ts.expectedStatusCode, resp.StatusCode)
-			}
-
-			assert.Contains(t, string(body), ts.expectedBody)
-=======
 				var err error
 				var resp *http.Response
 				var body []byte
@@ -3044,20 +3001,19 @@
 				}
 
 				assert.Contains(t, string(body), ts.expectedBody)
->>>>>>> 305af63c
 
-			if ts.expectedComponentStatus != nil {
-				st := &serializableStatus{}
-				require.NoError(t, json.Unmarshal(body, st))
-				if strings.Contains(ts.queryParams, "verbose") && !strings.Contains(ts.queryParams, "verbose=false") {
-					assertStatusDetailed(t, ts.expectedComponentStatus, st)
-					continue
+				if ts.expectedComponentStatus != nil {
+					st := &serializableStatus{}
+					require.NoError(t, json.Unmarshal(body, st))
+					if strings.Contains(ts.queryParams, "verbose") && !strings.Contains(ts.queryParams, "verbose=false") {
+						assertStatusDetailed(t, ts.expectedComponentStatus, st)
+						continue
+					}
+					assertStatusSimple(t, ts.expectedComponentStatus, st)
 				}
-				assertStatusSimple(t, ts.expectedComponentStatus, st)
 			}
-		}
-	})
-}
+		})
+	}
 }
 
 func assertStatusDetailed(
@@ -3182,18 +3138,6 @@
 				status.NewAggregator(status.PriorityPermanent),
 			)
 
-<<<<<<< HEAD
-		require.NoError(t, server.Start(t.Context(), componenttest.NewNopHost()))
-		defer func() {
-			ctx, cancel := context.WithTimeout(context.Background(), 10*time.Second)
-			defer cancel()
-			require.NoError(t, server.Shutdown(ctx))
-		}()
-
-		client := &http.Client{}
-		defer client.CloseIdleConnections()
-		url := fmt.Sprintf("http://%s%s", tc.config.Endpoint, tc.config.Config.Path)
-=======
 			require.NoError(t, server.Start(t.Context(), componenttest.NewNopHost()))
 			defer func() {
 				// Use Background context for shutdown in defer to avoid cancellation issues
@@ -3206,27 +3150,19 @@
 			client := &http.Client{}
 			defer client.CloseIdleConnections()
 			url := fmt.Sprintf("http://%s%s", tc.config.Endpoint, tc.config.Config.Path)
->>>>>>> 305af63c
 
-		if tc.setup != nil {
-			tc.setup()
-		}
+			if tc.setup != nil {
+				tc.setup()
+			}
 
-		resp, err := client.Get(url)
-		require.NoError(t, err)
-		assert.Equal(t, tc.expectedStatusCode, resp.StatusCode)
+			resp, err := client.Get(url)
+			require.NoError(t, err)
+			assert.Equal(t, tc.expectedStatusCode, resp.StatusCode)
 
-<<<<<<< HEAD
-		body, err := io.ReadAll(resp.Body)
-		require.NoError(t, err)
-		require.NoError(t, resp.Body.Close())
-		assert.Equal(t, tc.expectedBody, body)
-=======
 			body, err := io.ReadAll(resp.Body)
 			require.NoError(t, err)
 			require.NoError(t, resp.Body.Close())
 			assert.Equal(t, tc.expectedBody, body)
->>>>>>> 305af63c
 		})
 	}
 }