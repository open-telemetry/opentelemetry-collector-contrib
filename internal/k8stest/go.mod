--- conflicted
+++ resolved
@@ -1,15 +1,5 @@
 module github.com/open-telemetry/opentelemetry-collector-contrib/internal/k8stest
 
-<<<<<<< HEAD
-go 1.22.5
-
-require (
-	github.com/docker/docker v26.1.4+incompatible
-	github.com/stretchr/testify v1.9.0
-	k8s.io/api v0.29.3
-	k8s.io/apimachinery v0.29.3
-	k8s.io/client-go v0.29.3
-=======
 go 1.22.0
 
 require (
@@ -18,7 +8,6 @@
 	k8s.io/api v0.31.3
 	k8s.io/apimachinery v0.31.3
 	k8s.io/client-go v0.31.3
->>>>>>> a4900832
 )
 
 require (
