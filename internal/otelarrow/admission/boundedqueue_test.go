--- conflicted
+++ resolved
@@ -42,7 +42,7 @@
 var noopTelemetry = componenttest.NewNopTelemetrySettings()
 
 func newTestQueue(limitBytes, limitWaiters int64) *BoundedQueue {
-	return NewBoundedQueue(noopTraces, limitBytes, limitWaiters).(*BoundedQueue)
+	return NewBoundedQueue(noopTelemetry, limitBytes, limitWaiters).(*BoundedQueue)
 }
 
 func TestAcquireSimpleNoWaiters(t *testing.T) {
@@ -51,11 +51,7 @@
 	numRequests := 40
 	requestSize := 21
 
-<<<<<<< HEAD
 	bq := newTestQueue(int64(maxLimitBytes), int64(maxLimitWaiters))
-=======
-	bq := NewBoundedQueue(noopTelemetry, int64(maxLimitBytes), int64(maxLimitWaiters))
->>>>>>> 2e60343e
 
 	ctx, cancel := context.WithTimeout(context.Background(), 10*time.Second)
 	defer cancel()
@@ -107,11 +103,7 @@
 	}
 	for _, tt := range tests {
 		t.Run(tt.name, func(t *testing.T) {
-<<<<<<< HEAD
 			bq := newTestQueue(tt.maxLimitBytes, tt.maxLimitWaiters)
-=======
-			bq := NewBoundedQueue(noopTelemetry, tt.maxLimitBytes, tt.maxLimitWaiters)
->>>>>>> 2e60343e
 			var blockedRequests int64
 			numReqsUntilBlocked := tt.maxLimitBytes / tt.requestSize
 			requestsAboveLimit := abs(tt.numRequests - numReqsUntilBlocked)
@@ -175,11 +167,7 @@
 	ts := noopTelemetry
 	ts.TracerProvider = tp
 
-<<<<<<< HEAD
-	bq := NewBoundedQueue(tp, int64(maxLimitBytes), int64(maxLimitWaiters)).(*BoundedQueue)
-=======
-	bq := NewBoundedQueue(ts, int64(maxLimitBytes), int64(maxLimitWaiters))
->>>>>>> 2e60343e
+	bq := NewBoundedQueue(ts, int64(maxLimitBytes), int64(maxLimitWaiters)).(*BoundedQueue)
 
 	ctx, cancel := context.WithTimeout(context.Background(), 10*time.Second)
 	var errs error
