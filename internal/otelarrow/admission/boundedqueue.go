--- conflicted
+++ resolved
@@ -37,11 +37,7 @@
 	ID           uuid.UUID
 }
 
-<<<<<<< HEAD
-func NewBoundedQueue(tp trace.TracerProvider, maxLimitBytes, maxLimitWaiters int64) Queue {
-=======
-func NewBoundedQueue(ts component.TelemetrySettings, maxLimitBytes, maxLimitWaiters int64) *BoundedQueue {
->>>>>>> 2e60343e
+func NewBoundedQueue(ts component.TelemetrySettings, maxLimitBytes, maxLimitWaiters int64) Queue {
 	return &BoundedQueue{
 		maxLimitBytes:   maxLimitBytes,
 		maxLimitWaiters: maxLimitWaiters,
