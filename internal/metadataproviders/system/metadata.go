--- conflicted
+++ resolved
@@ -55,14 +55,10 @@
 	ReverseLookupHost() (string, error)
 
 	// HostID returns Host Unique Identifier
-<<<<<<< HEAD
-	HostID() (string, error)
+	HostID(ctx context.Context) (string, error)
 
 	// HostArch returns the host architecture
 	HostArch() (string, error)
-=======
-	HostID(ctx context.Context) (string, error)
->>>>>>> ae15d8c9
 }
 
 type systemMetadataProvider struct {
@@ -126,14 +122,6 @@
 	return "", fmt.Errorf("reverseLookup failed to convert IP addresses to name: %w", err)
 }
 
-<<<<<<< HEAD
-func (p systemMetadataProvider) HostID() (string, error) {
-	return machineid.ID()
-}
-
-func (systemMetadataProvider) HostArch() (string, error) {
-	return internal.GOARCHtoHostArch(runtime.GOARCH), nil
-=======
 func (p systemMetadataProvider) HostID(ctx context.Context) (string, error) {
 	res, err := resource.New(ctx,
 		resource.WithHostID(),
@@ -152,5 +140,8 @@
 	}
 
 	return "", fmt.Errorf("failed to obtain host id")
->>>>>>> ae15d8c9
+}
+
+func (systemMetadataProvider) HostArch() (string, error) {
+	return internal.GOARCHtoHostArch(runtime.GOARCH), nil
 }