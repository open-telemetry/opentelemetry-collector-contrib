// Copyright The OpenTelemetry Authors
// SPDX-License-Identifier: Apache-2.0

package ec2 // import "github.com/open-telemetry/opentelemetry-collector-contrib/internal/metadataproviders/aws/ec2"

import (
	"context"
	"fmt"
	"io"

<<<<<<< HEAD
	override "github.com/amazon-contributing/opentelemetry-collector-contrib/override/aws"
	"github.com/aws/aws-sdk-go/aws"
	"github.com/aws/aws-sdk-go/aws/ec2metadata"
	"github.com/aws/aws-sdk-go/aws/request"
	"github.com/aws/aws-sdk-go/aws/session"
)

type Provider interface {
	Get(ctx context.Context) (ec2metadata.EC2InstanceIdentityDocument, error)
	GetHandlers() *request.Handlers
=======
	"github.com/aws/aws-sdk-go-v2/aws"
	"github.com/aws/aws-sdk-go-v2/feature/ec2/imds"
)

type Provider interface {
	Get(ctx context.Context) (imds.InstanceIdentityDocument, error)
>>>>>>> bb7de5bf
	Hostname(ctx context.Context) (string, error)
	InstanceID(ctx context.Context) (string, error)
}

type metadataClient struct {
<<<<<<< HEAD
	metadata               *ec2metadata.EC2Metadata
	metadataFallbackEnable *ec2metadata.EC2Metadata
=======
	client *imds.Client
>>>>>>> bb7de5bf
}

var _ Provider = (*metadataClient)(nil)

func NewProvider(cfg aws.Config) Provider {
	return &metadataClient{
<<<<<<< HEAD
		metadata: ec2metadata.New(sess, &aws.Config{
			Retryer:                   override.NewIMDSRetryer(override.DefaultIMDSRetries),
			EC2MetadataEnableFallback: aws.Bool(false),
		}),
		metadataFallbackEnable: ec2metadata.New(sess, &aws.Config{}),
	}
}

func (c *metadataClient) InstanceID(_ context.Context) (string, error) {
	instanceID, err := c.metadata.GetMetadata("instance-id")
	if err == nil {
		return instanceID, err
	}
	return c.metadataFallbackEnable.GetMetadata("instance-id")
}

func (c *metadataClient) Hostname(_ context.Context) (string, error) {
	hostname, err := c.metadata.GetMetadata("hostname")
	if err == nil {
		return hostname, err
	}
	return c.metadataFallbackEnable.GetMetadata("hostname")
}

func (c *metadataClient) Get(_ context.Context) (ec2metadata.EC2InstanceIdentityDocument, error) {
	document, err := c.metadata.GetInstanceIdentityDocument()
	if err == nil {
		return document, err
	}
	return c.metadataFallbackEnable.GetInstanceIdentityDocument()
}

func (c *metadataClient) GetHandlers() *request.Handlers {
	return &c.metadata.Handlers
=======
		client: imds.NewFromConfig(cfg),
	}
}

func (c *metadataClient) getMetadata(ctx context.Context, path string) (string, error) {
	output, err := c.client.GetMetadata(ctx, &imds.GetMetadataInput{Path: path})
	if err != nil {
		return "", fmt.Errorf("failed to get %s from IMDS: %w", path, err)
	}
	defer output.Content.Close()

	data, err := io.ReadAll(output.Content)
	if err != nil {
		return "", fmt.Errorf("failed to read %s response: %w", path, err)
	}

	return string(data), nil
}

func (c *metadataClient) InstanceID(ctx context.Context) (string, error) {
	return c.getMetadata(ctx, "instance-id")
}

func (c *metadataClient) Hostname(ctx context.Context) (string, error) {
	return c.getMetadata(ctx, "hostname")
}

func (c *metadataClient) Get(ctx context.Context) (imds.InstanceIdentityDocument, error) {
	output, err := c.client.GetInstanceIdentityDocument(ctx, &imds.GetInstanceIdentityDocumentInput{})
	if err != nil {
		return imds.InstanceIdentityDocument{}, fmt.Errorf("failed to get instance identity document: %w", err)
	}

	return output.InstanceIdentityDocument, nil
>>>>>>> bb7de5bf
}<|MERGE_RESOLUTION|>--- conflicted
+++ resolved
@@ -8,78 +8,24 @@
 	"fmt"
 	"io"
 
-<<<<<<< HEAD
-	override "github.com/amazon-contributing/opentelemetry-collector-contrib/override/aws"
-	"github.com/aws/aws-sdk-go/aws"
-	"github.com/aws/aws-sdk-go/aws/ec2metadata"
-	"github.com/aws/aws-sdk-go/aws/request"
-	"github.com/aws/aws-sdk-go/aws/session"
-)
-
-type Provider interface {
-	Get(ctx context.Context) (ec2metadata.EC2InstanceIdentityDocument, error)
-	GetHandlers() *request.Handlers
-=======
 	"github.com/aws/aws-sdk-go-v2/aws"
 	"github.com/aws/aws-sdk-go-v2/feature/ec2/imds"
 )
 
 type Provider interface {
 	Get(ctx context.Context) (imds.InstanceIdentityDocument, error)
->>>>>>> bb7de5bf
 	Hostname(ctx context.Context) (string, error)
 	InstanceID(ctx context.Context) (string, error)
 }
 
 type metadataClient struct {
-<<<<<<< HEAD
-	metadata               *ec2metadata.EC2Metadata
-	metadataFallbackEnable *ec2metadata.EC2Metadata
-=======
 	client *imds.Client
->>>>>>> bb7de5bf
 }
 
 var _ Provider = (*metadataClient)(nil)
 
 func NewProvider(cfg aws.Config) Provider {
 	return &metadataClient{
-<<<<<<< HEAD
-		metadata: ec2metadata.New(sess, &aws.Config{
-			Retryer:                   override.NewIMDSRetryer(override.DefaultIMDSRetries),
-			EC2MetadataEnableFallback: aws.Bool(false),
-		}),
-		metadataFallbackEnable: ec2metadata.New(sess, &aws.Config{}),
-	}
-}
-
-func (c *metadataClient) InstanceID(_ context.Context) (string, error) {
-	instanceID, err := c.metadata.GetMetadata("instance-id")
-	if err == nil {
-		return instanceID, err
-	}
-	return c.metadataFallbackEnable.GetMetadata("instance-id")
-}
-
-func (c *metadataClient) Hostname(_ context.Context) (string, error) {
-	hostname, err := c.metadata.GetMetadata("hostname")
-	if err == nil {
-		return hostname, err
-	}
-	return c.metadataFallbackEnable.GetMetadata("hostname")
-}
-
-func (c *metadataClient) Get(_ context.Context) (ec2metadata.EC2InstanceIdentityDocument, error) {
-	document, err := c.metadata.GetInstanceIdentityDocument()
-	if err == nil {
-		return document, err
-	}
-	return c.metadataFallbackEnable.GetInstanceIdentityDocument()
-}
-
-func (c *metadataClient) GetHandlers() *request.Handlers {
-	return &c.metadata.Handlers
-=======
 		client: imds.NewFromConfig(cfg),
 	}
 }
@@ -114,5 +60,4 @@
 	}
 
 	return output.InstanceIdentityDocument, nil
->>>>>>> bb7de5bf
 }