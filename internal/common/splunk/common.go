--- conflicted
+++ resolved
@@ -17,16 +17,11 @@
 import "strings"
 
 const (
-<<<<<<< HEAD
 	SFxAccessTokenHeader = "X-Sf-Token"
 	SFxAccessTokenLabel  = "com.splunk.signalfx.access_token"
-	SourcetypeLabel      = "source.type"
-=======
-	SFxAccessTokenHeader  = "X-Sf-Token"
-	SFxAccessTokenLabel   = "com.splunk.signalfx.access_token"
 	SFxEventCategoryKey   = "com.splunk.signalfx.event_category"
 	SFxEventPropertiesKey = "com.splunk.signalfx.event_properties"
->>>>>>> 3b94b176
+	SourcetypeLabel      = "source.type"
 )
 
 type AccessTokenPassthroughConfig struct {
