// Copyright The OpenTelemetry Authors
// SPDX-License-Identifier: Apache-2.0

package configkafka // import "github.com/open-telemetry/opentelemetry-collector-contrib/internal/kafka/configkafka"

import (
	"errors"
	"fmt"
	"time"

	"github.com/IBM/sarama"
	"go.opentelemetry.io/collector/config/configtls"
	"go.opentelemetry.io/collector/confmap"
)

const (
	LatestOffset   = "latest"
	EarliestOffset = "earliest"
)

type ClientConfig struct {
	// Brokers holds the list of Kafka bootstrap servers (default localhost:9092).
	Brokers []string `mapstructure:"brokers"`

	// ResolveCanonicalBootstrapServersOnly configures the Kafka client to perform
	// a DNS lookup on each of the provided brokers, and then perform a reverse
	// lookup on the resulting IPs to obtain the canonical hostnames to use as the
	// bootstrap servers. This can be required in SASL environments.
	ResolveCanonicalBootstrapServersOnly bool `mapstructure:"resolve_canonical_bootstrap_servers_only"`

	// ProtocolVersion defines the Kafka protocol version that the client will
	// assume it is running against.
	ProtocolVersion string `mapstructure:"protocol_version"`

	// ClientID holds the client ID advertised to Kafka, which can be used for
	// enforcing ACLs, throttling quotas, and more (default "otel-collector")
	ClientID string `mapstructure:"client_id"`

	// Authentication holds Kafka authentication details.
	Authentication AuthenticationConfig `mapstructure:"auth"`

	// TLS holds TLS-related configuration for connecting to Kafka brokers.
	//
	// By default the client will use an insecure connection unless
	// SASL/AWS_MSK_IAM_OAUTHBEARER auth is configured.
	TLS *configtls.ClientConfig `mapstructure:"tls"`

	// Metadata holds metadata-related configuration for producers and consumers.
	Metadata MetadataConfig `mapstructure:"metadata"`
}

func NewDefaultClientConfig() ClientConfig {
	return ClientConfig{
		Brokers:  []string{"localhost:9092"},
		ClientID: "otel-collector",
		Metadata: NewDefaultMetadataConfig(),
	}
}

func (c ClientConfig) Validate() error {
	if len(c.Brokers) == 0 {
		return errors.New("brokers must be specified")
	}
	if c.ProtocolVersion != "" {
		if _, err := sarama.ParseKafkaVersion(c.ProtocolVersion); err != nil {
			return fmt.Errorf("invalid protocol version: %w", err)
		}
	}
	return nil
}

type ConsumerConfig struct {
	// SessionTimeout controls the Kafka consumer group session timeout.
	// The session timeout is used to detect the consumer's liveness.
	SessionTimeout time.Duration `mapstructure:"session_timeout"`

	// HeartbeatInterval controls the Kafka consumer group coordination
	// heartbeat interval. Heartbeats ensure the consumer's session remains
	// active.
	HeartbeatInterval time.Duration `mapstructure:"heartbeat_interval"`

	// GroupID specifies the ID of the consumer group that will be
	// consuming messages from (default "otel-collector").
	GroupID string `mapstructure:"group_id"`

	// InitialOffset specifies the initial offset to use if no offset was
	// previously committed. Must be `latest` or `earliest` (default "latest").
	InitialOffset string `mapstructure:"initial_offset"`

	// AutoCommit controls the auto-commit functionality of the consumer.
	AutoCommit AutoCommitConfig `mapstructure:"autocommit"`

	// The minimum bytes per fetch from Kafka (default "1")
	MinFetchSize int32 `mapstructure:"min_fetch_size"`

	// The default bytes per fetch from Kafka (default "1048576")
	DefaultFetchSize int32 `mapstructure:"default_fetch_size"`

	// The maximum bytes per fetch from Kafka (default "0", no limit)
	MaxFetchSize int32 `mapstructure:"max_fetch_size"`

<<<<<<< HEAD
	// RebalanceStrategy specifies the strategy to use for partition assignment.
	// Possible values are "range", "roundrobin", and "sticky".
	// Defaults to "range".
	GroupRebalanceStrategy string `mapstructure:"group_rebalance_strategy,omitempty"`

	// GroupInstanceID specifies the ID of the consumer
	GroupInstanceID string `mapstructure:"group_instance_id,omitempty"`
=======
	// The maximum amount of time to wait for MinFetchSize bytes to be
	// available before the broker returns a response (default 250ms)
	MaxFetchWait time.Duration `mapstructure:"max_fetch_wait"`
>>>>>>> ea235c03
}

func NewDefaultConsumerConfig() ConsumerConfig {
	return ConsumerConfig{
		SessionTimeout:    10 * time.Second,
		HeartbeatInterval: 3 * time.Second,
		GroupID:           "otel-collector",
		InitialOffset:     LatestOffset,
		AutoCommit: AutoCommitConfig{
			Enable:   true,
			Interval: time.Second,
		},
		MinFetchSize:     1,
		MaxFetchSize:     0,
		MaxFetchWait:     250 * time.Millisecond,
		DefaultFetchSize: 1048576,
	}
}

func (c ConsumerConfig) Validate() error {
	switch c.InitialOffset {
	case LatestOffset, EarliestOffset:
		// Valid
	default:
		return fmt.Errorf(
			"initial_offset should be one of 'latest' or 'earliest'. configured value %v",
			c.InitialOffset,
		)
	}

	if len(c.GroupRebalanceStrategy) != 0 {
		switch c.GroupRebalanceStrategy {
		case sarama.RangeBalanceStrategyName, sarama.RoundRobinBalanceStrategyName, sarama.StickyBalanceStrategyName:
			// Valid
		default:
			return fmt.Errorf(
				"rebalance_strategy should be one of 'range', 'roundrobin', or 'sticky'. configured value %v",
				c.GroupRebalanceStrategy,
			)
		}
	}
	return nil
}

type AutoCommitConfig struct {
	// Whether or not to auto-commit updated offsets back to the broker.
	// (default enabled).
	Enable bool `mapstructure:"enable"`

	// How frequently to commit updated offsets. Ineffective unless
	// auto-commit is enabled (default 1s)
	Interval time.Duration `mapstructure:"interval"`
}

type ProducerConfig struct {
	// Maximum message bytes the producer will accept to produce (default 1000000)
	MaxMessageBytes int `mapstructure:"max_message_bytes"`

	// RequiredAcks holds the number acknowledgements required before producing
	// returns successfully. See:
	// https://docs.confluent.io/platform/current/installation/configuration/producer-configs.html#acks
	//
	// Acceptable values are:
	//   0 (NoResponse)   Does not wait for any acknowledgements.
	//   1 (WaitForLocal) Waits for only the leader to write the record to its local log,
	//                    but does not wait for followers to acknowledge. (default)
	//  -1 (WaitForAll)   Waits for all in-sync replicas to acknowledge.
	//                    In YAML configuration, "all" is accepted as an alias for -1.
	RequiredAcks RequiredAcks `mapstructure:"required_acks"`

	// Compression Codec used to produce messages
	// https://pkg.go.dev/github.com/IBM/sarama@v1.30.0#CompressionCodec
	// The options are: 'none' (default), 'gzip', 'snappy', 'lz4', and 'zstd'
	Compression string `mapstructure:"compression"`

	// The maximum number of messages the producer will send in a single
	// broker request. Defaults to 0 for unlimited. Similar to
	// `queue.buffering.max.messages` in the JVM producer.
	FlushMaxMessages int `mapstructure:"flush_max_messages"`
}

func NewDefaultProducerConfig() ProducerConfig {
	return ProducerConfig{
		MaxMessageBytes:  1000000,
		RequiredAcks:     WaitForLocal,
		Compression:      "none",
		FlushMaxMessages: 0,
	}
}

func (c ProducerConfig) Validate() error {
	switch c.Compression {
	case "none", "gzip", "snappy", "lz4", "zstd":
		// Valid compression
	default:
		return fmt.Errorf(
			"compression should be one of 'none', 'gzip', 'snappy', 'lz4', or 'zstd'. configured value is %q",
			c.Compression,
		)
	}
	return nil
}

// Unmarshal unmarshals into ProducerConfig, allowing the user to specify any of ["all", -1, 0, 1]
// for required_acks. This is in line with standard Kafka producer configuration as described at
// https://docs.confluent.io/platform/current/installation/configuration/producer-configs.html#acks
//
// Note that confmap.Unmarshaler may only be implemented by structs, so we cannot define this method
// on RequiredAcks itself.
func (c *ProducerConfig) Unmarshal(conf *confmap.Conf) error {
	if conf.Get("required_acks") == "all" {
		if err := conf.Merge(confmap.NewFromStringMap(
			map[string]any{"required_acks": WaitForAll},
		)); err != nil {
			return err
		}
	}
	return conf.Unmarshal(c)
}

// RequiredAcks defines record acknowledgement behavior for for producers.
type RequiredAcks int

const (
	// NoResponse doesn't send any response, the TCP ACK is all you get.
	NoResponse RequiredAcks = 0
	// WaitForLocal waits for only the local commit to succeed before responding.
	WaitForLocal RequiredAcks = 1
	// WaitForAll waits for all in-sync replicas to commit before responding.
	// The minimum number of in-sync replicas is configured on the broker via
	// the `min.insync.replicas` configuration key.
	WaitForAll RequiredAcks = -1
)

func (r RequiredAcks) Validate() error {
	if r < -1 || r > 1 {
		return fmt.Errorf("expected 'all' (-1), 0, or 1; configured value is %v", r)
	}
	return nil
}

type MetadataConfig struct {
	// Whether to maintain a full set of metadata for all topics, or just
	// the minimal set that has been necessary so far. The full set is simpler
	// and usually more convenient, but can take up a substantial amount of
	// memory if you have many topics and partitions. Defaults to true.
	Full bool `mapstructure:"full"`

	// RefreshInterval controls the frequency at which cluster metadata is
	// refreshed. Defaults to 10 minutes.
	RefreshInterval time.Duration `mapstructure:"refresh_interval"`

	// Retry configuration for metadata.
	// This configuration is useful to avoid race conditions when broker
	// is starting at the same time as collector.
	Retry MetadataRetryConfig `mapstructure:"retry"`
}

// MetadataRetryConfig defines retry configuration for Metadata.
type MetadataRetryConfig struct {
	// The total number of times to retry a metadata request when the
	// cluster is in the middle of a leader election or at startup (default 3).
	Max int `mapstructure:"max"`
	// How long to wait for leader election to occur before retrying
	// (default 250ms). Similar to the JVM's `retry.backoff.ms`.
	Backoff time.Duration `mapstructure:"backoff"`
}

func NewDefaultMetadataConfig() MetadataConfig {
	return MetadataConfig{
		Full:            true,
		RefreshInterval: 10 * time.Minute,
		Retry: MetadataRetryConfig{
			Max:     3,
			Backoff: time.Millisecond * 250,
		},
	}
}

// AuthenticationConfig defines authentication-related configuration.
type AuthenticationConfig struct {
	// PlainText is an alias for SASL/PLAIN authentication.
	//
	// Deprecated [v0.123.0]: use SASL with Mechanism set to PLAIN instead.
	PlainText *PlainTextConfig `mapstructure:"plain_text"`

	// SASL holds SASL authentication configuration.
	SASL *SASLConfig `mapstructure:"sasl"`

	// Kerberos holds Kerberos authentication configuration.
	Kerberos *KerberosConfig `mapstructure:"kerberos"`

	// TLS holds TLS configuration for connecting to Kafka brokers.
	//
	// Deprecated [v0.124.0]: use ClientConfig.TLS instead. This will
	// be used only if ClientConfig.TLS is not set.
	TLS *configtls.ClientConfig `mapstructure:"tls"`
}

// PlainTextConfig defines plaintext authentication.
type PlainTextConfig struct {
	Username string `mapstructure:"username"`
	Password string `mapstructure:"password"`
}

// SASLConfig defines the configuration for the SASL authentication.
type SASLConfig struct {
	// Username to be used on authentication
	Username string `mapstructure:"username"`
	// Password to be used on authentication
	Password string `mapstructure:"password"`
	// SASL Mechanism to be used, possible values are: (PLAIN, AWS_MSK_IAM, AWS_MSK_IAM_OAUTHBEARER, SCRAM-SHA-256 or SCRAM-SHA-512).
	Mechanism string `mapstructure:"mechanism"`
	// SASL Protocol Version to be used, possible values are: (0, 1). Defaults to 0.
	Version int `mapstructure:"version"`
	// AWSMSK holds configuration specific to AWS MSK.
	AWSMSK AWSMSKConfig `mapstructure:"aws_msk"`
}

func (c SASLConfig) Validate() error {
	switch c.Mechanism {
	case "AWS_MSK_IAM", "AWS_MSK_IAM_OAUTHBEARER":
		// TODO validate c.AWSMSK
	case "PLAIN", "SCRAM-SHA-256", "SCRAM-SHA-512":
		// Do nothing, valid mechanism
		if c.Username == "" {
			return errors.New("username is required")
		}
		if c.Password == "" {
			return errors.New("password is required")
		}
	default:
		return fmt.Errorf(
			"mechanism should be one of 'PLAIN', 'AWS_MSK_IAM', 'AWS_MSK_IAM_OAUTHBEARER', 'SCRAM-SHA-256' or 'SCRAM-SHA-512'. configured value %v",
			c.Mechanism,
		)
	}
	if c.Version < 0 || c.Version > 1 {
		return fmt.Errorf("version has to be either 0 or 1. configured value %v", c.Version)
	}
	return nil
}

// AWSMSKConfig defines the additional SASL authentication
// measures needed to use AWS_MSK_IAM and AWS_MSK_IAM_OAUTHBEARER mechanism
type AWSMSKConfig struct {
	// Region is the AWS region the MSK cluster is based in
	Region string `mapstructure:"region"`
	// BrokerAddr is the client is connecting to in order to perform the auth required
	BrokerAddr string `mapstructure:"broker_addr"`
}

// KerberosConfig defines kerberos configuration.
type KerberosConfig struct {
	ServiceName     string `mapstructure:"service_name"`
	Realm           string `mapstructure:"realm"`
	UseKeyTab       bool   `mapstructure:"use_keytab"`
	Username        string `mapstructure:"username"`
	Password        string `mapstructure:"password" json:"-"`
	ConfigPath      string `mapstructure:"config_file"`
	KeyTabPath      string `mapstructure:"keytab_file"`
	DisablePAFXFAST bool   `mapstructure:"disable_fast_negotiation"`
}<|MERGE_RESOLUTION|>--- conflicted
+++ resolved
@@ -99,7 +99,9 @@
 	// The maximum bytes per fetch from Kafka (default "0", no limit)
 	MaxFetchSize int32 `mapstructure:"max_fetch_size"`
 
-<<<<<<< HEAD
+	// The maximum amount of time to wait for MinFetchSize bytes to be
+	// available before the broker returns a response (default 250ms)
+	MaxFetchWait time.Duration `mapstructure:"max_fetch_wait"`
 	// RebalanceStrategy specifies the strategy to use for partition assignment.
 	// Possible values are "range", "roundrobin", and "sticky".
 	// Defaults to "range".
@@ -107,11 +109,6 @@
 
 	// GroupInstanceID specifies the ID of the consumer
 	GroupInstanceID string `mapstructure:"group_instance_id,omitempty"`
-=======
-	// The maximum amount of time to wait for MinFetchSize bytes to be
-	// available before the broker returns a response (default 250ms)
-	MaxFetchWait time.Duration `mapstructure:"max_fetch_wait"`
->>>>>>> ea235c03
 }
 
 func NewDefaultConsumerConfig() ConsumerConfig {
