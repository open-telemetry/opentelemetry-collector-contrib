// Copyright The OpenTelemetry Authors
//
// Licensed under the Apache License, Version 2.0 (the "License");
// you may not use this file except in compliance with the License.
// You may obtain a copy of the License at
//
//     http://www.apache.org/licenses/LICENSE-2.0
//
// Unless required by applicable law or agreed to in writing, software
// distributed under the License is distributed on an "AS IS" BASIS,
// WITHOUT WARRANTIES OR CONDITIONS OF ANY KIND, either express or implied.
// See the License for the specific language governing permissions and
// limitations under the License.

//go:build !windows
// +build !windows

// TODO review if tests should succeed on Windows
package proxy

import (
	"context"
	"errors"
	"net"
	"net/http"
	"net/http/httptest"
	"strings"
	"testing"
	"time"

	"github.com/aws/aws-sdk-go/aws"
	"github.com/aws/aws-sdk-go/aws/session"
	"github.com/stretchr/testify/assert"
	"go.uber.org/zap"

	"github.com/open-telemetry/opentelemetry-collector-contrib/internal/common/testutil"
)

const (
	regionEnvVarName = "AWS_DEFAULT_REGION"
	regionEnvVar     = "us-west-2"
)

func TestHappyCase(t *testing.T) {
	logger, recordedLogs := logSetup()

	t.Setenv(regionEnvVarName, regionEnvVar)

	cfg := DefaultConfig()
	tcpAddr := testutil.GetAvailableLocalAddress(t)
	cfg.TCPAddr.Endpoint = tcpAddr
	cfg.ProxyAddress = "https://example.com"
	srv, err := NewServer(cfg, logger)
	assert.NoError(t, err, "NewServer should succeed")
	go func() {
		_ = srv.ListenAndServe()
	}()
<<<<<<< HEAD

	assert.NoError(t, err, "NewServer should succeed")
	defer func() {
		_ = srv.Shutdown(context.Background())
=======
	defer func() {
		assert.NoError(t, srv.Shutdown(context.Background()))
>>>>>>> bab6d87a
	}()

	assert.Eventuallyf(t, func() bool {
		_, err := net.DialTimeout("tcp", tcpAddr, time.Second)
		return err == nil
	}, 10*time.Second, 5*time.Millisecond, "port should eventually be accessible")

	logs := recordedLogs.All()
	lastEntry := logs[0]
	assert.Contains(t, lastEntry.Message, "Using remote proxy", "expected log message")
	assert.Equal(t, "address", lastEntry.Context[0].Key, "expected log key")
	assert.Equal(t, cfg.ProxyAddress, lastEntry.Context[0].String)
}

func TestHandlerHappyCase(t *testing.T) {
	logger, _ := logSetup()

	t.Setenv(regionEnvVarName, regionEnvVar)
	t.Setenv("AWS_ACCESS_KEY_ID", "fakeAccessKeyID")
	t.Setenv("AWS_SECRET_ACCESS_KEY", "fakeSecretAccessKey")

	cfg := DefaultConfig()
	tcpAddr := testutil.GetAvailableLocalAddress(t)
	cfg.TCPAddr.Endpoint = tcpAddr
	srv, err := NewServer(cfg, logger)
	assert.NoError(t, err, "NewServer should succeed")

	handler := srv.(*http.Server).Handler.ServeHTTP
	req := httptest.NewRequest("POST",
		"https://xray.us-west-2.amazonaws.com/GetSamplingRules", strings.NewReader(`{"NextToken": null}`))
	rec := httptest.NewRecorder()
	handler(rec, req)
	// the security token is expected to be invalid
	assert.Equal(t, http.StatusForbidden, rec.Result().StatusCode)
	headers := rec.Result().Header
	assert.Contains(t, headers, "X-Amzn-Requestid")
	assert.Contains(t, headers, "X-Amzn-Errortype")
}

func TestHandlerIoReadSeekerCreationFailed(t *testing.T) {
	logger, recordedLogs := logSetup()

	t.Setenv(regionEnvVarName, regionEnvVar)
	t.Setenv("AWS_ACCESS_KEY_ID", "fakeAccessKeyID")
	t.Setenv("AWS_SECRET_ACCESS_KEY", "fakeSecretAccessKey")

	cfg := DefaultConfig()
	tcpAddr := testutil.GetAvailableLocalAddress(t)
	cfg.TCPAddr.Endpoint = tcpAddr
	srv, err := NewServer(cfg, logger)
	assert.NoError(t, err, "NewServer should succeed")

	expectedErr := errors.New("expected mockReadCloser error")
	handler := srv.(*http.Server).Handler.ServeHTTP
	req := httptest.NewRequest("POST",
		"https://xray.us-west-2.amazonaws.com/GetSamplingRules", &mockReadCloser{
			readErr: expectedErr,
		})
	rec := httptest.NewRecorder()
	handler(rec, req)

	logs := recordedLogs.All()
	lastEntry := logs[len(logs)-1]
	assert.Contains(t, lastEntry.Message, "Unable to consume request body", "expected log message")
	assert.EqualError(t, lastEntry.Context[0].Interface.(error),
		expectedErr.Error(), "expected error")
}

func TestHandlerNilBodyIsOk(t *testing.T) {
	logger, recordedLogs := logSetup()

	t.Setenv(regionEnvVarName, regionEnvVar)
	t.Setenv("AWS_ACCESS_KEY_ID", "fakeAccessKeyID")
	t.Setenv("AWS_SECRET_ACCESS_KEY", "fakeSecretAccessKey")

	cfg := DefaultConfig()
	tcpAddr := testutil.GetAvailableLocalAddress(t)
	cfg.TCPAddr.Endpoint = tcpAddr
	srv, err := NewServer(cfg, logger)
	assert.NoError(t, err, "NewServer should succeed")

	handler := srv.(*http.Server).Handler.ServeHTTP
	req := httptest.NewRequest("POST",
		"https://xray.us-west-2.amazonaws.com/GetSamplingRules", nil)
	rec := httptest.NewRecorder()
	handler(rec, req)

	logs := recordedLogs.All()
	lastEntry := logs[len(logs)-1]
	assert.Contains(t, lastEntry.Message,
		"Received request on X-Ray receiver TCP proxy server",
		"expected log message")
}

func TestHandlerSignerErrorsOut(t *testing.T) {
	logger, recordedLogs := logSetup()

	t.Setenv(regionEnvVarName, regionEnvVar)

	cfg := DefaultConfig()
	tcpAddr := testutil.GetAvailableLocalAddress(t)
	cfg.TCPAddr.Endpoint = tcpAddr
	srv, err := NewServer(cfg, logger)
	assert.NoError(t, err, "NewServer should succeed")

	handler := srv.(*http.Server).Handler.ServeHTTP
	req := httptest.NewRequest("POST",
		"https://xray.us-west-2.amazonaws.com/GetSamplingRules", strings.NewReader(`{}`))
	rec := httptest.NewRecorder()
	handler(rec, req)

	logs := recordedLogs.All()
	lastEntry := logs[len(logs)-1]
	assert.Contains(t, lastEntry.Message, "Unable to sign request", "expected log message")
	assert.Contains(t, lastEntry.Context[0].Interface.(error).Error(),
		"NoCredentialProviders", "expected error")
}

func TestTCPEndpointInvalid(t *testing.T) {
	logger, _ := logSetup()

	t.Setenv(regionEnvVarName, regionEnvVar)

	cfg := DefaultConfig()
	cfg.TCPAddr.Endpoint = "invalid\n"
	_, err := NewServer(cfg, logger)
	assert.Error(t, err, "NewServer should fail")
}

func TestCantGetAWSConfigSession(t *testing.T) {
	logger, _ := logSetup()

	t.Setenv(regionEnvVarName, regionEnvVar)

	cfg := DefaultConfig()
	tcpAddr := testutil.GetAvailableLocalAddress(t)
	cfg.TCPAddr.Endpoint = tcpAddr

	real := newAWSSession
	defer func() {
		newAWSSession = real
	}()

	expectedErr := errors.New("expected newAWSSessionError")
	newAWSSession = func(roleArn string, region string, log *zap.Logger) (*session.Session, error) {
		return nil, expectedErr
	}
	_, err := NewServer(cfg, logger)
	assert.EqualError(t, err, expectedErr.Error())
}

func TestCantGetServiceEndpoint(t *testing.T) {
	logger, _ := logSetup()

	t.Setenv(regionEnvVarName, "not a region")

	cfg := DefaultConfig()
	tcpAddr := testutil.GetAvailableLocalAddress(t)
	cfg.TCPAddr.Endpoint = tcpAddr

	_, err := NewServer(cfg, logger)
	assert.Error(t, err, "NewServer should fail")
	assert.Contains(t, err.Error(), "invalid region")
}

func TestAWSEndpointInvalid(t *testing.T) {
	logger, _ := logSetup()

	t.Setenv(regionEnvVarName, regionEnvVar)

	cfg := DefaultConfig()
	tcpAddr := testutil.GetAvailableLocalAddress(t)
	cfg.TCPAddr.Endpoint = tcpAddr
	cfg.AWSEndpoint = "invalid endpoint \n"

	_, err := NewServer(cfg, logger)
	assert.Error(t, err, "NewServer should fail")
	assert.Contains(t, err.Error(), "unable to parse AWS service endpoint")
}

func TestCanCreateTransport(t *testing.T) {
	logger, _ := logSetup()

	t.Setenv(regionEnvVarName, regionEnvVar)

	cfg := DefaultConfig()
	tcpAddr := testutil.GetAvailableLocalAddress(t)
	cfg.TCPAddr.Endpoint = tcpAddr
	cfg.ProxyAddress = "invalid address \n"

	_, err := NewServer(cfg, logger)
	assert.Error(t, err, "NewServer should fail")
	assert.Contains(t, err.Error(), "failed to parse proxy URL")
}

func TestGetServiceEndpointInvalidAWSConfig(t *testing.T) {
	_, err := getServiceEndpoint(&aws.Config{})
	assert.EqualError(t, err, "unable to generate endpoint from region with nil value")
}

type mockReadCloser struct {
	readErr error
}

func (m *mockReadCloser) Read(_ []byte) (n int, err error) {
	if m.readErr != nil {
		return 0, m.readErr
	}
	return 0, nil
}

func (m *mockReadCloser) Close() error {
	return nil
}<|MERGE_RESOLUTION|>--- conflicted
+++ resolved
@@ -53,17 +53,10 @@
 	srv, err := NewServer(cfg, logger)
 	assert.NoError(t, err, "NewServer should succeed")
 	go func() {
-		_ = srv.ListenAndServe()
+    assert.NoError(t, srv.ListenAndServe())
 	}()
-<<<<<<< HEAD
-
-	assert.NoError(t, err, "NewServer should succeed")
-	defer func() {
-		_ = srv.Shutdown(context.Background())
-=======
 	defer func() {
 		assert.NoError(t, srv.Shutdown(context.Background()))
->>>>>>> bab6d87a
 	}()
 
 	assert.Eventuallyf(t, func() bool {
