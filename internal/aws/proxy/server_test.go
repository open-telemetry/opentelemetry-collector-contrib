// Copyright The OpenTelemetry Authors
// SPDX-License-Identifier: Apache-2.0

//go:build !windows

// TODO review if tests should succeed on Windows
package proxy

import (
	"context"
	"errors"
	"fmt"
	"net"
	"net/http"
	"net/http/httptest"
	"strings"
	"testing"
	"time"

	"github.com/aws/aws-sdk-go/aws"
	"github.com/stretchr/testify/assert"
	"go.uber.org/zap"
	"go.uber.org/zap/zapcore"
	"go.uber.org/zap/zaptest/observer"

	"github.com/open-telemetry/opentelemetry-collector-contrib/internal/common/testutil"
)

const (
	regionEnvVarName = "AWS_REGION"
	regionEnvVar     = "us-west-2"
)

func logSetup() (*zap.Logger, *observer.ObservedLogs) {
	core, recorded := observer.New(zapcore.DebugLevel)
	return zap.New(core), recorded
}

func TestHappyCase(t *testing.T) {
	logger, recordedLogs := logSetup()

	t.Setenv(regionEnvVarName, regionEnvVar)

	cfg := DefaultConfig()
	tcpAddr := testutil.GetAvailableLocalAddress(t)
	cfg.TCPAddrConfig.Endpoint = tcpAddr
	cfg.ProxyAddress = "https://example.com"
	srv, err := NewServer(cfg, logger)
	assert.NoError(t, err, "NewServer should succeed")
	go func() {
		_ = srv.ListenAndServe()
	}()
	defer func() {
		assert.NoError(t, srv.Shutdown(context.Background()))
	}()

	assert.Eventuallyf(t, func() bool {
		_, err := net.DialTimeout("tcp", tcpAddr, time.Second)
		return err == nil
	}, 10*time.Second, 5*time.Millisecond, "port should eventually be accessible")

	logs := recordedLogs.All()
	lastEntry := logs[0]
	assert.Contains(t, lastEntry.Message, "Using remote proxy", "expected log message")
	assert.Equal(t, "address", lastEntry.Context[0].Key, "expected log key")
	assert.Equal(t, cfg.ProxyAddress, lastEntry.Context[0].String)
}

func TestHandlerHappyCase(t *testing.T) {
	logger, _ := logSetup()

	t.Setenv(regionEnvVarName, regionEnvVar)
	t.Setenv("AWS_ACCESS_KEY_ID", "fakeAccessKeyID")
	t.Setenv("AWS_SECRET_ACCESS_KEY", "fakeSecretAccessKey")

	cfg := DefaultConfig()
	tcpAddr := testutil.GetAvailableLocalAddress(t)
	cfg.TCPAddrConfig.Endpoint = tcpAddr
	srv, err := NewServer(cfg, logger)
	assert.NoError(t, err, "NewServer should succeed")

	handler := srv.(*http.Server).Handler.ServeHTTP
	req := httptest.NewRequest(http.MethodPost,
		"https://xray.us-west-2.amazonaws.com/GetSamplingRules", strings.NewReader(`{"NextToken": null}`))
	rec := httptest.NewRecorder()
	handler(rec, req)
	// the security token is expected to be invalid
	assert.Equal(t, http.StatusForbidden, rec.Result().StatusCode)
	headers := rec.Result().Header
	assert.Contains(t, headers, "X-Amzn-Requestid")
	assert.Contains(t, headers, "X-Amzn-Errortype")
}

func TestHandlerIoReadSeekerCreationFailed(t *testing.T) {
	logger, recordedLogs := logSetup()

	t.Setenv(regionEnvVarName, regionEnvVar)
	t.Setenv("AWS_ACCESS_KEY_ID", "fakeAccessKeyID")
	t.Setenv("AWS_SECRET_ACCESS_KEY", "fakeSecretAccessKey")

	cfg := DefaultConfig()
	tcpAddr := testutil.GetAvailableLocalAddress(t)
	cfg.TCPAddrConfig.Endpoint = tcpAddr
	srv, err := NewServer(cfg, logger)
	assert.NoError(t, err, "NewServer should succeed")

	expectedErr := errors.New("expected mockReadCloser error")
	handler := srv.(*http.Server).Handler.ServeHTTP
	req := httptest.NewRequest(http.MethodPost,
		"https://xray.us-west-2.amazonaws.com/GetSamplingRules", &mockReadCloser{
			readErr: expectedErr,
		})
	rec := httptest.NewRecorder()
	handler(rec, req)

	logs := recordedLogs.All()
	lastEntry := logs[len(logs)-1]
	assert.Contains(t, lastEntry.Message, "Unable to consume request body", "expected log message")
	assert.EqualError(t, lastEntry.Context[0].Interface.(error),
		expectedErr.Error(), "expected error")
}

func TestHandlerNilBodyIsOk(t *testing.T) {
	logger, recordedLogs := logSetup()

	t.Setenv(regionEnvVarName, regionEnvVar)
	t.Setenv("AWS_ACCESS_KEY_ID", "fakeAccessKeyID")
	t.Setenv("AWS_SECRET_ACCESS_KEY", "fakeSecretAccessKey")

	cfg := DefaultConfig()
	tcpAddr := testutil.GetAvailableLocalAddress(t)
	cfg.TCPAddrConfig.Endpoint = tcpAddr
	srv, err := NewServer(cfg, logger)
	assert.NoError(t, err, "NewServer should succeed")

	handler := srv.(*http.Server).Handler.ServeHTTP
	req := httptest.NewRequest(http.MethodPost,
		"https://xray.us-west-2.amazonaws.com/GetSamplingRules", nil)
	rec := httptest.NewRecorder()
	handler(rec, req)

	logs := recordedLogs.All()
	lastEntry := logs[len(logs)-1]
	assert.Contains(t, lastEntry.Message,
		"Received request on X-Ray receiver TCP proxy server",
		"expected log message")
}

func TestHandlerSignerErrorsOut(t *testing.T) {
	logger, recordedLogs := logSetup()

	t.Setenv(regionEnvVarName, regionEnvVar)

	cfg := DefaultConfig()
	tcpAddr := testutil.GetAvailableLocalAddress(t)
	cfg.TCPAddrConfig.Endpoint = tcpAddr
	srv, err := NewServer(cfg, logger)
	assert.NoError(t, err, "NewServer should succeed")

	handler := srv.(*http.Server).Handler.ServeHTTP
	req := httptest.NewRequest(http.MethodPost,
		"https://xray.us-west-2.amazonaws.com/GetSamplingRules", strings.NewReader(`{}`))
	rec := httptest.NewRecorder()
	handler(rec, req)

	logs := recordedLogs.All()
	lastEntry := logs[len(logs)-1]
	for _, entry := range logs {
		fmt.Print(entry.Message)
	}
	assert.Contains(t, lastEntry.Message, "Unable to sign request", "expected log message")
	assert.Contains(t, lastEntry.Context[0].Interface.(error).Error(),
		"NoCredentialProviders", "expected error")
}

func TestTCPEndpointInvalid(t *testing.T) {
	logger, _ := logSetup()

	t.Setenv(regionEnvVarName, regionEnvVar)

	cfg := DefaultConfig()
	cfg.TCPAddrConfig.Endpoint = "invalid\n"
	_, err := NewServer(cfg, logger)
	assert.Error(t, err, "NewServer should fail")
}

func TestCantGetServiceEndpoint(t *testing.T) {
	logger, _ := logSetup()

	t.Setenv(regionEnvVarName, "not a region")

	cfg := DefaultConfig()
	tcpAddr := testutil.GetAvailableLocalAddress(t)
	cfg.TCPAddrConfig.Endpoint = tcpAddr

	_, err := NewServer(cfg, logger)
	assert.Error(t, err, "NewServer should fail")
	assert.ErrorContains(t, err, "invalid region")
}

func TestAWSEndpointInvalid(t *testing.T) {
	logger, _ := logSetup()

	t.Setenv(regionEnvVarName, regionEnvVar)

	cfg := DefaultConfig()
	tcpAddr := testutil.GetAvailableLocalAddress(t)
	cfg.TCPAddrConfig.Endpoint = tcpAddr
	cfg.AWSEndpoint = "invalid endpoint \n"

	_, err := NewServer(cfg, logger)
	assert.Error(t, err, "NewServer should fail")
	assert.ErrorContains(t, err, "unable to parse AWS service endpoint")
}

func TestCanCreateTransport(t *testing.T) {
	logger, _ := logSetup()

	t.Setenv(regionEnvVarName, regionEnvVar)

	cfg := DefaultConfig()
	tcpAddr := testutil.GetAvailableLocalAddress(t)
	cfg.TCPAddrConfig.Endpoint = tcpAddr
	cfg.ProxyAddress = "invalid address \n"

	_, err := NewServer(cfg, logger)
	assert.Error(t, err, "NewServer should fail")
<<<<<<< HEAD
	assert.Contains(t, err.Error(), "invalid control character in URL")
=======
	assert.ErrorContains(t, err, "failed to parse proxy URL")
>>>>>>> a4900832
}

func TestGetServiceEndpointInvalidAWSConfig(t *testing.T) {
	_, err := getServiceEndpoint(&aws.Config{}, "")
	assert.EqualError(t, err, "unable to generate endpoint from region with nil value")
}

type mockReadCloser struct {
	readErr error
}

func (m *mockReadCloser) Read(_ []byte) (n int, err error) {
	if m.readErr != nil {
		return 0, m.readErr
	}
	return 0, nil
}

func (m *mockReadCloser) Close() error {
	return nil
}<|MERGE_RESOLUTION|>--- conflicted
+++ resolved
@@ -165,9 +165,6 @@
 
 	logs := recordedLogs.All()
 	lastEntry := logs[len(logs)-1]
-	for _, entry := range logs {
-		fmt.Print(entry.Message)
-	}
 	assert.Contains(t, lastEntry.Message, "Unable to sign request", "expected log message")
 	assert.Contains(t, lastEntry.Context[0].Interface.(error).Error(),
 		"NoCredentialProviders", "expected error")
@@ -225,11 +222,7 @@
 
 	_, err := NewServer(cfg, logger)
 	assert.Error(t, err, "NewServer should fail")
-<<<<<<< HEAD
-	assert.Contains(t, err.Error(), "invalid control character in URL")
-=======
 	assert.ErrorContains(t, err, "failed to parse proxy URL")
->>>>>>> a4900832
 }
 
 func TestGetServiceEndpointInvalidAWSConfig(t *testing.T) {
