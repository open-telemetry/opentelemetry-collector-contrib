--- conflicted
+++ resolved
@@ -3,11 +3,7 @@
 go 1.17
 
 require (
-<<<<<<< HEAD
-	github.com/aws/aws-sdk-go v1.44.52
-=======
 	github.com/aws/aws-sdk-go v1.44.54
->>>>>>> 4eb24cff
 	github.com/stretchr/testify v1.8.0
 )
 
