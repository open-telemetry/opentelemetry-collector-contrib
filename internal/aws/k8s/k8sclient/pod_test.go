// Copyright The OpenTelemetry Authors
// SPDX-License-Identifier: Apache-2.0

package k8sclient

import (
	"log"
	"testing"

	"github.com/aws/aws-sdk-go/aws/awsutil"
	"github.com/stretchr/testify/assert"
	"go.uber.org/zap"
	v1 "k8s.io/api/core/v1"
	metav1 "k8s.io/apimachinery/pkg/apis/meta/v1"
	"k8s.io/client-go/kubernetes/fake"
)

var podArray = []any{
	&v1.Pod{
		ObjectMeta: metav1.ObjectMeta{
			UID:       "bc5f5839-f62e-44b9-a79e-af250d92dcb1",
			Name:      "kube-proxy-csm88",
			Namespace: "kube-system",
			SelfLink:  "/api/v1/namespaces/kube-system/pods/kube-proxy-csm88",
		},
		Status: v1.PodStatus{
			Phase: "Running",
		},
	},
	&v1.Pod{
		ObjectMeta: metav1.ObjectMeta{
			UID:       "75ab40d2-552a-4c05-82c9-0ddcb3008657",
			Name:      "coredns-7554568866-26jdf",
			Namespace: "kube-system",
			SelfLink:  "/api/v1/namespaces/kube-system/pods/coredns-7554568866-26jdf",
		},
		Status: v1.PodStatus{
			Phase: "Running",
		},
	},
	&v1.Pod{
		ObjectMeta: metav1.ObjectMeta{
			UID:       "b0280963-d68a-4096-ac56-4ecfbaee37f6",
			Name:      "aws-node-wf7jj",
			Namespace: "kube-system",
			SelfLink:  "/api/v1/namespaces/kube-system/pods/aws-node-wf7jj",
		},
		Status: v1.PodStatus{
			Phase: "Running",
		},
	},
	&v1.Pod{
		ObjectMeta: metav1.ObjectMeta{
			UID:       "eb09849f-b3f6-4c2c-ba4a-3e2c6eaf24f4",
			Name:      "cloudwatch-agent-rnjfp",
			Namespace: "default",
			SelfLink:  "/api/v1/namespaces/default/pods/cloudwatch-agent-rnjfp",
		},
		Status: v1.PodStatus{
			Phase: "Running",
		},
	},
	&v1.Pod{
		ObjectMeta: metav1.ObjectMeta{
			UID:       "11d078c2-6fed-49c3-83a8-b94915a6451f",
			Name:      "guestbook-qbdv8",
			Namespace: "default",
			SelfLink:  "/api/v1/namespaces/default/pods/guestbook-qbdv8",
		},
		Status: v1.PodStatus{
			Phase: "Running",
		},
	},
	&v1.Pod{
		ObjectMeta: metav1.ObjectMeta{
			UID:       "52a76177-8431-400c-95b2-109f9b28b3b1",
			Name:      "kube-proxy-v5l9h",
			Namespace: "kube-system",
			SelfLink:  "/api/v1/namespaces/kube-system/pods/kube-proxy-v5l9h",
		},
		Status: v1.PodStatus{
			Phase: "Running",
		},
	},
	&v1.Pod{
		ObjectMeta: metav1.ObjectMeta{
			UID:       "bb003966-4134-4ebf-9be3-dfb1741a1499",
			Name:      "redis-slave-mdjsj",
			Namespace: "default",
			SelfLink:  "/api/v1/namespaces/default/pods/redis-slave-mdjsj",
		},
		Status: v1.PodStatus{
			Phase: "Running",
		},
	},
	&v1.Pod{
		ObjectMeta: metav1.ObjectMeta{
			UID:       "440854dd-73e8-4616-b21a-3a63831d27e3",
			Name:      "guestbook-qjqnz",
			Namespace: "default",
			SelfLink:  "/api/v1/namespaces/default/pods/guestbook-qjqnz",
		},
		Status: v1.PodStatus{
			Phase: "Running",
		},
	},
	&v1.Pod{
		ObjectMeta: metav1.ObjectMeta{
			UID:       "b79e85a1-1fc8-439c-b3a5-bd854ed29e10",
			Name:      "kube-proxy-h5tsv",
			Namespace: "kube-system",
			SelfLink:  "/api/v1/namespaces/kube-system/pods/kube-proxy-h5tsv",
		},
		Status: v1.PodStatus{
			Phase: "Running",
		},
	},
	&v1.Pod{
		ObjectMeta: metav1.ObjectMeta{
			UID:       "f9ecca30-f5de-4809-9b63-79dc8369a0a6",
			Name:      "cloudwatch-agent-ksd26",
			Namespace: "default",
			SelfLink:  "/api/v1/namespaces/default/pods/cloudwatch-agent-ksd26",
		},
		Status: v1.PodStatus{
			Phase: "Running",
		},
	},
	&v1.Pod{
		ObjectMeta: metav1.ObjectMeta{
			UID:       "cfc496eb-2e5e-490e-9547-f0fe5399c219",
			Name:      "aws-node-pqxp2",
			Namespace: "kube-system",
			SelfLink:  "/api/v1/namespaces/kube-system/pods/aws-node-pqxp2",
		},
		Status: v1.PodStatus{
			Phase: "Running",
		},
	},
	&v1.Pod{
		ObjectMeta: metav1.ObjectMeta{
			UID:       "20d46c94-5341-429d-af0c-55d97314db7b",
			Name:      "cloudwatch-agent-2x7p4",
			Namespace: "default",
			SelfLink:  "/api/v1/namespaces/default/pods/cloudwatch-agent-2x7p4",
		},
		Status: v1.PodStatus{
			Phase: "Running",
		},
	},
	&v1.Pod{
		ObjectMeta: metav1.ObjectMeta{
			UID:       "885c6c56-da31-4a63-b823-eed50172193d",
			Name:      "guestbook-92wmq",
			Namespace: "default",
			SelfLink:  "/api/v1/namespaces/default/pods/guestbook-92wmq",
		},
		Status: v1.PodStatus{
			Phase: "Running",
		},
	},
}

// workaround to avoid "unused" lint errors which test is skipped
var skip = func(t *testing.T, why string) {
	t.Skip(why)
}

func TestPodClient_NamespaceToRunningPodNum(t *testing.T) {
	skip(t, "Flaky test - See https://github.com/open-telemetry/opentelemetry-collector-contrib/issues/11078")
	setOption := podSyncCheckerOption(&mockReflectorSyncChecker{})

	fakeClientSet := fake.NewSimpleClientset()
	client := newPodClient(fakeClientSet, zap.NewNop(), setOption)
	assert.NoError(t, client.store.Replace(podArray, ""))
	client.refresh()

	expectedMap := map[string]int{
		"kube-system": 6,
		"default":     7,
	}
	resultMap := client.NamespaceToRunningPodNum()
	log.Printf("NamespaceToRunningPodNum (len=%v): %v", len(resultMap), awsutil.Prettify(resultMap))
	assert.Equal(t, expectedMap, resultMap)
	client.shutdown()
	assert.True(t, client.stopped)
}

func TestTransformFuncPod(t *testing.T) {
	info, err := transformFuncPod(nil)
	assert.Nil(t, info)
<<<<<<< HEAD
	assert.NotNil(t, err)
}

func TestPodClient_PodNameToPodMap(t *testing.T) {
	skip(t, "Flaky test - See https://github.com/open-telemetry/opentelemetry-collector-contrib/issues/11078")
	setOption := podSyncCheckerOption(&mockReflectorSyncChecker{})

	samplePodArray := []any{
		&v1.Pod{
			ObjectMeta: metav1.ObjectMeta{
				UID:       "bc5f5839-f62e-44b9-a79e-af250d92dcb1",
				Name:      "kube-proxy-csm88",
				Namespace: "kube-system",
				SelfLink:  "/api/v1/namespaces/kube-system/pods/kube-proxy-csm88",
			},
			Status: v1.PodStatus{
				Phase: "Running",
			},
		},
	}

	fakeClientSet := fake.NewSimpleClientset()
	client := newPodClient(fakeClientSet, zap.NewNop(), setOption)
	assert.NoError(t, client.store.Replace(samplePodArray, ""))
	client.refresh()

	expectedArray := []*PodInfo{
		{
			Name:      "kube-proxy-csm88",
			Namespace: "kube-system",
			UID:       "bc5f5839-f62e-44b9-a79e-af250d92dcb1",
			Labels:    map[string]string{},
			Phase:     v1.PodRunning,
		},
	}

	resultMap := client.PodInfos()
	assert.Equal(t, expectedArray, resultMap)
	client.shutdown()
	assert.True(t, client.stopped)
=======
	assert.Error(t, err)
>>>>>>> da050524
}<|MERGE_RESOLUTION|>--- conflicted
+++ resolved
@@ -189,8 +189,7 @@
 func TestTransformFuncPod(t *testing.T) {
 	info, err := transformFuncPod(nil)
 	assert.Nil(t, info)
-<<<<<<< HEAD
-	assert.NotNil(t, err)
+	assert.Error(t, err)
 }
 
 func TestPodClient_PodNameToPodMap(t *testing.T) {
@@ -230,7 +229,4 @@
 	assert.Equal(t, expectedArray, resultMap)
 	client.shutdown()
 	assert.True(t, client.stopped)
-=======
-	assert.Error(t, err)
->>>>>>> da050524
 }