module github.com/open-telemetry/opentelemetry-collector-contrib/internal/tools

go 1.24.4

require (
	github.com/Khan/genqlient v0.8.1
	github.com/client9/misspell v0.3.4
	github.com/daixiang0/gci v0.13.7
	github.com/golangci/golangci-lint/v2 v2.6.2
	github.com/google/addlicense v1.2.0
	github.com/jcchavezs/porto v0.6.0
	github.com/jstemmer/go-junit-report v1.0.0
	github.com/open-telemetry/opentelemetry-collector-contrib/cmd/codecovgen v0.141.0
	github.com/rhysd/actionlint v1.7.9
	go.opentelemetry.io/build-tools/checkapi v0.29.0
	go.opentelemetry.io/build-tools/checkfile v0.29.0
	go.opentelemetry.io/build-tools/chloggen v0.29.0
	go.opentelemetry.io/build-tools/crosslink v0.29.0
	go.opentelemetry.io/build-tools/githubgen v0.29.0
	go.opentelemetry.io/build-tools/issuegenerator v0.29.0
	go.opentelemetry.io/build-tools/multimod v0.29.0
	go.opentelemetry.io/collector/cmd/builder v0.141.0
	go.opentelemetry.io/collector/cmd/mdatagen v0.141.0
	go.uber.org/goleak v1.3.0
	golang.org/x/tools v0.39.0
	golang.org/x/vuln v1.1.4
	gotest.tools/gotestsum v1.13.0
	mvdan.cc/gofumpt v0.9.2
)

require (
	4d63.com/gocheckcompilerdirectives v1.3.0 // indirect
	4d63.com/gochecknoglobals v0.2.2 // indirect
	codeberg.org/chavacava/garif v0.2.0 // indirect
	dario.cat/mergo v1.0.2 // indirect
	dev.gaijin.team/go/exhaustruct/v4 v4.0.0 // indirect
	dev.gaijin.team/go/golib v0.6.0 // indirect
	github.com/4meepo/tagalign v1.4.3 // indirect
	github.com/Abirdcfly/dupword v0.1.7 // indirect
	github.com/AdminBenni/iota-mixing v1.0.0 // indirect
	github.com/AlwxSin/noinlineerr v1.0.5 // indirect
	github.com/Antonboom/errname v1.1.1 // indirect
	github.com/Antonboom/nilnil v1.1.1 // indirect
	github.com/Antonboom/testifylint v1.6.4 // indirect
	github.com/BurntSushi/toml v1.5.0 // indirect
	github.com/Djarvur/go-err113 v0.1.1 // indirect
	github.com/Masterminds/semver/v3 v3.4.0 // indirect
	github.com/Microsoft/go-winio v0.6.2 // indirect
	github.com/MirrexOne/unqueryvet v1.2.1 // indirect
	github.com/OpenPeeDeeP/depguard/v2 v2.2.1 // indirect
	github.com/ProtonMail/go-crypto v1.3.0 // indirect
	github.com/agnivade/levenshtein v1.1.1 // indirect
	github.com/alecthomas/chroma/v2 v2.20.0 // indirect
	github.com/alecthomas/go-check-sumtype v0.3.1 // indirect
	github.com/alexflint/go-arg v1.5.1 // indirect
	github.com/alexflint/go-scalar v1.2.0 // indirect
	github.com/alexkohler/nakedret/v2 v2.0.6 // indirect
	github.com/alexkohler/prealloc v1.0.0 // indirect
	github.com/alfatraining/structtag v1.0.0 // indirect
	github.com/alingse/asasalint v0.0.11 // indirect
	github.com/alingse/nilnesserr v0.2.0 // indirect
	github.com/ashanbrown/forbidigo/v2 v2.3.0 // indirect
	github.com/ashanbrown/makezero/v2 v2.1.0 // indirect
	github.com/aymanbagabas/go-osc52/v2 v2.0.1 // indirect
	github.com/beorn7/perks v1.0.1 // indirect
	github.com/bitfield/gotestdox v0.2.2 // indirect
	github.com/bkielbasa/cyclop v1.2.3 // indirect
	github.com/blizzy78/varnamelen v0.8.0 // indirect
	github.com/bmatcuk/doublestar/v4 v4.9.1 // indirect
	github.com/bombsimon/wsl/v4 v4.7.0 // indirect
	github.com/bombsimon/wsl/v5 v5.3.0 // indirect
	github.com/breml/bidichk v0.3.3 // indirect
	github.com/breml/errchkjson v0.4.1 // indirect
	github.com/butuzov/ireturn v0.4.0 // indirect
	github.com/butuzov/mirror v1.3.0 // indirect
	github.com/catenacyber/perfsprint v0.10.0 // indirect
	github.com/ccojocar/zxcvbn-go v1.0.4 // indirect
	github.com/cespare/xxhash/v2 v2.3.0 // indirect
	github.com/charithe/durationcheck v0.0.11 // indirect
	github.com/charmbracelet/colorprofile v0.2.3-0.20250311203215-f60798e515dc // indirect
	github.com/charmbracelet/lipgloss v1.1.0 // indirect
	github.com/charmbracelet/x/ansi v0.8.0 // indirect
	github.com/charmbracelet/x/cellbuf v0.0.13-0.20250311204145-2c3ea96c31dd // indirect
	github.com/charmbracelet/x/term v0.2.1 // indirect
	github.com/ckaznocha/intrange v0.3.1 // indirect
	github.com/cloudflare/circl v1.6.1 // indirect
	github.com/curioswitch/go-reassign v0.3.0 // indirect
	github.com/cyphar/filepath-securejoin v0.5.0 // indirect
	github.com/dave/dst v0.27.3 // indirect
	github.com/davecgh/go-spew v1.1.2-0.20180830191138-d8f796af33cc // indirect
	github.com/denis-tingaikin/go-header v0.5.0 // indirect
	github.com/dlclark/regexp2 v1.11.5 // indirect
	github.com/dnephin/pflag v1.0.7 // indirect
	github.com/emirpasic/gods v1.18.1 // indirect
	github.com/ettle/strcase v0.2.0 // indirect
	github.com/fatih/color v1.18.0 // indirect
	github.com/fatih/structtag v1.2.0 // indirect
	github.com/firefart/nonamedreturns v1.0.6 // indirect
	github.com/fsnotify/fsnotify v1.9.0 // indirect
	github.com/fzipp/gocyclo v0.6.0 // indirect
	github.com/ghostiam/protogetter v0.3.17 // indirect
	github.com/go-critic/go-critic v0.14.2 // indirect
	github.com/go-git/gcfg v1.5.1-0.20230307220236-3a3c6141e376 // indirect
	github.com/go-git/go-billy/v5 v5.6.2 // indirect
	github.com/go-git/go-git/v5 v5.16.3 // indirect
	github.com/go-json-experiment/json v0.0.0-20250813233538-9b1f9ea2e11b // indirect
	github.com/go-toolsmith/astcast v1.1.0 // indirect
	github.com/go-toolsmith/astcopy v1.1.0 // indirect
	github.com/go-toolsmith/astequal v1.2.0 // indirect
	github.com/go-toolsmith/astfmt v1.1.0 // indirect
	github.com/go-toolsmith/astp v1.1.0 // indirect
	github.com/go-toolsmith/strparse v1.1.0 // indirect
	github.com/go-toolsmith/typep v1.1.0 // indirect
	github.com/go-viper/mapstructure/v2 v2.4.0 // indirect
	github.com/go-xmlfmt/xmlfmt v1.1.3 // indirect
	github.com/gobwas/glob v0.2.3 // indirect
	github.com/goccy/go-json v0.10.5 // indirect
	github.com/goccy/go-yaml v1.18.0 // indirect
	github.com/godoc-lint/godoc-lint v0.10.1 // indirect
	github.com/gofrs/flock v0.13.0 // indirect
	github.com/golang/groupcache v0.0.0-20241129210726-2c02b8208cf8 // indirect
	github.com/golangci/asciicheck v0.5.0 // indirect
	github.com/golangci/dupl v0.0.0-20250308024227-f665c8d69b32 // indirect
	github.com/golangci/go-printf-func-name v0.1.1 // indirect
	github.com/golangci/gofmt v0.0.0-20250106114630-d62b90e6713d // indirect
	github.com/golangci/golines v0.0.0-20250217134842-442fd0091d95 // indirect
	github.com/golangci/misspell v0.7.0 // indirect
	github.com/golangci/plugin-module-register v0.1.2 // indirect
	github.com/golangci/revgrep v0.8.0 // indirect
	github.com/golangci/swaggoswag v0.0.0-20250504205917-77f2aca3143e // indirect
	github.com/golangci/unconvert v0.0.0-20250410112200-a129a6e6413e // indirect
	github.com/google/go-cmp v0.7.0 // indirect
	github.com/google/go-github/v76 v76.0.0 // indirect
	github.com/google/go-querystring v1.1.0 // indirect
	github.com/google/shlex v0.0.0-20191202100458-e7afc7fbc510 // indirect
	github.com/gordonklaus/ineffassign v0.2.0 // indirect
	github.com/gostaticanalysis/analysisutil v0.7.1 // indirect
	github.com/gostaticanalysis/comment v1.5.0 // indirect
	github.com/gostaticanalysis/forcetypeassert v0.2.0 // indirect
	github.com/gostaticanalysis/nilerr v0.1.2 // indirect
	github.com/hashicorp/go-cleanhttp v0.5.2 // indirect
	github.com/hashicorp/go-immutable-radix/v2 v2.1.0 // indirect
	github.com/hashicorp/go-retryablehttp v0.7.8 // indirect
	github.com/hashicorp/go-version v1.7.0 // indirect
	github.com/hashicorp/golang-lru/v2 v2.0.7 // indirect
	github.com/hexops/gotextdiff v1.0.3 // indirect
	github.com/inconshreveable/mousetrap v1.1.0 // indirect
	github.com/jbenet/go-context v0.0.0-20150711004518-d14ea06fba99 // indirect
	github.com/jgautheron/goconst v1.8.2 // indirect
	github.com/jingyugao/rowserrcheck v1.1.1 // indirect
	github.com/jjti/go-spancheck v0.6.5 // indirect
	github.com/joshdk/go-junit v1.0.0 // indirect
	github.com/json-iterator/go v1.1.12 // indirect
	github.com/julz/importas v0.2.0 // indirect
	github.com/kaptinlin/go-i18n v0.1.6 // indirect
	github.com/kaptinlin/jsonschema v0.4.12 // indirect
	github.com/kaptinlin/messageformat-go v0.4.0 // indirect
	github.com/karamaru-alpha/copyloopvar v1.2.2 // indirect
	github.com/kevinburke/ssh_config v1.4.0 // indirect
	github.com/kisielk/errcheck v1.9.0 // indirect
	github.com/kkHAIKE/contextcheck v1.1.6 // indirect
	github.com/klauspost/cpuid/v2 v2.3.0 // indirect
	github.com/knadh/koanf/maps v0.1.2 // indirect
	github.com/knadh/koanf/parsers/yaml v1.1.0 // indirect
	github.com/knadh/koanf/providers/confmap v1.0.0 // indirect
	github.com/knadh/koanf/providers/env/v2 v2.0.0 // indirect
	github.com/knadh/koanf/providers/file v1.2.0 // indirect
	github.com/knadh/koanf/providers/fs v1.0.0 // indirect
	github.com/knadh/koanf/v2 v2.3.0 // indirect
	github.com/kulti/thelper v0.7.1 // indirect
	github.com/kunwardeep/paralleltest v1.0.15 // indirect
	github.com/lasiar/canonicalheader v1.1.2 // indirect
	github.com/ldez/exptostd v0.4.5 // indirect
	github.com/ldez/gomoddirectives v0.7.1 // indirect
	github.com/ldez/grignotin v0.10.1 // indirect
	github.com/ldez/tagliatelle v0.7.2 // indirect
	github.com/ldez/usetesting v0.5.0 // indirect
	github.com/leonklingele/grouper v1.1.2 // indirect
	github.com/lucasb-eyer/go-colorful v1.2.0 // indirect
	github.com/macabu/inamedparam v0.2.0 // indirect
	github.com/manuelarte/embeddedstructfieldcheck v0.4.0 // indirect
	github.com/manuelarte/funcorder v0.5.0 // indirect
	github.com/maratori/testableexamples v1.0.1 // indirect
	github.com/maratori/testpackage v1.1.2 // indirect
	github.com/matoous/godox v1.1.0 // indirect
	github.com/mattn/go-colorable v0.1.14 // indirect
	github.com/mattn/go-isatty v0.0.20 // indirect
	github.com/mattn/go-runewidth v0.0.17 // indirect
	github.com/mattn/go-shellwords v1.0.12 // indirect
	github.com/mgechev/revive v1.12.0 // indirect
	github.com/mitchellh/copystructure v1.2.0 // indirect
	github.com/mitchellh/go-homedir v1.1.0 // indirect
	github.com/mitchellh/reflectwalk v1.0.2 // indirect
	github.com/modern-go/concurrent v0.0.0-20180306012644-bacd9c7ef1dd // indirect
	github.com/modern-go/reflect2 v1.0.3-0.20250322232337-35a7c28c31ee // indirect
	github.com/moricho/tparallel v0.3.2 // indirect
	github.com/muesli/termenv v0.16.0 // indirect
	github.com/munnerz/goautoneg v0.0.0-20191010083416-a7dc8b61c822 // indirect
	github.com/nakabonne/nestif v0.3.1 // indirect
	github.com/nishanths/exhaustive v0.12.0 // indirect
	github.com/nishanths/predeclared v0.2.2 // indirect
	github.com/nunnatsa/ginkgolinter v0.21.2 // indirect
	github.com/pelletier/go-toml/v2 v2.2.4 // indirect
	github.com/pjbgf/sha1cd v0.5.0 // indirect
	github.com/pmezard/go-difflib v1.0.1-0.20181226105442-5d4384ee4fb2 // indirect
	github.com/polyfloyd/go-errorlint v1.8.0 // indirect
	github.com/prometheus/client_golang v1.20.3 // indirect
	github.com/prometheus/client_model v0.6.1 // indirect
	github.com/prometheus/common v0.59.1 // indirect
	github.com/prometheus/procfs v0.15.1 // indirect
	github.com/quasilyte/go-ruleguard v0.4.5 // indirect
	github.com/quasilyte/go-ruleguard/dsl v0.3.23 // indirect
	github.com/quasilyte/gogrep v0.5.0 // indirect
	github.com/quasilyte/regex/syntax v0.0.0-20210819130434-b3f0c404a727 // indirect
	github.com/quasilyte/stdinfo v0.0.0-20220114132959-f7386bf02567 // indirect
	github.com/raeperd/recvcheck v0.2.0 // indirect
	github.com/rivo/uniseg v0.4.7 // indirect
	github.com/robfig/cron/v3 v3.0.1 // indirect
	github.com/rogpeppe/go-internal v1.14.1 // indirect
	github.com/ryancurrah/gomodguard v1.4.1 // indirect
	github.com/ryanrolds/sqlclosecheck v0.5.1 // indirect
	github.com/sagikazarmark/locafero v0.12.0 // indirect
	github.com/sanposhiho/wastedassign/v2 v2.1.0 // indirect
	github.com/santhosh-tekuri/jsonschema/v6 v6.0.2 // indirect
	github.com/sashamelentyev/interfacebloat v1.1.0 // indirect
	github.com/sashamelentyev/usestdlibvars v1.29.0 // indirect
	github.com/securego/gosec/v2 v2.22.10 // indirect
	github.com/sergi/go-diff v1.4.0 // indirect
	github.com/sirupsen/logrus v1.9.3 // indirect
	github.com/sivchari/containedctx v1.0.3 // indirect
	github.com/skeema/knownhosts v1.3.2 // indirect
	github.com/sonatard/noctx v0.4.0 // indirect
	github.com/sourcegraph/go-diff v0.7.0 // indirect
	github.com/spf13/afero v1.15.0 // indirect
	github.com/spf13/cast v1.10.0 // indirect
	github.com/spf13/cobra v1.10.1 // indirect
	github.com/spf13/pflag v1.0.10 // indirect
	github.com/spf13/viper v1.21.0 // indirect
	github.com/ssgreg/nlreturn/v2 v2.2.1 // indirect
	github.com/stbenjam/no-sprintf-host-port v0.2.0 // indirect
	github.com/stretchr/objx v0.5.2 // indirect
	github.com/stretchr/testify v1.11.1 // indirect
	github.com/subosito/gotenv v1.6.0 // indirect
	github.com/tetafro/godot v1.5.4 // indirect
	github.com/timakin/bodyclose v0.0.0-20241222091800-1db5c5ca4d67 // indirect
	github.com/timonwong/loggercheck v0.11.0 // indirect
	github.com/tomarrell/wrapcheck/v2 v2.11.0 // indirect
	github.com/tommy-muehle/go-mnd/v2 v2.5.1 // indirect
	github.com/ultraware/funlen v0.2.0 // indirect
	github.com/ultraware/whitespace v0.2.0 // indirect
	github.com/uudashr/gocognit v1.2.0 // indirect
	github.com/uudashr/iface v1.4.1 // indirect
	github.com/vektah/gqlparser/v2 v2.5.19 // indirect
	github.com/xanzy/ssh-agent v0.3.3 // indirect
	github.com/xen0n/gosmopolitan v1.3.0 // indirect
	github.com/xo/terminfo v0.0.0-20220910002029-abceb7e1c41e // indirect
	github.com/yagipy/maintidx v1.0.0 // indirect
	github.com/yeya24/promlinter v0.3.0 // indirect
	github.com/ykadowak/zerologlint v0.1.5 // indirect
	gitlab.com/bosi/decorder v0.4.2 // indirect
	go-simpler.org/musttag v0.14.0 // indirect
	go-simpler.org/sloglint v0.11.1 // indirect
	go.augendre.info/arangolint v0.3.1 // indirect
	go.augendre.info/fatcontext v0.9.0 // indirect
	go.opentelemetry.io/build-tools v0.29.0 // indirect
	go.opentelemetry.io/collector/component v1.47.0 // indirect
	go.opentelemetry.io/collector/confmap v1.47.0 // indirect
	go.opentelemetry.io/collector/confmap/provider/fileprovider v1.47.0 // indirect
	go.opentelemetry.io/collector/featuregate v1.47.0 // indirect
	go.opentelemetry.io/collector/filter v0.141.0 // indirect
	go.opentelemetry.io/collector/pdata v1.47.0 // indirect
	go.opentelemetry.io/otel v1.38.0 // indirect
	go.opentelemetry.io/otel/metric v1.38.0 // indirect
	go.opentelemetry.io/otel/trace v1.38.0 // indirect
	go.uber.org/automaxprocs v1.6.0 // indirect
	go.uber.org/multierr v1.11.0 // indirect
	go.uber.org/zap v1.27.1 // indirect
	go.yaml.in/yaml/v3 v3.0.4 // indirect
	go.yaml.in/yaml/v4 v4.0.0-rc.3 // indirect
	golang.org/x/crypto v0.45.0 // indirect
<<<<<<< HEAD
	golang.org/x/exp/typeparams v0.0.0-20251023183803-a4bb9ffd2546 // indirect
=======
	golang.org/x/exp/typeparams v0.0.0-20250620022241-b7579e27df2b // indirect
>>>>>>> 9cec1d4d
	golang.org/x/mod v0.30.0 // indirect
	golang.org/x/net v0.47.0 // indirect
	golang.org/x/oauth2 v0.32.0 // indirect
	golang.org/x/sync v0.18.0 // indirect
	golang.org/x/sys v0.38.0 // indirect
	golang.org/x/telemetry v0.0.0-20251111182119-bc8e575c7b54 // indirect
	golang.org/x/term v0.37.0 // indirect
	golang.org/x/text v0.31.0 // indirect
	google.golang.org/protobuf v1.36.10 // indirect
	gopkg.in/warnings.v0 v0.1.2 // indirect
	gopkg.in/yaml.v2 v2.4.0 // indirect
	gopkg.in/yaml.v3 v3.0.1 // indirect
	honnef.co/go/tools v0.7.0-0.dev.0.20250523013057-bbc2f4dd71ea // indirect
	mvdan.cc/unparam v0.0.0-20251027182757-5beb8c8f8f15 // indirect
)

retract (
	v0.76.2
	v0.76.1
	v0.65.0
)

replace github.com/open-telemetry/opentelemetry-collector-contrib/cmd/codecovgen => ../../cmd/codecovgen

replace github.com/tdakkota/asciicheck v0.4.1 => github.com/golangci/asciicheck v0.5.0<|MERGE_RESOLUTION|>--- conflicted
+++ resolved
@@ -278,11 +278,7 @@
 	go.yaml.in/yaml/v3 v3.0.4 // indirect
 	go.yaml.in/yaml/v4 v4.0.0-rc.3 // indirect
 	golang.org/x/crypto v0.45.0 // indirect
-<<<<<<< HEAD
 	golang.org/x/exp/typeparams v0.0.0-20251023183803-a4bb9ffd2546 // indirect
-=======
-	golang.org/x/exp/typeparams v0.0.0-20250620022241-b7579e27df2b // indirect
->>>>>>> 9cec1d4d
 	golang.org/x/mod v0.30.0 // indirect
 	golang.org/x/net v0.47.0 // indirect
 	golang.org/x/oauth2 v0.32.0 // indirect
