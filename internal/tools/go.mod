module github.com/open-telemetry/opentelemetry-collector-contrib/internal/tools

go 1.24.4

require (
	github.com/Khan/genqlient v0.8.1
	github.com/client9/misspell v0.3.4
	github.com/daixiang0/gci v0.13.7
	github.com/golangci/golangci-lint/v2 v2.6.2
	github.com/google/addlicense v1.2.0
	github.com/jcchavezs/porto v0.6.0
	github.com/jstemmer/go-junit-report v1.0.0
	github.com/open-telemetry/opentelemetry-collector-contrib/cmd/codecovgen v0.141.0
	github.com/rhysd/actionlint v1.7.9
	go.opentelemetry.io/build-tools/checkapi v0.29.0
	go.opentelemetry.io/build-tools/checkfile v0.29.0
	go.opentelemetry.io/build-tools/chloggen v0.29.0
	go.opentelemetry.io/build-tools/crosslink v0.29.0
	go.opentelemetry.io/build-tools/githubgen v0.29.0
	go.opentelemetry.io/build-tools/issuegenerator v0.29.0
	go.opentelemetry.io/build-tools/multimod v0.29.0
	go.opentelemetry.io/collector/cmd/builder v0.141.1-0.20251210054218-8f51a1792add
	go.opentelemetry.io/collector/cmd/mdatagen v0.141.1-0.20251210054218-8f51a1792add
	go.uber.org/goleak v1.3.0
	golang.org/x/tools v0.39.0
<<<<<<< HEAD
=======
	golang.org/x/tools/gopls v0.20.0
>>>>>>> e3548ba6
	golang.org/x/vuln v1.1.4
	gotest.tools/gotestsum v1.13.0
	mvdan.cc/gofumpt v0.9.2
)

require (
	4d63.com/gocheckcompilerdirectives v1.3.0 // indirect
	4d63.com/gochecknoglobals v0.2.2 // indirect
	codeberg.org/chavacava/garif v0.2.0 // indirect
	dario.cat/mergo v1.0.2 // indirect
	dev.gaijin.team/go/exhaustruct/v4 v4.0.0 // indirect
	dev.gaijin.team/go/golib v0.6.0 // indirect
	github.com/4meepo/tagalign v1.4.3 // indirect
	github.com/Abirdcfly/dupword v0.1.7 // indirect
	github.com/AdminBenni/iota-mixing v1.0.0 // indirect
	github.com/AlwxSin/noinlineerr v1.0.5 // indirect
	github.com/Antonboom/errname v1.1.1 // indirect
	github.com/Antonboom/nilnil v1.1.1 // indirect
	github.com/Antonboom/testifylint v1.6.4 // indirect
	github.com/BurntSushi/toml v1.5.0 // indirect
	github.com/Djarvur/go-err113 v0.1.1 // indirect
	github.com/Masterminds/semver/v3 v3.4.0 // indirect
	github.com/Microsoft/go-winio v0.6.2 // indirect
	github.com/MirrexOne/unqueryvet v1.2.1 // indirect
	github.com/OpenPeeDeeP/depguard/v2 v2.2.1 // indirect
	github.com/ProtonMail/go-crypto v1.3.0 // indirect
	github.com/agnivade/levenshtein v1.1.1 // indirect
	github.com/alecthomas/chroma/v2 v2.20.0 // indirect
	github.com/alecthomas/go-check-sumtype v0.3.1 // indirect
	github.com/alexflint/go-arg v1.5.1 // indirect
	github.com/alexflint/go-scalar v1.2.0 // indirect
	github.com/alexkohler/nakedret/v2 v2.0.6 // indirect
	github.com/alexkohler/prealloc v1.0.0 // indirect
	github.com/alfatraining/structtag v1.0.0 // indirect
	github.com/alingse/asasalint v0.0.11 // indirect
	github.com/alingse/nilnesserr v0.2.0 // indirect
	github.com/ashanbrown/forbidigo/v2 v2.3.0 // indirect
	github.com/ashanbrown/makezero/v2 v2.1.0 // indirect
	github.com/aymanbagabas/go-osc52/v2 v2.0.1 // indirect
	github.com/beorn7/perks v1.0.1 // indirect
	github.com/bitfield/gotestdox v0.2.2 // indirect
	github.com/bkielbasa/cyclop v1.2.3 // indirect
	github.com/blizzy78/varnamelen v0.8.0 // indirect
	github.com/bmatcuk/doublestar/v4 v4.9.1 // indirect
	github.com/bombsimon/wsl/v4 v4.7.0 // indirect
	github.com/bombsimon/wsl/v5 v5.3.0 // indirect
	github.com/breml/bidichk v0.3.3 // indirect
	github.com/breml/errchkjson v0.4.1 // indirect
	github.com/butuzov/ireturn v0.4.0 // indirect
	github.com/butuzov/mirror v1.3.0 // indirect
	github.com/catenacyber/perfsprint v0.10.0 // indirect
	github.com/ccojocar/zxcvbn-go v1.0.4 // indirect
	github.com/cespare/xxhash/v2 v2.3.0 // indirect
	github.com/charithe/durationcheck v0.0.11 // indirect
	github.com/charmbracelet/colorprofile v0.2.3-0.20250311203215-f60798e515dc // indirect
	github.com/charmbracelet/lipgloss v1.1.0 // indirect
	github.com/charmbracelet/x/ansi v0.8.0 // indirect
	github.com/charmbracelet/x/cellbuf v0.0.13-0.20250311204145-2c3ea96c31dd // indirect
	github.com/charmbracelet/x/term v0.2.1 // indirect
	github.com/ckaznocha/intrange v0.3.1 // indirect
	github.com/cloudflare/circl v1.6.1 // indirect
	github.com/curioswitch/go-reassign v0.3.0 // indirect
	github.com/cyphar/filepath-securejoin v0.5.0 // indirect
	github.com/dave/dst v0.27.3 // indirect
	github.com/davecgh/go-spew v1.1.2-0.20180830191138-d8f796af33cc // indirect
	github.com/denis-tingaikin/go-header v0.5.0 // indirect
	github.com/dlclark/regexp2 v1.11.5 // indirect
	github.com/dnephin/pflag v1.0.7 // indirect
	github.com/emirpasic/gods v1.18.1 // indirect
	github.com/ettle/strcase v0.2.0 // indirect
	github.com/fatih/color v1.18.0 // indirect
	github.com/fatih/structtag v1.2.0 // indirect
	github.com/firefart/nonamedreturns v1.0.6 // indirect
	github.com/fsnotify/fsnotify v1.9.0 // indirect
	github.com/fzipp/gocyclo v0.6.0 // indirect
	github.com/ghostiam/protogetter v0.3.17 // indirect
	github.com/go-critic/go-critic v0.14.2 // indirect
	github.com/go-git/gcfg v1.5.1-0.20230307220236-3a3c6141e376 // indirect
	github.com/go-git/go-billy/v5 v5.6.2 // indirect
	github.com/go-git/go-git/v5 v5.16.3 // indirect
	github.com/go-json-experiment/json v0.0.0-20250813233538-9b1f9ea2e11b // indirect
	github.com/go-toolsmith/astcast v1.1.0 // indirect
	github.com/go-toolsmith/astcopy v1.1.0 // indirect
	github.com/go-toolsmith/astequal v1.2.0 // indirect
	github.com/go-toolsmith/astfmt v1.1.0 // indirect
	github.com/go-toolsmith/astp v1.1.0 // indirect
	github.com/go-toolsmith/strparse v1.1.0 // indirect
	github.com/go-toolsmith/typep v1.1.0 // indirect
	github.com/go-viper/mapstructure/v2 v2.4.0 // indirect
	github.com/go-xmlfmt/xmlfmt v1.1.3 // indirect
	github.com/gobwas/glob v0.2.3 // indirect
	github.com/goccy/go-json v0.10.5 // indirect
	github.com/goccy/go-yaml v1.18.0 // indirect
	github.com/godoc-lint/godoc-lint v0.10.1 // indirect
	github.com/gofrs/flock v0.13.0 // indirect
	github.com/golang/groupcache v0.0.0-20241129210726-2c02b8208cf8 // indirect
	github.com/golangci/asciicheck v0.5.0 // indirect
	github.com/golangci/dupl v0.0.0-20250308024227-f665c8d69b32 // indirect
	github.com/golangci/go-printf-func-name v0.1.1 // indirect
	github.com/golangci/gofmt v0.0.0-20250106114630-d62b90e6713d // indirect
	github.com/golangci/golines v0.0.0-20250217134842-442fd0091d95 // indirect
	github.com/golangci/misspell v0.7.0 // indirect
	github.com/golangci/plugin-module-register v0.1.2 // indirect
	github.com/golangci/revgrep v0.8.0 // indirect
	github.com/golangci/swaggoswag v0.0.0-20250504205917-77f2aca3143e // indirect
	github.com/golangci/unconvert v0.0.0-20250410112200-a129a6e6413e // indirect
	github.com/google/go-cmp v0.7.0 // indirect
	github.com/google/go-github/v76 v76.0.0 // indirect
	github.com/google/go-querystring v1.1.0 // indirect
	github.com/google/shlex v0.0.0-20191202100458-e7afc7fbc510 // indirect
	github.com/gordonklaus/ineffassign v0.2.0 // indirect
	github.com/gostaticanalysis/analysisutil v0.7.1 // indirect
	github.com/gostaticanalysis/comment v1.5.0 // indirect
	github.com/gostaticanalysis/forcetypeassert v0.2.0 // indirect
	github.com/gostaticanalysis/nilerr v0.1.2 // indirect
	github.com/hashicorp/go-cleanhttp v0.5.2 // indirect
	github.com/hashicorp/go-immutable-radix/v2 v2.1.0 // indirect
	github.com/hashicorp/go-retryablehttp v0.7.8 // indirect
	github.com/hashicorp/go-version v1.8.0 // indirect
	github.com/hashicorp/golang-lru/v2 v2.0.7 // indirect
	github.com/hexops/gotextdiff v1.0.3 // indirect
	github.com/inconshreveable/mousetrap v1.1.0 // indirect
	github.com/jbenet/go-context v0.0.0-20150711004518-d14ea06fba99 // indirect
	github.com/jgautheron/goconst v1.8.2 // indirect
	github.com/jingyugao/rowserrcheck v1.1.1 // indirect
	github.com/jjti/go-spancheck v0.6.5 // indirect
	github.com/joshdk/go-junit v1.0.0 // indirect
	github.com/json-iterator/go v1.1.12 // indirect
	github.com/julz/importas v0.2.0 // indirect
	github.com/kaptinlin/go-i18n v0.1.6 // indirect
	github.com/kaptinlin/jsonschema v0.4.12 // indirect
	github.com/kaptinlin/messageformat-go v0.4.0 // indirect
	github.com/karamaru-alpha/copyloopvar v1.2.2 // indirect
	github.com/kevinburke/ssh_config v1.4.0 // indirect
	github.com/kisielk/errcheck v1.9.0 // indirect
	github.com/kkHAIKE/contextcheck v1.1.6 // indirect
	github.com/klauspost/cpuid/v2 v2.3.0 // indirect
	github.com/knadh/koanf/maps v0.1.2 // indirect
	github.com/knadh/koanf/parsers/yaml v1.1.0 // indirect
	github.com/knadh/koanf/providers/confmap v1.0.0 // indirect
	github.com/knadh/koanf/providers/env/v2 v2.0.0 // indirect
	github.com/knadh/koanf/providers/file v1.2.0 // indirect
	github.com/knadh/koanf/providers/fs v1.0.0 // indirect
	github.com/knadh/koanf/v2 v2.3.0 // indirect
	github.com/kulti/thelper v0.7.1 // indirect
	github.com/kunwardeep/paralleltest v1.0.15 // indirect
	github.com/lasiar/canonicalheader v1.1.2 // indirect
	github.com/ldez/exptostd v0.4.5 // indirect
	github.com/ldez/gomoddirectives v0.7.1 // indirect
	github.com/ldez/grignotin v0.10.1 // indirect
	github.com/ldez/tagliatelle v0.7.2 // indirect
	github.com/ldez/usetesting v0.5.0 // indirect
	github.com/leonklingele/grouper v1.1.2 // indirect
	github.com/lucasb-eyer/go-colorful v1.2.0 // indirect
	github.com/macabu/inamedparam v0.2.0 // indirect
	github.com/manuelarte/embeddedstructfieldcheck v0.4.0 // indirect
	github.com/manuelarte/funcorder v0.5.0 // indirect
	github.com/maratori/testableexamples v1.0.1 // indirect
	github.com/maratori/testpackage v1.1.2 // indirect
	github.com/matoous/godox v1.1.0 // indirect
	github.com/mattn/go-colorable v0.1.14 // indirect
	github.com/mattn/go-isatty v0.0.20 // indirect
	github.com/mattn/go-runewidth v0.0.17 // indirect
	github.com/mattn/go-shellwords v1.0.12 // indirect
	github.com/mgechev/revive v1.12.0 // indirect
	github.com/mitchellh/copystructure v1.2.0 // indirect
	github.com/mitchellh/go-homedir v1.1.0 // indirect
	github.com/mitchellh/reflectwalk v1.0.2 // indirect
	github.com/modern-go/concurrent v0.0.0-20180306012644-bacd9c7ef1dd // indirect
	github.com/modern-go/reflect2 v1.0.3-0.20250322232337-35a7c28c31ee // indirect
	github.com/moricho/tparallel v0.3.2 // indirect
	github.com/muesli/termenv v0.16.0 // indirect
	github.com/munnerz/goautoneg v0.0.0-20191010083416-a7dc8b61c822 // indirect
	github.com/nakabonne/nestif v0.3.1 // indirect
	github.com/nishanths/exhaustive v0.12.0 // indirect
	github.com/nishanths/predeclared v0.2.2 // indirect
	github.com/nunnatsa/ginkgolinter v0.21.2 // indirect
	github.com/pelletier/go-toml/v2 v2.2.4 // indirect
	github.com/pjbgf/sha1cd v0.5.0 // indirect
	github.com/pmezard/go-difflib v1.0.1-0.20181226105442-5d4384ee4fb2 // indirect
	github.com/polyfloyd/go-errorlint v1.8.0 // indirect
	github.com/prometheus/client_golang v1.20.3 // indirect
	github.com/prometheus/client_model v0.6.1 // indirect
	github.com/prometheus/common v0.59.1 // indirect
	github.com/prometheus/procfs v0.15.1 // indirect
	github.com/quasilyte/go-ruleguard v0.4.5 // indirect
	github.com/quasilyte/go-ruleguard/dsl v0.3.23 // indirect
	github.com/quasilyte/gogrep v0.5.0 // indirect
	github.com/quasilyte/regex/syntax v0.0.0-20210819130434-b3f0c404a727 // indirect
	github.com/quasilyte/stdinfo v0.0.0-20220114132959-f7386bf02567 // indirect
	github.com/raeperd/recvcheck v0.2.0 // indirect
	github.com/rivo/uniseg v0.4.7 // indirect
	github.com/robfig/cron/v3 v3.0.1 // indirect
	github.com/rogpeppe/go-internal v1.14.1 // indirect
	github.com/ryancurrah/gomodguard v1.4.1 // indirect
	github.com/ryanrolds/sqlclosecheck v0.5.1 // indirect
	github.com/sagikazarmark/locafero v0.12.0 // indirect
	github.com/sanposhiho/wastedassign/v2 v2.1.0 // indirect
	github.com/santhosh-tekuri/jsonschema/v6 v6.0.2 // indirect
	github.com/sashamelentyev/interfacebloat v1.1.0 // indirect
	github.com/sashamelentyev/usestdlibvars v1.29.0 // indirect
	github.com/securego/gosec/v2 v2.22.10 // indirect
	github.com/sergi/go-diff v1.4.0 // indirect
	github.com/sirupsen/logrus v1.9.3 // indirect
	github.com/sivchari/containedctx v1.0.3 // indirect
	github.com/skeema/knownhosts v1.3.2 // indirect
	github.com/sonatard/noctx v0.4.0 // indirect
	github.com/sourcegraph/go-diff v0.7.0 // indirect
	github.com/spf13/afero v1.15.0 // indirect
	github.com/spf13/cast v1.10.0 // indirect
	github.com/spf13/cobra v1.10.1 // indirect
	github.com/spf13/pflag v1.0.10 // indirect
	github.com/spf13/viper v1.21.0 // indirect
	github.com/ssgreg/nlreturn/v2 v2.2.1 // indirect
	github.com/stbenjam/no-sprintf-host-port v0.2.0 // indirect
	github.com/stretchr/objx v0.5.2 // indirect
	github.com/stretchr/testify v1.11.1 // indirect
	github.com/subosito/gotenv v1.6.0 // indirect
	github.com/tetafro/godot v1.5.4 // indirect
	github.com/timakin/bodyclose v0.0.0-20241222091800-1db5c5ca4d67 // indirect
	github.com/timonwong/loggercheck v0.11.0 // indirect
	github.com/tomarrell/wrapcheck/v2 v2.11.0 // indirect
	github.com/tommy-muehle/go-mnd/v2 v2.5.1 // indirect
	github.com/ultraware/funlen v0.2.0 // indirect
	github.com/ultraware/whitespace v0.2.0 // indirect
	github.com/uudashr/gocognit v1.2.0 // indirect
	github.com/uudashr/iface v1.4.1 // indirect
	github.com/vektah/gqlparser/v2 v2.5.19 // indirect
	github.com/xanzy/ssh-agent v0.3.3 // indirect
	github.com/xen0n/gosmopolitan v1.3.0 // indirect
	github.com/xo/terminfo v0.0.0-20220910002029-abceb7e1c41e // indirect
	github.com/yagipy/maintidx v1.0.0 // indirect
	github.com/yeya24/promlinter v0.3.0 // indirect
	github.com/ykadowak/zerologlint v0.1.5 // indirect
	gitlab.com/bosi/decorder v0.4.2 // indirect
	go-simpler.org/musttag v0.14.0 // indirect
	go-simpler.org/sloglint v0.11.1 // indirect
	go.augendre.info/arangolint v0.3.1 // indirect
	go.augendre.info/fatcontext v0.9.0 // indirect
	go.opentelemetry.io/build-tools v0.29.0 // indirect
	go.opentelemetry.io/collector/component v1.47.1-0.20251210054218-8f51a1792add // indirect
	go.opentelemetry.io/collector/confmap v1.47.1-0.20251210054218-8f51a1792add // indirect
	go.opentelemetry.io/collector/confmap/provider/fileprovider v1.47.1-0.20251210054218-8f51a1792add // indirect
	go.opentelemetry.io/collector/featuregate v1.47.1-0.20251210054218-8f51a1792add // indirect
	go.opentelemetry.io/collector/filter v0.141.1-0.20251210054218-8f51a1792add // indirect
	go.opentelemetry.io/collector/pdata v1.47.1-0.20251210054218-8f51a1792add // indirect
	go.opentelemetry.io/otel v1.39.0 // indirect
	go.opentelemetry.io/otel/metric v1.39.0 // indirect
	go.opentelemetry.io/otel/trace v1.39.0 // indirect
	go.uber.org/automaxprocs v1.6.0 // indirect
	go.uber.org/multierr v1.11.0 // indirect
	go.uber.org/zap v1.27.1 // indirect
	go.yaml.in/yaml/v3 v3.0.4 // indirect
	go.yaml.in/yaml/v4 v4.0.0-rc.3 // indirect
	golang.org/x/crypto v0.45.0 // indirect
<<<<<<< HEAD
	golang.org/x/exp/typeparams v0.0.0-20251023183803-a4bb9ffd2546 // indirect
	golang.org/x/mod v0.30.0 // indirect
	golang.org/x/net v0.47.0 // indirect
	golang.org/x/oauth2 v0.32.0 // indirect
	golang.org/x/sync v0.18.0 // indirect
	golang.org/x/sys v0.38.0 // indirect
	golang.org/x/telemetry v0.0.0-20251111182119-bc8e575c7b54 // indirect
=======
	golang.org/x/exp/typeparams v0.0.0-20250620022241-b7579e27df2b // indirect
	golang.org/x/mod v0.31.0 // indirect
	golang.org/x/net v0.47.0 // indirect
	golang.org/x/oauth2 v0.32.0 // indirect
	golang.org/x/sync v0.19.0 // indirect
	golang.org/x/sys v0.39.0 // indirect
	golang.org/x/telemetry v0.0.0-20251008203120-078029d740a8 // indirect
>>>>>>> e3548ba6
	golang.org/x/term v0.37.0 // indirect
	golang.org/x/text v0.32.0 // indirect
	google.golang.org/protobuf v1.36.10 // indirect
	gopkg.in/warnings.v0 v0.1.2 // indirect
	gopkg.in/yaml.v2 v2.4.0 // indirect
	gopkg.in/yaml.v3 v3.0.1 // indirect
	honnef.co/go/tools v0.7.0-0.dev.0.20250523013057-bbc2f4dd71ea // indirect
	mvdan.cc/unparam v0.0.0-20251027182757-5beb8c8f8f15 // indirect
)

retract (
	v0.76.2
	v0.76.1
	v0.65.0
)

replace github.com/open-telemetry/opentelemetry-collector-contrib/cmd/codecovgen => ../../cmd/codecovgen

replace github.com/tdakkota/asciicheck v0.4.1 => github.com/golangci/asciicheck v0.5.0<|MERGE_RESOLUTION|>--- conflicted
+++ resolved
@@ -23,10 +23,6 @@
 	go.opentelemetry.io/collector/cmd/mdatagen v0.141.1-0.20251210054218-8f51a1792add
 	go.uber.org/goleak v1.3.0
 	golang.org/x/tools v0.39.0
-<<<<<<< HEAD
-=======
-	golang.org/x/tools/gopls v0.20.0
->>>>>>> e3548ba6
 	golang.org/x/vuln v1.1.4
 	gotest.tools/gotestsum v1.13.0
 	mvdan.cc/gofumpt v0.9.2
@@ -282,15 +278,6 @@
 	go.yaml.in/yaml/v3 v3.0.4 // indirect
 	go.yaml.in/yaml/v4 v4.0.0-rc.3 // indirect
 	golang.org/x/crypto v0.45.0 // indirect
-<<<<<<< HEAD
-	golang.org/x/exp/typeparams v0.0.0-20251023183803-a4bb9ffd2546 // indirect
-	golang.org/x/mod v0.30.0 // indirect
-	golang.org/x/net v0.47.0 // indirect
-	golang.org/x/oauth2 v0.32.0 // indirect
-	golang.org/x/sync v0.18.0 // indirect
-	golang.org/x/sys v0.38.0 // indirect
-	golang.org/x/telemetry v0.0.0-20251111182119-bc8e575c7b54 // indirect
-=======
 	golang.org/x/exp/typeparams v0.0.0-20250620022241-b7579e27df2b // indirect
 	golang.org/x/mod v0.31.0 // indirect
 	golang.org/x/net v0.47.0 // indirect
@@ -298,7 +285,6 @@
 	golang.org/x/sync v0.19.0 // indirect
 	golang.org/x/sys v0.39.0 // indirect
 	golang.org/x/telemetry v0.0.0-20251008203120-078029d740a8 // indirect
->>>>>>> e3548ba6
 	golang.org/x/term v0.37.0 // indirect
 	golang.org/x/text v0.32.0 // indirect
 	google.golang.org/protobuf v1.36.10 // indirect
