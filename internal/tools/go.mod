--- conflicted
+++ resolved
@@ -276,17 +276,10 @@
 	go.uber.org/multierr v1.11.0 // indirect
 	go.uber.org/zap v1.27.1 // indirect
 	go.yaml.in/yaml/v3 v3.0.4 // indirect
-<<<<<<< HEAD
-	go.yaml.in/yaml/v4 v4.0.0-rc.2 // indirect
-	golang.org/x/crypto v0.44.0 // indirect
+	go.yaml.in/yaml/v4 v4.0.0-rc.3 // indirect
+	golang.org/x/crypto v0.45.0 // indirect
 	golang.org/x/exp/typeparams v0.0.0-20251023183803-a4bb9ffd2546 // indirect
 	golang.org/x/mod v0.30.0 // indirect
-=======
-	go.yaml.in/yaml/v4 v4.0.0-rc.3 // indirect
-	golang.org/x/crypto v0.45.0 // indirect
-	golang.org/x/exp/typeparams v0.0.0-20250620022241-b7579e27df2b // indirect
-	golang.org/x/mod v0.29.0 // indirect
->>>>>>> 10c1e403
 	golang.org/x/net v0.47.0 // indirect
 	golang.org/x/oauth2 v0.32.0 // indirect
 	golang.org/x/sync v0.18.0 // indirect
