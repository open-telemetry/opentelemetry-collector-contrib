// Copyright The OpenTelemetry Authors
// SPDX-License-Identifier: Apache-2.0

package kubelet // import "github.com/open-telemetry/opentelemetry-collector-contrib/internal/kubelet"

import (
	"crypto/tls"
	"crypto/x509"
	"fmt"
	"io"
	"net/http"
	"net/url"
	"os"
	"strings"

	"go.uber.org/zap"
	"k8s.io/client-go/rest"
	"k8s.io/client-go/transport"

	"github.com/open-telemetry/opentelemetry-collector-contrib/internal/common/sanitize"
	"github.com/open-telemetry/opentelemetry-collector-contrib/internal/k8sconfig"
)

const (
	svcAcctCACertPath   = "/var/run/secrets/kubernetes.io/serviceaccount/ca.crt"
	svcAcctTokenPath    = "/var/run/secrets/kubernetes.io/serviceaccount/token" // #nosec
	defaultSecurePort   = "10250"
	defaultReadOnlyPort = "10255"
)

type Client interface {
	Get(path string) ([]byte, error)
}

func NewClientProvider(endpoint string, cfg *ClientConfig, logger *zap.Logger) (ClientProvider, error) {
	switch cfg.APIConfig.AuthType {
	case k8sconfig.AuthTypeTLS:
		return &tlsClientProvider{
			endpoint: endpoint,
			cfg:      cfg,
			logger:   logger,
		}, nil
	case k8sconfig.AuthTypeServiceAccount:
		return &saClientProvider{
			endpoint:           endpoint,
			caCertPath:         svcAcctCACertPath,
			tokenPath:          svcAcctTokenPath,
			insecureSkipVerify: cfg.InsecureSkipVerify,
			logger:             logger,
		}, nil
	case k8sconfig.AuthTypeNone:
		return &readOnlyClientProvider{
			endpoint: endpoint,
			logger:   logger,
		}, nil
	case k8sconfig.AuthTypeKubeConfig:
		return &kubeConfigClientProvider{
			endpoint: endpoint,
			cfg:      cfg,
			logger:   logger,
		}, nil
	default:
		return nil, fmt.Errorf("AuthType [%s] not supported", cfg.APIConfig.AuthType)
	}
}

type ClientProvider interface {
	BuildClient() (Client, error)
}

type kubeConfigClientProvider struct {
	endpoint string
	cfg      *ClientConfig
	logger   *zap.Logger
}

func (p *kubeConfigClientProvider) BuildClient() (Client, error) {
	authConf, err := k8sconfig.CreateRestConfig(p.cfg.APIConfig)
	if err != nil {
		return nil, err
	}
	if p.cfg.InsecureSkipVerify {
		// Override InsecureSkipVerify from kubeconfig
		authConf.TLSClientConfig.CAFile = ""
		authConf.TLSClientConfig.CAData = nil
		authConf.TLSClientConfig.Insecure = true
	}

	client, err := rest.HTTPClientFor(authConf)
	if err != nil {
		return nil, err
	}

	joinPath, err := url.JoinPath(authConf.Host, "/api/v1/nodes/", p.endpoint, "/proxy/")
	if err != nil {
		return nil, err
	}
	return &clientImpl{
		baseURL:    joinPath,
		httpClient: *client,
		tok:        nil,
		logger:     p.logger,
	}, nil

}

type readOnlyClientProvider struct {
	endpoint string
	logger   *zap.Logger
}

func (p *readOnlyClientProvider) BuildClient() (Client, error) {
	tr := defaultTransport()
	endpoint, err := buildEndpoint(p.endpoint, false, p.logger)
	if err != nil {
		return nil, err
	}
	return &clientImpl{
		baseURL:    endpoint,
		httpClient: http.Client{Transport: tr},
		tok:        nil,
		logger:     p.logger,
	}, nil

}

type tlsClientProvider struct {
	endpoint string
	cfg      *ClientConfig
	logger   *zap.Logger
}

func (p *tlsClientProvider) BuildClient() (Client, error) {
	rootCAs, err := systemCertPoolPlusPath(p.cfg.CAFile)
	if err != nil {
		return nil, err
	}
	clientCert, err := tls.LoadX509KeyPair(p.cfg.CertFile, p.cfg.KeyFile)
	if err != nil {
		return nil, err
	}
	return defaultTLSClient(
		p.endpoint,
		p.cfg.InsecureSkipVerify,
		rootCAs,
		[]tls.Certificate{clientCert},
		nil,
		p.logger,
	)
}

type saClientProvider struct {
	endpoint           string
	caCertPath         string
	tokenPath          string
	insecureSkipVerify bool
	logger             *zap.Logger
}

func (p *saClientProvider) BuildClient() (Client, error) {
	rootCAs, err := systemCertPoolPlusPath(p.caCertPath)
	if err != nil {
		return nil, err
	}
	tok, err := os.ReadFile(p.tokenPath)
	if err != nil {
		return nil, fmt.Errorf("unable to read token file %s: %w", p.tokenPath, err)
	}
	tr := defaultTransport()
	tr.TLSClientConfig = &tls.Config{
		RootCAs:            rootCAs,
<<<<<<< HEAD
		InsecureSkipVerify: true,
=======
		InsecureSkipVerify: p.insecureSkipVerify,
>>>>>>> 592374af
	}
	endpoint, err := buildEndpoint(p.endpoint, true, p.logger)
	if err != nil {
		return nil, err
<<<<<<< HEAD
	}
	rt, err := transport.NewBearerAuthWithRefreshRoundTripper(string(tok), p.tokenPath, tr)
	if err != nil {
		return nil, err
	}
=======
	}
	rt, err := transport.NewBearerAuthWithRefreshRoundTripper(string(tok), p.tokenPath, tr)
	if err != nil {
		return nil, err
	}
>>>>>>> 592374af

	return &clientImpl{
		baseURL: endpoint,
		httpClient: http.Client{
			Transport: rt,
		},
		tok:    nil,
		logger: p.logger,
	}, nil
}

func defaultTLSClient(
	endpoint string,
	insecureSkipVerify bool,
	rootCAs *x509.CertPool,
	certificates []tls.Certificate,
	tok []byte,
	logger *zap.Logger,
) (*clientImpl, error) {
	tr := defaultTransport()
	tr.TLSClientConfig = &tls.Config{
		RootCAs:            rootCAs,
		Certificates:       certificates,
		InsecureSkipVerify: insecureSkipVerify,
	}
	endpoint, err := buildEndpoint(endpoint, true, logger)
	if err != nil {
		return nil, err
	}
	return &clientImpl{
		baseURL:    endpoint,
		httpClient: http.Client{Transport: tr},
		tok:        tok,
		logger:     logger,
	}, nil
}

// buildEndpoint builds a kubelet endpoint based on value provided by user and whether secure or read-only endpoint
// should be used.
func buildEndpoint(endpoint string, useSecurePort bool, logger *zap.Logger) (string, error) {
	if endpoint == "" {
		// This will work if hostNetwork is turned on, in which case the pod has access
		// to the node's loopback device.
		// https://kubernetes.io/docs/concepts/policy/pod-security-policy/#host-namespaces
		host, err := os.Hostname()
		if err != nil {
			return "", fmt.Errorf("unable to get hostname for default endpoint: %w", err)
		}

		if useSecurePort {
			endpoint = fmt.Sprintf("https://%s:%s", host, defaultSecurePort)
		} else {
			endpoint = fmt.Sprintf("http://%s:%s", host, defaultReadOnlyPort)
		}
		logger.Warn("Kubelet endpoint not defined, using default endpoint " + endpoint)
		return endpoint, nil
	}

	if !strings.HasPrefix(endpoint, "http://") && !strings.HasPrefix(endpoint, "https://") {
		if useSecurePort {
			return "https://" + endpoint, nil
		}
		return "http://" + endpoint, nil
	}

	return endpoint, nil
}

func defaultTransport() *http.Transport {
	return http.DefaultTransport.(*http.Transport).Clone()
}

// clientImpl

var _ Client = (*clientImpl)(nil)

type clientImpl struct {
	baseURL    string
	httpClient http.Client
	logger     *zap.Logger
	tok        []byte
}

func (c *clientImpl) Get(path string) ([]byte, error) {
	req, err := c.buildReq(path)
	if err != nil {
		return nil, err
	}
	resp, err := c.httpClient.Do(req)
	if err != nil {
		return nil, err
	}
	defer func() {
		closeErr := resp.Body.Close()
		if closeErr != nil {
			c.logger.Warn("failed to close response body", zap.Error(closeErr))
		}
	}()

	body, err := io.ReadAll(resp.Body)
	if err != nil {
		return nil, fmt.Errorf("failed to read Kubelet response body: %w", err)
	}

	if resp.StatusCode != http.StatusOK {
		return nil, fmt.Errorf("kubelet request GET %s failed - %q, response: %q",
			sanitize.URL(req.URL), resp.Status, string(body))
	}

	return body, nil
}

func (c *clientImpl) buildReq(p string) (*http.Request, error) {
	reqURL, err := url.JoinPath(c.baseURL, p)
	if err != nil {
		return nil, err
	}
	req, err := http.NewRequest("GET", reqURL, nil)
	if err != nil {
		return nil, err
	}
	req.Header.Set("Content-Type", "application/json")
	if c.tok != nil {
		req.Header.Set("Authorization", fmt.Sprintf("bearer %s", c.tok))
	}
	return req, nil
}<|MERGE_RESOLUTION|>--- conflicted
+++ resolved
@@ -169,28 +169,16 @@
 	tr := defaultTransport()
 	tr.TLSClientConfig = &tls.Config{
 		RootCAs:            rootCAs,
-<<<<<<< HEAD
-		InsecureSkipVerify: true,
-=======
 		InsecureSkipVerify: p.insecureSkipVerify,
->>>>>>> 592374af
 	}
 	endpoint, err := buildEndpoint(p.endpoint, true, p.logger)
 	if err != nil {
 		return nil, err
-<<<<<<< HEAD
 	}
 	rt, err := transport.NewBearerAuthWithRefreshRoundTripper(string(tok), p.tokenPath, tr)
 	if err != nil {
 		return nil, err
 	}
-=======
-	}
-	rt, err := transport.NewBearerAuthWithRefreshRoundTripper(string(tok), p.tokenPath, tr)
-	if err != nil {
-		return nil, err
-	}
->>>>>>> 592374af
 
 	return &clientImpl{
 		baseURL: endpoint,
