// Copyright The OpenTelemetry Authors
//
// Licensed under the Apache License, Version 2.0 (the "License");
// you may not use this file except in compliance with the License.
// You may obtain a copy of the License at
//
//       http://www.apache.org/licenses/LICENSE-2.0
//
// Unless required by applicable law or agreed to in writing, software
// distributed under the License is distributed on an "AS IS" BASIS,
// WITHOUT WARRANTIES OR CONDITIONS OF ANY KIND, either express or implied.
// See the License for the specific language governing permissions and
// limitations under the License.

package filtermetric // import "github.com/open-telemetry/opentelemetry-collector-contrib/internal/coreinternal/processor/filtermetric"

import (
	"fmt"

	"go.opentelemetry.io/collector/model/pdata"
	conventions "go.opentelemetry.io/collector/model/semconv/v1.6.1"
	"go.uber.org/zap"

	"github.com/open-telemetry/opentelemetry-collector-contrib/internal/coreinternal/processor/filterconfig"
<<<<<<< HEAD
=======
	"github.com/open-telemetry/opentelemetry-collector-contrib/internal/coreinternal/processor/filterexpr"
>>>>>>> b9ec6574
	"github.com/open-telemetry/opentelemetry-collector-contrib/internal/coreinternal/processor/filtermatcher"
	"github.com/open-telemetry/opentelemetry-collector-contrib/internal/coreinternal/processor/filterset"
)

type FilterType int

const (
	INCLUDE FilterType = iota + 1
	EXCLUDE
)

type Matcher interface {
	MatchMetric(metric pdata.Metric) (bool, error)
	MatchWholeMetric(metric pdata.Metric, resource pdata.Resource, library pdata.InstrumentationLibrary, filterType FilterType) (bool, error)
	MatchAttributes(atts pdata.AttributeMap, resource pdata.Resource, library pdata.InstrumentationLibrary) bool
	ChecksAttributes() bool
}

// propertiesMatcher allows matching a metric against various metric properties.
type propertiesMatcher struct {
	filtermatcher.PropertiesMatcher

	// Service names to compare to.
	serviceFilters filterset.FilterSet

	// Span names to compare to.
	nameFilters filterset.FilterSet

<<<<<<< HEAD
// NewMatcher constructs a metric Matcher. If an 'expr' match type is specified,
// returns an expr matcher, otherwise a name matcher.
func NewMatcher(config *MatchProperties) (Matcher, error) {
	if config == nil {
		return nil, nil
	}
	if config.MatchType == Expr {
		return newExprMatcher(config.Expressions)
	}
	return newNameMatcher(config)
}

// NewAttrMatcher creates a span Matcher that matches based on the given filterconfig.MatchProperties.
func NewAttrMatcher(mp *filterconfig.MatchProperties) (AttrMatcher, error) {
=======
	// expr matchers
	exprMatchers []filterexpr.Matcher
}

// NewMatcher constructs a metric Matcher. If an 'expr' match type is specified,
// returns an expr matcher, otherwise a name matcher.
// NewMatcher creates a span Matcher that matches based on the given MatchProperties.
func NewMatcher(mp *filterconfig.MatchProperties) (Matcher, error) {
>>>>>>> b9ec6574
	if mp == nil {
		return nil, nil
	}

	if err := mp.ValidateForMetrics(); err != nil {
		return nil, err
	}

	rm, err := filtermatcher.NewMatcher(mp)
	if err != nil {
		return nil, err
	}

	var serviceFS filterset.FilterSet
	if len(mp.Services) > 0 {
		serviceFS, err = filterset.CreateFilterSet(mp.Services, &mp.Config)
		if err != nil {
			return nil, fmt.Errorf("error creating service name filters: %v", err)
		}
	}

	var nameFS filterset.FilterSet
	if len(mp.MetricNames) > 0 {
		nameFS, err = filterset.CreateFilterSet(mp.MetricNames, &mp.Config)
		if err != nil {
			return nil, fmt.Errorf("error creating metric name filters: %v", err)
		}
	}

	var em []filterexpr.Matcher
	if mp.MatchType == filterset.Expr {
		for _, e := range mp.Expressions {
			expr, err := filterexpr.NewMatcher(e)
			if err != nil {
				return nil, fmt.Errorf("error creating expression filters: %v", err)
			}
			em = append(em, *expr)
		}
	}

	return &propertiesMatcher{
		PropertiesMatcher: rm,
		serviceFilters:    serviceFS,
		nameFilters:       nameFS,
		exprMatchers:      em,
	}, nil
}

// Filters have the ability to include and exclude metrics based on the metric's properties.
// The default is to not skip. If include is defined, the metric must match or it will be skipped.
// If include is not defined but exclude is, metric will be skipped if it matches exclude. Metric
// is included if neither specified.
func SkipMetric(include, exclude Matcher, metric pdata.Metric, resource pdata.Resource, library pdata.InstrumentationLibrary, logger *zap.Logger) bool {
	if include != nil {
		// A false (or an error) returned in this case means the metric should not be processed.
		i, err := include.MatchWholeMetric(metric, resource, library, INCLUDE)
		if !i || err != nil {
			logger.Debug("Skipping metric",
				zap.String("metric_name", metric.Name()),
				zap.Error(err)) // zap.Error handles case where err is nil
			return true
		}
	}

	if exclude != nil {
		// A true (or an error) returned in this case means the metric should not be processed.
		e, err := exclude.MatchWholeMetric(metric, resource, library, EXCLUDE)
		if e || err != nil {
			logger.Debug("Skipping metric",
				zap.String("metric_name", metric.Name()),
				zap.Error(err)) // zap.Error handles case where err is nil
			return true
		}
	}

	return false
}

// MatchMetric matches a metric and service to a set of properties.
// see filterconfig.MatchProperties for more details
func (mp *propertiesMatcher) MatchMetric(metric pdata.Metric) (bool, error) {
	if len(mp.exprMatchers) > 0 {
		for _, matcher := range mp.exprMatchers {
			matched, err := matcher.MatchMetric(metric)
			if err != nil {
				return false, err
			}
			if matched {
				return true, nil
			}
		}
	}
	if mp.nameFilters != nil {
		return mp.nameFilters.Matches(metric.Name()), nil
	} else {
		return false, nil
	}
}

// MatchWholeMetric matches a metric, resource and libraries.
// To avoid double-traversal through all data points when we revisit it in the attributesprocessor,
// we omit checking attributes on individual data points in this function.
// This is the reason we also take a FilterType as an argument - so as not to exclude
// data points prematurely.
// see filterconfig.MatchProperties for more details
func (mp *propertiesMatcher) MatchWholeMetric(metric pdata.Metric, resource pdata.Resource, library pdata.InstrumentationLibrary, filterType FilterType) (bool, error) {
	// If a set of properties was not in the mp, all spans are considered to match on that property
	if mp.serviceFilters != nil {
		serviceName := serviceNameForResource(resource)
		if !mp.serviceFilters.Matches(serviceName) {
			return false, nil
		}
	}

	if mp.nameFilters != nil && !mp.nameFilters.Matches(metric.Name()) {
		return false, nil
	}

	// checking individual datapoints is less efficient. Skip it if possible
	if !mp.PropertiesMatcher.ChecksAttributes() {
		return mp.PropertiesMatcher.Match(pdata.AttributeMap{}, resource, library), nil
	}

	// if we check the attributes to determine matching, then we need to default to 'includes' to be safe
	if filterType == EXCLUDE {
		return false, nil
	}
	if filterType == INCLUDE {
		return true, nil
	}
	return false, fmt.Errorf("unrecognised filterType")
}

// MatchAttributes matches metric attributes, resource and libraries.
// It omits checks on metrics name and services.
func (mp *propertiesMatcher) MatchAttributes(atts pdata.AttributeMap, resource pdata.Resource, library pdata.InstrumentationLibrary) bool {
	return mp.PropertiesMatcher.Match(atts, resource, library)
}

// serviceNameForResource gets the service name for a specified Resource.
func serviceNameForResource(resource pdata.Resource) string {
	service, found := resource.Attributes().Get(conventions.AttributeServiceName)
	if !found {
		return "<nil-service-name>"
	}

	return service.StringVal()
}<|MERGE_RESOLUTION|>--- conflicted
+++ resolved
@@ -22,10 +22,7 @@
 	"go.uber.org/zap"
 
 	"github.com/open-telemetry/opentelemetry-collector-contrib/internal/coreinternal/processor/filterconfig"
-<<<<<<< HEAD
-=======
 	"github.com/open-telemetry/opentelemetry-collector-contrib/internal/coreinternal/processor/filterexpr"
->>>>>>> b9ec6574
 	"github.com/open-telemetry/opentelemetry-collector-contrib/internal/coreinternal/processor/filtermatcher"
 	"github.com/open-telemetry/opentelemetry-collector-contrib/internal/coreinternal/processor/filterset"
 )
@@ -54,31 +51,13 @@
 	// Span names to compare to.
 	nameFilters filterset.FilterSet
 
-<<<<<<< HEAD
-// NewMatcher constructs a metric Matcher. If an 'expr' match type is specified,
-// returns an expr matcher, otherwise a name matcher.
-func NewMatcher(config *MatchProperties) (Matcher, error) {
-	if config == nil {
-		return nil, nil
-	}
-	if config.MatchType == Expr {
-		return newExprMatcher(config.Expressions)
-	}
-	return newNameMatcher(config)
-}
-
-// NewAttrMatcher creates a span Matcher that matches based on the given filterconfig.MatchProperties.
-func NewAttrMatcher(mp *filterconfig.MatchProperties) (AttrMatcher, error) {
-=======
 	// expr matchers
 	exprMatchers []filterexpr.Matcher
 }
 
-// NewMatcher constructs a metric Matcher. If an 'expr' match type is specified,
-// returns an expr matcher, otherwise a name matcher.
+// NewAttrMatcher creates a span Matcher that matches based on the given filterconfig.MatchProperties.
 // NewMatcher creates a span Matcher that matches based on the given MatchProperties.
 func NewMatcher(mp *filterconfig.MatchProperties) (Matcher, error) {
->>>>>>> b9ec6574
 	if mp == nil {
 		return nil, nil
 	}
