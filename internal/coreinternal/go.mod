module github.com/open-telemetry/opentelemetry-collector-contrib/internal/coreinternal

go 1.22.0

require (
	github.com/cenkalti/backoff/v4 v4.3.0
	github.com/docker/go-connections v0.5.0
	github.com/elastic/lunes v0.1.0
	github.com/open-telemetry/opentelemetry-collector-contrib/pkg/golden v0.111.0
	github.com/open-telemetry/opentelemetry-collector-contrib/pkg/pdatatest v0.111.0
	github.com/stretchr/testify v1.9.0
	github.com/testcontainers/testcontainers-go v0.31.0
	go.opentelemetry.io/collector/client v1.17.0
	go.opentelemetry.io/collector/component v0.111.0
	go.opentelemetry.io/collector/consumer v0.111.0
	go.opentelemetry.io/collector/consumer/consumertest v0.111.0
	go.opentelemetry.io/collector/pdata v1.17.0
	go.opentelemetry.io/collector/receiver v0.111.0
	go.opentelemetry.io/collector/semconv v0.111.0
	go.opentelemetry.io/otel v1.30.0
	go.opentelemetry.io/otel/trace v1.30.0
	go.uber.org/goleak v1.3.0
	go.uber.org/multierr v1.11.0
	go.uber.org/zap v1.27.0
	golang.org/x/text v0.18.0
	google.golang.org/grpc v1.66.2
)

require (
	dario.cat/mergo v1.0.0 // indirect
	github.com/Azure/go-ansiterm v0.0.0-20210617225240-d185dfc1b5a1 // indirect
	github.com/Microsoft/go-winio v0.6.1 // indirect
	github.com/Microsoft/hcsshim v0.11.4 // indirect
	github.com/cespare/xxhash/v2 v2.3.0 // indirect
	github.com/containerd/containerd v1.7.15 // indirect
	github.com/containerd/log v0.1.0 // indirect
	github.com/cpuguy83/dockercfg v0.3.1 // indirect
	github.com/davecgh/go-spew v1.1.1 // indirect
	github.com/distribution/reference v0.5.0 // indirect
	github.com/docker/docker v26.1.5+incompatible // indirect
	github.com/docker/go-units v0.5.0 // indirect
	github.com/felixge/httpsnoop v1.0.4 // indirect
	github.com/go-logr/logr v1.4.2 // indirect
	github.com/go-logr/stdr v1.2.2 // indirect
	github.com/go-ole/go-ole v1.2.6 // indirect
	github.com/gogo/protobuf v1.3.2 // indirect
	github.com/google/uuid v1.6.0 // indirect
	github.com/json-iterator/go v1.1.12 // indirect
	github.com/klauspost/compress v1.17.9 // indirect
	github.com/lufia/plan9stats v0.0.0-20211012122336-39d0f177ccd0 // indirect
	github.com/magefile/mage v1.15.0 // indirect
	github.com/magiconair/properties v1.8.7 // indirect
	github.com/moby/docker-image-spec v1.3.1 // indirect
	github.com/moby/patternmatcher v0.6.0 // indirect
	github.com/moby/sys/sequential v0.5.0 // indirect
	github.com/moby/sys/user v0.1.0 // indirect
	github.com/moby/term v0.5.0 // indirect
	github.com/modern-go/concurrent v0.0.0-20180306012644-bacd9c7ef1dd // indirect
	github.com/modern-go/reflect2 v1.0.2 // indirect
	github.com/morikuni/aec v1.0.0 // indirect
	github.com/open-telemetry/opentelemetry-collector-contrib/pkg/pdatautil v0.111.0 // indirect
	github.com/opencontainers/go-digest v1.0.0 // indirect
	github.com/opencontainers/image-spec v1.1.0 // indirect
	github.com/pkg/errors v0.9.1 // indirect
	github.com/pmezard/go-difflib v1.0.0 // indirect
	github.com/power-devops/perfstat v0.0.0-20210106213030-5aafc221ea8c // indirect
	github.com/shirou/gopsutil/v3 v3.24.5 // indirect
	github.com/shoenig/go-m1cpu v0.1.6 // indirect
	github.com/sirupsen/logrus v1.9.3 // indirect
	github.com/tklauser/go-sysconf v0.3.12 // indirect
	github.com/tklauser/numcpus v0.6.1 // indirect
	github.com/yusufpapurcu/wmi v1.2.4 // indirect
	go.opentelemetry.io/collector/config/configtelemetry v0.111.0 // indirect
	go.opentelemetry.io/collector/consumer/consumerprofiles v0.111.0 // indirect
	go.opentelemetry.io/collector/internal/globalsignal v0.111.0 // indirect
	go.opentelemetry.io/collector/pdata/pprofile v0.111.0 // indirect
	go.opentelemetry.io/collector/pipeline v0.111.0 // indirect
	go.opentelemetry.io/collector/receiver/receiverprofiles v0.111.0 // indirect
	go.opentelemetry.io/contrib/instrumentation/net/http/otelhttp v0.49.0 // indirect
	go.opentelemetry.io/otel/exporters/otlp/otlptrace/otlptracehttp v1.28.0 // indirect
	go.opentelemetry.io/otel/metric v1.30.0 // indirect
	go.opentelemetry.io/otel/sdk v1.30.0 // indirect
	go.opentelemetry.io/otel/sdk/metric v1.30.0 // indirect
	golang.org/x/crypto v0.26.0 // indirect
	golang.org/x/mod v0.19.0 // indirect
	golang.org/x/net v0.28.0 // indirect
	golang.org/x/sync v0.8.0 // indirect
	golang.org/x/sys v0.25.0 // indirect
	golang.org/x/tools v0.23.0 // indirect
	google.golang.org/genproto/googleapis/rpc v0.0.0-20240822170219-fc7c04adadcd // indirect
<<<<<<< HEAD
=======
	google.golang.org/grpc v1.67.1 // indirect
>>>>>>> 6928f2b1
	google.golang.org/protobuf v1.34.2 // indirect
	gopkg.in/yaml.v3 v3.0.1 // indirect
)

retract (
	v0.76.2
	v0.76.1
	v0.65.0
)

replace github.com/open-telemetry/opentelemetry-collector-contrib/pkg/pdatautil => ../../pkg/pdatautil

replace github.com/open-telemetry/opentelemetry-collector-contrib/pkg/pdatatest => ../../pkg/pdatatest

replace github.com/open-telemetry/opentelemetry-collector-contrib/pkg/golden => ../../pkg/golden<|MERGE_RESOLUTION|>--- conflicted
+++ resolved
@@ -88,10 +88,7 @@
 	golang.org/x/sys v0.25.0 // indirect
 	golang.org/x/tools v0.23.0 // indirect
 	google.golang.org/genproto/googleapis/rpc v0.0.0-20240822170219-fc7c04adadcd // indirect
-<<<<<<< HEAD
-=======
 	google.golang.org/grpc v1.67.1 // indirect
->>>>>>> 6928f2b1
 	google.golang.org/protobuf v1.34.2 // indirect
 	gopkg.in/yaml.v3 v3.0.1 // indirect
 )
