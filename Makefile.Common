--- conflicted
+++ resolved
@@ -76,13 +76,8 @@
 GOTESTSUM           := $(TOOLS_BIN_DIR)/gotestsum
 TESTIFYLINT         := $(TOOLS_BIN_DIR)/testifylint
 
-<<<<<<< HEAD
 GOTESTSUM_OPT?=
-TESTIFYLINT_OPT?= --enable-all --disable=float-compare,formatter,require-error,suite-subtest-run,useless-assert
-=======
-GOTESTSUM_OPT?= --rerun-fails=1
 TESTIFYLINT_OPT?= --enable-all --disable=float-compare,require-error,suite-subtest-run
->>>>>>> 3c8a5076
 
 # BUILD_TYPE should be one of (dev, release).
 BUILD_TYPE?=release
