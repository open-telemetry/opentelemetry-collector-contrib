// Copyright The OpenTelemetry Authors
// SPDX-License-Identifier: Apache-2.0

//go:generate mdatagen metadata.yaml

package datadogconnector // import "github.com/open-telemetry/opentelemetry-collector-contrib/connector/datadogconnector"

import (
	"context"

	"github.com/DataDog/datadog-agent/comp/otelcol/otlp/components/metricsclient"
	"github.com/DataDog/datadog-agent/pkg/trace/timing"
	"go.opentelemetry.io/collector/component"
	"go.opentelemetry.io/collector/connector"
	"go.opentelemetry.io/collector/consumer"
	"go.opentelemetry.io/collector/featuregate"

	"github.com/open-telemetry/opentelemetry-collector-contrib/connector/datadogconnector/internal/metadata"
)

// NativeIngestFeatureGate is the feature gate that controls native OTel spans ingestion in Datadog APM stats
var NativeIngestFeatureGate = featuregate.GlobalRegistry().MustRegister(
	"connector.datadogconnector.NativeIngest",
	featuregate.StageAlpha,
	featuregate.WithRegisterDescription("When enabled, datadogconnector uses the native OTel API to ingest OTel spans and produce APM stats."),
	featuregate.WithRegisterFromVersion("v0.102.0"),
)

// NewFactory creates a factory for tailtracer connector.
func NewFactory() connector.Factory {
	//  OTel connector factory to make a factory for connectors
	return connector.NewFactory(
		metadata.Type,
		createDefaultConfig,
		connector.WithTracesToMetrics(createTracesToMetricsConnector, metadata.TracesToMetricsStability),
		connector.WithTracesToTraces(createTracesToTracesConnector, metadata.TracesToTracesStability))
}

func createDefaultConfig() component.Config {
	return &Config{
		Traces: TracesConfig{
			IgnoreResources: []string{},
			TraceBuffer:     1000,
		},
	}
}

// defines the consumer type of the connector
// we want to consume traces and export metrics therefore define nextConsumer as metrics, consumer is the next component in the pipeline
<<<<<<< HEAD
func createTracesToMetricsConnector(_ context.Context, params connector.CreateSettings, cfg component.Config, nextConsumer consumer.Metrics) (c connector.Traces, err error) {
=======
func createTracesToMetricsConnector(_ context.Context, params connector.Settings, cfg component.Config, nextConsumer consumer.Metrics) (connector.Traces, error) {
>>>>>>> 8ac86f80
	metricsClient := metricsclient.InitializeMetricClient(params.MeterProvider, metricsclient.ConnectorSourceTag)
	if NativeIngestFeatureGate.IsEnabled() {
		params.Logger.Info("Datadog connector using the native OTel API to ingest OTel spans and produce APM stats")
		c, err = newTraceToMetricConnectorNative(params.TelemetrySettings, cfg, nextConsumer, metricsClient)
	} else {
		params.Logger.Info("Datadog connector using the legacy processing pipelines to ingest OTel spans and produce APM stats")
		c, err = newTraceToMetricConnector(params.TelemetrySettings, cfg, nextConsumer, metricsClient, timing.New(metricsClient))
	}
	if err != nil {
		return nil, err
	}
	return c, nil
}

func createTracesToTracesConnector(_ context.Context, params connector.Settings, _ component.Config, nextConsumer consumer.Traces) (connector.Traces, error) {
	return newTraceToTraceConnector(params.Logger, nextConsumer), nil
}<|MERGE_RESOLUTION|>--- conflicted
+++ resolved
@@ -47,11 +47,7 @@
 
 // defines the consumer type of the connector
 // we want to consume traces and export metrics therefore define nextConsumer as metrics, consumer is the next component in the pipeline
-<<<<<<< HEAD
-func createTracesToMetricsConnector(_ context.Context, params connector.CreateSettings, cfg component.Config, nextConsumer consumer.Metrics) (c connector.Traces, err error) {
-=======
-func createTracesToMetricsConnector(_ context.Context, params connector.Settings, cfg component.Config, nextConsumer consumer.Metrics) (connector.Traces, error) {
->>>>>>> 8ac86f80
+func createTracesToMetricsConnector(_ context.Context, params connector.Settings, cfg component.Config, nextConsumer consumer.Metrics) (c connector.Traces, error) {
 	metricsClient := metricsclient.InitializeMetricClient(params.MeterProvider, metricsclient.ConnectorSourceTag)
 	if NativeIngestFeatureGate.IsEnabled() {
 		params.Logger.Info("Datadog connector using the native OTel API to ingest OTel spans and produce APM stats")
