module github.com/open-telemetry/opentelemetry-collector-contrib/connector/datadogconnector

go 1.23.0

require (
	github.com/DataDog/datadog-agent/comp/otelcol/otlp/components/metricsclient v0.66.0-devel.0.20250407180930-ebfcfa2817ce
	github.com/DataDog/datadog-agent/comp/otelcol/otlp/components/statsprocessor v0.66.0-devel.0.20250407180930-ebfcfa2817ce
	github.com/DataDog/datadog-agent/pkg/obfuscate v0.66.0-devel.0.20250407180930-ebfcfa2817ce
	github.com/DataDog/datadog-agent/pkg/proto v0.66.0-devel.0.20250407180930-ebfcfa2817ce
	github.com/DataDog/datadog-agent/pkg/trace v0.66.0-devel.0.20250407180930-ebfcfa2817ce
	github.com/DataDog/datadog-go/v5 v5.6.0
	github.com/DataDog/opentelemetry-mapping-go/pkg/otlp/attributes v0.26.0
	github.com/DataDog/opentelemetry-mapping-go/pkg/otlp/metrics v0.26.0
	github.com/google/go-cmp v0.7.0
	github.com/open-telemetry/opentelemetry-collector-contrib/exporter/datadogexporter v0.123.0
	github.com/open-telemetry/opentelemetry-collector-contrib/pkg/datadog v0.123.0
	github.com/open-telemetry/opentelemetry-collector-contrib/processor/tailsamplingprocessor v0.123.0
	github.com/patrickmn/go-cache v2.1.0+incompatible
	github.com/stretchr/testify v1.10.0
	go.opentelemetry.io/collector/component v1.29.1-0.20250402200755-cb5c3f4fb9dc
	go.opentelemetry.io/collector/component/componenttest v0.123.1-0.20250402200755-cb5c3f4fb9dc
	go.opentelemetry.io/collector/confmap v1.29.1-0.20250402200755-cb5c3f4fb9dc
	go.opentelemetry.io/collector/connector v0.123.1-0.20250402200755-cb5c3f4fb9dc
	go.opentelemetry.io/collector/connector/connectortest v0.123.1-0.20250402200755-cb5c3f4fb9dc
	go.opentelemetry.io/collector/consumer v1.29.1-0.20250402200755-cb5c3f4fb9dc
	go.opentelemetry.io/collector/consumer/consumertest v0.123.1-0.20250402200755-cb5c3f4fb9dc
	go.opentelemetry.io/collector/exporter v0.123.1-0.20250402200755-cb5c3f4fb9dc
	go.opentelemetry.io/collector/exporter/debugexporter v0.123.1-0.20250402200755-cb5c3f4fb9dc
	go.opentelemetry.io/collector/featuregate v1.29.1-0.20250402200755-cb5c3f4fb9dc
	go.opentelemetry.io/collector/otelcol v0.123.1-0.20250402200755-cb5c3f4fb9dc
	go.opentelemetry.io/collector/otelcol/otelcoltest v0.123.1-0.20250402200755-cb5c3f4fb9dc
	go.opentelemetry.io/collector/pdata v1.29.1-0.20250402200755-cb5c3f4fb9dc
	go.opentelemetry.io/collector/pipeline v0.123.1-0.20250402200755-cb5c3f4fb9dc
	go.opentelemetry.io/collector/processor v1.29.1-0.20250402200755-cb5c3f4fb9dc
	go.opentelemetry.io/collector/processor/batchprocessor v0.123.1-0.20250402200755-cb5c3f4fb9dc
	go.opentelemetry.io/collector/receiver v1.29.1-0.20250402200755-cb5c3f4fb9dc
	go.opentelemetry.io/collector/receiver/otlpreceiver v0.123.1-0.20250402200755-cb5c3f4fb9dc
	go.opentelemetry.io/collector/semconv v0.123.1-0.20250402200755-cb5c3f4fb9dc
	go.opentelemetry.io/otel/metric v1.35.0
	go.uber.org/zap v1.27.0
	google.golang.org/protobuf v1.36.6
)

require (
	cloud.google.com/go/compute/metadata v0.6.0 // indirect
	github.com/DataDog/agent-payload/v5 v5.0.146 // indirect
	github.com/DataDog/datadog-agent/comp/core/config v0.66.0-devel.0.20250407180930-ebfcfa2817ce // indirect
	github.com/DataDog/datadog-agent/comp/core/flare/builder v0.66.0-devel.0.20250407180930-ebfcfa2817ce // indirect
	github.com/DataDog/datadog-agent/comp/core/flare/types v0.66.0-devel.0.20250407180930-ebfcfa2817ce // indirect
	github.com/DataDog/datadog-agent/comp/core/hostname/hostnameinterface v0.66.0-devel.0.20250407180930-ebfcfa2817ce // indirect
	github.com/DataDog/datadog-agent/comp/core/log/def v0.66.0-devel.0.20250407180930-ebfcfa2817ce // indirect
	github.com/DataDog/datadog-agent/comp/core/secrets v0.66.0-devel.0.20250407180930-ebfcfa2817ce // indirect
	github.com/DataDog/datadog-agent/comp/core/status v0.66.0-devel.0.20250407180930-ebfcfa2817ce // indirect
	github.com/DataDog/datadog-agent/comp/core/tagger/origindetection v0.66.0-devel.0.20250407180930-ebfcfa2817ce // indirect
	github.com/DataDog/datadog-agent/comp/core/telemetry v0.66.0-devel.0.20250407180930-ebfcfa2817ce // indirect
	github.com/DataDog/datadog-agent/comp/def v0.66.0-devel.0.20250407180930-ebfcfa2817ce // indirect
	github.com/DataDog/datadog-agent/comp/forwarder/defaultforwarder v0.66.0-devel.0.20250407180930-ebfcfa2817ce // indirect
	github.com/DataDog/datadog-agent/comp/forwarder/orchestrator/orchestratorinterface v0.66.0-devel.0.20250407180930-ebfcfa2817ce // indirect
	github.com/DataDog/datadog-agent/comp/logs/agent/config v0.66.0-devel.0.20250407180930-ebfcfa2817ce // indirect
	github.com/DataDog/datadog-agent/comp/otelcol/logsagentpipeline v0.66.0-devel.0.20250407180930-ebfcfa2817ce // indirect
	github.com/DataDog/datadog-agent/comp/otelcol/logsagentpipeline/logsagentpipelineimpl v0.66.0-devel.0.20250407180930-ebfcfa2817ce // indirect
	github.com/DataDog/datadog-agent/comp/otelcol/otlp/components/exporter/logsagentexporter v0.66.0-devel.0.20250407180930-ebfcfa2817ce // indirect
	github.com/DataDog/datadog-agent/comp/otelcol/otlp/components/exporter/serializerexporter v0.66.0-devel.0.20250407180930-ebfcfa2817ce // indirect
	github.com/DataDog/datadog-agent/comp/serializer/logscompression v0.66.0-devel.0.20250407180930-ebfcfa2817ce // indirect
	github.com/DataDog/datadog-agent/comp/serializer/metricscompression v0.66.0-devel.0.20250407180930-ebfcfa2817ce // indirect
	github.com/DataDog/datadog-agent/comp/trace/compression/def v0.66.0-devel.0.20250407180930-ebfcfa2817ce // indirect
	github.com/DataDog/datadog-agent/comp/trace/compression/impl-gzip v0.66.0-devel.0.20250407180930-ebfcfa2817ce // indirect
	github.com/DataDog/datadog-agent/pkg/aggregator/ckey v0.66.0-devel.0.20250407180930-ebfcfa2817ce // indirect
	github.com/DataDog/datadog-agent/pkg/api v0.66.0-devel.0.20250407180930-ebfcfa2817ce // indirect
	github.com/DataDog/datadog-agent/pkg/collector/check/defaults v0.66.0-devel.0.20250407180930-ebfcfa2817ce // indirect
	github.com/DataDog/datadog-agent/pkg/config/create v0.0.0-20250407180930-ebfcfa2817ce // indirect
	github.com/DataDog/datadog-agent/pkg/config/env v0.66.0-devel.0.20250407180930-ebfcfa2817ce // indirect
	github.com/DataDog/datadog-agent/pkg/config/mock v0.66.0-devel.0.20250407180930-ebfcfa2817ce // indirect
	github.com/DataDog/datadog-agent/pkg/config/model v0.66.0-devel.0.20250407180930-ebfcfa2817ce // indirect
	github.com/DataDog/datadog-agent/pkg/config/nodetreemodel v0.66.0-devel.0.20250407180930-ebfcfa2817ce // indirect
	github.com/DataDog/datadog-agent/pkg/config/setup v0.66.0-devel.0.20250407180930-ebfcfa2817ce // indirect
	github.com/DataDog/datadog-agent/pkg/config/structure v0.66.0-devel.0.20250407180930-ebfcfa2817ce // indirect
	github.com/DataDog/datadog-agent/pkg/config/teeconfig v0.66.0-devel.0.20250407180930-ebfcfa2817ce // indirect
	github.com/DataDog/datadog-agent/pkg/config/utils v0.66.0-devel.0.20250407180930-ebfcfa2817ce // indirect
	github.com/DataDog/datadog-agent/pkg/config/viperconfig v0.66.0-devel.0.20250407180930-ebfcfa2817ce // indirect
	github.com/DataDog/datadog-agent/pkg/fips v0.66.0-devel.0.20250407180930-ebfcfa2817ce // indirect
	github.com/DataDog/datadog-agent/pkg/logs/auditor v0.66.0-devel.0.20250407180930-ebfcfa2817ce // indirect
	github.com/DataDog/datadog-agent/pkg/logs/client v0.66.0-devel.0.20250407180930-ebfcfa2817ce // indirect
	github.com/DataDog/datadog-agent/pkg/logs/diagnostic v0.66.0-devel.0.20250407180930-ebfcfa2817ce // indirect
	github.com/DataDog/datadog-agent/pkg/logs/message v0.66.0-devel.0.20250407180930-ebfcfa2817ce // indirect
	github.com/DataDog/datadog-agent/pkg/logs/metrics v0.66.0-devel.0.20250407180930-ebfcfa2817ce // indirect
	github.com/DataDog/datadog-agent/pkg/logs/pipeline v0.66.0-devel.0.20250407180930-ebfcfa2817ce // indirect
	github.com/DataDog/datadog-agent/pkg/logs/processor v0.66.0-devel.0.20250407180930-ebfcfa2817ce // indirect
	github.com/DataDog/datadog-agent/pkg/logs/sds v0.66.0-devel.0.20250407180930-ebfcfa2817ce // indirect
	github.com/DataDog/datadog-agent/pkg/logs/sender v0.66.0-devel.0.20250407180930-ebfcfa2817ce // indirect
	github.com/DataDog/datadog-agent/pkg/logs/sources v0.66.0-devel.0.20250407180930-ebfcfa2817ce // indirect
	github.com/DataDog/datadog-agent/pkg/logs/status/statusinterface v0.66.0-devel.0.20250407180930-ebfcfa2817ce // indirect
	github.com/DataDog/datadog-agent/pkg/logs/status/utils v0.66.0-devel.0.20250407180930-ebfcfa2817ce // indirect
	github.com/DataDog/datadog-agent/pkg/metrics v0.66.0-devel.0.20250407180930-ebfcfa2817ce // indirect
	github.com/DataDog/datadog-agent/pkg/orchestrator/model v0.66.0-devel.0.20250407180930-ebfcfa2817ce // indirect
	github.com/DataDog/datadog-agent/pkg/process/util/api v0.66.0-devel.0.20250407180930-ebfcfa2817ce // indirect
	github.com/DataDog/datadog-agent/pkg/remoteconfig/state v0.66.0-devel.0.20250407180930-ebfcfa2817ce // indirect
	github.com/DataDog/datadog-agent/pkg/serializer v0.66.0-devel.0.20250407180930-ebfcfa2817ce // indirect
	github.com/DataDog/datadog-agent/pkg/status/health v0.66.0-devel.0.20250407180930-ebfcfa2817ce // indirect
	github.com/DataDog/datadog-agent/pkg/tagger/types v0.66.0-devel.0.20250407180930-ebfcfa2817ce // indirect
	github.com/DataDog/datadog-agent/pkg/tagset v0.66.0-devel.0.20250407180930-ebfcfa2817ce // indirect
	github.com/DataDog/datadog-agent/pkg/telemetry v0.66.0-devel.0.20250407180930-ebfcfa2817ce // indirect
	github.com/DataDog/datadog-agent/pkg/util/backoff v0.66.0-devel.0.20250407180930-ebfcfa2817ce // indirect
	github.com/DataDog/datadog-agent/pkg/util/buf v0.66.0-devel.0.20250407180930-ebfcfa2817ce // indirect
	github.com/DataDog/datadog-agent/pkg/util/cgroups v0.66.0-devel.0.20250407180930-ebfcfa2817ce // indirect
	github.com/DataDog/datadog-agent/pkg/util/common v0.66.0-devel.0.20250407180930-ebfcfa2817ce // indirect
	github.com/DataDog/datadog-agent/pkg/util/compression v0.66.0-devel.0.20250407180930-ebfcfa2817ce // indirect
	github.com/DataDog/datadog-agent/pkg/util/executable v0.66.0-devel.0.20250407180930-ebfcfa2817ce // indirect
	github.com/DataDog/datadog-agent/pkg/util/filesystem v0.66.0-devel.0.20250407180930-ebfcfa2817ce // indirect
	github.com/DataDog/datadog-agent/pkg/util/fxutil v0.66.0-devel.0.20250407180930-ebfcfa2817ce // indirect
	github.com/DataDog/datadog-agent/pkg/util/hostname/validate v0.66.0-devel.0.20250407180930-ebfcfa2817ce // indirect
	github.com/DataDog/datadog-agent/pkg/util/http v0.66.0-devel.0.20250407180930-ebfcfa2817ce // indirect
	github.com/DataDog/datadog-agent/pkg/util/json v0.66.0-devel.0.20250407180930-ebfcfa2817ce // indirect
	github.com/DataDog/datadog-agent/pkg/util/log v0.66.0-devel.0.20250407180930-ebfcfa2817ce // indirect
	github.com/DataDog/datadog-agent/pkg/util/option v0.66.0-devel.0.20250407180930-ebfcfa2817ce // indirect
	github.com/DataDog/datadog-agent/pkg/util/otel v0.66.0-devel // indirect
	github.com/DataDog/datadog-agent/pkg/util/pointer v0.66.0-devel.0.20250407180930-ebfcfa2817ce // indirect
	github.com/DataDog/datadog-agent/pkg/util/scrubber v0.66.0-devel.0.20250407180930-ebfcfa2817ce // indirect
	github.com/DataDog/datadog-agent/pkg/util/sort v0.66.0-devel.0.20250407180930-ebfcfa2817ce // indirect
	github.com/DataDog/datadog-agent/pkg/util/startstop v0.66.0-devel.0.20250407180930-ebfcfa2817ce // indirect
	github.com/DataDog/datadog-agent/pkg/util/statstracker v0.66.0-devel.0.20250407180930-ebfcfa2817ce // indirect
	github.com/DataDog/datadog-agent/pkg/util/system v0.66.0-devel.0.20250407180930-ebfcfa2817ce // indirect
	github.com/DataDog/datadog-agent/pkg/util/system/socket v0.66.0-devel.0.20250407180930-ebfcfa2817ce // indirect
	github.com/DataDog/datadog-agent/pkg/util/winutil v0.66.0-devel.0.20250407180930-ebfcfa2817ce // indirect
	github.com/DataDog/datadog-agent/pkg/version v0.66.0-devel.0.20250407180930-ebfcfa2817ce // indirect
	github.com/DataDog/datadog-api-client-go/v2 v2.36.1 // indirect
	github.com/DataDog/dd-sensitive-data-scanner/sds-go/go v0.0.0-20240816154533-f7f9beb53a42 // indirect
	github.com/DataDog/go-sqllexer v0.1.3 // indirect
	github.com/DataDog/go-tuf v1.1.0-0.5.2 // indirect
	github.com/DataDog/gohai v0.0.0-20230524154621-4316413895ee // indirect
	github.com/DataDog/mmh3 v0.0.0-20210722141835-012dc69a9e49 // indirect
	github.com/DataDog/opentelemetry-mapping-go/pkg/inframetadata v0.26.0 // indirect
	github.com/DataDog/opentelemetry-mapping-go/pkg/otlp/logs v0.26.0 // indirect
	github.com/DataDog/opentelemetry-mapping-go/pkg/quantile v0.26.0 // indirect
	github.com/DataDog/sketches-go v1.4.7 // indirect
	github.com/DataDog/viper v1.14.0 // indirect
	github.com/DataDog/zstd v1.5.6 // indirect
	github.com/DataDog/zstd_0 v0.0.0-20210310093942-586c1286621f // indirect
	github.com/GoogleCloudPlatform/opentelemetry-operations-go/detectors/gcp v1.27.0 // indirect
	github.com/Microsoft/go-winio v0.6.2 // indirect
	github.com/alecthomas/participle/v2 v2.1.4 // indirect
	github.com/antchfx/xmlquery v1.4.4 // indirect
	github.com/antchfx/xpath v1.3.4 // indirect
	github.com/aws/aws-sdk-go-v2 v1.36.3 // indirect
	github.com/aws/aws-sdk-go-v2/config v1.29.13 // indirect
	github.com/aws/aws-sdk-go-v2/credentials v1.17.66 // indirect
	github.com/aws/aws-sdk-go-v2/feature/ec2/imds v1.16.30 // indirect
	github.com/aws/aws-sdk-go-v2/internal/configsources v1.3.34 // indirect
	github.com/aws/aws-sdk-go-v2/internal/endpoints/v2 v2.6.34 // indirect
	github.com/aws/aws-sdk-go-v2/internal/ini v1.8.3 // indirect
	github.com/aws/aws-sdk-go-v2/service/ec2 v1.211.2 // indirect
	github.com/aws/aws-sdk-go-v2/service/internal/accept-encoding v1.12.3 // indirect
	github.com/aws/aws-sdk-go-v2/service/internal/presigned-url v1.12.15 // indirect
	github.com/aws/aws-sdk-go-v2/service/sso v1.25.3 // indirect
	github.com/aws/aws-sdk-go-v2/service/ssooidc v1.30.1 // indirect
	github.com/aws/aws-sdk-go-v2/service/sts v1.33.18 // indirect
	github.com/aws/smithy-go v1.22.2 // indirect
	github.com/benbjohnson/clock v1.3.5 // indirect
	github.com/beorn7/perks v1.0.1 // indirect
	github.com/briandowns/spinner v1.23.0 // indirect
	github.com/cenkalti/backoff v2.2.1+incompatible // indirect
	github.com/cenkalti/backoff/v4 v4.3.0 // indirect
	github.com/cenkalti/backoff/v5 v5.0.2 // indirect
	github.com/cespare/xxhash/v2 v2.3.0 // indirect
	github.com/cihub/seelog v0.0.0-20170130134532-f561c5e57575 // indirect
	github.com/containerd/cgroups/v3 v3.0.5 // indirect
	github.com/coreos/go-systemd/v22 v22.5.0 // indirect
	github.com/davecgh/go-spew v1.1.2-0.20180830191138-d8f796af33cc // indirect
	github.com/docker/go-units v0.5.0 // indirect
	github.com/dustin/go-humanize v1.0.1 // indirect
	github.com/ebitengine/purego v0.8.2 // indirect
	github.com/elastic/go-grok v0.3.1 // indirect
	github.com/elastic/lunes v0.1.0 // indirect
	github.com/emicklei/go-restful/v3 v3.11.0 // indirect
	github.com/fatih/color v1.18.0 // indirect
	github.com/felixge/httpsnoop v1.0.4 // indirect
	github.com/fsnotify/fsnotify v1.9.0 // indirect
	github.com/fxamacker/cbor/v2 v2.7.0 // indirect
	github.com/go-logr/logr v1.4.2 // indirect
	github.com/go-logr/stdr v1.2.2 // indirect
	github.com/go-ole/go-ole v1.3.0 // indirect
	github.com/go-openapi/jsonpointer v0.21.0 // indirect
	github.com/go-openapi/jsonreference v0.20.4 // indirect
	github.com/go-openapi/swag v0.23.0 // indirect
	github.com/go-viper/mapstructure/v2 v2.2.1 // indirect
	github.com/gobwas/glob v0.2.3 // indirect
	github.com/goccy/go-json v0.10.5 // indirect
	github.com/godbus/dbus/v5 v5.1.0 // indirect
	github.com/gofrs/flock v0.12.1 // indirect
	github.com/gogo/protobuf v1.3.2 // indirect
	github.com/golang/groupcache v0.0.0-20210331224755-41bb18bfe9da // indirect
	github.com/golang/mock v1.7.0-rc.1 // indirect
	github.com/golang/protobuf v1.5.4 // indirect
	github.com/golang/snappy v1.0.0 // indirect
	github.com/google/gnostic-models v0.6.8 // indirect
	github.com/google/gofuzz v1.2.0 // indirect
	github.com/google/uuid v1.6.0 // indirect
	github.com/grpc-ecosystem/grpc-gateway/v2 v2.26.1 // indirect
	github.com/hashicorp/errwrap v1.1.0 // indirect
	github.com/hashicorp/go-multierror v1.1.1 // indirect
	github.com/hashicorp/go-version v1.7.0 // indirect
	github.com/hashicorp/golang-lru v1.0.2 // indirect
	github.com/hashicorp/golang-lru/v2 v2.0.7 // indirect
	github.com/hashicorp/hcl v1.0.1-vault-7 // indirect
	github.com/hectane/go-acl v0.0.0-20230122075934-ca0b05cb1adb // indirect
	github.com/iancoleman/strcase v0.3.0 // indirect
	github.com/inconshreveable/mousetrap v1.1.0 // indirect
	github.com/josharian/intern v1.0.0 // indirect
	github.com/json-iterator/go v1.1.12 // indirect
	github.com/kardianos/osext v0.0.0-20190222173326-2bc1f35cddc0 // indirect
	github.com/klauspost/compress v1.18.0 // indirect
	github.com/knadh/koanf/maps v0.1.2 // indirect
	github.com/knadh/koanf/providers/confmap v0.1.0 // indirect
	github.com/knadh/koanf/v2 v2.1.2 // indirect
	github.com/lufia/plan9stats v0.0.0-20240909124753-873cd0166683 // indirect
	github.com/magefile/mage v1.15.0 // indirect
	github.com/magiconair/properties v1.8.9 // indirect
	github.com/mailru/easyjson v0.7.7 // indirect
	github.com/mattn/go-colorable v0.1.14 // indirect
	github.com/mattn/go-isatty v0.0.20 // indirect
	github.com/mitchellh/copystructure v1.2.0 // indirect
	github.com/mitchellh/mapstructure v1.5.1-0.20231216201459-8508981c8b6c // indirect
	github.com/mitchellh/reflectwalk v1.0.2 // indirect
	github.com/moby/sys/userns v0.1.0 // indirect
	github.com/modern-go/concurrent v0.0.0-20180306012644-bacd9c7ef1dd // indirect
	github.com/modern-go/reflect2 v1.0.2 // indirect
	github.com/mohae/deepcopy v0.0.0-20170929034955-c48cc78d4826 // indirect
	github.com/mostynb/go-grpc-compression v1.2.3 // indirect
	github.com/munnerz/goautoneg v0.0.0-20191010083416-a7dc8b61c822 // indirect
	github.com/open-telemetry/opentelemetry-collector-contrib/internal/aws/ecsutil v0.123.0 // indirect
	github.com/open-telemetry/opentelemetry-collector-contrib/internal/common v0.123.0 // indirect
	github.com/open-telemetry/opentelemetry-collector-contrib/internal/coreinternal v0.123.0 // indirect
	github.com/open-telemetry/opentelemetry-collector-contrib/internal/datadog v0.123.0 // indirect
	github.com/open-telemetry/opentelemetry-collector-contrib/internal/filter v0.123.0 // indirect
	github.com/open-telemetry/opentelemetry-collector-contrib/internal/k8sconfig v0.123.0 // indirect
	github.com/open-telemetry/opentelemetry-collector-contrib/internal/metadataproviders v0.123.0 // indirect
	github.com/open-telemetry/opentelemetry-collector-contrib/pkg/ottl v0.123.0 // indirect
	github.com/open-telemetry/opentelemetry-collector-contrib/pkg/resourcetotelemetry v0.123.0 // indirect
	github.com/opencontainers/runtime-spec v1.2.1 // indirect
	github.com/openshift/api v3.9.0+incompatible // indirect
	github.com/openshift/client-go v0.0.0-20210521082421-73d9475a9142 // indirect
	github.com/outcaste-io/ristretto v0.2.3 // indirect
	github.com/pelletier/go-toml v1.9.5 // indirect
	github.com/philhofer/fwd v1.1.3-0.20240916144458-20a13a1f6b7c // indirect
	github.com/pierrec/lz4/v4 v4.1.22 // indirect
	github.com/pkg/errors v0.9.1 // indirect
	github.com/planetscale/vtprotobuf v0.6.1-0.20240319094008-0393e58bdf10 // indirect
	github.com/pmezard/go-difflib v1.0.1-0.20181226105442-5d4384ee4fb2 // indirect
	github.com/power-devops/perfstat v0.0.0-20240221224432-82ca36839d55 // indirect
	github.com/prometheus/client_golang v1.22.0 // indirect
	github.com/prometheus/client_model v0.6.1 // indirect
	github.com/prometheus/common v0.62.0 // indirect
	github.com/prometheus/procfs v0.16.0 // indirect
	github.com/richardartoul/molecule v1.0.1-0.20240531184615-7ca0df43c0b3 // indirect
	github.com/rs/cors v1.11.1 // indirect
	github.com/secure-systems-lab/go-securesystemslib v0.9.0 // indirect
	github.com/shirou/gopsutil/v3 v3.24.5 // indirect
	github.com/shirou/gopsutil/v4 v4.25.3 // indirect
	github.com/shoenig/go-m1cpu v0.1.6 // indirect
	github.com/spf13/afero v1.11.0 // indirect
	github.com/spf13/cast v1.7.1 // indirect
	github.com/spf13/cobra v1.9.1 // indirect
	github.com/spf13/jwalterweatherman v1.1.0 // indirect
	github.com/spf13/pflag v1.0.6 // indirect
	github.com/stormcat24/protodep v0.1.8 // indirect
	github.com/stretchr/objx v0.5.2 // indirect
	github.com/tinylib/msgp v1.2.5 // indirect
	github.com/tklauser/go-sysconf v0.3.14 // indirect
	github.com/tklauser/numcpus v0.9.0 // indirect
	github.com/twmb/murmur3 v1.1.8 // indirect
	github.com/ua-parser/uap-go v0.0.0-20240611065828-3a4781585db6 // indirect
	github.com/x448/float16 v0.8.4 // indirect
	github.com/yusufpapurcu/wmi v1.2.4 // indirect
	go.opentelemetry.io/auto/sdk v1.1.0 // indirect
	go.opentelemetry.io/collector v0.123.1-0.20250402200755-cb5c3f4fb9dc // indirect
	go.opentelemetry.io/collector/client v1.29.1-0.20250402200755-cb5c3f4fb9dc // indirect
	go.opentelemetry.io/collector/component/componentstatus v0.123.1-0.20250402200755-cb5c3f4fb9dc // indirect
	go.opentelemetry.io/collector/config/configauth v0.123.1-0.20250402200755-cb5c3f4fb9dc // indirect
	go.opentelemetry.io/collector/config/configcompression v1.29.1-0.20250402200755-cb5c3f4fb9dc // indirect
	go.opentelemetry.io/collector/config/configgrpc v0.123.1-0.20250402200755-cb5c3f4fb9dc // indirect
	go.opentelemetry.io/collector/config/confighttp v0.123.1-0.20250402200755-cb5c3f4fb9dc // indirect
	go.opentelemetry.io/collector/config/confignet v1.29.1-0.20250402200755-cb5c3f4fb9dc // indirect
	go.opentelemetry.io/collector/config/configopaque v1.29.1-0.20250402200755-cb5c3f4fb9dc // indirect
	go.opentelemetry.io/collector/config/configretry v1.29.1-0.20250402200755-cb5c3f4fb9dc // indirect
	go.opentelemetry.io/collector/config/configtelemetry v0.123.1-0.20250402200755-cb5c3f4fb9dc // indirect
	go.opentelemetry.io/collector/config/configtls v1.29.1-0.20250402200755-cb5c3f4fb9dc // indirect
	go.opentelemetry.io/collector/confmap/provider/envprovider v1.29.1-0.20250402200755-cb5c3f4fb9dc // indirect
	go.opentelemetry.io/collector/confmap/provider/fileprovider v1.29.1-0.20250402200755-cb5c3f4fb9dc // indirect
	go.opentelemetry.io/collector/confmap/provider/httpprovider v1.29.1-0.20250402200755-cb5c3f4fb9dc // indirect
	go.opentelemetry.io/collector/confmap/provider/yamlprovider v1.29.1-0.20250402200755-cb5c3f4fb9dc // indirect
	go.opentelemetry.io/collector/confmap/xconfmap v0.123.1-0.20250402200755-cb5c3f4fb9dc // indirect
	go.opentelemetry.io/collector/connector/xconnector v0.123.1-0.20250402200755-cb5c3f4fb9dc // indirect
	go.opentelemetry.io/collector/consumer/consumererror v0.123.1-0.20250402200755-cb5c3f4fb9dc // indirect
	go.opentelemetry.io/collector/consumer/consumererror/xconsumererror v0.123.1-0.20250402200755-cb5c3f4fb9dc // indirect
	go.opentelemetry.io/collector/consumer/xconsumer v0.123.1-0.20250402200755-cb5c3f4fb9dc // indirect
	go.opentelemetry.io/collector/exporter/exporterhelper/xexporterhelper v0.123.1-0.20250402200755-cb5c3f4fb9dc // indirect
	go.opentelemetry.io/collector/exporter/exportertest v0.123.1-0.20250402200755-cb5c3f4fb9dc // indirect
	go.opentelemetry.io/collector/exporter/xexporter v0.123.1-0.20250402200755-cb5c3f4fb9dc // indirect
	go.opentelemetry.io/collector/extension v1.29.1-0.20250402200755-cb5c3f4fb9dc // indirect
	go.opentelemetry.io/collector/extension/extensionauth v1.29.1-0.20250402200755-cb5c3f4fb9dc // indirect
	go.opentelemetry.io/collector/extension/extensioncapabilities v0.123.1-0.20250402200755-cb5c3f4fb9dc // indirect
	go.opentelemetry.io/collector/extension/extensiontest v0.123.1-0.20250402200755-cb5c3f4fb9dc // indirect
	go.opentelemetry.io/collector/extension/xextension v0.123.1-0.20250402200755-cb5c3f4fb9dc // indirect
	go.opentelemetry.io/collector/internal/fanoutconsumer v0.123.1-0.20250402200755-cb5c3f4fb9dc // indirect
	go.opentelemetry.io/collector/internal/sharedcomponent v0.123.1-0.20250402200755-cb5c3f4fb9dc // indirect
	go.opentelemetry.io/collector/internal/telemetry v0.123.1-0.20250402200755-cb5c3f4fb9dc // indirect
	go.opentelemetry.io/collector/pdata/pprofile v0.123.1-0.20250402200755-cb5c3f4fb9dc // indirect
	go.opentelemetry.io/collector/pdata/testdata v0.123.1-0.20250402200755-cb5c3f4fb9dc // indirect
	go.opentelemetry.io/collector/pipeline/xpipeline v0.123.1-0.20250402200755-cb5c3f4fb9dc // indirect
	go.opentelemetry.io/collector/processor/processortest v0.123.1-0.20250402200755-cb5c3f4fb9dc // indirect
	go.opentelemetry.io/collector/processor/xprocessor v0.123.1-0.20250402200755-cb5c3f4fb9dc // indirect
	go.opentelemetry.io/collector/receiver/receiverhelper v0.123.1-0.20250402200755-cb5c3f4fb9dc // indirect
	go.opentelemetry.io/collector/receiver/receivertest v0.123.1-0.20250402200755-cb5c3f4fb9dc // indirect
	go.opentelemetry.io/collector/receiver/xreceiver v0.123.1-0.20250402200755-cb5c3f4fb9dc // indirect
	go.opentelemetry.io/collector/service v0.123.1-0.20250402200755-cb5c3f4fb9dc // indirect
	go.opentelemetry.io/collector/service/hostcapabilities v0.123.1-0.20250402200755-cb5c3f4fb9dc // indirect
	go.opentelemetry.io/contrib/bridges/otelzap v0.10.0 // indirect
	go.opentelemetry.io/contrib/instrumentation/google.golang.org/grpc/otelgrpc v0.60.0 // indirect
	go.opentelemetry.io/contrib/instrumentation/net/http/otelhttp v0.60.0 // indirect
	go.opentelemetry.io/contrib/otelconf v0.15.0 // indirect
	go.opentelemetry.io/contrib/propagators/b3 v1.35.0 // indirect
	go.opentelemetry.io/otel v1.35.0 // indirect
	go.opentelemetry.io/otel/exporters/otlp/otlplog/otlploggrpc v0.11.0 // indirect
	go.opentelemetry.io/otel/exporters/otlp/otlplog/otlploghttp v0.11.0 // indirect
	go.opentelemetry.io/otel/exporters/otlp/otlpmetric/otlpmetricgrpc v1.35.0 // indirect
	go.opentelemetry.io/otel/exporters/otlp/otlpmetric/otlpmetrichttp v1.35.0 // indirect
	go.opentelemetry.io/otel/exporters/otlp/otlptrace v1.35.0 // indirect
	go.opentelemetry.io/otel/exporters/otlp/otlptrace/otlptracegrpc v1.35.0 // indirect
	go.opentelemetry.io/otel/exporters/otlp/otlptrace/otlptracehttp v1.35.0 // indirect
	go.opentelemetry.io/otel/exporters/prometheus v0.57.0 // indirect
	go.opentelemetry.io/otel/exporters/stdout/stdoutlog v0.11.0 // indirect
	go.opentelemetry.io/otel/exporters/stdout/stdoutmetric v1.35.0 // indirect
	go.opentelemetry.io/otel/exporters/stdout/stdouttrace v1.35.0 // indirect
	go.opentelemetry.io/otel/log v0.11.0 // indirect
	go.opentelemetry.io/otel/sdk v1.35.0 // indirect
	go.opentelemetry.io/otel/sdk/log v0.11.0 // indirect
	go.opentelemetry.io/otel/sdk/metric v1.35.0 // indirect
	go.opentelemetry.io/otel/trace v1.35.0 // indirect
	go.opentelemetry.io/proto/otlp v1.5.0 // indirect
	go.uber.org/atomic v1.11.0 // indirect
	go.uber.org/dig v1.18.1 // indirect
	go.uber.org/fx v1.23.0 // indirect
	go.uber.org/multierr v1.11.0 // indirect
<<<<<<< HEAD
	golang.org/x/exp v0.0.0-20250305212735-054e65f0b394 // indirect
	golang.org/x/net v0.38.0 // indirect
	golang.org/x/oauth2 v0.28.0 // indirect
	golang.org/x/sync v0.12.0 // indirect
	golang.org/x/sys v0.31.0 // indirect
	golang.org/x/term v0.30.0 // indirect
	golang.org/x/text v0.23.0 // indirect
=======
	golang.org/x/exp v0.0.0-20250218142911-aa4b98e5adaa // indirect
	golang.org/x/net v0.39.0 // indirect
	golang.org/x/oauth2 v0.28.0 // indirect
	golang.org/x/sys v0.32.0 // indirect
	golang.org/x/term v0.31.0 // indirect
	golang.org/x/text v0.24.0 // indirect
>>>>>>> 59b6b15e
	golang.org/x/time v0.11.0 // indirect
	gonum.org/v1/gonum v0.16.0 // indirect
	google.golang.org/genproto/googleapis/api v0.0.0-20250218202821-56aae31c358a // indirect
	google.golang.org/genproto/googleapis/rpc v0.0.0-20250303144028-a0af3efb3deb // indirect
	google.golang.org/grpc v1.71.1 // indirect
	gopkg.in/evanphx/json-patch.v4 v4.12.0 // indirect
	gopkg.in/inf.v0 v0.9.1 // indirect
	gopkg.in/ini.v1 v1.67.0 // indirect
	gopkg.in/yaml.v2 v2.4.0 // indirect
	gopkg.in/yaml.v3 v3.0.1 // indirect
	gopkg.in/zorkian/go-datadog-api.v2 v2.30.0 // indirect
	k8s.io/api v0.32.3 // indirect
	k8s.io/apimachinery v0.32.3 // indirect
	k8s.io/client-go v0.32.3 // indirect
	k8s.io/klog/v2 v2.130.1 // indirect
	k8s.io/kube-openapi v0.0.0-20241105132330-32ad38e42d3f // indirect
	k8s.io/utils v0.0.0-20241104100929-3ea5e8cea738 // indirect
	sigs.k8s.io/json v0.0.0-20241010143419-9aa6b5e7a4b3 // indirect
	sigs.k8s.io/structured-merge-diff/v4 v4.5.0 // indirect
	sigs.k8s.io/yaml v1.4.0 // indirect
)

replace github.com/open-telemetry/opentelemetry-collector-contrib/processor/tailsamplingprocessor => ../../processor/tailsamplingprocessor

replace github.com/open-telemetry/opentelemetry-collector-contrib/internal/metadataproviders => ../../internal/metadataproviders

replace github.com/open-telemetry/opentelemetry-collector-contrib/internal/k8sconfig => ../../internal/k8sconfig

replace github.com/open-telemetry/opentelemetry-collector-contrib/internal/docker => ../../internal/docker

replace github.com/open-telemetry/opentelemetry-collector-contrib/pkg/xk8stest => ../../pkg/xk8stest

replace github.com/open-telemetry/opentelemetry-collector-contrib/pkg/resourcetotelemetry => ../../pkg/resourcetotelemetry

replace github.com/open-telemetry/opentelemetry-collector-contrib/internal/filter => ../../internal/filter

replace github.com/open-telemetry/opentelemetry-collector-contrib/receiver/prometheusreceiver => ../../receiver/prometheusreceiver

replace github.com/open-telemetry/opentelemetry-collector-contrib/receiver/hostmetricsreceiver => ../../receiver/hostmetricsreceiver

replace github.com/open-telemetry/opentelemetry-collector-contrib/exporter/prometheusremotewriteexporter => ../../exporter/prometheusremotewriteexporter

replace github.com/open-telemetry/opentelemetry-collector-contrib/receiver/filelogreceiver => ../../receiver/filelogreceiver

replace github.com/open-telemetry/opentelemetry-collector-contrib/receiver/dockerstatsreceiver => ../../receiver/dockerstatsreceiver

replace github.com/open-telemetry/opentelemetry-collector-contrib/pkg/pdatautil => ../../pkg/pdatautil

replace github.com/open-telemetry/opentelemetry-collector-contrib/pkg/pdatatest => ../../pkg/pdatatest

replace github.com/open-telemetry/opentelemetry-collector-contrib/pkg/golden => ../../pkg/golden

replace github.com/open-telemetry/opentelemetry-collector-contrib/pkg/stanza => ../../pkg/stanza

replace github.com/open-telemetry/opentelemetry-collector-contrib/processor/resourcedetectionprocessor => ../../processor/resourcedetectionprocessor

replace github.com/open-telemetry/opentelemetry-collector-contrib/pkg/ottl => ../../pkg/ottl

replace github.com/open-telemetry/opentelemetry-collector-contrib/internal/coreinternal => ../../internal/coreinternal

replace github.com/open-telemetry/opentelemetry-collector-contrib/exporter/datadogexporter => ../../exporter/datadogexporter

replace github.com/open-telemetry/opentelemetry-collector-contrib/pkg/translator/prometheus => ../../pkg/translator/prometheus

replace github.com/open-telemetry/opentelemetry-collector-contrib/pkg/translator/prometheusremotewrite => ../../pkg/translator/prometheusremotewrite

replace github.com/open-telemetry/opentelemetry-collector-contrib/processor/probabilisticsamplerprocessor => ../../processor/probabilisticsamplerprocessor

replace github.com/open-telemetry/opentelemetry-collector-contrib/internal/common => ../../internal/common

replace github.com/open-telemetry/opentelemetry-collector-contrib/internal/aws/ecsutil => ../../internal/aws/ecsutil

replace github.com/open-telemetry/opentelemetry-collector-contrib/processor/k8sattributesprocessor => ../../processor/k8sattributesprocessor

replace github.com/open-telemetry/opentelemetry-collector-contrib/extension/storage => ../../extension/storage

replace github.com/openshift/api v3.9.0+incompatible => github.com/openshift/api v0.0.0-20180801171038-322a19404e37

replace github.com/open-telemetry/opentelemetry-collector-contrib/processor/transformprocessor => ../../processor/transformprocessor

replace github.com/open-telemetry/opentelemetry-collector-contrib/pkg/sampling => ../../pkg/sampling

replace github.com/open-telemetry/opentelemetry-collector-contrib/internal/pdatautil => ../../internal/pdatautil

replace github.com/open-telemetry/opentelemetry-collector-contrib/pkg/experimentalmetricmetadata => ../../pkg/experimentalmetricmetadata

replace github.com/open-telemetry/opentelemetry-collector-contrib/pkg/datadog => ../../pkg/datadog

replace github.com/open-telemetry/opentelemetry-collector-contrib/pkg/core/xidutils => ../../pkg/core/xidutils

replace github.com/open-telemetry/opentelemetry-collector-contrib/internal/datadog => ../../internal/datadog<|MERGE_RESOLUTION|>--- conflicted
+++ resolved
@@ -341,22 +341,13 @@
 	go.uber.org/dig v1.18.1 // indirect
 	go.uber.org/fx v1.23.0 // indirect
 	go.uber.org/multierr v1.11.0 // indirect
-<<<<<<< HEAD
 	golang.org/x/exp v0.0.0-20250305212735-054e65f0b394 // indirect
-	golang.org/x/net v0.38.0 // indirect
-	golang.org/x/oauth2 v0.28.0 // indirect
-	golang.org/x/sync v0.12.0 // indirect
-	golang.org/x/sys v0.31.0 // indirect
-	golang.org/x/term v0.30.0 // indirect
-	golang.org/x/text v0.23.0 // indirect
-=======
-	golang.org/x/exp v0.0.0-20250218142911-aa4b98e5adaa // indirect
 	golang.org/x/net v0.39.0 // indirect
 	golang.org/x/oauth2 v0.28.0 // indirect
+	golang.org/x/sync v0.13.0 // indirect
 	golang.org/x/sys v0.32.0 // indirect
 	golang.org/x/term v0.31.0 // indirect
 	golang.org/x/text v0.24.0 // indirect
->>>>>>> 59b6b15e
 	golang.org/x/time v0.11.0 // indirect
 	gonum.org/v1/gonum v0.16.0 // indirect
 	google.golang.org/genproto/googleapis/api v0.0.0-20250218202821-56aae31c358a // indirect
