// Copyright The OpenTelemetry Authors
// SPDX-License-Identifier: Apache-2.0

package routingconnector // import "github.com/open-telemetry/opentelemetry-collector-contrib/connector/routingconnector"

import (
	"errors"
	"fmt"
	"strings"

	"go.opentelemetry.io/collector/component"
	"go.opentelemetry.io/collector/pipeline"
	"go.uber.org/zap"

	"github.com/open-telemetry/opentelemetry-collector-contrib/pkg/ottl"
	"github.com/open-telemetry/opentelemetry-collector-contrib/pkg/ottl/contexts/ottldatapoint"
	"github.com/open-telemetry/opentelemetry-collector-contrib/pkg/ottl/contexts/ottllog"
	"github.com/open-telemetry/opentelemetry-collector-contrib/pkg/ottl/contexts/ottlmetric"
	"github.com/open-telemetry/opentelemetry-collector-contrib/pkg/ottl/contexts/ottlresource"
	"github.com/open-telemetry/opentelemetry-collector-contrib/pkg/ottl/contexts/ottlspan"
)

var (
	errPipelineNotFound       = errors.New("pipeline not found")
	errStatementCountMismatch = errors.New("expected exactly one statement")
)

// consumerProvider is a function with a type parameter C (expected to be one
// of consumer.Traces, consumer.Metrics, or Consumer.Logs). returns a
// consumer for the given component ID(s).
type consumerProvider[C any] func(...pipeline.ID) (C, error)

// router registers consumers and default consumers for a pipeline. the type
// parameter C is expected to be one of: consumer.Traces, consumer.Metrics, or
// consumer.Logs.
type router[C any] struct {
<<<<<<< HEAD
	parserCollection *ottl.ParserCollection[any]
=======
	resourceParser   ottl.Parser[*ottlresource.TransformContext]
	spanParser       ottl.Parser[*ottlspan.TransformContext]
	metricParser     ottl.Parser[*ottlmetric.TransformContext]
	dataPointParser  ottl.Parser[*ottldatapoint.TransformContext]
	logParser        ottl.Parser[*ottllog.TransformContext]
>>>>>>> 95a2cdd4
	defaultConsumer  C
	logger           *zap.Logger
	routes           map[string]routingItem[C]
	consumerProvider consumerProvider[C]
	table            []RoutingTableItem
	routeSlice       []routingItem[C]
}

// newRouter creates a new router instance with based on type parameters C and K.
// see router struct definition for the allowed types.
func newRouter[C any](
	table []RoutingTableItem,
	defaultPipelineIDs []pipeline.ID,
	provider consumerProvider[C],
	settings component.TelemetrySettings,
) (*router[C], error) {
	r := &router[C]{
		logger:           settings.Logger,
		table:            table,
		routes:           make(map[string]routingItem[C]),
		consumerProvider: provider,
	}

	if err := r.buildParsers(table, settings); err != nil {
		return nil, err
	}

	if err := r.registerConsumers(defaultPipelineIDs); err != nil {
		return nil, err
	}

	return r, nil
}

type routingItem[C any] struct {
	consumer           C
	requestCondition   *requestCondition
	resourceStatement  *ottl.Statement[*ottlresource.TransformContext]
	spanStatement      *ottl.Statement[*ottlspan.TransformContext]
	metricStatement    *ottl.Statement[*ottlmetric.TransformContext]
	dataPointStatement *ottl.Statement[*ottldatapoint.TransformContext]
	logStatement       *ottl.Statement[*ottllog.TransformContext]
	statementContext   string
}

func (r *router[C]) buildParsers(_ []RoutingTableItem, settings component.TelemetrySettings) error {
	// Context inference priority list: when a condition uses an ambiguous path (one that exists
	// in multiple contexts), the inferrer tries each context in order until one can parse it.
	//
	// "resource" is first for backward compatibility: before context inference existed, the
	// routing connector only supported resource context. Existing configs with conditions like
	// `attributes["env"] == "prod"` must continue to resolve to resource.attributes.
	//
	// The remaining order matters less in practice because most ambiguous paths (like "attributes")
	// exist in resource anyway, and non-ambiguous paths (like "body", "severity_text", "name")
	// only exist in one context regardless of priority. That said, the order is sorted based on which
	// events are most common in practice, hence 'span' is first.
	priorities := []string{
		"resource",
		"span",
		"spanevent",
		"metric",
		"datapoint",
		"log",
		"scope",
		"instrumentation_scope",
	}

<<<<<<< HEAD
	// Create all parsers upfront. This follows the pattern used by other OTTL-using components
	// like the transform processor. The OTTL context inferrer needs access to all context
	// parsers to properly determine which context to use based on paths, functions, and enums.
	// The one-time initialization cost is minimal compared to the complexity and fragility
	// of trying to pre-determine which contexts are needed via statement inspection.
	resourceParser, err := ottlresource.NewParser(
		standardFunctions[ottlresource.TransformContext](),
		settings,
		ottlresource.EnablePathContextNames(),
	)
	if err != nil {
		return err
=======
	var errs error
	if buildResource {
		parser, err := ottlresource.NewParser(
			standardFunctions[*ottlresource.TransformContext](),
			settings,
		)
		if err == nil {
			r.resourceParser = parser
		} else {
			errs = errors.Join(errs, err)
		}
>>>>>>> 95a2cdd4
	}
	spanParser, err := ottlspan.NewParser(
		spanFunctions(),
		settings,
		ottlspan.EnablePathContextNames(),
	)
	if err != nil {
		return err
	}
	metricParser, err := ottlmetric.NewParser(
		standardFunctions[*ottlmetric.TransformContext](),
		settings,
		ottlmetric.EnablePathContextNames(),
	)
	if err != nil {
		return err
	}
	dataPointParser, err := ottldatapoint.NewParser(
		standardFunctions[*ottldatapoint.TransformContext](),
		settings,
		ottldatapoint.EnablePathContextNames(),
	)
	if err != nil {
		return err
	}
	logParser, err := ottllog.NewParser(
		standardFunctions[*ottllog.TransformContext](),
		settings,
		ottllog.EnablePathContextNames(),
	)
	if err != nil {
		return err
	}

	r.parserCollection, err = ottl.NewParserCollection(
		settings,
		ottl.WithContextInferrerPriorities[any](priorities),
		ottl.WithParserCollectionContext(
			ottlresource.ContextName,
			&resourceParser,
			ottl.WithStatementConverter(singleStatementConverter[ottlresource.TransformContext]()),
		),
		ottl.WithParserCollectionContext(
			ottlspan.ContextName,
			&spanParser,
			ottl.WithStatementConverter(singleStatementConverter[*ottlspan.TransformContext]()),
		),
		ottl.WithParserCollectionContext(
			ottlmetric.ContextName,
			&metricParser,
			ottl.WithStatementConverter(singleStatementConverter[*ottlmetric.TransformContext]()),
		),
		ottl.WithParserCollectionContext(
			ottldatapoint.ContextName,
			&dataPointParser,
			ottl.WithStatementConverter(singleStatementConverter[*ottldatapoint.TransformContext]()),
		),
		ottl.WithParserCollectionContext(
			ottllog.ContextName,
			&logParser,
			ottl.WithStatementConverter(singleStatementConverter[*ottllog.TransformContext]()),
		),
	)
	return err
}

// singleStatementConverter extracts a single parsed statement from the parser output.
// Unlike the transform processor which works with statement sequences, the routing connector
// evaluates one statement per route to determine where data should be routed.
//
// The length check is technically redundant since registerRouteConsumers always passes exactly
// one statement to the parser, and the OTTL parser produces one parsed statement per input.
// However, it serves as defense-in-depth against future bugs in either this code or the OTTL library.
func singleStatementConverter[K any]() ottl.ParsedStatementsConverter[K, any] {
	return func(_ *ottl.ParserCollection[any], _ ottl.StatementsGetter, parsedStatements []*ottl.Statement[K]) (any, error) {
		if len(parsedStatements) != 1 {
			return nil, fmt.Errorf("%w: got %d", errStatementCountMismatch, len(parsedStatements))
		}
		return parsedStatements[0], nil
	}
}

func (r *router[C]) registerConsumers(defaultPipelineIDs []pipeline.ID) error {
	// register default pipelines
	err := r.registerDefaultConsumer(defaultPipelineIDs)
	if err != nil {
		return err
	}

	r.normalizeConditions()

	// register pipelines for each route
	err = r.registerRouteConsumers()
	if err != nil {
		return err
	}

	return nil
}

// registerDefaultConsumer registers a consumer for the default pipelines configured
func (r *router[C]) registerDefaultConsumer(pipelineIDs []pipeline.ID) error {
	if len(pipelineIDs) == 0 {
		return nil
	}

	consumer, err := r.consumerProvider(pipelineIDs...)
	if err != nil {
		return fmt.Errorf("%w: %s", errPipelineNotFound, err.Error())
	}

	r.defaultConsumer = consumer

	return nil
}

// convert conditions to statements
func (r *router[C]) normalizeConditions() {
	for i := range r.table {
		item := &r.table[i]
		if item.Condition != "" {
			item.Statement = fmt.Sprintf("route() where %s", item.Condition)
		}
	}
}

// registerRouteConsumers registers a consumer for the pipelines configured for each route
func (r *router[C]) registerRouteConsumers() (err error) {
	for _, item := range r.table {
		route, dupeFound := r.routes[key(item)]
		if dupeFound {
			var pipelineNames []string
			for _, pipeline := range item.Pipelines {
				pipelineNames = append(pipelineNames, pipeline.String())
			}
			exporters := strings.Join(pipelineNames, ", ")
			r.logger.Warn(fmt.Sprintf(`Statement %q already exists in the routing table, the route with target pipeline(s) %q will be ignored.`, item.Statement, exporters))
			// Without this continue, the duplicate's pipelines would overwrite the original
			// route's consumer, contradicting the warning message above.
			continue
		}

		route.statementContext = item.Context
		if item.Context == "request" {
			route.requestCondition, err = parseRequestCondition(item.Condition)
			if err != nil {
				return err
			}
		} else {
			statementsGetter := ottl.NewStatementsGetter([]string{item.Statement})
			var result any
			if item.Context == "" {
				// Context is empty, try to infer it
				// Default to resource context if inference fails or ambiguous (though priorities handle ambiguity)
				result, err = r.parserCollection.ParseStatements(statementsGetter, ottl.WithDefaultContext(ottlresource.ContextName))
			} else {
				// Context is explicit
				result, err = r.parserCollection.ParseStatementsWithContext(item.Context, statementsGetter)
			}

			if err != nil {
				return err
			}

			// singleStatementConverter returns the single parsed *ottl.Statement[K]
			switch s := result.(type) {
			case *ottl.Statement[ottlresource.TransformContext]:
				route.resourceStatement = s
				route.statementContext = "resource"
			case *ottl.Statement[*ottlspan.TransformContext]:
				route.spanStatement = s
				route.statementContext = "span"
			case *ottl.Statement[*ottlmetric.TransformContext]:
				route.metricStatement = s
				route.statementContext = "metric"
			case *ottl.Statement[*ottldatapoint.TransformContext]:
				route.dataPointStatement = s
				route.statementContext = "datapoint"
			case *ottl.Statement[*ottllog.TransformContext]:
				route.logStatement = s
				route.statementContext = "log"
			default:
				return fmt.Errorf("unexpected statement type: %T", result)
			}
		}

		consumer, err := r.consumerProvider(item.Pipelines...)
		if err != nil {
			return fmt.Errorf("%w: %s", errPipelineNotFound, err.Error())
		}
		route.consumer = consumer
		if !dupeFound {
			r.routeSlice = append(r.routeSlice, route)
		}

		r.routes[key(item)] = route
	}
	return nil
}

func key(entry RoutingTableItem) string {
	switch entry.Context {
	case "", "resource":
		return entry.Statement
	case "request":
		return "[request] " + entry.Condition
	default:
		return "[" + entry.Context + "] " + entry.Statement
	}
}<|MERGE_RESOLUTION|>--- conflicted
+++ resolved
@@ -34,15 +34,7 @@
 // parameter C is expected to be one of: consumer.Traces, consumer.Metrics, or
 // consumer.Logs.
 type router[C any] struct {
-<<<<<<< HEAD
 	parserCollection *ottl.ParserCollection[any]
-=======
-	resourceParser   ottl.Parser[*ottlresource.TransformContext]
-	spanParser       ottl.Parser[*ottlspan.TransformContext]
-	metricParser     ottl.Parser[*ottlmetric.TransformContext]
-	dataPointParser  ottl.Parser[*ottldatapoint.TransformContext]
-	logParser        ottl.Parser[*ottllog.TransformContext]
->>>>>>> 95a2cdd4
 	defaultConsumer  C
 	logger           *zap.Logger
 	routes           map[string]routingItem[C]
@@ -111,32 +103,18 @@
 		"instrumentation_scope",
 	}
 
-<<<<<<< HEAD
 	// Create all parsers upfront. This follows the pattern used by other OTTL-using components
 	// like the transform processor. The OTTL context inferrer needs access to all context
 	// parsers to properly determine which context to use based on paths, functions, and enums.
 	// The one-time initialization cost is minimal compared to the complexity and fragility
 	// of trying to pre-determine which contexts are needed via statement inspection.
 	resourceParser, err := ottlresource.NewParser(
-		standardFunctions[ottlresource.TransformContext](),
+		standardFunctions[*ottlresource.TransformContext](),
 		settings,
 		ottlresource.EnablePathContextNames(),
 	)
 	if err != nil {
 		return err
-=======
-	var errs error
-	if buildResource {
-		parser, err := ottlresource.NewParser(
-			standardFunctions[*ottlresource.TransformContext](),
-			settings,
-		)
-		if err == nil {
-			r.resourceParser = parser
-		} else {
-			errs = errors.Join(errs, err)
-		}
->>>>>>> 95a2cdd4
 	}
 	spanParser, err := ottlspan.NewParser(
 		spanFunctions(),
@@ -177,7 +155,7 @@
 		ottl.WithParserCollectionContext(
 			ottlresource.ContextName,
 			&resourceParser,
-			ottl.WithStatementConverter(singleStatementConverter[ottlresource.TransformContext]()),
+			ottl.WithStatementConverter(singleStatementConverter[*ottlresource.TransformContext]()),
 		),
 		ottl.WithParserCollectionContext(
 			ottlspan.ContextName,
@@ -303,7 +281,7 @@
 
 			// singleStatementConverter returns the single parsed *ottl.Statement[K]
 			switch s := result.(type) {
-			case *ottl.Statement[ottlresource.TransformContext]:
+			case *ottl.Statement[*ottlresource.TransformContext]:
 				route.resourceStatement = s
 				route.statementContext = "resource"
 			case *ottl.Statement[*ottlspan.TransformContext]:
