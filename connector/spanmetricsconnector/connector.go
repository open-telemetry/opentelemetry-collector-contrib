// Copyright The OpenTelemetry Authors
// SPDX-License-Identifier: Apache-2.0

package spanmetricsconnector // import "github.com/open-telemetry/opentelemetry-collector-contrib/connector/spanmetricsconnector"

import (
	"bytes"
	"context"
	"sync"
	"time"

	"github.com/hashicorp/golang-lru/v2/simplelru"
	"github.com/jonboulle/clockwork"
	"github.com/lightstep/go-expohisto/structure"
	"go.opentelemetry.io/collector/component"
	"go.opentelemetry.io/collector/consumer"
	"go.opentelemetry.io/collector/pdata/pcommon"
	"go.opentelemetry.io/collector/pdata/pmetric"
	"go.opentelemetry.io/collector/pdata/ptrace"
	conventions "go.opentelemetry.io/collector/semconv/v1.27.0"
	"go.uber.org/zap"

	"github.com/open-telemetry/opentelemetry-collector-contrib/connector/spanmetricsconnector/internal/cache"
	"github.com/open-telemetry/opentelemetry-collector-contrib/connector/spanmetricsconnector/internal/metrics"
	"github.com/open-telemetry/opentelemetry-collector-contrib/internal/coreinternal/traceutil"
	utilattri "github.com/open-telemetry/opentelemetry-collector-contrib/internal/pdatautil"
	"github.com/open-telemetry/opentelemetry-collector-contrib/pkg/pdatautil"
)

const (
	serviceNameKey                 = conventions.AttributeServiceName
	spanNameKey                    = "span.name"                          // OpenTelemetry non-standard constant.
	spanKindKey                    = "span.kind"                          // OpenTelemetry non-standard constant.
	statusCodeKey                  = "status.code"                        // OpenTelemetry non-standard constant.
	instrumentationScopeNameKey    = "span.instrumentation.scope.name"    // OpenTelemetry non-standard constant.
	instrumentationScopeVersionKey = "span.instrumentation.scope.version" // OpenTelemetry non-standard constant.
	metricKeySeparator             = string(byte(0))

	defaultDimensionsCacheSize      = 1000
	defaultResourceMetricsCacheSize = 1000

	metricNameDuration = "duration"
	metricNameCalls    = "calls"
	metricNameEvents   = "events"

	defaultUnit = metrics.Milliseconds

	// https://github.com/open-telemetry/opentelemetry-go/blob/3ae002c3caf3e44387f0554dfcbbde2c5aab7909/sdk/metric/internal/aggregate/limit.go#L11C36-L11C50
	overflowKey = "otel.metric.overflow"
)

type connectorImp struct {
	lock   sync.Mutex
	logger *zap.Logger
	config Config

	metricsConsumer consumer.Metrics

	// Additional dimensions to add to metrics.
	dimensions []utilattri.Dimension

	resourceMetrics *cache.Cache[resourceKey, *resourceMetrics]

	resourceMetricsKeyAttributes map[string]struct{}

	keyBuf *bytes.Buffer

	// An LRU cache of dimension key-value maps keyed by a unique identifier formed by a concatenation of its values:
	// e.g. { "foo/barOK": { "serviceName": "foo", "span.name": "/bar", "status_code": "OK" }}
	metricKeyToDimensions *cache.Cache[metrics.Key, pcommon.Map]

	clock   clockwork.Clock
	ticker  clockwork.Ticker
	done    chan struct{}
	started bool

	shutdownOnce sync.Once

	// Event dimensions to add to the events metric.
	eDimensions []utilattri.Dimension

	events EventsConfig

	// Tracks the last TimestampUnixNano for delta metrics so that they represent an uninterrupted series. Unused for cumulative span metrics.
	lastDeltaTimestamps *simplelru.LRU[metrics.Key, pcommon.Timestamp]
}

type resourceMetrics struct {
	histograms metrics.HistogramMetrics
	sums       metrics.SumMetrics
	events     metrics.SumMetrics
	attributes pcommon.Map
	// lastSeen captures when the last data points for this resource were recorded.
	lastSeen time.Time
}

func newDimensions(cfgDims []Dimension) []utilattri.Dimension {
	if len(cfgDims) == 0 {
		return nil
	}
	dims := make([]utilattri.Dimension, len(cfgDims))
	for i := range cfgDims {
		dims[i].Name = cfgDims[i].Name
		if cfgDims[i].Default != nil {
			val := pcommon.NewValueStr(*cfgDims[i].Default)
			dims[i].Value = &val
		}
	}
	return dims
}

func newConnector(logger *zap.Logger, config component.Config, clock clockwork.Clock) (*connectorImp, error) {
	logger.Info("Building spanmetrics connector")
	cfg := config.(*Config)

	metricKeyToDimensionsCache, err := cache.NewCache[metrics.Key, pcommon.Map](cfg.DimensionsCacheSize)
	if err != nil {
		return nil, err
	}

	resourceMetricsCache, err := cache.NewCache[resourceKey, *resourceMetrics](cfg.ResourceMetricsCacheSize)
	if err != nil {
		return nil, err
	}

	resourceMetricsKeyAttributes := make(map[string]struct{}, len(cfg.ResourceMetricsKeyAttributes))
	var s struct{}
	for _, attr := range cfg.ResourceMetricsKeyAttributes {
		resourceMetricsKeyAttributes[attr] = s
	}

	var lastDeltaTimestamps *simplelru.LRU[metrics.Key, pcommon.Timestamp]
	if cfg.GetAggregationTemporality() == pmetric.AggregationTemporalityDelta {
		lastDeltaTimestamps, err = simplelru.NewLRU[metrics.Key, pcommon.Timestamp](cfg.GetDeltaTimestampCacheSize(), func(k metrics.Key, _ pcommon.Timestamp) {
			logger.Info("Evicting cached delta timestamp", zap.String("key", string(k)))
		})
		if err != nil {
			return nil, err
		}
	}

	return &connectorImp{
		logger:                       logger,
		config:                       *cfg,
		resourceMetrics:              resourceMetricsCache,
		resourceMetricsKeyAttributes: resourceMetricsKeyAttributes,
		dimensions:                   newDimensions(cfg.Dimensions),
		keyBuf:                       bytes.NewBuffer(make([]byte, 0, 1024)),
		metricKeyToDimensions:        metricKeyToDimensionsCache,
		lastDeltaTimestamps:          lastDeltaTimestamps,
		clock:                        clock,
		ticker:                       clock.NewTicker(cfg.MetricsFlushInterval),
		done:                         make(chan struct{}),
		eDimensions:                  newDimensions(cfg.Events.Dimensions),
		events:                       cfg.Events,
	}, nil
}

func initHistogramMetrics(cfg Config) metrics.HistogramMetrics {
	if cfg.Histogram.Disable {
		return nil
	}
	if cfg.Histogram.Exponential != nil {
		maxSize := structure.DefaultMaxSize
		if cfg.Histogram.Exponential.MaxSize != 0 {
			maxSize = cfg.Histogram.Exponential.MaxSize
		}
		return metrics.NewExponentialHistogramMetrics(maxSize, cfg.Exemplars.MaxPerDataPoint)
	}

	var bounds []float64
	if cfg.Histogram.Explicit != nil && cfg.Histogram.Explicit.Buckets != nil {
		bounds = durationsToUnits(cfg.Histogram.Explicit.Buckets, unitDivider(cfg.Histogram.Unit))
	} else {
		switch cfg.Histogram.Unit {
		case metrics.Milliseconds:
			bounds = defaultHistogramBucketsMs
		case metrics.Seconds:
			bounds = make([]float64, len(defaultHistogramBucketsMs))
			for i, v := range defaultHistogramBucketsMs {
				bounds[i] = v / float64(time.Second.Milliseconds())
			}
		}
	}

	return metrics.NewExplicitHistogramMetrics(bounds, cfg.Exemplars.MaxPerDataPoint)
}

// unitDivider returns a unit divider to convert nanoseconds to milliseconds or seconds.
func unitDivider(u metrics.Unit) int64 {
	return map[metrics.Unit]int64{
		metrics.Seconds:      time.Second.Nanoseconds(),
		metrics.Milliseconds: time.Millisecond.Nanoseconds(),
	}[u]
}

func durationsToUnits(vs []time.Duration, unitDivider int64) []float64 {
	vsm := make([]float64, len(vs))
	for i, v := range vs {
		vsm[i] = float64(v.Nanoseconds()) / float64(unitDivider)
	}
	return vsm
}

// Start implements the component.Component interface.
func (p *connectorImp) Start(ctx context.Context, _ component.Host) error {
	p.logger.Info("Starting spanmetrics connector")

	p.started = true
	go func() {
		for {
			select {
			case <-p.done:
				return
			case <-p.ticker.Chan():
				p.exportMetrics(ctx)
			}
		}
	}()

	return nil
}

// Shutdown implements the component.Component interface.
func (p *connectorImp) Shutdown(context.Context) error {
	p.shutdownOnce.Do(func() {
		p.logger.Info("Shutting down spanmetrics connector")
		if p.started {
			p.logger.Info("Stopping ticker")
			p.ticker.Stop()
			p.done <- struct{}{}
			p.started = false
		}
	})
	return nil
}

// Capabilities implements the consumer interface.
func (p *connectorImp) Capabilities() consumer.Capabilities {
	return consumer.Capabilities{MutatesData: false}
}

// ConsumeTraces implements the consumer.Traces interface.
// It aggregates the trace data to generate metrics.
func (p *connectorImp) ConsumeTraces(_ context.Context, traces ptrace.Traces) error {
	p.lock.Lock()
	p.aggregateMetrics(traces)
	p.lock.Unlock()
	return nil
}

func (p *connectorImp) exportMetrics(ctx context.Context) {
	p.lock.Lock()

	m := p.buildMetrics()
	p.resetState()

	// This component no longer needs to read the metrics once built, so it is safe to unlock.
	p.lock.Unlock()

	if err := p.metricsConsumer.ConsumeMetrics(ctx, m); err != nil {
		p.logger.Error("Failed ConsumeMetrics", zap.Error(err))
		return
	}
}

// buildMetrics collects the computed raw metrics data and builds OTLP metrics.
func (p *connectorImp) buildMetrics() pmetric.Metrics {
	m := pmetric.NewMetrics()
	timestamp := pcommon.NewTimestampFromTime(p.clock.Now())

	p.resourceMetrics.ForEach(func(_ resourceKey, rawMetrics *resourceMetrics) {
		rm := m.ResourceMetrics().AppendEmpty()
		rawMetrics.attributes.CopyTo(rm.Resource().Attributes())

		sm := rm.ScopeMetrics().AppendEmpty()
		sm.Scope().SetName("spanmetricsconnector")

		/**
		 * To represent an uninterrupted stream of metrics as per the spec, the (StartTimestamp, Timestamp)'s of successive data points should be:
		 * - For cumulative metrics: (T1, T2), (T1, T3), (T1, T4) ...
		 * - For delta metrics: (T1, T2), (T2, T3), (T3, T4) ...
		 */
		deltaMetricKeys := make(map[metrics.Key]bool)
		timeStampGenerator := func(mk metrics.Key, startTime pcommon.Timestamp) pcommon.Timestamp {
			if p.config.GetAggregationTemporality() == pmetric.AggregationTemporalityDelta {
				if lastTimestamp, ok := p.lastDeltaTimestamps.Get(mk); ok {
					startTime = lastTimestamp
				}
				// Collect lastDeltaTimestamps keys that need to be updated. Metrics can share the same key, so defer the update.
				deltaMetricKeys[mk] = true
			}
			return startTime
		}

		metricsNamespace := p.config.Namespace
		if legacyMetricNamesFeatureGate.IsEnabled() && metricsNamespace == DefaultNamespace {
			metricsNamespace = ""
		}

		sums := rawMetrics.sums
		metric := sm.Metrics().AppendEmpty()
		metric.SetName(buildMetricName(metricsNamespace, metricNameCalls))
		sums.BuildMetrics(metric, timestamp, timeStampGenerator, p.config.GetAggregationTemporality())

		if !p.config.Histogram.Disable {
			histograms := rawMetrics.histograms
			metric = sm.Metrics().AppendEmpty()
			metric.SetName(buildMetricName(metricsNamespace, metricNameDuration))
			metric.SetUnit(p.config.Histogram.Unit.String())
			histograms.BuildMetrics(metric, timestamp, timeStampGenerator, p.config.GetAggregationTemporality())
		}

		events := rawMetrics.events
		if p.events.Enabled {
			metric = sm.Metrics().AppendEmpty()
			metric.SetName(buildMetricName(metricsNamespace, metricNameEvents))
			events.BuildMetrics(metric, timestamp, timeStampGenerator, p.config.GetAggregationTemporality())
		}

		for mk := range deltaMetricKeys {
			// For delta metrics, cache the current data point's timestamp, which will be the start timestamp for the next data points in the series
			p.lastDeltaTimestamps.Add(mk, timestamp)
		}
	})

	return m
}

func (p *connectorImp) resetState() {
	// If delta metrics, reset accumulated data
	if p.config.GetAggregationTemporality() == pmetric.AggregationTemporalityDelta {
		p.resourceMetrics.Purge()
		p.metricKeyToDimensions.Purge()
	} else {
		p.resourceMetrics.RemoveEvictedItems()
		p.metricKeyToDimensions.RemoveEvictedItems()

		// If none of these features are enabled then we can skip the remaining operations.
		// Enabling either of these features requires to go over resource metrics and do operation on each.
		if p.config.Histogram.Disable && p.config.MetricsExpiration == 0 && !p.config.Exemplars.Enabled {
			return
		}

		now := p.clock.Now()
		p.resourceMetrics.ForEach(func(k resourceKey, m *resourceMetrics) {
			// Exemplars are only relevant to this batch of traces, so must be cleared within the lock
			if p.config.Exemplars.Enabled {
				m.sums.ClearExemplars()
				m.events.ClearExemplars()
				if !p.config.Histogram.Disable {
					m.histograms.ClearExemplars()
				}
			}

			// If metrics expiration is configured, remove metrics that haven't been seen for longer than the expiration period.
			if p.config.MetricsExpiration > 0 {
				if now.Sub(m.lastSeen) >= p.config.MetricsExpiration {
					p.resourceMetrics.Remove(k)
				}
			}
		})
	}
}

// aggregateMetrics aggregates the raw metrics from the input trace data.
//
// Metrics are grouped by resource attributes.
// Each metric is identified by a key that is built from the service name
// and span metadata such as name, kind, status_code and any additional
// dimensions the user has configured.
func (p *connectorImp) aggregateMetrics(traces ptrace.Traces) {
	startTimestamp := pcommon.NewTimestampFromTime(p.clock.Now())
	for i := 0; i < traces.ResourceSpans().Len(); i++ {
		rspans := traces.ResourceSpans().At(i)
		resourceAttr := rspans.Resource().Attributes()
		serviceAttr, ok := resourceAttr.Get(conventions.AttributeServiceName)
		if !ok {
			continue
		}

		rm := p.getOrCreateResourceMetrics(resourceAttr)
		sums := rm.sums
		histograms := rm.histograms
		events := rm.events

		unitDivider := unitDivider(p.config.Histogram.Unit)
		serviceName := serviceAttr.Str()
		ilsSlice := rspans.ScopeSpans()
		for j := 0; j < ilsSlice.Len(); j++ {
			ils := ilsSlice.At(j)
			spans := ils.Spans()
			for k := 0; k < spans.Len(); k++ {
				span := spans.At(k)
				// Protect against end timestamps before start timestamps. Assume 0 duration.
				duration := float64(0)
				startTime := span.StartTimestamp()
				endTime := span.EndTimestamp()
				if endTime > startTime {
					duration = float64(endTime-startTime) / float64(unitDivider)
				}
				key := p.buildKey(serviceName, span, p.dimensions, resourceAttr)

				var attributes pcommon.Map

				// Note: we check cardinality limit here for sums metrics but it is the same
				// for histograms because both use the same key and attributes.
				if rm.sums.IsCardinalityLimitReached() {
					attributes = pcommon.NewMap()
					for _, d := range p.dimensions {
						if v, exists := utilattri.GetDimensionValue(d, span.Attributes(), resourceAttr); exists {
							v.CopyTo(attributes.PutEmpty(d.Name))
						}
					}
					attributes.PutBool(overflowKey, true)
				} else {
					var cached bool
					attributes, cached = p.metricKeyToDimensions.Get(key)
					if !cached {
						attributes = p.buildAttributes(
							serviceName,
							span,
							resourceAttr,
							p.dimensions,
							ils.Scope(),
						)
						p.metricKeyToDimensions.Add(key, attributes)
					}
				}

				if !p.config.Histogram.Disable {
					// aggregate histogram metrics
					h := histograms.GetOrCreate(key, attributes, startTimestamp)
					p.addExemplar(span, duration, h)
					h.Observe(duration)
				}
				// aggregate sums metrics
				s := sums.GetOrCreate(key, attributes, startTimestamp)
				if p.config.Exemplars.Enabled && !span.TraceID().IsEmpty() {
					s.AddExemplar(span.TraceID(), span.SpanID(), duration)
				}
				s.Add(1)

				// aggregate events metrics
				if p.events.Enabled {
					for l := 0; l < span.Events().Len(); l++ {
						event := span.Events().At(l)
						eDimensions := p.dimensions
						eDimensions = append(eDimensions, p.eDimensions...)

						rscAndEventAttrs := pcommon.NewMap()

						rscAndEventAttrs.EnsureCapacity(resourceAttr.Len() + event.Attributes().Len())
						resourceAttr.CopyTo(rscAndEventAttrs)
						// We cannot use CopyTo because it overrides the existing keys.
						event.Attributes().Range(func(k string, v pcommon.Value) bool {
							rscAndEventAttrs.PutStr(k, v.Str())
							return true
						})

						eKey := p.buildKey(serviceName, span, eDimensions, rscAndEventAttrs)

						var eAttributes pcommon.Map
						if rm.events.IsCardinalityLimitReached() {
							eAttributes = pcommon.NewMap()
							rscAndEventAttrs.CopyTo(eAttributes)
							eAttributes.PutBool(overflowKey, true)
						} else {
							eAttributes, ok = p.metricKeyToDimensions.Get(eKey)
							if !ok {
								eAttributes = p.buildAttributes(serviceName, span, rscAndEventAttrs, eDimensions, ils.Scope())
								p.metricKeyToDimensions.Add(eKey, eAttributes)
							}
						}
<<<<<<< HEAD

						e := events.GetOrCreate(eKey, eAttributes)
=======
						e := events.GetOrCreate(eKey, eAttributes, startTimestamp)
>>>>>>> 3623ac8a
						if p.config.Exemplars.Enabled && !span.TraceID().IsEmpty() {
							e.AddExemplar(span.TraceID(), span.SpanID(), duration)
						}
						e.Add(1)
					}
				}
			}
		}
	}
}

func (p *connectorImp) addExemplar(span ptrace.Span, duration float64, h metrics.Histogram) {
	if !p.config.Exemplars.Enabled {
		return
	}
	if span.TraceID().IsEmpty() {
		return
	}

	h.AddExemplar(span.TraceID(), span.SpanID(), duration)
}

type resourceKey [16]byte

func (p *connectorImp) createResourceKey(attr pcommon.Map) resourceKey {
	if len(p.resourceMetricsKeyAttributes) == 0 {
		return pdatautil.MapHash(attr)
	}
	m := pcommon.NewMap()
	attr.CopyTo(m)
	m.RemoveIf(func(k string, _ pcommon.Value) bool {
		_, ok := p.resourceMetricsKeyAttributes[k]
		return !ok
	})
	return pdatautil.MapHash(m)
}

func (p *connectorImp) getOrCreateResourceMetrics(attr pcommon.Map) *resourceMetrics {
	key := p.createResourceKey(attr)
	v, ok := p.resourceMetrics.Get(key)
	if !ok {
		v = &resourceMetrics{
<<<<<<< HEAD
			histograms:     initHistogramMetrics(p.config),
			sums:           metrics.NewSumMetrics(p.config.Exemplars.MaxPerDataPoint, p.config.AggregationCardinalityLimit),
			events:         metrics.NewSumMetrics(p.config.Exemplars.MaxPerDataPoint, p.config.AggregationCardinalityLimit),
			attributes:     attr,
			startTimestamp: startTimestamp,
=======
			histograms: initHistogramMetrics(p.config),
			sums:       metrics.NewSumMetrics(p.config.Exemplars.MaxPerDataPoint),
			events:     metrics.NewSumMetrics(p.config.Exemplars.MaxPerDataPoint),
			attributes: attr,
>>>>>>> 3623ac8a
		}
		p.resourceMetrics.Add(key, v)
	}

	// If expiration is enabled, track the last seen time.
	if p.config.MetricsExpiration > 0 {
		v.lastSeen = p.clock.Now()
	}

	return v
}

// contains checks if string slice contains a string value
func contains(elements []string, value string) bool {
	for _, element := range elements {
		if value == element {
			return true
		}
	}
	return false
}

func (p *connectorImp) buildAttributes(
	serviceName string,
	span ptrace.Span,
	resourceAttrs pcommon.Map,
	dimensions []utilattri.Dimension,
	instrumentationScope pcommon.InstrumentationScope,
) pcommon.Map {
	attr := pcommon.NewMap()
	attr.EnsureCapacity(4 + len(dimensions))
	if !contains(p.config.ExcludeDimensions, serviceNameKey) {
		attr.PutStr(serviceNameKey, serviceName)
	}
	if !contains(p.config.ExcludeDimensions, spanNameKey) {
		attr.PutStr(spanNameKey, span.Name())
	}
	if !contains(p.config.ExcludeDimensions, spanKindKey) {
		attr.PutStr(spanKindKey, traceutil.SpanKindStr(span.Kind()))
	}
	if !contains(p.config.ExcludeDimensions, statusCodeKey) {
		attr.PutStr(statusCodeKey, traceutil.StatusCodeStr(span.Status().Code()))
	}

	if contains(p.config.IncludeInstrumentationScope, instrumentationScope.Name()) && instrumentationScope.Name() != "" {
		attr.PutStr(instrumentationScopeNameKey, instrumentationScope.Name())
		if instrumentationScope.Version() != "" {
			attr.PutStr(instrumentationScopeVersionKey, instrumentationScope.Version())
		}
	}

	addResourceAttributes(&attr, dimensions, span, resourceAttrs)

	return attr
}

func addResourceAttributes(attrs *pcommon.Map, dimensions []utilattri.Dimension, span ptrace.Span, resourceAttrs pcommon.Map) {
	for _, d := range dimensions {
		if v, ok := utilattri.GetDimensionValue(d, span.Attributes(), resourceAttrs); ok {
			v.CopyTo(attrs.PutEmpty(d.Name))
		}
	}
}

func concatDimensionValue(dest *bytes.Buffer, value string, prefixSep bool) {
	if prefixSep {
		dest.WriteString(metricKeySeparator)
	}
	dest.WriteString(value)
}

// buildKey builds the metric key from the service name and span metadata such as name, kind, status_code and
// will attempt to add any additional dimensions the user has configured that match the span's attributes
// or resource/event attributes. If the dimension exists in both, the span's attributes, being the most specific, takes precedence.
//
// The metric key is a simple concatenation of dimension values, delimited by a null character.
func (p *connectorImp) buildKey(serviceName string, span ptrace.Span, optionalDims []utilattri.Dimension, resourceOrEventAttrs pcommon.Map) metrics.Key {
	p.keyBuf.Reset()

	if !contains(p.config.ExcludeDimensions, serviceNameKey) {
		concatDimensionValue(p.keyBuf, serviceName, false)
	}
	if !contains(p.config.ExcludeDimensions, spanNameKey) {
		concatDimensionValue(p.keyBuf, span.Name(), true)
	}
	if !contains(p.config.ExcludeDimensions, spanKindKey) {
		concatDimensionValue(p.keyBuf, traceutil.SpanKindStr(span.Kind()), true)
	}
	if !contains(p.config.ExcludeDimensions, statusCodeKey) {
		concatDimensionValue(p.keyBuf, traceutil.StatusCodeStr(span.Status().Code()), true)
	}

	for _, d := range optionalDims {
		if v, ok := utilattri.GetDimensionValue(d, span.Attributes(), resourceOrEventAttrs); ok {
			concatDimensionValue(p.keyBuf, v.AsString(), true)
		}
	}

	return metrics.Key(p.keyBuf.String())
}

// buildMetricName builds the namespace prefix for the metric name.
func buildMetricName(namespace string, name string) string {
	if namespace != "" {
		return namespace + "." + name
	}
	return name
}<|MERGE_RESOLUTION|>--- conflicted
+++ resolved
@@ -472,12 +472,7 @@
 								p.metricKeyToDimensions.Add(eKey, eAttributes)
 							}
 						}
-<<<<<<< HEAD
-
-						e := events.GetOrCreate(eKey, eAttributes)
-=======
 						e := events.GetOrCreate(eKey, eAttributes, startTimestamp)
->>>>>>> 3623ac8a
 						if p.config.Exemplars.Enabled && !span.TraceID().IsEmpty() {
 							e.AddExemplar(span.TraceID(), span.SpanID(), duration)
 						}
@@ -520,18 +515,10 @@
 	v, ok := p.resourceMetrics.Get(key)
 	if !ok {
 		v = &resourceMetrics{
-<<<<<<< HEAD
-			histograms:     initHistogramMetrics(p.config),
-			sums:           metrics.NewSumMetrics(p.config.Exemplars.MaxPerDataPoint, p.config.AggregationCardinalityLimit),
-			events:         metrics.NewSumMetrics(p.config.Exemplars.MaxPerDataPoint, p.config.AggregationCardinalityLimit),
-			attributes:     attr,
-			startTimestamp: startTimestamp,
-=======
 			histograms: initHistogramMetrics(p.config),
-			sums:       metrics.NewSumMetrics(p.config.Exemplars.MaxPerDataPoint),
-			events:     metrics.NewSumMetrics(p.config.Exemplars.MaxPerDataPoint),
+			sums:       metrics.NewSumMetrics(p.config.Exemplars.MaxPerDataPoint, p.config.AggregationCardinalityLimit),
+			events:     metrics.NewSumMetrics(p.config.Exemplars.MaxPerDataPoint, p.config.AggregationCardinalityLimit),
 			attributes: attr,
->>>>>>> 3623ac8a
 		}
 		p.resourceMetrics.Add(key, v)
 	}
