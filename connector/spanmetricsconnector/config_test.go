// Copyright The OpenTelemetry Authors
// SPDX-License-Identifier: Apache-2.0

package spanmetricsconnector

import (
	"errors"
	"net/http"
	"path/filepath"
	"testing"
	"time"

	"github.com/stretchr/testify/assert"
	"github.com/stretchr/testify/require"
	"go.opentelemetry.io/collector/component"
	"go.opentelemetry.io/collector/confmap/confmaptest"
	"go.opentelemetry.io/collector/confmap/xconfmap"
	"go.opentelemetry.io/collector/pdata/pmetric"

	"github.com/open-telemetry/opentelemetry-collector-contrib/connector/spanmetricsconnector/internal/metadata"
	"github.com/open-telemetry/opentelemetry-collector-contrib/connector/spanmetricsconnector/internal/metrics"
)

func TestLoadConfig(t *testing.T) {
	t.Parallel()

	cm, err := confmaptest.LoadConf(filepath.Join("testdata", "config.yaml"))
	require.NoError(t, err)

	defaultMethod := http.MethodGet
	customTimestampCacheSize := 123
	tests := []struct {
		name            string
		id              component.ID
		expected        component.Config
		errorMessage    string
		extraAssertions func(config *Config)
	}{
		{
			name:     "default",
			id:       component.NewIDWithName(metadata.Type, "default"),
			expected: createDefaultConfig(),
		},
		{
			name:     "default_explicit_histogram",
			id:       component.NewIDWithName(metadata.Type, "default_explicit_histogram"),
			expected: createDefaultConfig(),
		},
		{
			name: "full",
			id:   component.NewIDWithName(metadata.Type, "full"),
			expected: &Config{
				AggregationTemporality: delta,
				Dimensions: []Dimension{
					{Name: "http.method", Default: &defaultMethod},
					{Name: "http.status_code", Default: (*string)(nil)},
				},
				Namespace:                DefaultNamespace,
				ResourceMetricsCacheSize: 1600,
				MetricsFlushInterval:     30 * time.Second,
				Exemplars: ExemplarsConfig{
					Enabled:         true,
					MaxPerDataPoint: defaultMaxPerDatapoint,
				},
				Histogram: HistogramConfig{
					Unit: metrics.Seconds,
					Explicit: &ExplicitHistogramConfig{
						Buckets: []time.Duration{
							10 * time.Millisecond,
							100 * time.Millisecond,
							250 * time.Millisecond,
						},
					},
				},
			},
		},
		{
			name: "exponential_histogram",
			id:   component.NewIDWithName(metadata.Type, "exponential_histogram"),
			expected: &Config{
				Namespace:                DefaultNamespace,
				AggregationTemporality:   cumulative,
				ResourceMetricsCacheSize: defaultResourceMetricsCacheSize,
				MetricsFlushInterval:     60 * time.Second,
				Exemplars: ExemplarsConfig{
					MaxPerDataPoint: defaultMaxPerDatapoint,
				},
				Histogram: HistogramConfig{
					Unit: metrics.Milliseconds,
					Exponential: &ExponentialHistogramConfig{
						MaxSize: 10,
					},
				},
			},
		},
		{
			name:         "exponential_and_explicit_histogram",
			id:           component.NewIDWithName(metadata.Type, "exponential_and_explicit_histogram"),
			errorMessage: "use either `explicit` or `exponential` buckets histogram",
		},
		{
			name:         "invalid_histogram_unit",
			id:           component.NewIDWithName(metadata.Type, "invalid_histogram_unit"),
			errorMessage: "unknown Unit \"h\"",
		},
		{
			name:         "invalid_metrics_expiration",
			id:           component.NewIDWithName(metadata.Type, "invalid_metrics_expiration"),
			errorMessage: "the duration should be positive",
		},
		{
			name: "exemplars_enabled",
			id:   component.NewIDWithName(metadata.Type, "exemplars_enabled"),
			expected: &Config{
				AggregationTemporality:   "AGGREGATION_TEMPORALITY_CUMULATIVE",
				ResourceMetricsCacheSize: defaultResourceMetricsCacheSize,
				MetricsFlushInterval:     60 * time.Second,
				Histogram:                HistogramConfig{Disable: false, Unit: defaultUnit},
				Exemplars:                ExemplarsConfig{Enabled: true, MaxPerDataPoint: defaultMaxPerDatapoint},
				Namespace:                DefaultNamespace,
			},
		},
		{
<<<<<<< HEAD
			id: component.NewIDWithName(metadata.Type, "exemplars_enabled_with_all_options"),
=======
			name: "exemplars_enabled_with_max_per_datapoint",
			id:   component.NewIDWithName(metadata.Type, "exemplars_enabled_with_max_per_datapoint"),
>>>>>>> cf239478
			expected: &Config{
				AggregationTemporality:   "AGGREGATION_TEMPORALITY_CUMULATIVE",
				ResourceMetricsCacheSize: defaultResourceMetricsCacheSize,
				MetricsFlushInterval:     60 * time.Second,
				Histogram:                HistogramConfig{Disable: false, Unit: defaultUnit},
<<<<<<< HEAD
				Exemplars:                ExemplarsConfig{Enabled: true, MaxPerDataPoint: &defaultMaxPerDatapoint, MarkSpans: true},
=======
				Exemplars:                ExemplarsConfig{Enabled: true, MaxPerDataPoint: 10},
>>>>>>> cf239478
				Namespace:                DefaultNamespace,
			},
		},
		{
			name: "resource_metrics_key_attributes",
			id:   component.NewIDWithName(metadata.Type, "resource_metrics_key_attributes"),
			expected: &Config{
				AggregationTemporality:       "AGGREGATION_TEMPORALITY_CUMULATIVE",
				ResourceMetricsCacheSize:     defaultResourceMetricsCacheSize,
				ResourceMetricsKeyAttributes: []string{"service.name", "telemetry.sdk.language", "telemetry.sdk.name"},
				MetricsFlushInterval:         60 * time.Second,
				Exemplars: ExemplarsConfig{
					MaxPerDataPoint: defaultMaxPerDatapoint,
				},
				Histogram: HistogramConfig{Disable: false, Unit: defaultUnit},
				Namespace: DefaultNamespace,
			},
		},
		{
			name: "custom_delta_timestamp_cache_size",
			id:   component.NewIDWithName(metadata.Type, "custom_delta_timestamp_cache_size"),
			expected: &Config{
				AggregationTemporality:   "AGGREGATION_TEMPORALITY_DELTA",
				TimestampCacheSize:       &customTimestampCacheSize,
				ResourceMetricsCacheSize: defaultResourceMetricsCacheSize,
				MetricsFlushInterval:     60 * time.Second,
				Exemplars: ExemplarsConfig{
					MaxPerDataPoint: defaultMaxPerDatapoint,
				},
				Histogram: HistogramConfig{Disable: false, Unit: defaultUnit},
				Namespace: DefaultNamespace,
			},
		},
		{
			name: "default_delta_timestamp_cache_size",
			id:   component.NewIDWithName(metadata.Type, "default_delta_timestamp_cache_size"),
			expected: &Config{
				AggregationTemporality:   "AGGREGATION_TEMPORALITY_DELTA",
				ResourceMetricsCacheSize: defaultResourceMetricsCacheSize,
				MetricsFlushInterval:     60 * time.Second,
				Exemplars: ExemplarsConfig{
					MaxPerDataPoint: defaultMaxPerDatapoint,
				},
				Histogram: HistogramConfig{Disable: false, Unit: defaultUnit},
				Namespace: DefaultNamespace,
			},
			extraAssertions: func(config *Config) {
				assert.Equal(t, defaultDeltaTimestampCacheSize, config.GetDeltaTimestampCacheSize())
			},
		},
		{
			name:         "invalid_delta_timestamp_cache_size",
			id:           component.NewIDWithName(metadata.Type, "invalid_delta_timestamp_cache_size"),
			errorMessage: "invalid delta timestamp cache size: 0, the maximum number of the items in the cache should be positive",
		},
		{
			name: "separate_calls_and_duration_dimensions",
			id:   component.NewIDWithName(metadata.Type, "separate_calls_and_duration_dimensions"),
			expected: &Config{
				AggregationTemporality: "AGGREGATION_TEMPORALITY_CUMULATIVE",
				Histogram:              HistogramConfig{Disable: false, Unit: defaultUnit, Dimensions: []Dimension{{Name: "http.status_code", Default: (*string)(nil)}}},
				Dimensions: []Dimension{
					{Name: "http.method", Default: &defaultMethod},
				},
				CallsDimensions: []Dimension{
					{Name: "http.url", Default: (*string)(nil)},
				},
				ResourceMetricsCacheSize: defaultResourceMetricsCacheSize,
				MetricsFlushInterval:     60 * time.Second,
				Exemplars: ExemplarsConfig{
					MaxPerDataPoint: defaultMaxPerDatapoint,
				},
				Namespace: DefaultNamespace,
			},
		},
	}

	for _, tt := range tests {
		t.Run(tt.name, func(t *testing.T) {
			factory := NewFactory()
			cfg := factory.CreateDefaultConfig()

			sub, err := cm.Sub(tt.id.String())
			require.NoError(t, err)
			err = sub.Unmarshal(cfg)

			if tt.expected == nil {
				err = errors.Join(err, xconfmap.Validate(cfg))
				assert.ErrorContains(t, err, tt.errorMessage)
				return
			}
			assert.NoError(t, xconfmap.Validate(cfg))
			assert.Equal(t, tt.expected, cfg)
			if tt.extraAssertions != nil {
				tt.extraAssertions(cfg.(*Config))
			}
		})
	}
}

func TestGetAggregationTemporality(t *testing.T) {
	cfg := &Config{AggregationTemporality: delta}
	assert.Equal(t, pmetric.AggregationTemporalityDelta, cfg.GetAggregationTemporality())

	cfg = &Config{AggregationTemporality: cumulative}
	assert.Equal(t, pmetric.AggregationTemporalityCumulative, cfg.GetAggregationTemporality())

	cfg = &Config{}
	assert.Equal(t, pmetric.AggregationTemporalityCumulative, cfg.GetAggregationTemporality())
}

func TestValidateDimensions(t *testing.T) {
	for _, tc := range []struct {
		name        string
		dimensions  []Dimension
		expectedErr string
	}{
		{
			name:       "no additional dimensions",
			dimensions: []Dimension{},
		},
		{
			name: "no duplicate dimensions",
			dimensions: []Dimension{
				{Name: "http.service_name"},
				{Name: "http.status_code"},
			},
		},
		{
			name: "duplicate dimension with reserved labels",
			dimensions: []Dimension{
				{Name: "service.name"},
			},
			expectedErr: "duplicate dimension name service.name",
		},
		{
			name: "duplicate additional dimensions",
			dimensions: []Dimension{
				{Name: "service_name"},
				{Name: "service_name"},
			},
			expectedErr: "duplicate dimension name service_name",
		},
	} {
		t.Run(tc.name, func(t *testing.T) {
			err := validateDimensions(tc.dimensions)
			if tc.expectedErr != "" {
				assert.EqualError(t, err, tc.expectedErr)
			} else {
				assert.NoError(t, err)
			}
		})
	}
}

func TestValidateEventDimensions(t *testing.T) {
	for _, tc := range []struct {
		enabled     bool
		name        string
		dimensions  []Dimension
		expectedErr string
	}{
		{
			enabled:    false,
			name:       "disabled - no additional dimensions",
			dimensions: []Dimension{},
		},
		{
			enabled:     true,
			name:        "enabled - no additional dimensions",
			dimensions:  []Dimension{},
			expectedErr: "no dimensions configured for events",
		},
		{
			enabled:    true,
			name:       "enabled - no duplicate dimensions",
			dimensions: []Dimension{{Name: "exception_type"}},
		},
		{
			enabled: true,
			name:    "enabled - duplicate dimensions",
			dimensions: []Dimension{
				{Name: "exception_type"},
				{Name: "exception_type"},
			},
			expectedErr: "duplicate dimension name exception_type",
		},
	} {
		t.Run(tc.name, func(t *testing.T) {
			err := validateEventDimensions(tc.enabled, tc.dimensions)
			if tc.expectedErr != "" {
				assert.EqualError(t, err, tc.expectedErr)
			} else {
				assert.NoError(t, err)
			}
		})
	}
}

func TestConfigValidate(t *testing.T) {
	tests := []struct {
		name        string
		config      Config
		expectedErr string
	}{
		{
			name: "valid config",
			config: Config{
				ResourceMetricsCacheSize: 1000,
				MetricsFlushInterval:     60 * time.Second,
				Histogram: HistogramConfig{
					Explicit: &ExplicitHistogramConfig{
						Buckets: []time.Duration{10 * time.Millisecond},
					},
				},
			},
		},
		{
			name: "invalid metrics flush interval",
			config: Config{
				ResourceMetricsCacheSize: 1000,
				MetricsFlushInterval:     -1 * time.Second,
			},
			expectedErr: "invalid metrics_flush_interval: -1s, the duration should be positive",
		},
		{
			name: "invalid metrics expiration",
			config: Config{
				ResourceMetricsCacheSize: 1000,
				MetricsFlushInterval:     60 * time.Second,
				MetricsExpiration:        -1 * time.Second,
			},
			expectedErr: "invalid metrics_expiration: -1s, the duration should be positive",
		},
		{
			name: "invalid delta timestamp cache size",
			config: Config{
				ResourceMetricsCacheSize: 1000,
				MetricsFlushInterval:     60 * time.Second,
				AggregationTemporality:   delta,
				TimestampCacheSize:       new(int), // zero value
			},
			expectedErr: "invalid delta timestamp cache size: 0, the maximum number of the items in the cache should be positive",
		},
		{
			name: "invalid aggregation cardinality limit",
			config: Config{
				ResourceMetricsCacheSize:    1000,
				MetricsFlushInterval:        60 * time.Second,
				AggregationCardinalityLimit: -1,
			},
			expectedErr: "invalid aggregation_cardinality_limit: -1, the limit should be positive",
		},
		{
			name: "both explicit and exponential histogram",
			config: Config{
				ResourceMetricsCacheSize: 1000,
				MetricsFlushInterval:     60 * time.Second,
				Histogram: HistogramConfig{
					Explicit: &ExplicitHistogramConfig{
						Buckets: []time.Duration{10 * time.Millisecond},
					},
					Exponential: &ExponentialHistogramConfig{
						MaxSize: 10,
					},
				},
			},
			expectedErr: "use either `explicit` or `exponential` buckets histogram",
		},
		{
			name: "duplicate dimension name",
			config: Config{
				ResourceMetricsCacheSize: 1000,
				MetricsFlushInterval:     60 * time.Second,
				Dimensions: []Dimension{
					{Name: "service.name"},
				},
			},
			expectedErr: "failed validating dimensions: duplicate dimension name service.name",
		},
		{
			name: "events enabled with no dimensions",
			config: Config{
				ResourceMetricsCacheSize: 1000,
				MetricsFlushInterval:     60 * time.Second,
				Events: EventsConfig{
					Enabled: true,
				},
			},
			expectedErr: "failed validating event dimensions: no dimensions configured for events",
		},
	}

	for _, tt := range tests {
		t.Run(tt.name, func(t *testing.T) {
			err := tt.config.Validate()
			if tt.expectedErr != "" {
				assert.ErrorContains(t, err, tt.expectedErr)
			} else {
				assert.NoError(t, err)
			}
		})
	}
}<|MERGE_RESOLUTION|>--- conflicted
+++ resolved
@@ -121,22 +121,14 @@
 			},
 		},
 		{
-<<<<<<< HEAD
-			id: component.NewIDWithName(metadata.Type, "exemplars_enabled_with_all_options"),
-=======
-			name: "exemplars_enabled_with_max_per_datapoint",
-			id:   component.NewIDWithName(metadata.Type, "exemplars_enabled_with_max_per_datapoint"),
->>>>>>> cf239478
+			name: "exemplars_enabled_with_all_options",
+			id:   component.NewIDWithName(metadata.Type, "exemplars_enabled_with_all_options"),
 			expected: &Config{
 				AggregationTemporality:   "AGGREGATION_TEMPORALITY_CUMULATIVE",
 				ResourceMetricsCacheSize: defaultResourceMetricsCacheSize,
 				MetricsFlushInterval:     60 * time.Second,
 				Histogram:                HistogramConfig{Disable: false, Unit: defaultUnit},
-<<<<<<< HEAD
-				Exemplars:                ExemplarsConfig{Enabled: true, MaxPerDataPoint: &defaultMaxPerDatapoint, MarkSpans: true},
-=======
-				Exemplars:                ExemplarsConfig{Enabled: true, MaxPerDataPoint: 10},
->>>>>>> cf239478
+				Exemplars:                ExemplarsConfig{Enabled: true, MaxPerDataPoint: 10, MarkSpans: true},
 				Namespace:                DefaultNamespace,
 			},
 		},
