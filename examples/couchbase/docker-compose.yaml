version: "3"
services:
  couchbase:
    image: couchbase:enterprise-7.1.0
    ports:
      - 8091:8091
    deploy:
      resources:
        limits:
          cpus: "0.50"
          memory: 1512M
  opentelemetry-collector-contrib:
<<<<<<< HEAD
    image: otel/opentelemetry-collector-contrib:0.127.0
=======
    image: otel/opentelemetry-collector-contrib:0.128.0
>>>>>>> 6ceb1194
    command: ["--config=/etc/otel-collector-config.yml"]
    volumes:
      - ./otel-collector-config.yaml:/etc/otel-collector-config.yml
    depends_on:
      - couchbase
  prometheus:
    image: prom/prometheus:v3.4.1
    volumes:
      - ./prometheus-config.yaml:/etc/prometheus/prometheus.yml
    ports:
      - 9090:9090<|MERGE_RESOLUTION|>--- conflicted
+++ resolved
@@ -10,11 +10,7 @@
           cpus: "0.50"
           memory: 1512M
   opentelemetry-collector-contrib:
-<<<<<<< HEAD
-    image: otel/opentelemetry-collector-contrib:0.127.0
-=======
     image: otel/opentelemetry-collector-contrib:0.128.0
->>>>>>> 6ceb1194
     command: ["--config=/etc/otel-collector-config.yml"]
     volumes:
       - ./otel-collector-config.yaml:/etc/otel-collector-config.yml
