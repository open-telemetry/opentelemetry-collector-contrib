--- conflicted
+++ resolved
@@ -72,73 +72,71 @@
           - unused
         path: pagefile.go # This exclusion is required for Windows only
         text: cachedBytes
-
-      - linters:
-<<<<<<< HEAD
-          - revive
-        path: processor/transformprocessor/internal/common/
-        text: "var-naming: avoid meaningless package names"
-
-      - linters:
-          - revive
-        path: internal/healthcheck/internal/common/
-        text: "var-naming: avoid meaningless package names"
-
-      - linters:
-          - revive
-        path: cmd/telemetrygen/internal/common/
-        text: "var-naming: avoid meaningless package names"
-
-      - linters:
-          - revive
-        path: cmd/telemetrygen/pkg/
-        text: "var-naming: avoid meaningless package names"
-
-      - linters:
-          - revive
-        path: extension/encoding/googlecloudlogentryencodingextension/internal/shared/
-        text: "var-naming: avoid meaningless package names"
-
-      - linters:
-          - revive
-        path: pkg/stanza/errors/
-        text: "var-naming: avoid package names that conflict with Go standard library package names"
-
-      - linters:
-          - revive
-        path: pkg/stanza/internal/time/
-        text: "var-naming: avoid package names that conflict with Go standard library package names"
-
-      - linters:
-          - revive
-        path: pkg/stanza/operator/parser/json/
-        text: "var-naming: avoid package names that conflict with Go standard library package names"
-
-      - linters:
-          - revive
-        path: pkg/stanza/operator/parser/time/
-        text: "var-naming: avoid package names that conflict with Go standard library package names"
-
-      - linters:
-          - revive
-        path: extension/jaegerremotesampling/internal/server/http/
-        text: "var-naming: avoid package names that conflict with Go standard library package names"
-
-      - linters:
-          - revive
-        path: extension/sumologicextension/internal/api/
-        text: "var-naming: avoid meaningless package names"
-
-      - linters:
-          - revive
-        path: internal/healthcheck/internal/http/
-        text: "var-naming: avoid package names that conflict with Go standard library package names"
-
-=======
+        
+      - linters:
           - unused
         path: receiver/macosunifiedloggingreceiver/config_common.go
         text: resolvedArchivePaths
->>>>>>> 6d8d26db
+
+      - linters:
+          - revive
+        path: processor/transformprocessor/internal/common/
+        text: "var-naming: avoid meaningless package names"
+
+      - linters:
+          - revive
+        path: internal/healthcheck/internal/common/
+        text: "var-naming: avoid meaningless package names"
+
+      - linters:
+          - revive
+        path: cmd/telemetrygen/internal/common/
+        text: "var-naming: avoid meaningless package names"
+
+      - linters:
+          - revive
+        path: cmd/telemetrygen/pkg/
+        text: "var-naming: avoid meaningless package names"
+
+      - linters:
+          - revive
+        path: extension/encoding/googlecloudlogentryencodingextension/internal/shared/
+        text: "var-naming: avoid meaningless package names"
+
+      - linters:
+          - revive
+        path: pkg/stanza/errors/
+        text: "var-naming: avoid package names that conflict with Go standard library package names"
+
+      - linters:
+          - revive
+        path: pkg/stanza/internal/time/
+        text: "var-naming: avoid package names that conflict with Go standard library package names"
+
+      - linters:
+          - revive
+        path: pkg/stanza/operator/parser/json/
+        text: "var-naming: avoid package names that conflict with Go standard library package names"
+
+      - linters:
+          - revive
+        path: pkg/stanza/operator/parser/time/
+        text: "var-naming: avoid package names that conflict with Go standard library package names"
+
+      - linters:
+          - revive
+        path: extension/jaegerremotesampling/internal/server/http/
+        text: "var-naming: avoid package names that conflict with Go standard library package names"
+
+      - linters:
+          - revive
+        path: extension/sumologicextension/internal/api/
+        text: "var-naming: avoid meaningless package names"
+
+      - linters:
+          - revive
+        path: internal/healthcheck/internal/http/
+        text: "var-naming: avoid package names that conflict with Go standard library package names"
 
     # Log a warning if an exclusion rule is unused.
     warn-unused: true
