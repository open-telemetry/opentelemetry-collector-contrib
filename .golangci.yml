--- conflicted
+++ resolved
@@ -131,12 +131,9 @@
   exhaustive:
     explicit-exhaustive-switch: true
     ignore-enum-members: "pmetric.MetricTypeEmpty"
-<<<<<<< HEAD
-=======
 
   predeclared:
     ignore: copy
->>>>>>> 592374af
 
 linters:
   enable:
@@ -153,10 +150,7 @@
     - gosec
     - govet
     - misspell
-<<<<<<< HEAD
-=======
     - predeclared
->>>>>>> 592374af
     - reassign
     - revive
     - staticcheck
@@ -175,8 +169,4 @@
         - gosec
     - text: "G402:"
       linters:
-        - gosec
-    # https://github.com/open-telemetry/opentelemetry-collector/issues/5699
-    - text: "G112:"
-      linters:
         - gosec