formatters:
  enable:
    - gci
    - gofumpt

  exclusions:
    paths:
      - third_party

  settings:
    gci:
      sections:
        - standard
        - default
        - prefix(github.com/open-telemetry/opentelemetry-collector-contrib)
    gofumpt:
      # Choose whether to use the extra rules.
      extra-rules: true

issues:
  # Maximum issues count per one linter.
  max-issues-per-linter: 0

  # Maximum count of issues with the same text.
  max-same-issues: 0

linters:
  enable:
    - copyloopvar
    - decorder
    - depguard
    - errcheck
    - errorlint
    - exhaustive
    - gocritic
    - gosec
    - govet
    - misspell
    - nolintlint
    - predeclared
    - reassign
    - revive
    - staticcheck
    - testifylint
    - thelper
    - unconvert
    - unparam
    - unused
    - usestdlibvars
    - usetesting
    - wastedassign
    - whitespace

  exclusions:
    # which dirs to skip: issues from them won't be reported;
    # can use regexp here: generated.*, regexp is applied on full path;
    # default value is empty list, but default dirs are skipped independently
    # from this option's value (see exclude-dirs-use-default).
    paths:
      - third_party

    presets:
      - comments
      - common-false-positives
      - legacy
      - std-error-handling

    # Excluding configuration per-path, per-linter, per-text and per-source
    rules:
      - linters:
          - unused
        path: pagefile.go # This exclusion is required for Windows only
        text: cachedBytes

      - linters:
          - unused
        path: receiver/macosunifiedloggingreceiver/config_common.go
        text: resolvedArchivePaths

    # Log a warning if an exclusion rule is unused.
    warn-unused: true

  # all available settings of specific linters
  settings:
    depguard:
      rules:
        denied-deps:
          deny:
            - pkg: github.com/azure/go-autorest
              desc: "This package is deprecated (EOL). Please use an alternative Azure SDK."
              
            - pkg: go.uber.org/atomic
              desc: Use 'sync/atomic' instead of go.uber.org/atomic

            - pkg: github.com/pkg/errors
              desc: Use 'errors' or 'fmt' instead of github.com/pkg/errors

            - pkg: github.com/hashicorp/go-multierror
              desc: Use go.uber.org/multierr instead of github.com/hashicorp/go-multierror

            - pkg: math/rand$
              desc: Use math/rand/v2 instead of math/rand

            - pkg: sigs.k8s.io/yaml
              desc: "Use 'go.yaml.in/yaml' instead of sigs.k8s.io/yaml"
        
        semconv:
          list-mode: lax
          deny:
            - pkg: go.opentelemetry.io/otel/semconv
              desc: Use go.opentelemetry.io/otel/semconv/v1.38.0 instead. If a newer semconv version has been released, update the depguard rule.
          allow:
            # TODO: Remove older semconv versions after v1.38.0 migration is complete.
            # If for any reason an individual package needs to use an older semconv version,
            # add a nolint directive on the import line.
            # https://github.com/open-telemetry/opentelemetry-collector-contrib/issues/35325
            - go.opentelemetry.io/otel/semconv/v1.9.0
            - go.opentelemetry.io/otel/semconv/v1.12.0
            - go.opentelemetry.io/otel/semconv/v1.15.0
            - go.opentelemetry.io/otel/semconv/v1.16.0
            - go.opentelemetry.io/otel/semconv/v1.18.0
            - go.opentelemetry.io/otel/semconv/v1.21.0
            - go.opentelemetry.io/otel/semconv/v1.22.0
            - go.opentelemetry.io/otel/semconv/v1.25.0
<<<<<<< HEAD
            # https://github.com/open-telemetry/opentelemetry-collector-contrib/issues/45033
            - go.opentelemetry.io/otel/semconv/v1.28.0
            # https://github.com/open-telemetry/opentelemetry-collector-contrib/issues/44994
            - go.opentelemetry.io/otel/semconv/v1.31.0
            # https://github.com/open-telemetry/opentelemetry-collector-contrib/issues/45030
            # https://github.com/open-telemetry/opentelemetry-collector-contrib/issues/45034
=======
            - go.opentelemetry.io/otel/semconv/v1.27.0
            # https://github.com/open-telemetry/opentelemetry-collector-contrib/issues/45030
>>>>>>> a8ffb31b
            - go.opentelemetry.io/otel/semconv/v1.34.0
            - go.opentelemetry.io/otel/semconv/v1.38.0
        
        semconv-in-test:
          list-mode: lax
          deny:
            - pkg: go.opentelemetry.io/otel/semconv
              desc: Don't import semconv packages in test files, use strings directly instead.
              
          files:
            - '**/*_test.go'

        # Add a different guard rule so that we can ignore tests.
        ignore-in-test:
          deny:
            - pkg: go.opentelemetry.io/proto
              desc: Use go.opentelemetry.io/collector/pdata instead

          # Allow in tests for testing pdata or other receivers/exporters that expect OTLP.
          files:
            - '!**/*_test.go'

    exhaustive:
      # Presence of "default" case in switch statements satisfies exhaustiveness,
      # even if all enum members are not listed.
      default-signifies-exhaustive: true
      # Only run exhaustive check on switches with "//exhaustive:enforce" comment.
      explicit-exhaustive-switch: true
      # Enum members matching the supplied regex do not have to be listed in
      # switch statements to satisfy exhaustiveness.
      ignore-enum-members: pmetric.MetricTypeEmpty

    gocritic:
      disabled-checks:
        - badRegexp
        - commentedOutCode
        - deferInLoop
        - exposedSyncMutex
        - filepathJoin
        - hugeParam
        - importShadow
        - ptrToRefParam
        - returnAfterHttpError
        - todoCommentWithoutDetail
        - tooManyResultsChecker
        - unnamedResult
        - whyNoLint

      enable-all: true

    gosec:
      excludes:
        - G115
        - G402
        - G404

    govet:
      # TODO: Enable this and fix the alignment issues.
      disable:
        - fieldalignment

      enable-all: true

      settings:
        printf: # analyzer name, run `go tool vet help` to see all analyzers
          funcs: # run `go tool vet help printf` to see available settings for `printf` analyzer
            - Infof
            - Warnf
            - Errorf
            - Fatalf

    misspell:
      ignore-rules:
        - cancelled

      # Correct spellings using locale preferences for US or UK.
      # Default is to use a neutral variety of English.
      # Setting locale to US will correct the British spelling of 'colour' to 'color'.
      locale: US

    nolintlint:
      require-specific: true

    predeclared:
      ignore:
        - copy

    revive:
      # minimal confidence for issues, default is 0.8
      confidence: 0.8

      rules:
        # Blank import should be only in a main or test package, or have a comment justifying it.
        - name: blank-imports
        # context.Context() should be the first parameter of a function when provided as argument.
        - name: context-as-argument
        # Basic types should not be used as a key in `context.WithValue`
        - name: context-keys-type
        # Importing with `.` makes the programs much harder to understand
        - name: dot-imports
        - name: early-return
          arguments:
            - preserveScope
        # Empty blocks make code less readable and could be a symptom of a bug or unfinished refactoring.
        - name: empty-block
        # for better readability, variables of type `error` must be named with the prefix `err`.
        - name: error-naming
        # for better readability, the errors should be last in the list of returned values by a function.
        - name: error-return
        # for better readability, error messages should not be capitalized or end with punctuation or a newline.
        - name: error-strings
        # report when replacing `errors.New(fmt.Sprintf())` with `fmt.Errorf()` is possible
        - name: errorf
        # incrementing an integer variable by 1 is recommended to be done using the `++` operator
        - name: increment-decrement
        # highlights redundant else-blocks that can be eliminated from the code
        - name: indent-error-flow
        # This rule suggests a shorter way of writing ranges that do not use the second value.
        - name: range
        # receiver names in a method should reflect the struct name (p for Person, for example)
        - name: receiver-naming
        # redefining built in names (true, false, append, make) can lead to bugs very difficult to detect.
        - name: redefines-builtin-id
        # redundant else-blocks that can be eliminated from the code.
        - name: superfluous-else
          arguments:
            - preserveScope
        # prevent confusing name for variables when using `time` package
        - name: time-naming
        # warns when an exported function or method returns a value of an un-exported type.
        - name: unexported-return
        # spots and proposes to remove unreachable code. also helps to spot errors
        - name: unreachable-code
        # Functions or methods with unused parameters can be a symptom of an unfinished refactoring or a bug.
        - name: unused-parameter
        # Methods with unused receivers can be a symptom of an unfinished refactoring or a bug.
        - name: unused-receiver
        # Since Go 1.18, interface{} has an alias: any. This rule proposes to replace instances of interface{} with any.
        - name: use-any
        # identifies calls to fmt.Errorf that can be safely replaced by, the more efficient, errors.New.
        - name: use-errors-new
        # report when a variable declaration can be simplified
        - name: var-declaration
        # warns when initialism, variable or package naming conventions are not followed.
        - name: var-naming

    staticcheck:
      checks:
        - all
        - -ST1003 # FIXME: Poorly chosen identifier
        - -ST1005 # FIXME: Incorrectly formatted error string
        - -ST1011 # FIXME: Poorly chosen name for variable of type time.Duration

    testifylint:
      disable:
        - encoded-compare # has false positives that cannot be fixed with testifylint-fix
        - float-compare
        - require-error
        - suite-subtest-run

      enable-all: true

    thelper:
      benchmark:
        begin: false

      fuzz:
        begin: false

      tb:
        begin: false

      test:
        begin: false

output:
  # The formats used to render issues.
  formats:
    # Prints issues in a text format with colors, line number, and linter name.
    text:
      # Output path can be either `stdout`, `stderr` or path to the file to write to.
      path: stdout
      # Print linter name in the end of issue text.
      print-linter-name: true
      # Print lines of code with issue.
      print-issued-lines: true

  # Show statistics per linter.
  show-stats: false

# options for analysis running
run:
  # Allow multiple parallel golangci-lint instances running.
  # If false, golangci-lint acquires file lock on start.
  allow-parallel-runners: true

  # List of build tags, all linters use it.
  build-tags:
    - integration

  # default concurrency is a available CPU number
  concurrency: 4

  # by default isn't set. If set we pass it to "go list -mod={option}". From "go help modules":
  # If invoked with -mod=readonly, the go command is disallowed from the implicit
  # automatic updating of go.mod described above. Instead, it fails when any changes
  # to go.mod are needed. This setting is most useful to check that go.mod does
  # not need updates, such as in a continuous integration and testing system.
  # If invoked with -mod=vendor, the go command assumes that the vendor
  # directory holds the correct copies of dependencies and ignores
  # the dependency descriptions in go.mod.
  modules-download-mode: readonly

  # exit code when at least one issue was found, default is 1
  issues-exit-code: 1

  # include test files or not, default is true
  tests: true

  # timeout for analysis, e.g. 30s, 5m, default is 0 (no timeout)
  timeout: 30m

version: "2"<|MERGE_RESOLUTION|>--- conflicted
+++ resolved
@@ -122,17 +122,12 @@
             - go.opentelemetry.io/otel/semconv/v1.21.0
             - go.opentelemetry.io/otel/semconv/v1.22.0
             - go.opentelemetry.io/otel/semconv/v1.25.0
-<<<<<<< HEAD
             # https://github.com/open-telemetry/opentelemetry-collector-contrib/issues/45033
             - go.opentelemetry.io/otel/semconv/v1.28.0
             # https://github.com/open-telemetry/opentelemetry-collector-contrib/issues/44994
             - go.opentelemetry.io/otel/semconv/v1.31.0
             # https://github.com/open-telemetry/opentelemetry-collector-contrib/issues/45030
             # https://github.com/open-telemetry/opentelemetry-collector-contrib/issues/45034
-=======
-            - go.opentelemetry.io/otel/semconv/v1.27.0
-            # https://github.com/open-telemetry/opentelemetry-collector-contrib/issues/45030
->>>>>>> a8ffb31b
             - go.opentelemetry.io/otel/semconv/v1.34.0
             - go.opentelemetry.io/otel/semconv/v1.38.0
         
