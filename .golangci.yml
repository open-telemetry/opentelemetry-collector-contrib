--- conflicted
+++ resolved
@@ -119,11 +119,6 @@
             - go.opentelemetry.io/otel/semconv/v1.25.0
             - go.opentelemetry.io/otel/semconv/v1.27.0
             - go.opentelemetry.io/otel/semconv/v1.30.0
-<<<<<<< HEAD
-            - go.opentelemetry.io/otel/semconv/v1.36.0
-=======
-            - go.opentelemetry.io/otel/semconv/v1.32.0
->>>>>>> 2ef1ca18
             - go.opentelemetry.io/otel/semconv/v1.37.0
             - go.opentelemetry.io/otel/semconv/v1.38.0
 
