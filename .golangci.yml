formatters:
  enable:
    - gci
    - gofumpt

  exclusions:
    paths:
      - third_party

  settings:
    gci:
      sections:
        - standard
        - default
        - prefix(github.com/open-telemetry/opentelemetry-collector-contrib)
    gofumpt:
      # Choose whether to use the extra rules.
      extra-rules: true

issues:
  # Maximum issues count per one linter.
  max-issues-per-linter: 0

  # Maximum count of issues with the same text.
  max-same-issues: 0

linters:
  enable:
    - copyloopvar
    - decorder
    - depguard
    - errcheck
    - errorlint
    - exhaustive
    - gocritic
    - gosec
    - govet
    - misspell
    - nolintlint
    - predeclared
    - reassign
    - revive
    - staticcheck
    - testifylint
    - thelper
    - unconvert
    - unparam
    - unused
    - usestdlibvars
    - usetesting
    - wastedassign
    - whitespace

  exclusions:
    # which dirs to skip: issues from them won't be reported;
    # can use regexp here: generated.*, regexp is applied on full path;
    # default value is empty list, but default dirs are skipped independently
    # from this option's value (see exclude-dirs-use-default).
    paths:
      - third_party

    presets:
      - comments
      - common-false-positives
      - legacy
      - std-error-handling

    # Excluding configuration per-path, per-linter, per-text and per-source
    rules:
      - linters:
          - unused
        path: pagefile.go # This exclusion is required for Windows only
        text: cachedBytes

      - linters:
          - unused
        path: receiver/macosunifiedloggingreceiver/config_common.go
        text: resolvedArchivePaths

    # Log a warning if an exclusion rule is unused.
    warn-unused: true

  # all available settings of specific linters
  settings:
    depguard:
      rules:
        denied-deps:
          deny:
            - pkg: github.com/azure/go-autorest
              desc: "This package is deprecated (EOL). Please use an alternative Azure SDK."
              
            - pkg: go.uber.org/atomic
              desc: Use 'sync/atomic' instead of go.uber.org/atomic

            - pkg: github.com/pkg/errors
              desc: Use 'errors' or 'fmt' instead of github.com/pkg/errors

            - pkg: github.com/hashicorp/go-multierror
              desc: Use go.uber.org/multierr instead of github.com/hashicorp/go-multierror

            - pkg: math/rand$
              desc: Use math/rand/v2 instead of math/rand

            - pkg: sigs.k8s.io/yaml
              desc: "Use 'go.yaml.in/yaml' instead of sigs.k8s.io/yaml"
        
        semconv:
          list-mode: lax
          deny:
            - pkg: go.opentelemetry.io/otel/semconv
              desc: Use go.opentelemetry.io/otel/semconv/v1.38.0 instead. If a newer semconv version has been released, update the depguard rule.
          allow:
            # TODO: Remove older semconv versions after v1.38.0 migration is complete.
            # If for any reason an individual package needs to use an older semconv version,
            # add a nolint directive on the import line.
<<<<<<< HEAD
=======
            - go.opentelemetry.io/otel/semconv/v1.6.1
            # https://github.com/open-telemetry/opentelemetry-collector-contrib/issues/35325
>>>>>>> 4f662fa7
            - go.opentelemetry.io/otel/semconv/v1.9.0
            - go.opentelemetry.io/otel/semconv/v1.12.0
            - go.opentelemetry.io/otel/semconv/v1.15.0
            - go.opentelemetry.io/otel/semconv/v1.16.0
            - go.opentelemetry.io/otel/semconv/v1.18.0
            - go.opentelemetry.io/otel/semconv/v1.21.0
            - go.opentelemetry.io/otel/semconv/v1.22.0
            - go.opentelemetry.io/otel/semconv/v1.25.0
            - go.opentelemetry.io/otel/semconv/v1.27.0
            # https://github.com/open-telemetry/opentelemetry-collector-contrib/issues/45030
            - go.opentelemetry.io/otel/semconv/v1.34.0
            - go.opentelemetry.io/otel/semconv/v1.38.0
        
        semconv-in-test:
          list-mode: lax
          deny:
            - pkg: go.opentelemetry.io/otel/semconv
              desc: Don't import semconv packages in test files, use strings directly instead.
              
          files:
            - '**/*_test.go'

        # Add a different guard rule so that we can ignore tests.
        ignore-in-test:
          deny:
            - pkg: go.opentelemetry.io/proto
              desc: Use go.opentelemetry.io/collector/pdata instead

          # Allow in tests for testing pdata or other receivers/exporters that expect OTLP.
          files:
            - '!**/*_test.go'

    exhaustive:
      # Presence of "default" case in switch statements satisfies exhaustiveness,
      # even if all enum members are not listed.
      default-signifies-exhaustive: true
      # Only run exhaustive check on switches with "//exhaustive:enforce" comment.
      explicit-exhaustive-switch: true
      # Enum members matching the supplied regex do not have to be listed in
      # switch statements to satisfy exhaustiveness.
      ignore-enum-members: pmetric.MetricTypeEmpty

    gocritic:
      disabled-checks:
        - badRegexp
        - commentedOutCode
        - deferInLoop
        - exposedSyncMutex
        - filepathJoin
        - hugeParam
        - importShadow
        - ptrToRefParam
        - returnAfterHttpError
        - todoCommentWithoutDetail
        - tooManyResultsChecker
        - unnamedResult
        - whyNoLint

      enable-all: true

    gosec:
      excludes:
        - G115
        - G402
        - G404

    govet:
      # TODO: Enable this and fix the alignment issues.
      disable:
        - fieldalignment

      enable-all: true

      settings:
        printf: # analyzer name, run `go tool vet help` to see all analyzers
          funcs: # run `go tool vet help printf` to see available settings for `printf` analyzer
            - Infof
            - Warnf
            - Errorf
            - Fatalf

    misspell:
      ignore-rules:
        - cancelled

      # Correct spellings using locale preferences for US or UK.
      # Default is to use a neutral variety of English.
      # Setting locale to US will correct the British spelling of 'colour' to 'color'.
      locale: US

    nolintlint:
      require-specific: true

    predeclared:
      ignore:
        - copy

    revive:
      # minimal confidence for issues, default is 0.8
      confidence: 0.8

      rules:
        # Blank import should be only in a main or test package, or have a comment justifying it.
        - name: blank-imports
        # context.Context() should be the first parameter of a function when provided as argument.
        - name: context-as-argument
        # Basic types should not be used as a key in `context.WithValue`
        - name: context-keys-type
        # Importing with `.` makes the programs much harder to understand
        - name: dot-imports
        - name: early-return
          arguments:
            - preserveScope
        # Empty blocks make code less readable and could be a symptom of a bug or unfinished refactoring.
        - name: empty-block
        # for better readability, variables of type `error` must be named with the prefix `err`.
        - name: error-naming
        # for better readability, the errors should be last in the list of returned values by a function.
        - name: error-return
        # for better readability, error messages should not be capitalized or end with punctuation or a newline.
        - name: error-strings
        # report when replacing `errors.New(fmt.Sprintf())` with `fmt.Errorf()` is possible
        - name: errorf
        # incrementing an integer variable by 1 is recommended to be done using the `++` operator
        - name: increment-decrement
        # highlights redundant else-blocks that can be eliminated from the code
        - name: indent-error-flow
        # This rule suggests a shorter way of writing ranges that do not use the second value.
        - name: range
        # receiver names in a method should reflect the struct name (p for Person, for example)
        - name: receiver-naming
        # redefining built in names (true, false, append, make) can lead to bugs very difficult to detect.
        - name: redefines-builtin-id
        # redundant else-blocks that can be eliminated from the code.
        - name: superfluous-else
          arguments:
            - preserveScope
        # prevent confusing name for variables when using `time` package
        - name: time-naming
        # warns when an exported function or method returns a value of an un-exported type.
        - name: unexported-return
        # spots and proposes to remove unreachable code. also helps to spot errors
        - name: unreachable-code
        # Functions or methods with unused parameters can be a symptom of an unfinished refactoring or a bug.
        - name: unused-parameter
        # Methods with unused receivers can be a symptom of an unfinished refactoring or a bug.
        - name: unused-receiver
        # Since Go 1.18, interface{} has an alias: any. This rule proposes to replace instances of interface{} with any.
        - name: use-any
        # identifies calls to fmt.Errorf that can be safely replaced by, the more efficient, errors.New.
        - name: use-errors-new
        # report when a variable declaration can be simplified
        - name: var-declaration
        # warns when initialism, variable or package naming conventions are not followed.
        - name: var-naming

    staticcheck:
      checks:
        - all
        - -ST1003 # FIXME: Poorly chosen identifier
        - -ST1005 # FIXME: Incorrectly formatted error string
        - -ST1011 # FIXME: Poorly chosen name for variable of type time.Duration

    testifylint:
      disable:
        - encoded-compare # has false positives that cannot be fixed with testifylint-fix
        - float-compare
        - require-error
        - suite-subtest-run

      enable-all: true

    thelper:
      benchmark:
        begin: false

      fuzz:
        begin: false

      tb:
        begin: false

      test:
        begin: false

output:
  # The formats used to render issues.
  formats:
    # Prints issues in a text format with colors, line number, and linter name.
    text:
      # Output path can be either `stdout`, `stderr` or path to the file to write to.
      path: stdout
      # Print linter name in the end of issue text.
      print-linter-name: true
      # Print lines of code with issue.
      print-issued-lines: true

  # Show statistics per linter.
  show-stats: false

# options for analysis running
run:
  # Allow multiple parallel golangci-lint instances running.
  # If false, golangci-lint acquires file lock on start.
  allow-parallel-runners: true

  # List of build tags, all linters use it.
  build-tags:
    - integration

  # default concurrency is a available CPU number
  concurrency: 4

  # by default isn't set. If set we pass it to "go list -mod={option}". From "go help modules":
  # If invoked with -mod=readonly, the go command is disallowed from the implicit
  # automatic updating of go.mod described above. Instead, it fails when any changes
  # to go.mod are needed. This setting is most useful to check that go.mod does
  # not need updates, such as in a continuous integration and testing system.
  # If invoked with -mod=vendor, the go command assumes that the vendor
  # directory holds the correct copies of dependencies and ignores
  # the dependency descriptions in go.mod.
  modules-download-mode: readonly

  # exit code when at least one issue was found, default is 1
  issues-exit-code: 1

  # include test files or not, default is true
  tests: true

  # timeout for analysis, e.g. 30s, 5m, default is 0 (no timeout)
  timeout: 30m

version: "2"<|MERGE_RESOLUTION|>--- conflicted
+++ resolved
@@ -113,11 +113,7 @@
             # TODO: Remove older semconv versions after v1.38.0 migration is complete.
             # If for any reason an individual package needs to use an older semconv version,
             # add a nolint directive on the import line.
-<<<<<<< HEAD
-=======
-            - go.opentelemetry.io/otel/semconv/v1.6.1
             # https://github.com/open-telemetry/opentelemetry-collector-contrib/issues/35325
->>>>>>> 4f662fa7
             - go.opentelemetry.io/otel/semconv/v1.9.0
             - go.opentelemetry.io/otel/semconv/v1.12.0
             - go.opentelemetry.io/otel/semconv/v1.15.0
