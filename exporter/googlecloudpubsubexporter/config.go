--- conflicted
+++ resolved
@@ -9,11 +9,7 @@
 	"regexp"
 	"time"
 
-<<<<<<< HEAD
-	"go.opentelemetry.io/collector/config/configoptional"
-=======
 	"go.opentelemetry.io/collector/component"
->>>>>>> 449bfdab
 	"go.opentelemetry.io/collector/config/configretry"
 	"go.opentelemetry.io/collector/exporter/exporterhelper"
 	"go.uber.org/multierr"
@@ -23,8 +19,8 @@
 
 type Config struct {
 	// Timeout for all API calls. If not set, defaults to 12 seconds.
-	TimeoutSettings           exporterhelper.TimeoutConfig                             `mapstructure:",squash"` // squash ensures fields are correctly decoded in embedded struct.
-	QueueSettings             configoptional.Optional[exporterhelper.QueueBatchConfig] `mapstructure:"sending_queue"`
+	TimeoutSettings           exporterhelper.TimeoutConfig    `mapstructure:",squash"` // squash ensures fields are correctly decoded in embedded struct.
+	QueueSettings             exporterhelper.QueueBatchConfig `mapstructure:"sending_queue"`
 	configretry.BackOffConfig `mapstructure:"retry_on_failure"`
 	// Google Cloud Project ID where the Pubsub client will connect to
 	ProjectID string `mapstructure:"project"`
