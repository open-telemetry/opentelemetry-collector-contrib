--- conflicted
+++ resolved
@@ -101,25 +101,15 @@
 	return upload.NewS3Manager(
 		conf.S3Uploader.S3Bucket,
 		&upload.PartitionKeyBuilder{
-<<<<<<< HEAD
 			PartitionPrefix: conf.S3Uploader.S3Prefix,
 			S3BasePrefix:    conf.S3Uploader.S3BasePrefix,
 			PartitionFormat: conf.S3Uploader.S3PartitionFormat,
+      PartitionTimeLocation: s3PartitionTimeLocation,
 			FilePrefix:      conf.S3Uploader.FilePrefix,
 			Metadata:        metadata,
 			FileFormat:      format,
 			Compression:     conf.S3Uploader.Compression,
 			UniqueKeyFunc:   uniqueKeyFunc,
-=======
-			PartitionPrefix:       conf.S3Uploader.S3Prefix,
-			PartitionFormat:       conf.S3Uploader.S3PartitionFormat,
-			PartitionTimeLocation: s3PartitionTimeLocation,
-			FilePrefix:            conf.S3Uploader.FilePrefix,
-			FileFormat:            format,
-			Metadata:              metadata,
-			Compression:           conf.S3Uploader.Compression,
-			UniqueKeyFunc:         uniqueKeyFunc,
->>>>>>> db6a83aa
 		},
 		s3.NewFromConfig(cfg, s3Opts...),
 		s3types.StorageClass(conf.S3Uploader.StorageClass),
