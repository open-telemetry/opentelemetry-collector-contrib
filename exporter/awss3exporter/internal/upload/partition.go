--- conflicted
+++ resolved
@@ -70,18 +70,14 @@
 	if prefix != "" {
 		pathParts = append(pathParts, prefix)
 	}
-<<<<<<< HEAD
-	
-	pathParts = append(pathParts, timefmt.Format(ts, pki.PartitionFormat))
-
-	return strings.Join(pathParts, "/")
-=======
-	location := pki.PartitionTimeLocation
+  
+  location := pki.PartitionTimeLocation
 	if location == nil {
 		location = time.Local
 	}
-	return prefix + timefmt.Format(ts.In(location), pki.PartitionFormat)
->>>>>>> db6a83aa
+	pathParts = append(pathParts, timefmt.Format(ts.In(location), pki.PartitionFormat))
+
+	return strings.Join(pathParts, "/")
 }
 
 func (pki *PartitionKeyBuilder) fileName() string {
