// Copyright The OpenTelemetry Authors
// SPDX-License-Identifier: Apache-2.0

package awss3exporter // import "github.com/open-telemetry/opentelemetry-collector-contrib/exporter/awss3exporter"

import (
	"errors"

	"go.opentelemetry.io/collector/component"
	"go.opentelemetry.io/collector/config/configcompression"
	"go.opentelemetry.io/collector/exporter/exporterhelper"
	"go.uber.org/multierr"
)

// S3UploaderConfig contains aws s3 uploader related config to controls things
// like bucket, prefix, batching, connections, retries, etc.
type S3UploaderConfig struct {
	Region string `mapstructure:"region"`
	// S3Bucket is the bucket name to be uploaded to.
	S3Bucket string `mapstructure:"s3_bucket"`
	// S3Prefix is the key (directory) prefix to written to inside the bucket
	S3Prefix string `mapstructure:"s3_prefix"`
	// S3PartitionFormat is used to provide the rollup on how data is written. Uses [strftime](https://www.man7.org/linux/man-pages/man3/strftime.3.html) formatting.
	S3PartitionFormat string `mapstructure:"s3_partition_format"`
	// FilePrefix is the filename prefix used for the file to avoid any potential collisions.
	FilePrefix string `mapstructure:"file_prefix"`
	// Endpoint is the URL used for communicated with S3.
	Endpoint string `mapstructure:"endpoint"`
	// RoleArn is the role policy to use when interacting with S3
	RoleArn string `mapstructure:"role_arn"`
	// S3ForcePathStyle sets the value for force path style.
	S3ForcePathStyle bool `mapstructure:"s3_force_path_style"`
	// DisableSLL forces communication to happen via HTTP instead of HTTPS.
	DisableSSL bool `mapstructure:"disable_ssl"`
<<<<<<< HEAD
	// CannedACL is the canned ACL to use when uploading objects.
	CannedACL string `mapstructure:"canned_acl"`
=======
	// ACL is the canned ACL to use when uploading objects.
	ACL string `mapstructure:"acl"`
>>>>>>> d1f03212

	StorageClass string `mapstructure:"storage_class"`
	// Compression sets the algorithm used to process the payload
	// before uploading to S3.
	// Valid values are: `gzip` or no value set.
	Compression configcompression.Type `mapstructure:"compression"`
}

type MarshalerType string

const (
	OtlpProtobuf MarshalerType = "otlp_proto"
	OtlpJSON     MarshalerType = "otlp_json"
	SumoIC       MarshalerType = "sumo_ic"
	Body         MarshalerType = "body"
)

// Config contains the main configuration options for the s3 exporter
type Config struct {
	QueueSettings exporterhelper.QueueConfig `mapstructure:"sending_queue"`

	S3Uploader    S3UploaderConfig `mapstructure:"s3uploader"`
	MarshalerName MarshalerType    `mapstructure:"marshaler"`

	// Encoding to apply. If present, overrides the marshaler configuration option.
	Encoding              *component.ID `mapstructure:"encoding"`
	EncodingFileExtension string        `mapstructure:"encoding_file_extension"`
}

func (c *Config) Validate() error {
	var errs error
	validStorageClasses := map[string]bool{
		"STANDARD":            true,
		"STANDARD_IA":         true,
		"ONEZONE_IA":          true,
		"INTELLIGENT_TIERING": true,
		"GLACIER":             true,
		"DEEP_ARCHIVE":        true,
	}

<<<<<<< HEAD
	validCannedACLs := map[string]bool{
=======
	validACLs := map[string]bool{
>>>>>>> d1f03212
		"private":                   true,
		"public-read":               true,
		"public-read-write":         true,
		"authenticated-read":        true,
		"aws-exec-read":             true,
		"bucket-owner-read":         true,
		"bucket-owner-full-control": true,
	}

	if c.S3Uploader.Region == "" {
		errs = multierr.Append(errs, errors.New("region is required"))
	}
	if c.S3Uploader.S3Bucket == "" && c.S3Uploader.Endpoint == "" {
		errs = multierr.Append(errs, errors.New("bucket or endpoint is required"))
	}

	if !validStorageClasses[c.S3Uploader.StorageClass] {
		errs = multierr.Append(errs, errors.New("invalid StorageClass"))
	}

<<<<<<< HEAD
	if !validCannedACLs[c.S3Uploader.CannedACL] {
		errs = multierr.Append(errs, errors.New("invalid CannedACL"))
=======
	if !validACLs[c.S3Uploader.ACL] {
		errs = multierr.Append(errs, errors.New("invalid ACL"))
>>>>>>> d1f03212
	}

	compression := c.S3Uploader.Compression
	if compression.IsCompressed() {
		if compression != configcompression.TypeGzip {
			errs = multierr.Append(errs, errors.New("unknown compression type"))
		}

		if c.MarshalerName == SumoIC {
			errs = multierr.Append(errs, errors.New("marshaler does not support compression"))
		}
	}
	return errs
}<|MERGE_RESOLUTION|>--- conflicted
+++ resolved
@@ -32,13 +32,8 @@
 	S3ForcePathStyle bool `mapstructure:"s3_force_path_style"`
 	// DisableSLL forces communication to happen via HTTP instead of HTTPS.
 	DisableSSL bool `mapstructure:"disable_ssl"`
-<<<<<<< HEAD
 	// CannedACL is the canned ACL to use when uploading objects.
 	CannedACL string `mapstructure:"canned_acl"`
-=======
-	// ACL is the canned ACL to use when uploading objects.
-	ACL string `mapstructure:"acl"`
->>>>>>> d1f03212
 
 	StorageClass string `mapstructure:"storage_class"`
 	// Compression sets the algorithm used to process the payload
@@ -79,11 +74,7 @@
 		"DEEP_ARCHIVE":        true,
 	}
 
-<<<<<<< HEAD
 	validCannedACLs := map[string]bool{
-=======
-	validACLs := map[string]bool{
->>>>>>> d1f03212
 		"private":                   true,
 		"public-read":               true,
 		"public-read-write":         true,
@@ -104,13 +95,9 @@
 		errs = multierr.Append(errs, errors.New("invalid StorageClass"))
 	}
 
-<<<<<<< HEAD
 	if !validCannedACLs[c.S3Uploader.CannedACL] {
 		errs = multierr.Append(errs, errors.New("invalid CannedACL"))
-=======
-	if !validACLs[c.S3Uploader.ACL] {
-		errs = multierr.Append(errs, errors.New("invalid ACL"))
->>>>>>> d1f03212
+
 	}
 
 	compression := c.S3Uploader.Compression
