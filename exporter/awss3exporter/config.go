--- conflicted
+++ resolved
@@ -42,7 +42,7 @@
 	Compression configcompression.Type `mapstructure:"compression"`
 }
 
-type MarshalerType string  
+type MarshalerType string
 
 const (
 	OtlpProtobuf MarshalerType = "otlp_proto"
@@ -95,14 +95,8 @@
 		errs = multierr.Append(errs, errors.New("invalid StorageClass"))
 	}
 
-<<<<<<< HEAD
 	if !validACLs[c.S3Uploader.ACL] {
 		errs = multierr.Append(errs, errors.New("invalid ACL"))
-=======
-	if !validCannedACLs[c.S3Uploader.CannedACL] {
-		errs = multierr.Append(errs, errors.New("invalid CannedACL"))
-
->>>>>>> 52d95382
 	}
 
 	compression := c.S3Uploader.Compression
