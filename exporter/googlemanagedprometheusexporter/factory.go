// Copyright The OpenTelemetry Authors
//
// Licensed under the Apache License, Version 2.0 (the "License");
// you may not use this file except in compliance with the License.
// You may obtain a copy of the License at
//
//      http://www.apache.org/licenses/LICENSE-2.0
//
// Unless required by applicable law or agreed to in writing, software
// distributed under the License is distributed on an "AS IS" BASIS,
// WITHOUT WARRANTIES OR CONDITIONS OF ANY KIND, either express or implied.
// See the License for the specific language governing permissions and
// limitations under the License.

package googlemanagedprometheusexporter // import "github.com/open-telemetry/opentelemetry-collector-contrib/exporter/googlemanagedprometheusexporter"

import (
	"context"
	"time"

	"github.com/GoogleCloudPlatform/opentelemetry-operations-go/exporter/collector"
	"github.com/open-telemetry/opentelemetry-collector-contrib/pkg/resourcetotelemetry"
	"go.opentelemetry.io/collector/component"
	"go.opentelemetry.io/collector/config"
	"go.opentelemetry.io/collector/exporter/exporterhelper"
)

const (
	// The value of "type" key in configuration.
	typeStr = "googlemanagedprometheus"
	// The stability level of the exporter.
	stability      = component.StabilityLevelAlpha
	defaultTimeout = 12 * time.Second // Consistent with Cloud Monitoring's timeout
)

// NewFactory creates a factory for the googlemanagedprometheus exporter
func NewFactory() component.ExporterFactory {
	return component.NewExporterFactory(
		typeStr,
		createDefaultConfig,
		component.WithMetricsExporter(createMetricsExporter, stability),
	)
}

// createDefaultConfig creates the default configuration for exporter.
func createDefaultConfig() config.Exporter {
	return &Config{
		ExporterSettings: config.NewExporterSettings(config.NewComponentID(typeStr)),
		TimeoutSettings:  exporterhelper.TimeoutSettings{Timeout: defaultTimeout},
		RetrySettings:    exporterhelper.NewDefaultRetrySettings(),
		QueueSettings:    exporterhelper.NewDefaultQueueSettings(),
	}
}

// createMetricsExporter creates a metrics exporter based on this config.
func createMetricsExporter(
	ctx context.Context,
	params component.ExporterCreateSettings,
	cfg config.Exporter) (component.MetricsExporter, error) {
	eCfg := cfg.(*Config)
	mExp, err := collector.NewGoogleCloudMetricsExporter(ctx, eCfg.GMPConfig.toCollectorConfig(), params.TelemetrySettings.Logger, params.BuildInfo.Version, eCfg.Timeout)
	if err != nil {
		return nil, err
	}
<<<<<<< HEAD
	exporter, err := exporterhelper.NewMetricsExporter(
=======
	return exporterhelper.NewMetricsExporter(
>>>>>>> d2f01b43
		ctx,
		params,
		cfg,
		mExp.PushMetrics,
		exporterhelper.WithShutdown(mExp.Shutdown),
		// Disable exporterhelper Timeout, since we are using a custom mechanism
		// within exporter itself
		exporterhelper.WithTimeout(exporterhelper.TimeoutSettings{Timeout: 0}),
		exporterhelper.WithQueue(eCfg.QueueSettings),
		exporterhelper.WithRetry(eCfg.RetrySettings))

	if err != nil {
		return nil, err
	}
	return resourcetotelemetry.WrapMetricsExporter(eCfg.ResourceToTelemetrySettings, exporter), nil
}<|MERGE_RESOLUTION|>--- conflicted
+++ resolved
@@ -62,11 +62,8 @@
 	if err != nil {
 		return nil, err
 	}
-<<<<<<< HEAD
+  
 	exporter, err := exporterhelper.NewMetricsExporter(
-=======
-	return exporterhelper.NewMetricsExporter(
->>>>>>> d2f01b43
 		ctx,
 		params,
 		cfg,
