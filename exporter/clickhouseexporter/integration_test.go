// Copyright The OpenTelemetry Authors
// SPDX-License-Identifier: Apache-2.0

//go:build integration

package clickhouseexporter

import (
	"context"
	"fmt"
	"math/rand/v2"
	"testing"
	"time"

	"github.com/testcontainers/testcontainers-go"
	"github.com/testcontainers/testcontainers-go/wait"
	"go.uber.org/goleak"
)

func randPort() int {
	return rand.IntN(999) + 9000
}

func getContainer(req testcontainers.ContainerRequest) (testcontainers.Container, error) {
	if err := req.Validate(); err != nil {
		return nil, fmt.Errorf("failed to validate container request: %w", err)
	}

	container, err := testcontainers.GenericContainer(
		context.Background(),
		testcontainers.GenericContainerRequest{
			ContainerRequest: req,
			Started:          true,
		})
	if err != nil {
		return nil, fmt.Errorf("failed to configure container: %w", err)
	}

	err = container.Start(context.Background())
	if err != nil {
		return nil, fmt.Errorf("failed to start container: %w", err)
	}

	return container, nil
}

func createClickhouseContainer(image string) (testcontainers.Container, string, string, error) {
	port := randPort()
	httpPort := port + 1
	req := testcontainers.ContainerRequest{
		Image: image,
		ExposedPorts: []string{
			fmt.Sprintf("%d:9000", port),
			fmt.Sprintf("%d:8123", httpPort),
		},
		WaitingFor: wait.ForListeningPort("9000").
			WithStartupTimeout(2 * time.Minute),
		Env: map[string]string{
			"CLICKHOUSE_PASSWORD": "otel",
		},
	}

	c, err := getContainer(req)
	if err != nil {
		return nil, "", "", fmt.Errorf("getContainer: %w", err)
	}

	host, err := c.Host(context.Background())
	if err != nil {
		return nil, "", "", fmt.Errorf("failed to read container host address: %w", err)
	}

	nativeEndpoint := fmt.Sprintf("tcp://%s:%d?username=default&password=otel&database=otel_int_test", host, port)
	httpEndpoint := fmt.Sprintf("http://%s:%d?username=default&password=otel&database=otel_int_test", host, httpPort)

	return c, nativeEndpoint, httpEndpoint, nil
}

func withTestExporterConfig(fns ...func(*Config)) func(string) *Config {
	return func(endpoint string) *Config {
		var configMods []func(*Config)
		configMods = append(configMods, func(cfg *Config) {
			cfg.Endpoint = endpoint
		})
		configMods = append(configMods, fns...)
		return withDefaultConfig(configMods...)
	}
}

var telemetryTimestamp = time.Unix(1703498029, 0).UTC()

func TestIntegration(t *testing.T) {
	c, nativeEndpoint, httpEndpoint, err := createClickhouseContainer("clickhouse/clickhouse-server:25.5-alpine")
	if err != nil {
		panic(fmt.Errorf("failed to create ClickHouse container: %w", err))
	}
	defer func(c testcontainers.Container) {
		err := c.Terminate(context.Background())
		if err != nil {
			fmt.Println(fmt.Errorf("failed to terminate ClickHouse container: %w", err))
		}
	}(c)

<<<<<<< HEAD
	integrationTestEndpoint = endpoint

	t.Run("TestLogsExporter", testLogsExporter)
	t.Run("TestTracesExporter", testTracesExporter)
	t.Run("TestMetricsExporter", testMetricsExporter)
	t.Run("TestLogsJSONExporter", testLogsJSONExporter)
	t.Run("TestTracesJSONExporter", testTracesJSONExporter)
=======
	t.Run("TestLogsExporter", func(t *testing.T) {
		t.Run("Native", func(t *testing.T) {
			testLogsExporter(t, nativeEndpoint)
		})
		t.Run("HTTP", func(t *testing.T) {
			testLogsExporter(t, httpEndpoint)
		})
	})
	t.Run("TestTracesExporter", func(t *testing.T) {
		t.Run("Native", func(t *testing.T) {
			testTracesExporter(t, nativeEndpoint)
		})
		t.Run("HTTP", func(t *testing.T) {
			testTracesExporter(t, httpEndpoint)
		})
	})
	t.Run("TestMetricsExporter", func(t *testing.T) {
		t.Run("Native", func(t *testing.T) {
			testMetricsExporter(t, nativeEndpoint)
		})
		t.Run("HTTP", func(t *testing.T) {
			testMetricsExporter(t, httpEndpoint)
		})
	})
>>>>>>> 2c5e009b

	// Verify all integration tests, ignoring test container reaper
	goleak.VerifyNone(t, goleak.IgnoreTopFunction("github.com/testcontainers/testcontainers-go.(*Reaper).connect.func1"))
}<|MERGE_RESOLUTION|>--- conflicted
+++ resolved
@@ -101,7 +101,6 @@
 		}
 	}(c)
 
-<<<<<<< HEAD
 	integrationTestEndpoint = endpoint
 
 	t.Run("TestLogsExporter", testLogsExporter)
@@ -109,7 +108,6 @@
 	t.Run("TestMetricsExporter", testMetricsExporter)
 	t.Run("TestLogsJSONExporter", testLogsJSONExporter)
 	t.Run("TestTracesJSONExporter", testTracesJSONExporter)
-=======
 	t.Run("TestLogsExporter", func(t *testing.T) {
 		t.Run("Native", func(t *testing.T) {
 			testLogsExporter(t, nativeEndpoint)
@@ -134,7 +132,6 @@
 			testMetricsExporter(t, httpEndpoint)
 		})
 	})
->>>>>>> 2c5e009b
 
 	// Verify all integration tests, ignoring test container reaper
 	goleak.VerifyNone(t, goleak.IgnoreTopFunction("github.com/testcontainers/testcontainers-go.(*Reaper).connect.func1"))
