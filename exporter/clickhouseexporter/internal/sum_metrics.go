--- conflicted
+++ resolved
@@ -53,21 +53,12 @@
     ) CODEC(ZSTD(1)),
     AggTemp Int32 CODEC(ZSTD(1)),
 	IsMonotonic Boolean CODEC(Delta, ZSTD(1)),
-<<<<<<< HEAD
-	 INDEX idx_res_attr_key mapKeys(ResourceAttributes) TYPE bloom_filter(0.01) GRANULARITY 1,
-	 INDEX idx_res_attr_value mapValues(ResourceAttributes) TYPE bloom_filter(0.01) GRANULARITY 1,
-	 INDEX idx_scope_attr_key mapKeys(ScopeAttributes) TYPE bloom_filter(0.01) GRANULARITY 1,
-	 INDEX idx_scope_attr_value mapValues(ScopeAttributes) TYPE bloom_filter(0.01) GRANULARITY 1,
-	 INDEX idx_attr_key mapKeys(Attributes) TYPE bloom_filter(0.01) GRANULARITY 1,
-	 INDEX idx_attr_value mapValues(Attributes) TYPE bloom_filter(0.01) GRANULARITY 1
-=======
 	INDEX idx_res_attr_key mapKeys(ResourceAttributes) TYPE bloom_filter(0.01) GRANULARITY 1,
 	INDEX idx_res_attr_value mapValues(ResourceAttributes) TYPE bloom_filter(0.01) GRANULARITY 1,
 	INDEX idx_scope_attr_key mapKeys(ScopeAttributes) TYPE bloom_filter(0.01) GRANULARITY 1,
 	INDEX idx_scope_attr_value mapValues(ScopeAttributes) TYPE bloom_filter(0.01) GRANULARITY 1,
 	INDEX idx_attr_key mapKeys(Attributes) TYPE bloom_filter(0.01) GRANULARITY 1,
 	INDEX idx_attr_value mapValues(Attributes) TYPE bloom_filter(0.01) GRANULARITY 1
->>>>>>> 9e358ccd
 ) ENGINE MergeTree()
 %s
 PARTITION BY toDate(TimeUnix)
