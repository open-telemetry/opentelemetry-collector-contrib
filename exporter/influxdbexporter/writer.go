// Copyright The OpenTelemetry Authors
// SPDX-License-Identifier: Apache-2.0

package influxdbexporter // import "github.com/open-telemetry/opentelemetry-collector-contrib/exporter/influxdbexporter"

import (
	"bytes"
	"context"
	"encoding/base64"
	"fmt"
	"io"
	"net/http"
	"net/url"
	"sort"
	"sync"
	"time"

	"github.com/influxdata/influxdb-observability/common"
	"github.com/influxdata/influxdb-observability/otel2influx"
	"github.com/influxdata/line-protocol/v2/lineprotocol"
	"go.opentelemetry.io/collector/component"
	"go.opentelemetry.io/collector/config/confighttp"
	"go.opentelemetry.io/collector/config/configopaque"
	"go.opentelemetry.io/collector/consumer/consumererror"
)

var _ otel2influx.InfluxWriter = (*influxHTTPWriter)(nil)

type influxHTTPWriter struct {
	encoderPool sync.Pool
	httpClient  *http.Client

	httpClientSettings confighttp.HTTPClientSettings
	telemetrySettings  component.TelemetrySettings
	writeURL           string
	payloadMaxLines    int
	payloadMaxBytes    int

	logger common.Logger
}

func newInfluxHTTPWriter(logger common.Logger, config *Config, telemetrySettings component.TelemetrySettings) (*influxHTTPWriter, error) {
	writeURL, err := composeWriteURL(config)
	if err != nil {
		return nil, err
	}

	return &influxHTTPWriter{
		encoderPool: sync.Pool{
			New: func() any {
				e := new(lineprotocol.Encoder)
				e.SetLax(false)
				e.SetPrecision(lineprotocol.Nanosecond)
				return e
			},
		},
		httpClientSettings: config.HTTPClientSettings,
		telemetrySettings:  telemetrySettings,
		writeURL:           writeURL,
		payloadMaxLines:    config.PayloadMaxLines,
		payloadMaxBytes:    config.PayloadMaxBytes,
		logger:             logger,
	}, nil
}

func composeWriteURL(config *Config) (string, error) {
	writeURL, err := url.Parse(config.HTTPClientSettings.Endpoint)
	if err != nil {
		return "", err
	}
	if writeURL.Path == "" || writeURL.Path == "/" {
		if config.V1Compatibility.Enabled {
			writeURL, err = writeURL.Parse("write")
			if err != nil {
				return "", err
			}
		} else {
			writeURL, err = writeURL.Parse("api/v2/write")
			if err != nil {
				return "", err
			}
		}
	}
	queryValues := writeURL.Query()
	queryValues.Set("precision", "ns")

	if config.V1Compatibility.Enabled {
		queryValues.Set("db", config.V1Compatibility.DB)

		if config.V1Compatibility.Username != "" && config.V1Compatibility.Password != "" {
			var basicAuth []byte
			base64.StdEncoding.Encode(basicAuth, []byte(config.V1Compatibility.Username+":"+string(config.V1Compatibility.Password)))
			config.HTTPClientSettings.Headers["Authorization"] = configopaque.String("Basic " + string(basicAuth))
		}
	} else {
		queryValues.Set("org", config.Org)
		queryValues.Set("bucket", config.Bucket)

		if config.Token != "" {
			config.HTTPClientSettings.Headers["Authorization"] = "Token " + config.Token
		}
	}

	writeURL.RawQuery = queryValues.Encode()

	return writeURL.String(), nil
}

// Start implements component.StartFunc
func (w *influxHTTPWriter) Start(_ context.Context, host component.Host) error {
	httpClient, err := w.httpClientSettings.ToClient(host, w.telemetrySettings)
	if err != nil {
		return err
	}
	w.httpClient = httpClient
	return nil
}

func (w *influxHTTPWriter) NewBatch() otel2influx.InfluxWriterBatch {
	return newInfluxHTTPWriterBatch(w)
}

var _ otel2influx.InfluxWriterBatch = (*influxHTTPWriterBatch)(nil)

type influxHTTPWriterBatch struct {
	*influxHTTPWriter
	encoder      *lineprotocol.Encoder
	payloadLines int
}

func newInfluxHTTPWriterBatch(w *influxHTTPWriter) *influxHTTPWriterBatch {
	return &influxHTTPWriterBatch{
		influxHTTPWriter: w,
	}
}

// EnqueuePoint emits a set of line protocol attributes (metrics, tags, fields, timestamp)
// to the internal line protocol buffer.
// If the buffer is full, it will be flushed by calling WriteBatch.
<<<<<<< HEAD
func (b *influxHTTPWriterBatch) EnqueuePoint(ctx context.Context, measurement string, tags map[string]string, fields map[string]interface{}, ts time.Time, _ common.InfluxMetricValueType) error {
=======
func (b *influxHTTPWriterBatch) EnqueuePoint(ctx context.Context, measurement string, tags map[string]string, fields map[string]any, ts time.Time, _ common.InfluxMetricValueType) error {
>>>>>>> 592374af
	if b.encoder == nil {
		b.encoder = b.encoderPool.Get().(*lineprotocol.Encoder)
	}

	b.encoder.StartLine(measurement)
	for _, tag := range b.optimizeTags(tags) {
		b.encoder.AddTag(tag.k, tag.v)
	}
	for k, v := range b.convertFields(fields) {
		b.encoder.AddField(k, v)
	}
	b.encoder.EndLine(ts)

	if err := b.encoder.Err(); err != nil {
		b.encoder.Reset()
		b.encoder.ClearErr()
		b.encoderPool.Put(b.encoder)
		b.encoder = nil
		return consumererror.NewPermanent(fmt.Errorf("failed to encode point: %w", err))
	}

	b.payloadLines++
	if b.payloadLines >= b.payloadMaxLines || len(b.encoder.Bytes()) >= b.payloadMaxBytes {
		if err := b.WriteBatch(ctx); err != nil {
			return err
		}
	}

	return nil
}

// WriteBatch sends the internal line protocol buffer to InfluxDB.
func (b *influxHTTPWriterBatch) WriteBatch(ctx context.Context) error {
	if b.encoder == nil {
		return nil
	}

	defer func() {
		b.encoder.Reset()
		b.encoder.ClearErr()
		b.encoderPool.Put(b.encoder)
		b.encoder = nil
		b.payloadLines = 0
	}()

	req, err := http.NewRequestWithContext(ctx, http.MethodPost, b.writeURL, bytes.NewReader(b.encoder.Bytes()))
	if err != nil {
		return consumererror.NewPermanent(err)
	}

	res, err := b.httpClient.Do(req)
	if err != nil {
		return err
	}
	body, err := io.ReadAll(res.Body)
	if err != nil {
		return err
	}
	if err = res.Body.Close(); err != nil {
		return err
	}
	switch res.StatusCode / 100 {
	case 2: // Success
		break
	case 5: // Retryable error
		return fmt.Errorf("line protocol write returned %q %q", res.Status, string(body))
	default: // Terminal error
		return consumererror.NewPermanent(fmt.Errorf("line protocol write returned %q %q", res.Status, string(body)))
	}

	return nil
}

type tag struct {
	k, v string
}

// optimizeTags sorts tags by key and removes tags with empty keys or values
func (b *influxHTTPWriterBatch) optimizeTags(m map[string]string) []tag {
	tags := make([]tag, 0, len(m))
	for k, v := range m {
		switch {
		case k == "":
			b.logger.Debug("empty tag key")
		case v == "":
			b.logger.Debug("empty tag value", "key", k)
		default:
			tags = append(tags, tag{k, v})
		}
	}
	sort.Slice(tags, func(i, j int) bool {
		return tags[i].k < tags[j].k
	})
	return tags
}

func (b *influxHTTPWriterBatch) convertFields(m map[string]any) (fields map[string]lineprotocol.Value) {
	fields = make(map[string]lineprotocol.Value, len(m))
	for k, v := range m {
		if k == "" {
			b.logger.Debug("empty field key")
		} else if lpv, ok := lineprotocol.NewValue(v); !ok {
			b.logger.Debug("invalid field value", "key", k, "value", v)
		} else {
			fields[k] = lpv
		}
	}
	return
}<|MERGE_RESOLUTION|>--- conflicted
+++ resolved
@@ -137,11 +137,7 @@
 // EnqueuePoint emits a set of line protocol attributes (metrics, tags, fields, timestamp)
 // to the internal line protocol buffer.
 // If the buffer is full, it will be flushed by calling WriteBatch.
-<<<<<<< HEAD
-func (b *influxHTTPWriterBatch) EnqueuePoint(ctx context.Context, measurement string, tags map[string]string, fields map[string]interface{}, ts time.Time, _ common.InfluxMetricValueType) error {
-=======
 func (b *influxHTTPWriterBatch) EnqueuePoint(ctx context.Context, measurement string, tags map[string]string, fields map[string]any, ts time.Time, _ common.InfluxMetricValueType) error {
->>>>>>> 592374af
 	if b.encoder == nil {
 		b.encoder = b.encoderPool.Get().(*lineprotocol.Encoder)
 	}
