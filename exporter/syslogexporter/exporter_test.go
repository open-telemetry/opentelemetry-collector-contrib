--- conflicted
+++ resolved
@@ -372,11 +372,7 @@
 		t.Run(testInstance.name, func(t *testing.T) {
 			exporter, err := initExporter(
 				&Config{
-<<<<<<< HEAD
-					Endpoint: "test.com",
-=======
 					Endpoint: testInstance.endpoint,
->>>>>>> a69efa15
 					Network:  testInstance.network,
 					Port:     514,
 					Protocol: "rfc5424",
