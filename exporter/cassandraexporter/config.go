// Copyright The OpenTelemetry Authors
// SPDX-License-Identifier: Apache-2.0

package cassandraexporter // import "github.com/open-telemetry/opentelemetry-collector-contrib/exporter/cassandraexporter"
import (
	"go.opentelemetry.io/collector/config/configopaque"
)

type Config struct {
	DSN         string      `mapstructure:"dsn"`
	Port        int         `mapstructure:"port"`
	Keyspace    string      `mapstructure:"keyspace"`
	TraceTable  string      `mapstructure:"trace_table"`
	LogsTable   string      `mapstructure:"logs_table"`
	Replication Replication `mapstructure:"replication"`
	Compression Compression `mapstructure:"compression"`
	Auth        Auth        `mapstructure:"auth"`
}

type Replication struct {
	Class             string `mapstructure:"class"`
	ReplicationFactor int    `mapstructure:"replication_factor"`
}

type Compression struct {
	Algorithm string `mapstructure:"algorithm"`
}

type Auth struct {
<<<<<<< HEAD
	UserName string `mapstructure:"username"`
=======
	UserName string              `mapstructure:"username"`
>>>>>>> e0d4a389
	Password configopaque.String `mapstructure:"password"`
}<|MERGE_RESOLUTION|>--- conflicted
+++ resolved
@@ -27,10 +27,6 @@
 }
 
 type Auth struct {
-<<<<<<< HEAD
-	UserName string `mapstructure:"username"`
-=======
 	UserName string              `mapstructure:"username"`
->>>>>>> e0d4a389
 	Password configopaque.String `mapstructure:"password"`
 }