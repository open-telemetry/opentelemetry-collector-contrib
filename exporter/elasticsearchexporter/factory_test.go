--- conflicted
+++ resolved
@@ -97,20 +97,11 @@
 	require.NoError(t, tracesExporter.Shutdown(context.Background()))
 }
 
-<<<<<<< HEAD
-func TestFactory_DedotDeprecated(t *testing.T) {
-	factory := NewFactory()
-	cfg := withDefaultConfig(func(cfg *Config) {
-		cfg.Endpoint = "http://testing.invalid:9200"
-		cfg.Mapping.Dedot = false
-		cfg.Mapping.Mode = "ecs"
-=======
 func TestFactory_DedupDeprecated(t *testing.T) {
 	factory := NewFactory()
 	cfg := withDefaultConfig(func(cfg *Config) {
 		cfg.Endpoint = "http://testing.invalid:9200"
 		cfg.Mapping.Dedup = false
->>>>>>> 6bd74aed
 	})
 
 	loggerCore, logObserver := observer.New(zap.WarnLevel)
@@ -131,13 +122,38 @@
 
 	records := logObserver.AllUntimed()
 	assert.Len(t, records, 3)
-<<<<<<< HEAD
+	assert.Equal(t, "dedup has been deprecated, and will always be enabled in future", records[0].Message)
+	assert.Equal(t, "dedup has been deprecated, and will always be enabled in future", records[1].Message)
+	assert.Equal(t, "dedup has been deprecated, and will always be enabled in future", records[2].Message)
+}
+
+func TestFactory_DedotDeprecated(t *testing.T) {
+	factory := NewFactory()
+	cfg := withDefaultConfig(func(cfg *Config) {
+		cfg.Endpoint = "http://testing.invalid:9200"
+		cfg.Mapping.Dedot = false
+		cfg.Mapping.Mode = "ecs"
+	})
+
+	loggerCore, logObserver := observer.New(zap.WarnLevel)
+	set := exportertest.NewNopSettings()
+	set.Logger = zap.New(loggerCore)
+
+	logsExporter, err := factory.CreateLogsExporter(context.Background(), set, cfg)
+	require.NoError(t, err)
+	require.NoError(t, logsExporter.Shutdown(context.Background()))
+
+	tracesExporter, err := factory.CreateTracesExporter(context.Background(), set, cfg)
+	require.NoError(t, err)
+	require.NoError(t, tracesExporter.Shutdown(context.Background()))
+
+	metricsExporter, err := factory.CreateMetricsExporter(context.Background(), set, cfg)
+	require.NoError(t, err)
+	require.NoError(t, metricsExporter.Shutdown(context.Background()))
+
+	records := logObserver.AllUntimed()
+	assert.Len(t, records, 3)
 	assert.Equal(t, "dedot has been deprecated, and will always be enabled in ECS mode in future", records[0].Message)
 	assert.Equal(t, "dedot has been deprecated, and will always be enabled in ECS mode in future", records[1].Message)
 	assert.Equal(t, "dedot has been deprecated, and will always be enabled in ECS mode in future", records[2].Message)
-=======
-	assert.Equal(t, "dedup has been deprecated, and will always be enabled in future", records[0].Message)
-	assert.Equal(t, "dedup has been deprecated, and will always be enabled in future", records[1].Message)
-	assert.Equal(t, "dedup has been deprecated, and will always be enabled in future", records[2].Message)
->>>>>>> 6bd74aed
 }