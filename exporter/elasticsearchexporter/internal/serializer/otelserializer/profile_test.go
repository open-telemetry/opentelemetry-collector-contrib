--- conflicted
+++ resolved
@@ -124,23 +124,14 @@
 					"ecs.version":            "1.12.0",
 				},
 				{
-<<<<<<< HEAD
-					"@timestamp":              "1970-01-01T00:00:00Z",
-					"Stacktrace.count":        json.Number("1"),
-					"Stacktrace.id":           "02VzuClbpt_P3xxwox83Ng",
-					"ecs.version":             "1.12.0",
-					"host.id":                 "localhost",
-					"process.executable.name": "libc.so.6",
-					"process.thread.name":     "",
-=======
 					"@timestamp":                    "1970-01-01T00:00:00Z",
 					"Stacktrace.count":              json.Number("1"),
 					"Stacktrace.sampling_frequency": json.Number("20"),
 					"Stacktrace.id":                 "02VzuClbpt_P3xxwox83Ng",
 					"ecs.version":                   "1.12.0",
 					"host.id":                       "localhost",
+					"process.executable.name":       "libc.so.6",
 					"process.thread.name":           "",
->>>>>>> 49e4fe16
 				},
 				{
 					"script": map[string]any{
