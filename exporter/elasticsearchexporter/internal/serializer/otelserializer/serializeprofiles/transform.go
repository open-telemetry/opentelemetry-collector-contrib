// Copyright The OpenTelemetry Authors
// SPDX-License-Identifier: Apache-2.0

package serializeprofiles // import "github.com/open-telemetry/opentelemetry-collector-contrib/exporter/elasticsearchexporter/internal/serializer/otelserializer/serializeprofiles"

import (
	"bytes"
	"fmt"
	"hash/fnv"
	"math"
	"strconv"
	"strings"
	"time"

	"go.opentelemetry.io/collector/pdata/pcommon"
	"go.opentelemetry.io/collector/pdata/pprofile"
	"go.opentelemetry.io/ebpf-profiler/libpf"
	"go.opentelemetry.io/otel/attribute"
	semconv "go.opentelemetry.io/otel/semconv/v1.25.0"
)

// Transform transforms a [pprofile.Profile] into our own
// representation, for ingestion into Elasticsearch
func Transform(dic pprofile.ProfilesDictionary, resource pcommon.Resource, scope pcommon.InstrumentationScope, profile pprofile.Profile) ([]StackPayload, error) {
	var data []StackPayload

	if err := checkProfileType(dic, profile); err != nil {
		return data, err
	}

	// profileContainer is checked for nil inside stackPayloads().
	payloads, err := stackPayloads(dic, resource, scope, profile)
	if err != nil {
		return nil, err
	}
	data = append(data, payloads...)

	return data, nil
}

// checkProfileType acts as safeguard to make sure only known profiles are
// accepted. Different kinds of profiles are currently not supported
// and mixing profiles will make profiling information unusable.
func checkProfileType(dic pprofile.ProfilesDictionary, profile pprofile.Profile) error {
	sampleType := profile.SampleType()
	if sampleType.Len() != 1 {
		return fmt.Errorf("expected 1 sample type but got %d", sampleType.Len())
	}

	sType := getString(dic, int(sampleType.At(0).TypeStrindex()))
	sUnit := getString(dic, int(sampleType.At(0).UnitStrindex()))

	// Make sure only on-CPU profiling data is accepted at the moment.
	// This needs to match with
	//nolint:lll
	// https://github.com/open-telemetry/opentelemetry-ebpf-profiler/blob/a720d06a401cb23249c5066dc69e96384af99cf3/reporter/otlp_reporter.go#L531
	if !strings.EqualFold(sType, "samples") || !strings.EqualFold(sUnit, "count") {
		return fmt.Errorf("expected sampling type of  [[\"samples\",\"count\"]] "+
			"but got [[\"%s\", \"%s\"]]", sType, sUnit)
	}

	periodType := profile.PeriodType()
	pType := getString(dic, int(periodType.TypeStrindex()))
	pUnit := getString(dic, int(periodType.UnitStrindex()))

	// Make sure only on-CPU profiling data is accepted at the moment.
	// This needs to match with
	//nolint:lll
	// https://github.com/open-telemetry/opentelemetry-ebpf-profiler/blob/a720d06a401cb23249c5066dc69e96384af99cf3/reporter/otlp_reporter.go#L536
	if !strings.EqualFold(pType, "cpu") || !strings.EqualFold(pUnit, "nanoseconds") {
		return fmt.Errorf("expected period type [\"cpu\",\"nanoseconds\"] but got "+
			"[\"%s\", \"%s\"]", pType, pUnit)
	}

	return nil
}

// stackPayloads creates a slice of StackPayloads from the given ResourceProfiles,
// ScopeProfiles, and ProfileContainer.
func stackPayloads(dic pprofile.ProfilesDictionary, resource pcommon.Resource, scope pcommon.InstrumentationScope, profile pprofile.Profile) ([]StackPayload, error) {
	unsymbolizedLeafFramesSet := make(map[libpf.FrameID]struct{}, profile.Sample().Len())
	unsymbolizedExecutablesSet := make(map[libpf.FileID]struct{})
	stackPayload := make([]StackPayload, 0, profile.Sample().Len())

	hostMetadata := newHostMetadata(dic, resource, scope, profile)

	frequency := int64(math.Round(1e9 / float64(profile.Period())))
	if frequency <= 0 {
		// The lowest sensical frequency is 1Hz.
		frequency = 1
	}

	for i := 0; i < profile.Sample().Len(); i++ {
		sample := profile.Sample().At(i)

		frames, frameTypes, leafFrame, err := stackFrames(dic, sample)
		if err != nil {
			return nil, fmt.Errorf("failed to create stackframes: %w", err)
		}
		if len(frames) == 0 {
			continue
		}

		traceID, err := stackTraceID(frames)
		if err != nil {
			return nil, fmt.Errorf("failed to create stacktrace ID: %w", err)
		}

		event := stackTraceEvent(dic, traceID, sample, frequency, hostMetadata)

		// Set the stacktrace and stackframes to the payload.
		// The docs only need to be written once.
		stackPayload = append(stackPayload, StackPayload{
			StackTrace:  stackTrace(traceID, frames, frameTypes),
			StackFrames: symbolizedFrames(frames),
		})

		if !isFrameSymbolized(frames[len(frames)-1]) && leafFrame != nil {
			unsymbolizedLeafFramesSet[*leafFrame] = struct{}{}
		}

		for j := range frames {
			if frameTypes[j].IsError() {
				// Artificial error frames can't be symbolized.
				continue
			}
			if isFrameSymbolized(frames[j]) {
				// Skip interpreted frames and already symbolized native frames (kernel, Golang is planned).
				continue
			}
			frameID, err := libpf.NewFrameIDFromString(frames[j].DocID)
			if err != nil {
				return nil, fmt.Errorf("stackPayloads: %w", err)
			}
			unsymbolizedExecutablesSet[frameID.FileID()] = struct{}{}
		}

		// Add one event per timestamp and its count value.
		for j := 0; j < sample.TimestampsUnixNano().Len(); j++ {
			t := sample.TimestampsUnixNano().At(j)
			event.TimeStamp = newUnixTime64(t)

			count := 1
			if j < sample.Value().Len() {
				count = int(sample.Value().At(j))
			}
			for range count {
				stackPayload = append(stackPayload, StackPayload{
					StackTraceEvent: event,
				})
			}
		}
	}

	if len(stackPayload) > 0 {
		if dic.MappingTable().Len() > 0 {
			exeMetadata, err := executables(dic, dic.MappingTable())
			if err != nil {
				return nil, err
			}

			stackPayload[0].Executables = exeMetadata
		}
		stackPayload[0].UnsymbolizedLeafFrames = unsymbolizedLeafFrames(unsymbolizedLeafFramesSet)
		stackPayload[0].UnsymbolizedExecutables = unsymbolizedExecutables(unsymbolizedExecutablesSet)
	}

	return stackPayload, nil
}

func unsymbolizedExecutables(executables map[libpf.FileID]struct{}) []UnsymbolizedExecutable {
	now := time.Now()
	unsymbolized := make([]UnsymbolizedExecutable, 0, len(executables))
	for fileID := range executables {
		unsymbolized = append(unsymbolized, UnsymbolizedExecutable{
			EcsVersion: EcsVersion{V: EcsVersionString},
			DocID:      fileID.Base64(),
			FileID:     []string{fileID.Base64()},
			Created:    now,
			Next:       now,
			Retries:    0,
		})
	}
	return unsymbolized
}

func unsymbolizedLeafFrames(frameIDs map[libpf.FrameID]struct{}) []UnsymbolizedLeafFrame {
	now := time.Now()
	unsymbolized := make([]UnsymbolizedLeafFrame, 0, len(frameIDs))
	for frameID := range frameIDs {
		unsymbolized = append(unsymbolized, UnsymbolizedLeafFrame{
			EcsVersion: EcsVersion{V: EcsVersionString},
			DocID:      frameID.String(),
			FrameID:    []string{frameID.String()},
			Created:    now,
			Next:       now,
			Retries:    0,
		})
	}
	return unsymbolized
}

// symbolizedFrames returns a slice of StackFrames that have symbols.
func symbolizedFrames(frames []StackFrame) []StackFrame {
	framesWithSymbols := make([]StackFrame, 0, len(frames))
	for i := range frames {
		if isFrameSymbolized(frames[i]) {
			framesWithSymbols = append(framesWithSymbols, frames[i])
		}
	}
	return framesWithSymbols
}

func isFrameSymbolized(frame StackFrame) bool {
	return len(frame.FileName) > 0 || len(frame.FunctionName) > 0
}

func stackTraceEvent(dic pprofile.ProfilesDictionary, traceID string, sample pprofile.Sample, frequency int64, hostMetadata map[string]string) StackTraceEvent {
	event := StackTraceEvent{
<<<<<<< HEAD
		EcsVersion:       EcsVersion{V: EcsVersionString},
		HostID:           hostMetadata[string(semconv.HostIDKey)],
		StackTraceID:     traceID,
		ContainerID:      hostMetadata[string(semconv.ContainerIDKey)],
		ContainerName:    hostMetadata[string(semconv.ContainerNameKey)],
		PodName:          hostMetadata[string(semconv.K8SPodNameKey)],
		K8sNamespaceName: hostMetadata[string(semconv.K8SNamespaceNameKey)],
		Count:            1, // TODO: Check whether count can be dropped with nanosecond timestamps
		Frequency:        frequency,
=======
		EcsVersion:   EcsVersion{V: EcsVersionString},
		HostID:       hostMetadata[string(semconv.HostIDKey)],
		StackTraceID: traceID,
		Count:        1, // Elasticsearch v9.2+ doesn't read the count value any more.
		Frequency:    frequency,
>>>>>>> 2a412865
	}

	// Fetch event-specific attributes.
	for i := 0; i < sample.AttributeIndices().Len(); i++ {
		if dic.AttributeTable().Len() < i {
			continue
		}
		attr := dic.AttributeTable().At(i)

		switch attribute.Key(attr.Key()) {
		case semconv.ThreadNameKey:
			event.ThreadName = attr.Value().AsString()
		case semconv.ServiceNameKey:
			event.ServiceName = attr.Value().AsString()
		}
	}

	return event
}

func stackTrace(stackTraceID string, frames []StackFrame, frameTypes []libpf.FrameType) StackTrace {
	frameIDs := make([]string, 0, len(frames))
	for _, f := range frames {
		frameIDs = append(frameIDs, f.DocID)
	}

	// Up to 255 consecutive identical frame types are converted into 2 bytes (binary).
	// We expect mostly consecutive frame types in a trace. Even if the encoding
	// takes more than 32 bytes in single cases, the probability that the average base64 length
	// per trace is below 32 bytes is very high.
	// We expect resizing of buf to happen very rarely.
	buf := bytes.NewBuffer(make([]byte, 0, 32))
	encodeFrameTypesTo(buf, frameTypes)

	return StackTrace{
		EcsVersion: EcsVersion{V: EcsVersionString},
		DocID:      stackTraceID,
		FrameIDs:   strings.Join(frameIDs, ""),
		Types:      buf.String(),
	}
}

func stackFrames(dic pprofile.ProfilesDictionary, sample pprofile.Sample) ([]StackFrame, []libpf.FrameType, *libpf.FrameID, error) {
	frames := make([]StackFrame, 0, sample.LocationsLength())

	locations := getLocations(dic, sample)
	totalFrames := 0
	for _, location := range locations {
		totalFrames += location.Line().Len()
	}
	frameTypes := make([]libpf.FrameType, 0, totalFrames)

	var leafFrameID *libpf.FrameID

	for locationIdx, location := range locations {
		if location.MappingIndex() >= int32(dic.MappingTable().Len()) {
			continue
		}

		frameTypeStr, err := getStringFromAttribute(dic, location, "profile.frame.type")
		if err != nil {
			return nil, nil, nil, err
		}
		frameTypes = append(frameTypes, libpf.FrameTypeFromString(frameTypeStr))

		functionNames := make([]string, 0, location.Line().Len())
		fileNames := make([]string, 0, location.Line().Len())
		lineNumbers := make([]int32, 0, location.Line().Len())

		for i := 0; i < location.Line().Len(); i++ {
			line := location.Line().At(i)

			if line.FunctionIndex() < int32(dic.FunctionTable().Len()) {
				functionNames = append(functionNames, getString(dic, int(dic.FunctionTable().At(int(line.FunctionIndex())).NameStrindex())))
				fileNames = append(fileNames, getString(dic, int(dic.FunctionTable().At(int(line.FunctionIndex())).FilenameStrindex())))
			}
			lineNumbers = append(lineNumbers, int32(line.Line()))
		}

		frameID, err := getFrameID(dic, location)
		if err != nil {
			return nil, nil, nil, err
		}

		if locationIdx == 0 {
			leafFrameID = frameID
		}

		frames = append([]StackFrame{
			{
				EcsVersion:   EcsVersion{V: EcsVersionString},
				DocID:        frameID.String(),
				FileName:     fileNames,
				FunctionName: functionNames,
				LineNumber:   lineNumbers,
			},
		}, frames...)
	}

	return frames, frameTypes, leafFrameID, nil
}

func getFrameID(dic pprofile.ProfilesDictionary, location pprofile.Location) (*libpf.FrameID, error) {
	// The MappingIndex is known to be valid.
	mapping := dic.MappingTable().At(int(location.MappingIndex()))
	buildID, err := getBuildID(dic, mapping)
	if err != nil {
		return nil, err
	}

	var addressOrLineno uint64
	if location.Address() > 0 {
		addressOrLineno = location.Address()
	} else if location.Line().Len() > 0 {
		addressOrLineno = uint64(location.Line().At(location.Line().Len() - 1).Line())
	}

	frameID := libpf.NewFrameID(buildID, libpf.AddressOrLineno(addressOrLineno))
	return &frameID, nil
}

type attributable interface {
	AttributeIndices() pcommon.Int32Slice
}

// getStringFromAttribute returns a string from one of attrIndices from the attribute table
// of the profile if the attribute key matches the expected attrKey.
func getStringFromAttribute(dic pprofile.ProfilesDictionary, record attributable, attrKey string) (string, error) {
	lenAttrTable := dic.AttributeTable().Len()

	for i := 0; i < record.AttributeIndices().Len(); i++ {
		idx := int(record.AttributeIndices().At(i))

		if idx >= lenAttrTable {
			return "", fmt.Errorf("requested attribute index (%d) "+
				"exceeds size of attribute table (%d)", idx, lenAttrTable)
		}
		if dic.AttributeTable().At(idx).Key() == attrKey {
			return dic.AttributeTable().At(idx).Value().AsString(), nil
		}
	}

	return "", fmt.Errorf("failed to get '%s' from indices %v", attrKey, record.AttributeIndices().AsRaw())
}

// getBuildID returns the Build ID for the given mapping. It checks for both
// old-style Build ID (stored with the mapping) and Build ID as attribute.
func getBuildID(dic pprofile.ProfilesDictionary, mapping pprofile.Mapping) (libpf.FileID, error) {
	// Fetch build ID from profiles.attribute_table.
	buildIDStr, err := getStringFromAttribute(dic, mapping, "process.executable.build_id.htlhash")
	if err != nil {
		return libpf.FileID{}, err
	}
	return libpf.FileIDFromString(buildIDStr)
}

func executables(dic pprofile.ProfilesDictionary, mappings pprofile.MappingSlice) ([]ExeMetadata, error) {
	metadata := make([]ExeMetadata, 0, mappings.Len())
	lastSeen := GetStartOfWeekFromTime(time.Now())

	for i := 0; i < mappings.Len(); i++ {
		mapping := mappings.At(i)

		filename := dic.StringTable().At(int(mapping.FilenameStrindex()))
		if filename == "" {
			// This is true for interpreted languages like Python.
			continue
		}

		buildID, err := getBuildID(dic, mapping)
		if err != nil {
			return nil, err
		}

		if buildID.IsZero() {
			// No build ID was specified or could be fetched.
			continue
		}

		docID := buildID.Base64()
		executable := NewExeMetadata(docID, lastSeen, docID, filename)
		metadata = append(metadata, executable)
	}

	return metadata, nil
}

// stackTraceID creates a unique trace ID from the stack frames.
// For the OTEL profiling protocol, we have all required information in one wire message.
// But for the Elastic gRPC protocol, trace events and stack traces are sent separately, so
// that the host agent still needs to generate the stack trace IDs.
//
// The following code generates the same trace ID as the host agent.
// For ES 9.0.0, we could use a faster hash algorithm, e.g. xxh3, and hash strings instead
// of hashing binary data.
func stackTraceID(frames []StackFrame) (string, error) {
	var buf [24]byte
	h := fnv.New128a()
	for i := len(frames) - 1; i >= 0; i-- { // reverse ordered frames, done in stackFrames()
		frameID, err := libpf.NewFrameIDFromString(frames[i].DocID)
		if err != nil {
			return "", fmt.Errorf("failed to create frameID from string: %w", err)
		}
		_, _ = h.Write(frameID.FileID().Bytes())
		// Using FormatUint() or putting AppendUint() into a function leads
		// to escaping to heap (allocation).
		_, _ = h.Write(strconv.AppendUint(buf[:0], uint64(frameID.AddressOrLine()), 10))
	}
	// make instead of nil avoids a heap allocation
	traceHash, err := libpf.TraceHashFromBytes(h.Sum(make([]byte, 0, 16)))
	if err != nil {
		return "", err
	}

	return traceHash.Base64(), nil
}

func getLocations(dic pprofile.ProfilesDictionary, sample pprofile.Sample) []pprofile.Location {
	locations := make([]pprofile.Location, 0, sample.LocationsLength())
	lastIndex := min(int(sample.LocationsStartIndex()+sample.LocationsLength()), dic.LocationTable().Len())
	for i := int(sample.LocationsStartIndex()); i < lastIndex; i++ {
		locations = append(locations, dic.LocationTable().At(i))
	}
	return locations
}

func getString(dic pprofile.ProfilesDictionary, index int) string {
	if index < dic.StringTable().Len() {
		return dic.StringTable().At(index)
	}
	return ""
}

func GetStartOfWeekFromTime(t time.Time) uint32 {
	return uint32(t.Truncate(time.Hour * 24 * 7).Unix())
}

func newHostMetadata(dic pprofile.ProfilesDictionary, resource pcommon.Resource, scope pcommon.InstrumentationScope, profile pprofile.Profile) map[string]string {
	attrs := make(map[string]string, 128)

	addEventHostData(attrs, resource.Attributes())
	addEventHostData(attrs, scope.Attributes())
	addEventHostData(attrs, pprofile.FromAttributeIndices(dic.AttributeTable(), profile))

	if len(attrs) == 0 {
		return nil
	}

	return attrs
}

func addEventHostData(data map[string]string, attrs pcommon.Map) {
	for k, v := range attrs.All() {
		data[k] = v.AsString()
	}
}<|MERGE_RESOLUTION|>--- conflicted
+++ resolved
@@ -217,7 +217,6 @@
 
 func stackTraceEvent(dic pprofile.ProfilesDictionary, traceID string, sample pprofile.Sample, frequency int64, hostMetadata map[string]string) StackTraceEvent {
 	event := StackTraceEvent{
-<<<<<<< HEAD
 		EcsVersion:       EcsVersion{V: EcsVersionString},
 		HostID:           hostMetadata[string(semconv.HostIDKey)],
 		StackTraceID:     traceID,
@@ -225,15 +224,8 @@
 		ContainerName:    hostMetadata[string(semconv.ContainerNameKey)],
 		PodName:          hostMetadata[string(semconv.K8SPodNameKey)],
 		K8sNamespaceName: hostMetadata[string(semconv.K8SNamespaceNameKey)],
-		Count:            1, // TODO: Check whether count can be dropped with nanosecond timestamps
+		Count:            1, // Elasticsearch v9.2+ doesn't read the count value any more.
 		Frequency:        frequency,
-=======
-		EcsVersion:   EcsVersion{V: EcsVersionString},
-		HostID:       hostMetadata[string(semconv.HostIDKey)],
-		StackTraceID: traceID,
-		Count:        1, // Elasticsearch v9.2+ doesn't read the count value any more.
-		Frequency:    frequency,
->>>>>>> 2a412865
 	}
 
 	// Fetch event-specific attributes.
