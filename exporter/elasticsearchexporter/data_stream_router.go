--- conflicted
+++ resolved
@@ -44,11 +44,10 @@
 			}
 		}
 
-<<<<<<< HEAD
 		dataset = sanitizeDataStreamDataset(dataset)
 		namespace = sanitizeDataStreamNamespace(namespace)
-=======
-		// Receiver-based routing
+
+    // Receiver-based routing
 		// For example, hostmetricsreceiver (or hostmetricsreceiver.otel in the OTel output mode)
 		// for the scope name
 		// github.com/open-telemetry/opentelemetry-collector-contrib/receiver/hostmetricsreceiver/internal/scraper/cpuscraper
@@ -56,7 +55,6 @@
 			receiverName := submatch[1]
 			dataset = receiverName
 		}
->>>>>>> 82d63ade
 
 		// The naming convention for datastream is expected to be "logs-[dataset].otel-[namespace]".
 		// This is in order to match the built-in logs-*.otel-* index template.
