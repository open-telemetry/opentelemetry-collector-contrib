// Copyright The OpenTelemetry Authors
// SPDX-License-Identifier: Apache-2.0

package elasticsearchexporter // import "github.com/open-telemetry/opentelemetry-collector-contrib/exporter/elasticsearchexporter"

import (
	"encoding/base64"
	"errors"
	"fmt"
	"net/url"
	"os"
	"slices"
	"strings"
	"time"

	"go.opentelemetry.io/collector/config/configcompression"
	"go.opentelemetry.io/collector/config/confighttp"
	"go.opentelemetry.io/collector/config/configopaque"
	"go.opentelemetry.io/collector/confmap"
	"go.opentelemetry.io/collector/exporter/exporterbatcher"
	"go.opentelemetry.io/collector/exporter/exporterhelper"
	"go.uber.org/zap"
)

// Config defines configuration for Elastic exporter.
type Config struct {
	QueueSettings exporterhelper.QueueConfig `mapstructure:"sending_queue"`
	// Endpoints holds the Elasticsearch URLs the exporter should send events to.
	//
	// This setting is required if CloudID is not set and if the
	// ELASTICSEARCH_URL environment variable is not set.
	Endpoints []string `mapstructure:"endpoints"`

	// CloudID holds the cloud ID to identify the Elastic Cloud cluster to send events to.
	// https://www.elastic.co/guide/en/cloud/current/ec-cloud-id.html
	//
	// This setting is required if no URL is configured.
	CloudID string `mapstructure:"cloudid"`

	// NumWorkers configures the number of workers publishing bulk requests.
	NumWorkers int `mapstructure:"num_workers"`

	// LogsIndex configures the static index used for document routing for logs.
	// It should be empty if dynamic document routing is preferred.
	LogsIndex        string              `mapstructure:"logs_index"`
	LogsDynamicIndex DynamicIndexSetting `mapstructure:"logs_dynamic_index"`

	// MetricsIndex configures the static index used for document routing for metrics.
	// It should be empty if dynamic document routing is preferred.
	MetricsIndex        string              `mapstructure:"metrics_index"`
	MetricsDynamicIndex DynamicIndexSetting `mapstructure:"metrics_dynamic_index"`

	// TracesIndex configures the static index used for document routing for metrics.
	// It should be empty if dynamic document routing is preferred.
	TracesIndex        string              `mapstructure:"traces_index"`
	TracesDynamicIndex DynamicIndexSetting `mapstructure:"traces_dynamic_index"`

	// LogsDynamicID configures whether log record attribute `elasticsearch.document_id` is set as the document ID in ES.
	LogsDynamicID DynamicIDSettings `mapstructure:"logs_dynamic_id"`

	// LogsDynamicPipeline configures whether log record attribute `elasticsearch.document_pipeline` is set as the document ingest pipeline for ES.
	LogsDynamicPipeline DynamicPipelineSettings `mapstructure:"logs_dynamic_pipeline"`

	// Pipeline configures the ingest node pipeline name that should be used to process the
	// events.
	//
	// https://www.elastic.co/guide/en/elasticsearch/reference/current/ingest.html
	Pipeline string `mapstructure:"pipeline"`

	confighttp.ClientConfig `mapstructure:",squash"`
	Authentication          AuthenticationSettings `mapstructure:",squash"`
	Discovery               DiscoverySettings      `mapstructure:"discover"`
	Retry                   RetrySettings          `mapstructure:"retry"`
	Flush                   FlushSettings          `mapstructure:"flush"`
	Mapping                 MappingsSettings       `mapstructure:"mapping"`
	LogstashFormat          LogstashFormatSettings `mapstructure:"logstash_format"`

	// TelemetrySettings contains settings useful for testing/debugging purposes
	// This is experimental and may change at any time.
	TelemetrySettings `mapstructure:"telemetry"`

	// Batcher holds configuration for batching requests based on timeout
	// and size-based thresholds.
	//
	// Batcher is unused by default, in which case Flush will be used.
	// If Batcher.Enabled is non-nil (i.e. batcher::enabled is specified),
	// then the Flush will be ignored even if Batcher.Enabled is false.
	Batcher BatcherConfig `mapstructure:"batcher"`
}

// BatcherConfig holds configuration for exporterbatcher.
//
// This is a slightly modified version of exporterbatcher.Config,
// to enable tri-state Enabled: unset, false, true.
type BatcherConfig struct {
	exporterbatcher.Config `mapstructure:",squash"`

	// enabledSet tracks whether Enabled has been specified.
	// If enabledSet is false, the exporter will perform its
	// own buffering.
	enabledSet bool `mapstructure:"-"`
}

func (c *BatcherConfig) Unmarshal(conf *confmap.Conf) error {
	if err := conf.Unmarshal(c); err != nil {
		return err
	}
	c.enabledSet = conf.IsSet("enabled")
	return nil
}

type TelemetrySettings struct {
	LogRequestBody  bool `mapstructure:"log_request_body"`
	LogResponseBody bool `mapstructure:"log_response_body"`

	LogFailedDocsSource          bool          `mapstructure:"log_failed_docs_source"`
	LogFailedDocsSourceRateLimit time.Duration `mapstructure:"log_failed_docs_source_rate_limit"`
}

type LogstashFormatSettings struct {
	Enabled         bool   `mapstructure:"enabled"`
	PrefixSeparator string `mapstructure:"prefix_separator"`
	DateFormat      string `mapstructure:"date_format"`
}

type DynamicIndexSetting struct {
	// Enabled enables dynamic index routing.
	//
	// Deprecated: [v0.122.0] This config is now ignored. Dynamic index routing is always done by default.
	Enabled bool `mapstructure:"enabled"`
}

type DynamicIDSettings struct {
	Enabled bool `mapstructure:"enabled"`
}

type DynamicPipelineSettings struct {
	Enabled bool `mapstructure:"enabled"`
}

// AuthenticationSettings defines user authentication related settings.
type AuthenticationSettings struct {
	// User is used to configure HTTP Basic Authentication.
	User string `mapstructure:"user"`

	// Password is used to configure HTTP Basic Authentication.
	Password configopaque.String `mapstructure:"password"`

	// APIKey is used to configure ApiKey based Authentication.
	//
	// https://www.elastic.co/guide/en/elasticsearch/reference/current/security-api-create-api-key.html
	APIKey configopaque.String `mapstructure:"api_key"`
}

// DiscoverySettings defines Elasticsearch node discovery related settings.
// The exporter will check Elasticsearch regularly for available nodes
// and updates the list of hosts if discovery is enabled. Newly discovered
// nodes will automatically be used for load balancing.
//
// DiscoverySettings should not be enabled when operating Elasticsearch behind a proxy
// or load balancer.
//
// https://www.elastic.co/blog/elasticsearch-sniffing-best-practices-what-when-why-how
type DiscoverySettings struct {
	// OnStart, if set, instructs the exporter to look for available Elasticsearch
	// nodes the first time the exporter connects to the cluster.
	OnStart bool `mapstructure:"on_start"`

	// Interval instructs the exporter to renew the list of Elasticsearch URLs
	// with the given interval. URLs will not be updated if Interval is <=0.
	Interval time.Duration `mapstructure:"interval"`
}

// FlushSettings defines settings for configuring the write buffer flushing
// policy in the Elasticsearch exporter. The exporter sends a bulk request with
// all events already serialized into the send-buffer.
type FlushSettings struct {
	// Bytes sets the send buffer flushing limit.
	Bytes int `mapstructure:"bytes"`

	// Interval configures the max age of a document in the send buffer.
	Interval time.Duration `mapstructure:"interval"`
}

// RetrySettings defines settings for the HTTP request retries in the Elasticsearch exporter.
// Failed sends are retried with exponential backoff.
type RetrySettings struct {
	// Enabled allows users to disable retry without having to comment out all settings.
	Enabled bool `mapstructure:"enabled"`

	// MaxRequests configures how often an HTTP request is attempted before it is assumed to be failed.
	// Deprecated: use MaxRetries instead.
	MaxRequests int `mapstructure:"max_requests"`

	// MaxRetries configures how many times an HTTP request is retried.
	MaxRetries int `mapstructure:"max_retries"`

	// InitialInterval configures the initial waiting time if a request failed.
	InitialInterval time.Duration `mapstructure:"initial_interval"`

	// MaxInterval configures the max waiting time if consecutive requests failed.
	MaxInterval time.Duration `mapstructure:"max_interval"`

	// RetryOnStatus configures the status codes that trigger request or document level retries.
	RetryOnStatus []int `mapstructure:"retry_on_status"`
}

type MappingsSettings struct {
	// Mode configures the default document mapping mode.
	//
	// The mode may be overridden by the client metadata key
	// X-Elastic-Mapping-Mode, if specified.
	Mode string `mapstructure:"mode"`

	// AllowedModes controls the allowed document mapping modes
	// specified through X-Elastic-Mapping-Mode client metadata.
	//
	// If unspecified, all mapping modes are allowed.
	AllowedModes []string `mapstructure:"allowed_modes"`
}

type MappingMode int

// Enum values for MappingMode.
const (
	MappingNone MappingMode = iota
	MappingECS
	MappingOTel
	MappingRaw
	MappingBodyMap

	// NumMappingModes remain last, it is used for sizing arrays.
	NumMappingModes
)

func (m MappingMode) String() string {
	switch m {
	case MappingNone:
		return "none"
	case MappingECS:
		return "ecs"
	case MappingOTel:
		return "otel"
	case MappingRaw:
		return "raw"
	case MappingBodyMap:
		return "bodymap"
	}
	return ""
}

var (
	errConfigEndpointRequired = errors.New("exactly one of [endpoint, endpoints, cloudid] must be specified")
	errConfigEmptyEndpoint    = errors.New("endpoint must not be empty")
)

const defaultElasticsearchEnvName = "ELASTICSEARCH_URL"

// Validate validates the elasticsearch server configuration.
func (cfg *Config) Validate() error {
	endpoints, err := cfg.endpoints()
	if err != nil {
		return err
	}
	for _, endpoint := range endpoints {
		if err := validateEndpoint(endpoint); err != nil {
			return fmt.Errorf("invalid endpoint %q: %w", endpoint, err)
		}
	}

	canonicalAllowedModes := make([]string, len(cfg.Mapping.AllowedModes))
	for i, name := range cfg.Mapping.AllowedModes {
		canonicalName := canonicalMappingModeName(name)
		if _, ok := canonicalMappingModes[canonicalName]; !ok {
			return fmt.Errorf("unknown allowed mapping mode name %q", name)
		}
		canonicalAllowedModes[i] = canonicalName
	}
	if !slices.Contains(canonicalAllowedModes, canonicalMappingModeName(cfg.Mapping.Mode)) {
		return fmt.Errorf("invalid or disallowed default mapping mode %q", cfg.Mapping.Mode)
	}

	if cfg.Compression != "none" && cfg.Compression != configcompression.TypeGzip {
		return errors.New("compression must be one of [none, gzip]")
	}

	if cfg.Retry.MaxRequests != 0 && cfg.Retry.MaxRetries != 0 {
		return errors.New("must not specify both retry::max_requests and retry::max_retries")
	}
	if cfg.Retry.MaxRequests < 0 {
		return errors.New("retry::max_requests should be non-negative")
	}
	if cfg.Retry.MaxRetries < 0 {
		return errors.New("retry::max_retries should be non-negative")
	}

	if cfg.LogsIndex != "" && cfg.LogsDynamicIndex.Enabled {
		return errors.New("must not specify both logs_index and logs_dynamic_index; logs_index should be empty unless all documents should be sent to the same index")
	}
	if cfg.MetricsIndex != "" && cfg.MetricsDynamicIndex.Enabled {
		return errors.New("must not specify both metrics_index and metrics_dynamic_index; metrics_index should be empty unless all documents should be sent to the same index")
	}
	if cfg.TracesIndex != "" && cfg.TracesDynamicIndex.Enabled {
		return errors.New("must not specify both traces_index and traces_dynamic_index; traces_index should be empty unless all documents should be sent to the same index")
	}

	return nil
}

// allowedMappingModes returns a map from canonical mapping mode names to MappingModes.
func (cfg *Config) allowedMappingModes() map[string]MappingMode {
	modes := make(map[string]MappingMode)
	for _, name := range cfg.Mapping.AllowedModes {
		canonical := canonicalMappingModeName(name)
		modes[canonical] = canonicalMappingModes[canonical]
	}
	return modes
}

var canonicalMappingModes = map[string]MappingMode{
	MappingNone.String():    MappingNone,
	MappingRaw.String():     MappingRaw,
	MappingECS.String():     MappingECS,
	MappingOTel.String():    MappingOTel,
	MappingBodyMap.String(): MappingBodyMap,
}

func canonicalMappingModeName(name string) string {
	lower := strings.ToLower(name)
	switch lower {
	case "", "no": // aliases for "none"
		return "none"
	default:
		return lower
	}
}

func (cfg *Config) endpoints() ([]string, error) {
	// Exactly one of endpoint, endpoints, or cloudid must be configured.
	// If none are set, then $ELASTICSEARCH_URL may be specified instead.
	var endpoints []string
	var numEndpointConfigs int
	if cfg.Endpoint != "" {
		numEndpointConfigs++
		endpoints = []string{cfg.Endpoint}
	}
	if len(cfg.Endpoints) > 0 {
		numEndpointConfigs++
		endpoints = cfg.Endpoints
	}
	if cfg.CloudID != "" {
		numEndpointConfigs++
		u, err := parseCloudID(cfg.CloudID)
		if err != nil {
			return nil, err
		}
		endpoints = []string{u.String()}
	}
	if numEndpointConfigs == 0 {
		if v := os.Getenv(defaultElasticsearchEnvName); v != "" {
			numEndpointConfigs++
			endpoints = strings.Split(v, ",")
			for i, endpoint := range endpoints {
				endpoints[i] = strings.TrimSpace(endpoint)
			}
		}
	}
	if numEndpointConfigs != 1 {
		return nil, errConfigEndpointRequired
	}
	return endpoints, nil
}

func validateEndpoint(endpoint string) error {
	if endpoint == "" {
		return errConfigEmptyEndpoint
	}

	u, err := url.Parse(endpoint)
	if err != nil {
		return err
	}
	switch u.Scheme {
	case "http", "https":
	default:
		return fmt.Errorf(`invalid scheme %q, expected "http" or "https"`, u.Scheme)
	}
	return nil
}

// Based on "addrFromCloudID" in go-elasticsearch.
func parseCloudID(input string) (*url.URL, error) {
	_, after, ok := strings.Cut(input, ":")
	if !ok {
		return nil, fmt.Errorf("invalid CloudID %q", input)
	}

	decoded, err := base64.StdEncoding.DecodeString(after)
	if err != nil {
		return nil, err
	}

	before, after, ok := strings.Cut(string(decoded), "$")
	if !ok {
		return nil, fmt.Errorf("invalid decoded CloudID %q", string(decoded))
	}
	return url.Parse(fmt.Sprintf("https://%s.%s", after, before))
}

func handleDeprecatedConfig(cfg *Config, logger *zap.Logger) {
	if cfg.Retry.MaxRequests != 0 {
		cfg.Retry.MaxRetries = cfg.Retry.MaxRequests - 1
		// Do not set cfg.Retry.Enabled = false if cfg.Retry.MaxRequest = 1 to avoid breaking change on behavior
		logger.Warn("retry::max_requests has been deprecated, and will be removed in a future version. Use retry::max_retries instead.")
	}
<<<<<<< HEAD
}

func handleTelemetryConfig(cfg *Config, logger *zap.Logger) {
	if cfg.TelemetrySettings.LogRequestBody {
		logger.Warn("telemetry::log_request_body is enabled, and may expose sensitive data; It should only be used for testing or debugging.")
	}
	if cfg.TelemetrySettings.LogResponseBody {
		logger.Warn("telemetry::log_response_body is enabled, and may expose sensitive data; It should only be used for testing or debugging.")
	}
	if cfg.TelemetrySettings.LogFailedDocsSource {
		logger.Warn("telemetry::log_failed_docs_source is enabled, and may expose sensitive data; It should only be used for testing or debugging.")
=======
	if cfg.LogsDynamicIndex.Enabled {
		logger.Warn("logs_dynamic_index::enabled has been deprecated, and will be removed in a future version. It is now a no-op. Dynamic document routing is now the default. See Elasticsearch Exporter README.")
	}
	if cfg.MetricsDynamicIndex.Enabled {
		logger.Warn("metrics_dynamic_index::enabled has been deprecated, and will be removed in a future version. It is now a no-op. Dynamic document routing is now the default. See Elasticsearch Exporter README.")
	}
	if cfg.TracesDynamicIndex.Enabled {
		logger.Warn("traces_dynamic_index::enabled has been deprecated, and will be removed in a future version. It is now a no-op. Dynamic document routing is now the default. See Elasticsearch Exporter README.")
>>>>>>> e4559ec4
	}
}<|MERGE_RESOLUTION|>--- conflicted
+++ resolved
@@ -413,7 +413,15 @@
 		// Do not set cfg.Retry.Enabled = false if cfg.Retry.MaxRequest = 1 to avoid breaking change on behavior
 		logger.Warn("retry::max_requests has been deprecated, and will be removed in a future version. Use retry::max_retries instead.")
 	}
-<<<<<<< HEAD
+	if cfg.LogsDynamicIndex.Enabled {
+		logger.Warn("logs_dynamic_index::enabled has been deprecated, and will be removed in a future version. It is now a no-op. Dynamic document routing is now the default. See Elasticsearch Exporter README.")
+	}
+	if cfg.MetricsDynamicIndex.Enabled {
+		logger.Warn("metrics_dynamic_index::enabled has been deprecated, and will be removed in a future version. It is now a no-op. Dynamic document routing is now the default. See Elasticsearch Exporter README.")
+	}
+	if cfg.TracesDynamicIndex.Enabled {
+		logger.Warn("traces_dynamic_index::enabled has been deprecated, and will be removed in a future version. It is now a no-op. Dynamic document routing is now the default. See Elasticsearch Exporter README.")
+	}
 }
 
 func handleTelemetryConfig(cfg *Config, logger *zap.Logger) {
@@ -425,15 +433,5 @@
 	}
 	if cfg.TelemetrySettings.LogFailedDocsSource {
 		logger.Warn("telemetry::log_failed_docs_source is enabled, and may expose sensitive data; It should only be used for testing or debugging.")
-=======
-	if cfg.LogsDynamicIndex.Enabled {
-		logger.Warn("logs_dynamic_index::enabled has been deprecated, and will be removed in a future version. It is now a no-op. Dynamic document routing is now the default. See Elasticsearch Exporter README.")
-	}
-	if cfg.MetricsDynamicIndex.Enabled {
-		logger.Warn("metrics_dynamic_index::enabled has been deprecated, and will be removed in a future version. It is now a no-op. Dynamic document routing is now the default. See Elasticsearch Exporter README.")
-	}
-	if cfg.TracesDynamicIndex.Enabled {
-		logger.Warn("traces_dynamic_index::enabled has been deprecated, and will be removed in a future version. It is now a no-op. Dynamic document routing is now the default. See Elasticsearch Exporter README.")
->>>>>>> e4559ec4
 	}
 }