// Copyright The OpenTelemetry Authors
// SPDX-License-Identifier: Apache-2.0

package elasticsearchexporter // import "github.com/open-telemetry/opentelemetry-collector-contrib/exporter/elasticsearchexporter"

import "go.opentelemetry.io/collector/pdata/pcommon"

// dynamic index attribute key constants
const (
<<<<<<< HEAD
	indexPrefix                   = "elasticsearch.index.prefix"
	indexSuffix                   = "elasticsearch.index.suffix"
	dataStreamDataset             = "data_stream.dataset"
	dataStreamNamespace           = "data_stream.namespace"
	dataStreamType                = "data_stream.type"
	defaultDataStreamDataset      = "generic"
	defaultDataStreamNamespace    = "default"
	defaultDataStreamTypeLogs     = "logs"
	defaultDataStreamTypeMetrics  = "metrics"
	defaultDataStreamTypeTraces   = "traces"
	defaultDataStreamTypeProfiles = "profiles"
=======
	indexPrefix                  = "elasticsearch.index.prefix"
	indexSuffix                  = "elasticsearch.index.suffix"
	defaultDataStreamDataset     = "generic"
	defaultDataStreamNamespace   = "default"
	defaultDataStreamTypeLogs    = "logs"
	defaultDataStreamTypeMetrics = "metrics"
	defaultDataStreamTypeTraces  = "traces"
>>>>>>> 8f18ec62
)

func getFromAttributes(name string, defaultValue string, attributeMaps ...pcommon.Map) (string, bool) {
	for _, attributeMap := range attributeMaps {
		if value, exists := attributeMap.Get(name); exists {
			return value.AsString(), true
		}
	}
	return defaultValue, false
}<|MERGE_RESOLUTION|>--- conflicted
+++ resolved
@@ -7,27 +7,14 @@
 
 // dynamic index attribute key constants
 const (
-<<<<<<< HEAD
 	indexPrefix                   = "elasticsearch.index.prefix"
 	indexSuffix                   = "elasticsearch.index.suffix"
-	dataStreamDataset             = "data_stream.dataset"
-	dataStreamNamespace           = "data_stream.namespace"
-	dataStreamType                = "data_stream.type"
 	defaultDataStreamDataset      = "generic"
 	defaultDataStreamNamespace    = "default"
 	defaultDataStreamTypeLogs     = "logs"
 	defaultDataStreamTypeMetrics  = "metrics"
 	defaultDataStreamTypeTraces   = "traces"
 	defaultDataStreamTypeProfiles = "profiles"
-=======
-	indexPrefix                  = "elasticsearch.index.prefix"
-	indexSuffix                  = "elasticsearch.index.suffix"
-	defaultDataStreamDataset     = "generic"
-	defaultDataStreamNamespace   = "default"
-	defaultDataStreamTypeLogs    = "logs"
-	defaultDataStreamTypeMetrics = "metrics"
-	defaultDataStreamTypeTraces  = "traces"
->>>>>>> 8f18ec62
 )
 
 func getFromAttributes(name string, defaultValue string, attributeMaps ...pcommon.Map) (string, bool) {
