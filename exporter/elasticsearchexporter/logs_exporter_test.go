// Copyright The OpenTelemetry Authors
// SPDX-License-Identifier: Apache-2.0

package elasticsearchexporter

import (
	"context"
	"encoding/json"
	"errors"
	"fmt"
	"net/http"
	"runtime"
	"strings"
	"sync"
	"sync/atomic"
	"testing"
	"time"

	"github.com/stretchr/testify/assert"
	"github.com/stretchr/testify/require"
	"go.uber.org/zap"
	"go.uber.org/zap/zaptest"
)

func TestExporter_New(t *testing.T) {
	type validate func(*testing.T, *elasticsearchLogsExporter, error)

	success := func(t *testing.T, exporter *elasticsearchLogsExporter, err error) {
		require.NoError(t, err)
		require.NotNil(t, exporter)
	}
	successWithInternalModel := func(expectedModel *encodeModel) validate {
		return func(t *testing.T, exporter *elasticsearchLogsExporter, err error) {
			assert.NoError(t, err)
			assert.EqualValues(t, expectedModel, exporter.model)
		}
	}
	successWithDeprecatedIndexOption := func(index string) validate {
		return func(t *testing.T, exporter *elasticsearchLogsExporter, err error) {
			require.NoError(t, err)
			require.NotNil(t, exporter)
			require.EqualValues(t, index, exporter.index)
		}
	}

	failWith := func(want error) validate {
		return func(t *testing.T, exporter *elasticsearchLogsExporter, err error) {
			require.Nil(t, exporter)
			require.Error(t, err)
			if !errors.Is(err, want) {
				t.Fatalf("Expected error '%v', but got '%v'", want, err)
			}
		}
	}

	failWithMessage := func(msg string) validate {
		return func(t *testing.T, exporter *elasticsearchLogsExporter, err error) {
			require.Nil(t, exporter)
			require.Error(t, err)
			require.Contains(t, err.Error(), msg)
		}
	}

	tests := map[string]struct {
		config *Config
		want   validate
		env    map[string]string
	}{
		"no endpoint": {
			config: withDefaultConfig(),
			want:   failWith(errConfigNoEndpoint),
		},
		"create from default config with ELASTICSEARCH_URL environment variable": {
			config: withDefaultConfig(),
			want:   success,
			env:    map[string]string{defaultElasticsearchEnvName: "localhost:9200"},
		},
		"create from default with endpoints": {
			config: withDefaultConfig(func(cfg *Config) {
				cfg.Endpoints = []string{"test:9200"}
			}),
			want: success,
		},
		"create from default config with endpoints and deprecated index_option": {
			config: withDefaultConfig(func(cfg *Config) {
				cfg.Index = "foo-index"
				cfg.Endpoints = []string{"test:9200"}
			}),
			want: successWithDeprecatedIndexOption("foo-index"),
		},
		"create with cloudid": {
			config: withDefaultConfig(func(cfg *Config) {
				cfg.CloudID = "foo:YmFyLmNsb3VkLmVzLmlvJGFiYzEyMyRkZWY0NTY="
			}),
			want: success,
		},
		"create with invalid cloudid": {
			config: withDefaultConfig(func(cfg *Config) {
				cfg.CloudID = "invalid"
			}),
			want: failWithMessage("cannot parse CloudID"),
		},
		"fail if endpoint and cloudid are set": {
			config: withDefaultConfig(func(cfg *Config) {
				cfg.Endpoints = []string{"test:9200"}
				cfg.CloudID = "foo:YmFyLmNsb3VkLmVzLmlvJGFiYzEyMyRkZWY0NTY="
			}),
			want: failWithMessage("Addresses and CloudID are set"),
		},
		"create with custom request header": {
			config: withDefaultConfig(func(cfg *Config) {
				cfg.Endpoints = []string{"test:9200"}
				cfg.Headers = map[string]string{
					"foo": "bah",
				}
			}),
			want: success,
		},
		"create with custom dedup and dedot values": {
			config: withDefaultConfig(func(cfg *Config) {
				cfg.Endpoints = []string{"test:9200"}
				cfg.Mapping.Dedot = false
				cfg.Mapping.Dedup = true
			}),
<<<<<<< HEAD
			want: successWithInternalModel(&encodeModel{mode: "none", dedot: false, dedup: true}),
=======
			want: successWithInternalModel(&encodeModel{dedot: false, dedup: true, mode: MappingECS}),
>>>>>>> b16a03f9
		},
	}

	for name, test := range tests {
		t.Run(name, func(t *testing.T) {
			env := test.env
			if len(env) == 0 {
				env = map[string]string{defaultElasticsearchEnvName: ""}
			}

			for k, v := range env {
				t.Setenv(k, v)
			}

			exporter, err := newLogsExporter(zap.NewNop(), test.config)
			if exporter != nil {
				defer func() {
					require.NoError(t, exporter.Shutdown(context.TODO()))
				}()
			}

			test.want(t, exporter, err)
		})
	}
}

func TestExporter_PushEvent(t *testing.T) {
	if runtime.GOOS == "windows" {
		t.Skip("skipping test on Windows, see https://github.com/open-telemetry/opentelemetry-collector-contrib/issues/10178")
	}

	t.Run("publish with success", func(t *testing.T) {
		rec := newBulkRecorder()
		server := newESTestServer(t, func(docs []itemRequest) ([]itemResponse, error) {
			rec.Record(docs)
			return itemsAllOK(docs)
		})

		exporter := newTestExporter(t, server.URL)
		mustSend(t, exporter, `{"message": "test1"}`)
		mustSend(t, exporter, `{"message": "test2"}`)

		rec.WaitItems(2)
	})

	t.Run("publish with ecs encoding", func(t *testing.T) {
		rec := newBulkRecorder()
		server := newESTestServer(t, func(docs []itemRequest) ([]itemResponse, error) {
			rec.Record(docs)

			expected := `{"@timestamp":"1970-01-01T00:00:00.000000000Z","application":"myapp","attrKey1":"abc","attrKey2":"def","error":{"stack_trace":"no no no no"},"message":"hello world","service":{"name":"myservice"}}`
			actual := string(docs[0].Document)
			assert.Equal(t, expected, actual)

			return itemsAllOK(docs)
		})

		testConfig := withTestExporterConfig(func(cfg *Config) {
			cfg.Mapping.Mode = "ecs"
		})(server.URL)
		exporter := newTestExporter(t, server.URL, func(cfg *Config) { *cfg = *testConfig })
		mustSendLogsWithAttributes(t, exporter,
			// resource attrs
			map[string]string{
				"application":  "myapp",
				"service.name": "myservice",
			},
			// record attrs
			map[string]string{
				"attrKey1":             "abc",
				"attrKey2":             "def",
				"exception.stacktrace": "no no no no",
			},
			// record body
			"hello world",
		)
		rec.WaitItems(1)
	})

	t.Run("publish with dynamic index", func(t *testing.T) {

		rec := newBulkRecorder()
		var (
			prefix = "resprefix-"
			suffix = "-attrsuffix"
			index  = "someindex"
		)

		server := newESTestServer(t, func(docs []itemRequest) ([]itemResponse, error) {
			rec.Record(docs)

			data, err := docs[0].Action.MarshalJSON()
			assert.NoError(t, err)

			jsonVal := map[string]any{}
			err = json.Unmarshal(data, &jsonVal)
			assert.NoError(t, err)

			create := jsonVal["create"].(map[string]any)
			expected := fmt.Sprintf("%s%s%s", prefix, index, suffix)
			assert.Equal(t, expected, create["_index"].(string))

			return itemsAllOK(docs)
		})

		exporter := newTestLogsExporter(t, server.URL, func(cfg *Config) {
			cfg.LogsIndex = index
			cfg.LogsDynamicIndex.Enabled = true
		})

		mustSendLogsWithAttributes(t, exporter,
			map[string]string{
				indexPrefix: "attrprefix-",
				indexSuffix: suffix,
			},
			map[string]string{
				indexPrefix: prefix,
			},
			"hello world",
		)

		rec.WaitItems(1)
	})

	t.Run("publish with logstash index format enabled and dynamic index disabled", func(t *testing.T) {
		var defaultCfg Config
		rec := newBulkRecorder()
		server := newESTestServer(t, func(docs []itemRequest) ([]itemResponse, error) {
			rec.Record(docs)

			data, err := docs[0].Action.MarshalJSON()
			assert.NoError(t, err)

			jsonVal := map[string]any{}
			err = json.Unmarshal(data, &jsonVal)
			assert.NoError(t, err)

			create := jsonVal["create"].(map[string]any)

			assert.Equal(t, strings.Contains(create["_index"].(string), defaultCfg.LogsIndex), true)

			return itemsAllOK(docs)
		})

		exporter := newTestLogsExporter(t, server.URL, func(cfg *Config) {
			cfg.LogstashFormat.Enabled = true
			cfg.LogsIndex = "not-used-index"
			defaultCfg = *cfg
		})

		mustSendLogsWithAttributes(t, exporter, nil, nil, "")

		rec.WaitItems(1)
	})

	t.Run("publish with logstash index format enabled and dynamic index enabled", func(t *testing.T) {
		var (
			prefix = "resprefix-"
			suffix = "-attrsuffix"
			index  = "someindex"
		)
		rec := newBulkRecorder()
		server := newESTestServer(t, func(docs []itemRequest) ([]itemResponse, error) {
			rec.Record(docs)

			data, err := docs[0].Action.MarshalJSON()
			assert.NoError(t, err)

			jsonVal := map[string]any{}
			err = json.Unmarshal(data, &jsonVal)
			assert.NoError(t, err)

			create := jsonVal["create"].(map[string]any)
			expected := fmt.Sprintf("%s%s%s", prefix, index, suffix)

			assert.Equal(t, strings.Contains(create["_index"].(string), expected), true)

			return itemsAllOK(docs)
		})

		exporter := newTestLogsExporter(t, server.URL, func(cfg *Config) {
			cfg.LogsIndex = index
			cfg.LogsDynamicIndex.Enabled = true
			cfg.LogstashFormat.Enabled = true
		})

		mustSendLogsWithAttributes(t, exporter,
			map[string]string{
				indexPrefix: "attrprefix-",
				indexSuffix: suffix,
			},
			map[string]string{
				indexPrefix: prefix,
			},
			"",
		)
		rec.WaitItems(1)
	})

	t.Run("retry http request", func(t *testing.T) {
		failures := 0
		rec := newBulkRecorder()
		server := newESTestServer(t, func(docs []itemRequest) ([]itemResponse, error) {
			if failures == 0 {
				failures++
				return nil, &httpTestError{message: "oops"}
			}

			rec.Record(docs)
			return itemsAllOK(docs)
		})

		exporter := newTestExporter(t, server.URL)
		mustSend(t, exporter, `{"message": "test1"}`)

		rec.WaitItems(1)
	})

	t.Run("no retry", func(t *testing.T) {
		configurations := map[string]func(string) *Config{
			"max_requests limited": withTestExporterConfig(func(cfg *Config) {
				cfg.Retry.MaxRequests = 1
				cfg.Retry.InitialInterval = 1 * time.Millisecond
				cfg.Retry.MaxInterval = 10 * time.Millisecond
			}),
			"retry.enabled is false": withTestExporterConfig(func(cfg *Config) {
				cfg.Retry.Enabled = false
				cfg.Retry.MaxRequests = 10
				cfg.Retry.InitialInterval = 1 * time.Millisecond
				cfg.Retry.MaxInterval = 10 * time.Millisecond
			}),
		}

		handlers := map[string]func(attempts *atomic.Int64) bulkHandler{
			"fail http request": func(attempts *atomic.Int64) bulkHandler {
				return func([]itemRequest) ([]itemResponse, error) {
					attempts.Add(1)
					return nil, &httpTestError{message: "oops"}
				}
			},
			"fail item": func(attempts *atomic.Int64) bulkHandler {
				return func(docs []itemRequest) ([]itemResponse, error) {
					attempts.Add(1)
					return itemsReportStatus(docs, http.StatusTooManyRequests)
				}
			},
		}

		for name, handler := range handlers {
			t.Run(name, func(t *testing.T) {
				t.Parallel()
				for name, configurer := range configurations {
					t.Run(name, func(t *testing.T) {
						t.Parallel()
						attempts := &atomic.Int64{}
						server := newESTestServer(t, handler(attempts))

						testConfig := configurer(server.URL)
						exporter := newTestExporter(t, server.URL, func(cfg *Config) { *cfg = *testConfig })
						mustSend(t, exporter, `{"message": "test1"}`)

						time.Sleep(200 * time.Millisecond)
						assert.Equal(t, int64(1), attempts.Load())
					})
				}
			})
		}
	})

	t.Run("do not retry invalid request", func(t *testing.T) {
		attempts := &atomic.Int64{}
		server := newESTestServer(t, func(docs []itemRequest) ([]itemResponse, error) {
			attempts.Add(1)
			return nil, &httpTestError{message: "oops", status: http.StatusBadRequest}
		})

		exporter := newTestExporter(t, server.URL)
		mustSend(t, exporter, `{"message": "test1"}`)

		time.Sleep(200 * time.Millisecond)
		assert.Equal(t, int64(1), attempts.Load())
	})

	t.Run("retry single item", func(t *testing.T) {
		var attempts int
		rec := newBulkRecorder()
		server := newESTestServer(t, func(docs []itemRequest) ([]itemResponse, error) {
			attempts++

			if attempts == 1 {
				return itemsReportStatus(docs, http.StatusTooManyRequests)
			}

			rec.Record(docs)
			return itemsAllOK(docs)
		})

		exporter := newTestExporter(t, server.URL)
		mustSend(t, exporter, `{"message": "test1"}`)

		rec.WaitItems(1)
	})

	t.Run("do not retry bad item", func(t *testing.T) {
		attempts := &atomic.Int64{}
		server := newESTestServer(t, func(docs []itemRequest) ([]itemResponse, error) {
			attempts.Add(1)
			return itemsReportStatus(docs, http.StatusBadRequest)
		})

		exporter := newTestExporter(t, server.URL)
		mustSend(t, exporter, `{"message": "test1"}`)

		time.Sleep(200 * time.Millisecond)
		assert.Equal(t, int64(1), attempts.Load())
	})

	t.Run("only retry failed items", func(t *testing.T) {
		var attempts [3]int
		var wg sync.WaitGroup
		wg.Add(1)

		const retryIdx = 1

		server := newESTestServer(t, func(docs []itemRequest) ([]itemResponse, error) {
			resp := make([]itemResponse, len(docs))
			for i, doc := range docs {
				resp[i].Status = http.StatusOK

				var idxInfo struct{ Idx int }
				if err := json.Unmarshal(doc.Document, &idxInfo); err != nil {
					panic(err)
				}

				if idxInfo.Idx == retryIdx {
					if attempts[retryIdx] == 0 {
						resp[i].Status = http.StatusTooManyRequests
					} else {
						defer wg.Done()
					}
				}
				attempts[idxInfo.Idx]++
			}
			return resp, nil
		})

		exporter := newTestExporter(t, server.URL, func(cfg *Config) {
			cfg.Flush.Interval = 50 * time.Millisecond
			cfg.Retry.InitialInterval = 1 * time.Millisecond
			cfg.Retry.MaxInterval = 10 * time.Millisecond
		})
		mustSend(t, exporter, `{"message": "test1", "idx": 0}`)
		mustSend(t, exporter, `{"message": "test2", "idx": 1}`)
		mustSend(t, exporter, `{"message": "test3", "idx": 2}`)

		wg.Wait() // <- this blocks forever if the event is not retried

		assert.Equal(t, [3]int{1, 2, 1}, attempts)
	})
}

func newTestExporter(t *testing.T, url string, fns ...func(*Config)) *elasticsearchLogsExporter {
	exporter, err := newLogsExporter(zaptest.NewLogger(t), withTestExporterConfig(fns...)(url))
	require.NoError(t, err)

	t.Cleanup(func() {
		require.NoError(t, exporter.Shutdown(context.TODO()))
	})
	return exporter
}

func withTestExporterConfig(fns ...func(*Config)) func(string) *Config {
	return func(url string) *Config {
		var configMods []func(*Config)
		configMods = append(configMods, func(cfg *Config) {
			cfg.Endpoints = []string{url}
			cfg.NumWorkers = 1
			cfg.Flush.Interval = 10 * time.Millisecond
		})
		configMods = append(configMods, fns...)
		return withDefaultConfig(configMods...)
	}
}

func mustSend(t *testing.T, exporter *elasticsearchLogsExporter, contents string) {
	err := pushDocuments(context.TODO(), zap.L(), exporter.index, []byte(contents), exporter.bulkIndexer, exporter.maxAttempts)
	require.NoError(t, err)
}

// send trace with span & resource attributes
func mustSendLogsWithAttributes(t *testing.T, exporter *elasticsearchLogsExporter, attrMp map[string]string, resMp map[string]string, body string) {
	logs := newLogsWithAttributeAndResourceMap(attrMp, resMp)
	resSpans := logs.ResourceLogs().At(0)
	scopeLog := resSpans.ScopeLogs().At(0)
	logRecords := scopeLog.LogRecords().At(0)
	logRecords.Body().SetStr(body)

	err := exporter.pushLogRecord(context.TODO(), resSpans.Resource(), logRecords, scopeLog.Scope())
	require.NoError(t, err)
}<|MERGE_RESOLUTION|>--- conflicted
+++ resolved
@@ -122,11 +122,7 @@
 				cfg.Mapping.Dedot = false
 				cfg.Mapping.Dedup = true
 			}),
-<<<<<<< HEAD
-			want: successWithInternalModel(&encodeModel{mode: "none", dedot: false, dedup: true}),
-=======
-			want: successWithInternalModel(&encodeModel{dedot: false, dedup: true, mode: MappingECS}),
->>>>>>> b16a03f9
+			want: successWithInternalModel(&encodeModel{dedot: false, dedup: true, mode: MappingNone}),
 		},
 	}
 
