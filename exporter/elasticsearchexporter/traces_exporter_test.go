// Copyright The OpenTelemetry Authors
// SPDX-License-Identifier: Apache-2.0

package elasticsearchexporter

import (
	"context"
	"encoding/json"
	"errors"
	"fmt"
	"net/http"
	"os"
	"runtime"
	"sync"
	"sync/atomic"
	"testing"
	"time"

	"github.com/stretchr/testify/assert"
	"github.com/stretchr/testify/require"
	"go.uber.org/zap"
	"go.uber.org/zap/zaptest"
)

func TestTracesExporter_New(t *testing.T) {
	type validate func(*testing.T, *elasticsearchTracesExporter, error)

	success := func(t *testing.T, exporter *elasticsearchTracesExporter, err error) {
		require.Nil(t, err)
		require.NotNil(t, exporter)
	}
	successWithInternalModel := func(expectedModel *encodeModel) validate {
		return func(t *testing.T, exporter *elasticsearchTracesExporter, err error) {
			assert.Nil(t, err)
			assert.EqualValues(t, expectedModel, exporter.model)
		}
	}

	failWith := func(want error) validate {
		return func(t *testing.T, exporter *elasticsearchTracesExporter, err error) {
			require.Nil(t, exporter)
			require.NotNil(t, err)
			if !errors.Is(err, want) {
				t.Fatalf("Expected error '%v', but got '%v'", want, err)
			}
		}
	}

	failWithMessage := func(msg string) validate {
		return func(t *testing.T, exporter *elasticsearchTracesExporter, err error) {
			require.Nil(t, exporter)
			require.NotNil(t, err)
			require.Contains(t, err.Error(), msg)
		}
	}

	tests := map[string]struct {
		config *Config
		want   validate
		env    map[string]string
	}{
		"no endpoint": {
			config: withDefaultConfig(),
			want:   failWith(errConfigNoEndpoint),
		},
		"create from default config with ELASTICSEARCH_URL environment variable": {
			config: withDefaultConfig(),
			want:   success,
			env:    map[string]string{defaultElasticsearchEnvName: "localhost:9200"},
		},
		"create from default with endpoints": {
			config: withDefaultConfig(func(cfg *Config) {
				cfg.Endpoints = []string{"test:9200"}
			}),
			want: success,
		},
		"create with cloudid": {
			config: withDefaultConfig(func(cfg *Config) {
				cfg.CloudID = "foo:YmFyLmNsb3VkLmVzLmlvJGFiYzEyMyRkZWY0NTY="
			}),
			want: success,
		},
		"create with invalid cloudid": {
			config: withDefaultConfig(func(cfg *Config) {
				cfg.CloudID = "invalid"
			}),
			want: failWithMessage("cannot parse CloudID"),
		},
		"fail if endpoint and cloudid are set": {
			config: withDefaultConfig(func(cfg *Config) {
				cfg.Endpoints = []string{"test:9200"}
				cfg.CloudID = "foo:YmFyLmNsb3VkLmVzLmlvJGFiYzEyMyRkZWY0NTY="
			}),
			want: failWithMessage("Addresses and CloudID are set"),
		},
		"create with custom dedup and dedot values": {
			config: withDefaultConfig(func(cfg *Config) {
				cfg.Endpoints = []string{"test:9200"}
				cfg.Mapping.Dedot = false
				cfg.Mapping.Dedup = true
			}),
			want: successWithInternalModel(&encodeModel{dedot: false, dedup: true}),
		},
	}

	for name, test := range tests {
		t.Run(name, func(t *testing.T) {
			env := test.env
			if len(env) == 0 {
				env = map[string]string{defaultElasticsearchEnvName: ""}
			}

			oldEnv := make(map[string]string, len(env))
			defer func() {
				for k, v := range oldEnv {
					os.Setenv(k, v)
				}
			}()

			for k := range env {
				oldEnv[k] = os.Getenv(k)
			}
			for k, v := range env {
				os.Setenv(k, v)
			}

			exporter, err := newTracesExporter(zap.NewNop(), test.config)
			if exporter != nil {
				defer func() {
					require.NoError(t, exporter.Shutdown(context.TODO()))
				}()
			}

			test.want(t, exporter, err)
		})
	}
}

func TestExporter_PushTraceRecord(t *testing.T) {
	if runtime.GOOS == "windows" {
		t.Skip("skipping test on Windows, see https://github.com/open-telemetry/opentelemetry-collector-contrib/issues/14759")
	}

	t.Run("publish with success", func(t *testing.T) {
		rec := newBulkRecorder()
		server := newESTestServer(t, func(docs []itemRequest) ([]itemResponse, error) {
			rec.Record(docs)
			return itemsAllOK(docs)
		})

		exporter := newTestTracesExporter(t, server.URL)
		mustSendTraces(t, exporter, `{"message": "test1"}`)
		mustSendTraces(t, exporter, `{"message": "test1"}`)

		rec.WaitItems(2)
	})

	t.Run("publish with dynamic index", func(t *testing.T) {

		rec := newBulkRecorder()
		var (
			prefix = "resprefix-"
			suffix = "-attrsuffix"
			index  = "someindex"
		)

		server := newESTestServer(t, func(docs []itemRequest) ([]itemResponse, error) {
			rec.Record(docs)

			data, err := docs[0].Action.MarshalJSON()
			assert.Nil(t, err)

<<<<<<< HEAD
			jsonVal := map[string]interface{}{}
			err = json.Unmarshal(data, &jsonVal)
			assert.Nil(t, err)

			create := jsonVal["create"].(map[string]interface{})
=======
			jsonVal := map[string]any{}
			err = json.Unmarshal(data, &jsonVal)
			assert.Nil(t, err)

			create := jsonVal["create"].(map[string]any)
>>>>>>> 592374af

			expected := fmt.Sprintf("%s%s%s", prefix, index, suffix)
			assert.Equal(t, expected, create["_index"].(string))

			return itemsAllOK(docs)
		})

		exporter := newTestTracesExporter(t, server.URL, func(cfg *Config) {
			cfg.TracesIndex = index
			cfg.TracesDynamicIndex.Enabled = true
		})

		mustSendTracesWithAttributes(t, exporter,
			map[string]string{
				indexPrefix: "attrprefix-",
				indexSuffix: suffix,
			},
			map[string]string{
				indexPrefix: prefix,
			},
		)

		rec.WaitItems(1)
	})

	t.Run("retry http request", func(t *testing.T) {
		failures := 0
		rec := newBulkRecorder()
		server := newESTestServer(t, func(docs []itemRequest) ([]itemResponse, error) {
			if failures == 0 {
				failures++
				return nil, &httpTestError{message: "oops"}
			}

			rec.Record(docs)
			return itemsAllOK(docs)
		})

		exporter := newTestTracesExporter(t, server.URL)
		mustSendTraces(t, exporter, `{"message": "test1"}`)

		rec.WaitItems(1)
	})

	t.Run("no retry", func(t *testing.T) {
		configurations := map[string]func(string) *Config{
			"max_requests limited": withTestExporterConfig(func(cfg *Config) {
				cfg.Retry.MaxRequests = 1
				cfg.Retry.InitialInterval = 1 * time.Millisecond
				cfg.Retry.MaxInterval = 10 * time.Millisecond
			}),
			"retry.enabled is false": withTestExporterConfig(func(cfg *Config) {
				cfg.Retry.Enabled = false
				cfg.Retry.MaxRequests = 10
				cfg.Retry.InitialInterval = 1 * time.Millisecond
				cfg.Retry.MaxInterval = 10 * time.Millisecond
			}),
		}

		handlers := map[string]func(attempts *atomic.Int64) bulkHandler{
			"fail http request": func(attempts *atomic.Int64) bulkHandler {
				return func([]itemRequest) ([]itemResponse, error) {
					attempts.Add(1)
					return nil, &httpTestError{message: "oops"}
				}
			},
			"fail item": func(attempts *atomic.Int64) bulkHandler {
				return func(docs []itemRequest) ([]itemResponse, error) {
					attempts.Add(1)
					return itemsReportStatus(docs, http.StatusTooManyRequests)
				}
			},
		}

		for name, handler := range handlers {
			t.Run(name, func(t *testing.T) {
				t.Parallel()
				for name, configurer := range configurations {
					t.Run(name, func(t *testing.T) {
						t.Parallel()
						attempts := &atomic.Int64{}
						server := newESTestServer(t, handler(attempts))

						testConfig := configurer(server.URL)
						exporter := newTestTracesExporter(t, server.URL, func(cfg *Config) { *cfg = *testConfig })
						mustSendTraces(t, exporter, `{"message": "test1"}`)

						time.Sleep(200 * time.Millisecond)
						assert.Equal(t, int64(1), attempts.Load())
					})
				}
			})
		}
	})

	t.Run("do not retry invalid request", func(t *testing.T) {
		attempts := &atomic.Int64{}
		server := newESTestServer(t, func(docs []itemRequest) ([]itemResponse, error) {
			attempts.Add(1)
			return nil, &httpTestError{message: "oops", status: http.StatusBadRequest}
		})

		exporter := newTestTracesExporter(t, server.URL)
		mustSendTraces(t, exporter, `{"message": "test1"}`)

		time.Sleep(200 * time.Millisecond)
		assert.Equal(t, int64(1), attempts.Load())
	})

	t.Run("retry single item", func(t *testing.T) {
		var attempts int
		rec := newBulkRecorder()
		server := newESTestServer(t, func(docs []itemRequest) ([]itemResponse, error) {
			attempts++

			if attempts == 1 {
				return itemsReportStatus(docs, http.StatusTooManyRequests)
			}

			rec.Record(docs)
			return itemsAllOK(docs)
		})

		exporter := newTestTracesExporter(t, server.URL)
		mustSendTraces(t, exporter, `{"message": "test1"}`)

		rec.WaitItems(1)
	})

	t.Run("do not retry bad item", func(t *testing.T) {
		attempts := &atomic.Int64{}
		server := newESTestServer(t, func(docs []itemRequest) ([]itemResponse, error) {
			attempts.Add(1)
			return itemsReportStatus(docs, http.StatusBadRequest)
		})

		exporter := newTestTracesExporter(t, server.URL)
		mustSendTraces(t, exporter, `{"message": "test1"}`)

		time.Sleep(200 * time.Millisecond)
		assert.Equal(t, int64(1), attempts.Load())
	})

	t.Run("only retry failed items", func(t *testing.T) {
		var attempts [3]int
		var wg sync.WaitGroup
		wg.Add(1)

		const retryIdx = 1

		server := newESTestServer(t, func(docs []itemRequest) ([]itemResponse, error) {
			resp := make([]itemResponse, len(docs))
			for i, doc := range docs {
				resp[i].Status = http.StatusOK

				var idxInfo struct{ Idx int }
				if err := json.Unmarshal(doc.Document, &idxInfo); err != nil {
					panic(err)
				}

				if idxInfo.Idx == retryIdx {
					if attempts[retryIdx] == 0 {
						resp[i].Status = http.StatusTooManyRequests
					} else {
						defer wg.Done()
					}
				}
				attempts[idxInfo.Idx]++
			}
			return resp, nil
		})

		exporter := newTestTracesExporter(t, server.URL, func(cfg *Config) {
			cfg.Flush.Interval = 50 * time.Millisecond
			cfg.Retry.InitialInterval = 1 * time.Millisecond
			cfg.Retry.MaxInterval = 10 * time.Millisecond
		})
		mustSendTraces(t, exporter, `{"message": "test1", "idx": 0}`)
		mustSendTraces(t, exporter, `{"message": "test2", "idx": 1}`)
		mustSendTraces(t, exporter, `{"message": "test3", "idx": 2}`)

		wg.Wait() // <- this blocks forever if the trace is not retried

		assert.Equal(t, [3]int{1, 2, 1}, attempts)
	})
}
func newTestLogsExporter(t *testing.T, url string, fns ...func(*Config)) *elasticsearchLogsExporter {
	exporter, err := newLogsExporter(zaptest.NewLogger(t), withTestTracesExporterConfig(fns...)(url))
	require.NoError(t, err)

	t.Cleanup(func() {
		require.NoError(t, exporter.Shutdown(context.TODO()))
	})
	return exporter
}

func newTestTracesExporter(t *testing.T, url string, fns ...func(*Config)) *elasticsearchTracesExporter {
	exporter, err := newTracesExporter(zaptest.NewLogger(t), withTestTracesExporterConfig(fns...)(url))
	require.NoError(t, err)

	t.Cleanup(func() {
		require.NoError(t, exporter.Shutdown(context.TODO()))
	})
	return exporter
}

func withTestTracesExporterConfig(fns ...func(*Config)) func(string) *Config {
	return func(url string) *Config {
		var configMods []func(*Config)
		configMods = append(configMods, func(cfg *Config) {
			cfg.Endpoints = []string{url}
			cfg.NumWorkers = 1
			cfg.Flush.Interval = 10 * time.Millisecond
		})
		configMods = append(configMods, fns...)
		return withDefaultConfig(configMods...)
	}
}

func mustSendTraces(t *testing.T, exporter *elasticsearchTracesExporter, contents string) {
	err := pushDocuments(context.TODO(), zap.L(), exporter.index, []byte(contents), exporter.bulkIndexer, exporter.maxAttempts)
	require.NoError(t, err)
}

// send trace with span & resource attributes
func mustSendTracesWithAttributes(t *testing.T, exporter *elasticsearchTracesExporter, attrMp map[string]string, resMp map[string]string) {
	traces := newTracesWithAttributeAndResourceMap(attrMp, resMp)
	resSpans := traces.ResourceSpans().At(0)
	span := resSpans.ScopeSpans().At(0).Spans().At(0)
<<<<<<< HEAD

	err := exporter.pushTraceRecord(context.TODO(), resSpans.Resource(), span)
=======
	scope := resSpans.ScopeSpans().At(0).Scope()

	err := exporter.pushTraceRecord(context.TODO(), resSpans.Resource(), span, scope)
>>>>>>> 592374af
	require.NoError(t, err)
}<|MERGE_RESOLUTION|>--- conflicted
+++ resolved
@@ -170,19 +170,11 @@
 			data, err := docs[0].Action.MarshalJSON()
 			assert.Nil(t, err)
 
-<<<<<<< HEAD
-			jsonVal := map[string]interface{}{}
-			err = json.Unmarshal(data, &jsonVal)
-			assert.Nil(t, err)
-
-			create := jsonVal["create"].(map[string]interface{})
-=======
 			jsonVal := map[string]any{}
 			err = json.Unmarshal(data, &jsonVal)
 			assert.Nil(t, err)
 
 			create := jsonVal["create"].(map[string]any)
->>>>>>> 592374af
 
 			expected := fmt.Sprintf("%s%s%s", prefix, index, suffix)
 			assert.Equal(t, expected, create["_index"].(string))
@@ -412,13 +404,8 @@
 	traces := newTracesWithAttributeAndResourceMap(attrMp, resMp)
 	resSpans := traces.ResourceSpans().At(0)
 	span := resSpans.ScopeSpans().At(0).Spans().At(0)
-<<<<<<< HEAD
-
-	err := exporter.pushTraceRecord(context.TODO(), resSpans.Resource(), span)
-=======
 	scope := resSpans.ScopeSpans().At(0).Scope()
 
 	err := exporter.pushTraceRecord(context.TODO(), resSpans.Resource(), span, scope)
->>>>>>> 592374af
 	require.NoError(t, err)
 }