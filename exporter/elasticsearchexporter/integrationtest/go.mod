module github.com/open-telemetry/opentelemetry-collector-contrib/exporter/elasticsearchexporter/integrationtest

go 1.23.0

require (
	github.com/elastic/go-docappender/v2 v2.6.1
	github.com/gorilla/mux v1.8.1
	github.com/open-telemetry/opentelemetry-collector-contrib/exporter/elasticsearchexporter v0.121.0
	github.com/open-telemetry/opentelemetry-collector-contrib/extension/storage/filestorage v0.121.0
	github.com/open-telemetry/opentelemetry-collector-contrib/internal/common v0.121.0
	github.com/open-telemetry/opentelemetry-collector-contrib/internal/sharedcomponent v0.121.0
	github.com/open-telemetry/opentelemetry-collector-contrib/testbed v0.121.0
	github.com/shirou/gopsutil/v4 v4.25.2
	github.com/stretchr/testify v1.10.0
	go.opentelemetry.io/collector/component v1.27.1-0.20250307194215-7d3e03e500b0
	go.opentelemetry.io/collector/component/componentstatus v0.121.1-0.20250307194215-7d3e03e500b0
	go.opentelemetry.io/collector/component/componenttest v0.121.1-0.20250307194215-7d3e03e500b0
	go.opentelemetry.io/collector/config/confighttp v0.121.1-0.20250307194215-7d3e03e500b0
	go.opentelemetry.io/collector/confmap v1.27.1-0.20250307194215-7d3e03e500b0
	go.opentelemetry.io/collector/confmap/provider/fileprovider v1.27.1-0.20250307194215-7d3e03e500b0
	go.opentelemetry.io/collector/consumer v1.27.1-0.20250307194215-7d3e03e500b0
	go.opentelemetry.io/collector/exporter v0.121.1-0.20250307194215-7d3e03e500b0
	go.opentelemetry.io/collector/exporter/debugexporter v0.121.1-0.20250307194215-7d3e03e500b0
	go.opentelemetry.io/collector/exporter/exportertest v0.121.1-0.20250307194215-7d3e03e500b0
	go.opentelemetry.io/collector/extension v1.27.1-0.20250307194215-7d3e03e500b0
	go.opentelemetry.io/collector/otelcol v0.121.1-0.20250307194215-7d3e03e500b0
	go.opentelemetry.io/collector/pdata v1.27.1-0.20250307194215-7d3e03e500b0
	go.opentelemetry.io/collector/processor v0.121.1-0.20250307194215-7d3e03e500b0
	go.opentelemetry.io/collector/receiver v0.121.1-0.20250307194215-7d3e03e500b0
	go.opentelemetry.io/collector/receiver/otlpreceiver v0.121.1-0.20250307194215-7d3e03e500b0
	go.opentelemetry.io/collector/receiver/receivertest v0.121.1-0.20250307194215-7d3e03e500b0
	go.uber.org/zap v1.27.0
	golang.org/x/sync v0.11.0
)

require (
	github.com/alecthomas/participle/v2 v2.1.1 // indirect
	github.com/antchfx/xmlquery v1.4.4 // indirect
	github.com/antchfx/xpath v1.3.3 // indirect
	github.com/apache/thrift v0.21.0 // indirect
	github.com/armon/go-radix v1.0.0 // indirect
	github.com/beorn7/perks v1.0.1 // indirect
	github.com/cenkalti/backoff/v4 v4.3.0 // indirect
	github.com/census-instrumentation/opencensus-proto v0.4.1 // indirect
	github.com/cespare/xxhash/v2 v2.3.0 // indirect
	github.com/cilium/ebpf v0.16.0 // indirect
	github.com/davecgh/go-spew v1.1.2-0.20180830191138-d8f796af33cc // indirect
	github.com/ebitengine/purego v0.8.2 // indirect
	github.com/elastic/elastic-transport-go/v8 v8.6.1 // indirect
	github.com/elastic/go-elasticsearch/v8 v8.17.1 // indirect
	github.com/elastic/go-freelru v0.16.0 // indirect
	github.com/elastic/go-grok v0.3.1 // indirect
	github.com/elastic/go-structform v0.0.12 // indirect
	github.com/elastic/go-sysinfo v1.15.0 // indirect
	github.com/elastic/go-windows v1.0.2 // indirect
	github.com/elastic/lunes v0.1.0 // indirect
	github.com/expr-lang/expr v1.16.9 // indirect
	github.com/felixge/httpsnoop v1.0.4 // indirect
	github.com/fsnotify/fsnotify v1.8.0 // indirect
	github.com/go-logr/logr v1.4.2 // indirect
	github.com/go-logr/stdr v1.2.2 // indirect
	github.com/go-ole/go-ole v1.3.0 // indirect
	github.com/go-viper/mapstructure/v2 v2.2.1 // indirect
	github.com/gobwas/glob v0.2.3 // indirect
	github.com/goccy/go-json v0.10.5 // indirect
	github.com/gogo/googleapis v1.4.1 // indirect
	github.com/gogo/protobuf v1.3.2 // indirect
	github.com/golang/groupcache v0.0.0-20210331224755-41bb18bfe9da // indirect
	github.com/golang/protobuf v1.5.4 // indirect
	github.com/golang/snappy v0.0.4 // indirect
	github.com/google/uuid v1.6.0 // indirect
	github.com/grpc-ecosystem/grpc-gateway/v2 v2.26.3 // indirect
	github.com/hashicorp/go-version v1.7.0 // indirect
	github.com/hashicorp/golang-lru v1.0.2 // indirect
	github.com/hashicorp/golang-lru/v2 v2.0.7 // indirect
	github.com/iancoleman/strcase v0.3.0 // indirect
	github.com/inconshreveable/mousetrap v1.1.0 // indirect
	github.com/jaegertracing/jaeger v1.66.0 // indirect
	github.com/jaegertracing/jaeger-idl v0.5.0 // indirect
	github.com/jonboulle/clockwork v0.5.0 // indirect
	github.com/jpillora/backoff v1.0.0 // indirect
	github.com/json-iterator/go v1.1.12 // indirect
	github.com/klauspost/compress v1.18.0 // indirect
	github.com/klauspost/cpuid/v2 v2.2.8 // indirect
	github.com/knadh/koanf/maps v0.1.1 // indirect
	github.com/knadh/koanf/providers/confmap v0.1.0 // indirect
	github.com/knadh/koanf/v2 v2.1.2 // indirect
	github.com/leodido/go-syslog/v4 v4.2.0 // indirect
	github.com/leodido/ragel-machinery v0.0.0-20190525184631-5f46317e436b // indirect
	github.com/lestrrat-go/strftime v1.1.0 // indirect
	github.com/lightstep/go-expohisto v1.0.0 // indirect
	github.com/lufia/plan9stats v0.0.0-20240226150601-1dcf7310316a // indirect
	github.com/magefile/mage v1.15.0 // indirect
	github.com/minio/sha256-simd v1.0.1 // indirect
	github.com/mitchellh/copystructure v1.2.0 // indirect
	github.com/mitchellh/reflectwalk v1.0.2 // indirect
	github.com/modern-go/concurrent v0.0.0-20180306012644-bacd9c7ef1dd // indirect
	github.com/modern-go/reflect2 v1.0.2 // indirect
	github.com/mostynb/go-grpc-compression v1.2.3 // indirect
	github.com/munnerz/goautoneg v0.0.0-20191010083416-a7dc8b61c822 // indirect
	github.com/open-telemetry/opentelemetry-collector-contrib/connector/routingconnector v0.121.0 // indirect
	github.com/open-telemetry/opentelemetry-collector-contrib/connector/spanmetricsconnector v0.121.0 // indirect
	github.com/open-telemetry/opentelemetry-collector-contrib/exporter/opencensusexporter v0.121.0 // indirect
	github.com/open-telemetry/opentelemetry-collector-contrib/exporter/syslogexporter v0.121.0 // indirect
	github.com/open-telemetry/opentelemetry-collector-contrib/exporter/zipkinexporter v0.121.0 // indirect
	github.com/open-telemetry/opentelemetry-collector-contrib/internal/coreinternal v0.121.0 // indirect
	github.com/open-telemetry/opentelemetry-collector-contrib/internal/pdatautil v0.121.0 // indirect
	github.com/open-telemetry/opentelemetry-collector-contrib/pkg/core/xidutils v0.121.0 // indirect
	github.com/open-telemetry/opentelemetry-collector-contrib/pkg/golden v0.121.0 // indirect
	github.com/open-telemetry/opentelemetry-collector-contrib/pkg/ottl v0.121.0 // indirect
	github.com/open-telemetry/opentelemetry-collector-contrib/pkg/pdatautil v0.121.0 // indirect
	github.com/open-telemetry/opentelemetry-collector-contrib/pkg/stanza v0.121.0 // indirect
	github.com/open-telemetry/opentelemetry-collector-contrib/pkg/translator/jaeger v0.121.0 // indirect
	github.com/open-telemetry/opentelemetry-collector-contrib/pkg/translator/opencensus v0.121.0 // indirect
	github.com/open-telemetry/opentelemetry-collector-contrib/pkg/translator/zipkin v0.121.0 // indirect
	github.com/open-telemetry/opentelemetry-collector-contrib/receiver/jaegerreceiver v0.121.0 // indirect
	github.com/open-telemetry/opentelemetry-collector-contrib/receiver/opencensusreceiver v0.121.0 // indirect
	github.com/open-telemetry/opentelemetry-collector-contrib/receiver/syslogreceiver v0.121.0 // indirect
	github.com/open-telemetry/opentelemetry-collector-contrib/receiver/zipkinreceiver v0.121.0 // indirect
	github.com/openzipkin/zipkin-go v0.4.3 // indirect
	github.com/pierrec/lz4/v4 v4.1.22 // indirect
	github.com/pkg/errors v0.9.1 // indirect
	github.com/pmezard/go-difflib v1.0.1-0.20181226105442-5d4384ee4fb2 // indirect
	github.com/power-devops/perfstat v0.0.0-20240221224432-82ca36839d55 // indirect
	github.com/prometheus/client_golang v1.21.1 // indirect
	github.com/prometheus/client_model v0.6.1 // indirect
	github.com/prometheus/common v0.62.0 // indirect
	github.com/prometheus/procfs v0.15.1 // indirect
	github.com/rs/cors v1.11.1 // indirect
	github.com/sirupsen/logrus v1.9.3 // indirect
	github.com/soheilhy/cmux v0.1.5 // indirect
<<<<<<< HEAD
	github.com/spf13/cobra v1.8.1 // indirect
	github.com/spf13/pflag v1.0.5 // indirect
	github.com/tklauser/go-sysconf v0.3.13 // indirect
	github.com/tklauser/numcpus v0.7.0 // indirect
	github.com/twmb/murmur3 v1.1.8 // indirect
=======
	github.com/spf13/cobra v1.9.1 // indirect
	github.com/spf13/pflag v1.0.6 // indirect
	github.com/tklauser/go-sysconf v0.3.14 // indirect
	github.com/tklauser/numcpus v0.8.0 // indirect
>>>>>>> 9d6b1cb7
	github.com/ua-parser/uap-go v0.0.0-20240611065828-3a4781585db6 // indirect
	github.com/valyala/fastjson v1.6.4 // indirect
	github.com/yusufpapurcu/wmi v1.2.4 // indirect
	github.com/zeebo/xxh3 v1.0.2 // indirect
	go.elastic.co/apm/module/apmelasticsearch/v2 v2.6.3 // indirect
	go.elastic.co/apm/module/apmhttp/v2 v2.6.3 // indirect
	go.elastic.co/apm/module/apmzap/v2 v2.6.3 // indirect
	go.elastic.co/apm/v2 v2.6.3 // indirect
	go.elastic.co/fastjson v1.4.0 // indirect
	go.etcd.io/bbolt v1.4.0 // indirect
	go.opencensus.io v0.24.0 // indirect
	go.opentelemetry.io/auto/sdk v1.1.0 // indirect
	go.opentelemetry.io/collector v0.121.1-0.20250307194215-7d3e03e500b0 // indirect
	go.opentelemetry.io/collector/client v1.27.1-0.20250307194215-7d3e03e500b0 // indirect
	go.opentelemetry.io/collector/config/configauth v0.121.1-0.20250307194215-7d3e03e500b0 // indirect
	go.opentelemetry.io/collector/config/configcompression v1.27.1-0.20250307194215-7d3e03e500b0 // indirect
	go.opentelemetry.io/collector/config/configgrpc v0.121.1-0.20250307194215-7d3e03e500b0 // indirect
	go.opentelemetry.io/collector/config/confignet v1.27.1-0.20250307194215-7d3e03e500b0 // indirect
	go.opentelemetry.io/collector/config/configopaque v1.27.1-0.20250307194215-7d3e03e500b0 // indirect
	go.opentelemetry.io/collector/config/configretry v1.27.1-0.20250307194215-7d3e03e500b0 // indirect
	go.opentelemetry.io/collector/config/configtelemetry v0.121.1-0.20250307194215-7d3e03e500b0 // indirect
	go.opentelemetry.io/collector/config/configtls v1.27.1-0.20250307194215-7d3e03e500b0 // indirect
	go.opentelemetry.io/collector/confmap/xconfmap v0.121.1-0.20250307164521-7c787571daa5 // indirect
	go.opentelemetry.io/collector/connector v0.121.1-0.20250307194215-7d3e03e500b0 // indirect
	go.opentelemetry.io/collector/connector/connectortest v0.121.1-0.20250307194215-7d3e03e500b0 // indirect
	go.opentelemetry.io/collector/connector/xconnector v0.121.1-0.20250307194215-7d3e03e500b0 // indirect
	go.opentelemetry.io/collector/consumer/consumererror v0.121.1-0.20250307194215-7d3e03e500b0 // indirect
	go.opentelemetry.io/collector/consumer/consumererror/xconsumererror v0.121.1-0.20250307194215-7d3e03e500b0 // indirect
	go.opentelemetry.io/collector/consumer/consumertest v0.121.1-0.20250307194215-7d3e03e500b0 // indirect
	go.opentelemetry.io/collector/consumer/xconsumer v0.121.1-0.20250307194215-7d3e03e500b0 // indirect
	go.opentelemetry.io/collector/exporter/exporterhelper/xexporterhelper v0.121.1-0.20250307194215-7d3e03e500b0 // indirect
	go.opentelemetry.io/collector/exporter/otlpexporter v0.121.1-0.20250307194215-7d3e03e500b0 // indirect
	go.opentelemetry.io/collector/exporter/otlphttpexporter v0.121.1-0.20250307194215-7d3e03e500b0 // indirect
	go.opentelemetry.io/collector/exporter/xexporter v0.121.1-0.20250307194215-7d3e03e500b0 // indirect
	go.opentelemetry.io/collector/extension/extensionauth v0.121.1-0.20250307194215-7d3e03e500b0 // indirect
	go.opentelemetry.io/collector/extension/extensioncapabilities v0.121.1-0.20250307194215-7d3e03e500b0 // indirect
	go.opentelemetry.io/collector/extension/extensiontest v0.121.1-0.20250307194215-7d3e03e500b0 // indirect
	go.opentelemetry.io/collector/extension/xextension v0.121.1-0.20250307194215-7d3e03e500b0 // indirect
	go.opentelemetry.io/collector/extension/zpagesextension v0.121.1-0.20250307194215-7d3e03e500b0 // indirect
	go.opentelemetry.io/collector/featuregate v1.27.1-0.20250307194215-7d3e03e500b0 // indirect
	go.opentelemetry.io/collector/internal/fanoutconsumer v0.121.1-0.20250307194215-7d3e03e500b0 // indirect
	go.opentelemetry.io/collector/internal/memorylimiter v0.121.1-0.20250307194215-7d3e03e500b0 // indirect
	go.opentelemetry.io/collector/internal/sharedcomponent v0.121.1-0.20250307194215-7d3e03e500b0 // indirect
	go.opentelemetry.io/collector/internal/telemetry v0.121.1-0.20250307194215-7d3e03e500b0 // indirect
	go.opentelemetry.io/collector/pdata/pprofile v0.121.1-0.20250307194215-7d3e03e500b0 // indirect
	go.opentelemetry.io/collector/pdata/testdata v0.121.1-0.20250307194215-7d3e03e500b0 // indirect
	go.opentelemetry.io/collector/pipeline v0.121.1-0.20250307194215-7d3e03e500b0 // indirect
	go.opentelemetry.io/collector/pipeline/xpipeline v0.121.1-0.20250307194215-7d3e03e500b0 // indirect
	go.opentelemetry.io/collector/processor/batchprocessor v0.121.1-0.20250307194215-7d3e03e500b0 // indirect
	go.opentelemetry.io/collector/processor/memorylimiterprocessor v0.121.1-0.20250307194215-7d3e03e500b0 // indirect
	go.opentelemetry.io/collector/processor/processorhelper/xprocessorhelper v0.121.1-0.20250307194215-7d3e03e500b0 // indirect
	go.opentelemetry.io/collector/processor/processortest v0.121.1-0.20250307194215-7d3e03e500b0 // indirect
	go.opentelemetry.io/collector/processor/xprocessor v0.121.1-0.20250307194215-7d3e03e500b0 // indirect
	go.opentelemetry.io/collector/receiver/receiverhelper v0.0.0-20250307194215-7d3e03e500b0 // indirect
	go.opentelemetry.io/collector/receiver/xreceiver v0.121.1-0.20250307194215-7d3e03e500b0 // indirect
	go.opentelemetry.io/collector/semconv v0.121.1-0.20250307194215-7d3e03e500b0 // indirect
	go.opentelemetry.io/collector/service v0.121.1-0.20250307194215-7d3e03e500b0 // indirect
	go.opentelemetry.io/collector/service/hostcapabilities v0.121.1-0.20250307194215-7d3e03e500b0 // indirect
	go.opentelemetry.io/contrib/bridges/otelzap v0.10.0 // indirect
	go.opentelemetry.io/contrib/instrumentation/google.golang.org/grpc/otelgrpc v0.60.0 // indirect
	go.opentelemetry.io/contrib/instrumentation/net/http/otelhttp v0.60.0 // indirect
	go.opentelemetry.io/contrib/otelconf v0.15.0 // indirect
	go.opentelemetry.io/contrib/propagators/b3 v1.35.0 // indirect
	go.opentelemetry.io/contrib/zpages v0.60.0 // indirect
	go.opentelemetry.io/ebpf-profiler v0.0.0-20250212075250-7bf12d3f962f // indirect
	go.opentelemetry.io/otel v1.35.0 // indirect
	go.opentelemetry.io/otel/exporters/otlp/otlplog/otlploggrpc v0.11.0 // indirect
	go.opentelemetry.io/otel/exporters/otlp/otlplog/otlploghttp v0.11.0 // indirect
	go.opentelemetry.io/otel/exporters/otlp/otlpmetric/otlpmetricgrpc v1.35.0 // indirect
	go.opentelemetry.io/otel/exporters/otlp/otlpmetric/otlpmetrichttp v1.35.0 // indirect
	go.opentelemetry.io/otel/exporters/otlp/otlptrace v1.35.0 // indirect
	go.opentelemetry.io/otel/exporters/otlp/otlptrace/otlptracegrpc v1.35.0 // indirect
	go.opentelemetry.io/otel/exporters/otlp/otlptrace/otlptracehttp v1.35.0 // indirect
	go.opentelemetry.io/otel/exporters/prometheus v0.57.0 // indirect
	go.opentelemetry.io/otel/exporters/stdout/stdoutlog v0.11.0 // indirect
	go.opentelemetry.io/otel/exporters/stdout/stdoutmetric v1.35.0 // indirect
	go.opentelemetry.io/otel/exporters/stdout/stdouttrace v1.35.0 // indirect
	go.opentelemetry.io/otel/log v0.11.0 // indirect
	go.opentelemetry.io/otel/metric v1.35.0 // indirect
	go.opentelemetry.io/otel/sdk v1.35.0 // indirect
	go.opentelemetry.io/otel/sdk/log v0.11.0 // indirect
	go.opentelemetry.io/otel/sdk/metric v1.35.0 // indirect
	go.opentelemetry.io/otel/trace v1.35.0 // indirect
	go.opentelemetry.io/proto/otlp v1.5.0 // indirect
	go.uber.org/multierr v1.11.0 // indirect
	golang.org/x/exp v0.0.0-20250210185358-939b2ce775ac // indirect
	golang.org/x/net v0.36.0 // indirect
	golang.org/x/sys v0.30.0 // indirect
	golang.org/x/text v0.22.0 // indirect
	gonum.org/v1/gonum v0.15.1 // indirect
	google.golang.org/genproto/googleapis/api v0.0.0-20250303144028-a0af3efb3deb // indirect
	google.golang.org/genproto/googleapis/rpc v0.0.0-20250303144028-a0af3efb3deb // indirect
	google.golang.org/grpc v1.71.0 // indirect
	google.golang.org/protobuf v1.36.5 // indirect
	gopkg.in/yaml.v2 v2.4.0 // indirect
	gopkg.in/yaml.v3 v3.0.1 // indirect
	howett.net/plist v1.0.1 // indirect
)

replace github.com/open-telemetry/opentelemetry-collector-contrib/exporter/elasticsearchexporter => ../

replace github.com/open-telemetry/opentelemetry-collector-contrib/extension/storage => ../../../extension/storage

replace github.com/open-telemetry/opentelemetry-collector-contrib/extension/storage/filestorage => ../../../extension/storage/filestorage

replace github.com/open-telemetry/opentelemetry-collector-contrib/testbed => ../../../testbed

replace github.com/open-telemetry/opentelemetry-collector-contrib/exporter/opencensusexporter => ../../opencensusexporter

replace github.com/open-telemetry/opentelemetry-collector-contrib/exporter/syslogexporter => ../../syslogexporter

replace github.com/open-telemetry/opentelemetry-collector-contrib/exporter/zipkinexporter => ../../zipkinexporter

replace github.com/open-telemetry/opentelemetry-collector-contrib/internal/common => ../../../internal/common

replace github.com/open-telemetry/opentelemetry-collector-contrib/internal/coreinternal => ../../../internal/coreinternal

replace github.com/open-telemetry/opentelemetry-collector-contrib/pkg/core/xidutils => ../../../pkg/core/xidutils

replace github.com/open-telemetry/opentelemetry-collector-contrib/internal/sharedcomponent => ../../../internal/sharedcomponent

replace github.com/open-telemetry/opentelemetry-collector-contrib/pkg/golden => ../../../pkg/golden

replace github.com/open-telemetry/opentelemetry-collector-contrib/pkg/pdatautil => ../../../pkg/pdatautil

replace github.com/open-telemetry/opentelemetry-collector-contrib/pkg/stanza => ../../../pkg/stanza

replace github.com/open-telemetry/opentelemetry-collector-contrib/pkg/translator/jaeger => ../../../pkg/translator/jaeger

replace github.com/open-telemetry/opentelemetry-collector-contrib/pkg/translator/opencensus => ../../../pkg/translator/opencensus

replace github.com/open-telemetry/opentelemetry-collector-contrib/pkg/translator/zipkin => ../../../pkg/translator/zipkin

replace github.com/open-telemetry/opentelemetry-collector-contrib/receiver/jaegerreceiver => ../../../receiver/jaegerreceiver

replace github.com/open-telemetry/opentelemetry-collector-contrib/receiver/opencensusreceiver => ../../../receiver/opencensusreceiver

replace github.com/open-telemetry/opentelemetry-collector-contrib/receiver/syslogreceiver => ../../../receiver/syslogreceiver

replace github.com/open-telemetry/opentelemetry-collector-contrib/receiver/zipkinreceiver => ../../../receiver/zipkinreceiver

replace github.com/open-telemetry/opentelemetry-collector-contrib/receiver/signalfxreceiver => ../../../receiver/signalfxreceiver

replace github.com/open-telemetry/opentelemetry-collector-contrib/pkg/experimentalmetricmetadata => ../../../pkg/experimentalmetricmetadata

replace github.com/open-telemetry/opentelemetry-collector-contrib/receiver/prometheusreceiver => ../../../receiver/prometheusreceiver

replace github.com/open-telemetry/opentelemetry-collector-contrib/receiver/carbonreceiver => ../../../receiver/carbonreceiver

replace github.com/open-telemetry/opentelemetry-collector-contrib/testbed/mockdatasenders/mockdatadogagentexporter => ../../../testbed/mockdatasenders/mockdatadogagentexporter

replace github.com/open-telemetry/opentelemetry-collector-contrib/pkg/translator/prometheusremotewrite => ../../../pkg/translator/prometheusremotewrite

replace github.com/open-telemetry/opentelemetry-collector-contrib/internal/splunk => ../../../internal/splunk

replace github.com/open-telemetry/opentelemetry-collector-contrib/exporter/signalfxexporter => ../../signalfxexporter

replace github.com/open-telemetry/opentelemetry-collector-contrib/pkg/batchperresourceattr => ../../../pkg/batchperresourceattr

replace github.com/open-telemetry/opentelemetry-collector-contrib/receiver/datadogreceiver => ../../../receiver/datadogreceiver

replace github.com/open-telemetry/opentelemetry-collector-contrib/exporter/sapmexporter => ../../sapmexporter

replace github.com/open-telemetry/opentelemetry-collector-contrib/exporter/carbonexporter => ../../carbonexporter

replace github.com/open-telemetry/opentelemetry-collector-contrib/exporter/splunkhecexporter => ../../splunkhecexporter

replace github.com/open-telemetry/opentelemetry-collector-contrib/exporter/prometheusexporter => ../../prometheusexporter

replace github.com/open-telemetry/opentelemetry-collector-contrib/pkg/pdatatest => ../../../pkg/pdatatest

replace github.com/open-telemetry/opentelemetry-collector-contrib/pkg/translator/signalfx => ../../../pkg/translator/signalfx

replace github.com/open-telemetry/opentelemetry-collector-contrib/receiver/splunkhecreceiver => ../../../receiver/splunkhecreceiver

replace github.com/open-telemetry/opentelemetry-collector-contrib/pkg/translator/prometheus => ../../../pkg/translator/prometheus

replace github.com/open-telemetry/opentelemetry-collector-contrib/receiver/sapmreceiver => ../../../receiver/sapmreceiver

replace github.com/open-telemetry/opentelemetry-collector-contrib/pkg/resourcetotelemetry => ../../../pkg/resourcetotelemetry

replace github.com/open-telemetry/opentelemetry-collector-contrib/exporter/prometheusremotewriteexporter => ../../prometheusremotewriteexporter

replace github.com/open-telemetry/opentelemetry-collector-contrib/extension/ackextension => ../../../extension/ackextension

replace github.com/open-telemetry/opentelemetry-collector-contrib/connector/spanmetricsconnector => ../../../connector/spanmetricsconnector

replace github.com/open-telemetry/opentelemetry-collector-contrib/pkg/ottl => ../../../pkg/ottl

replace github.com/open-telemetry/opentelemetry-collector-contrib/connector/routingconnector => ../../../connector/routingconnector

replace github.com/open-telemetry/opentelemetry-collector-contrib/internal/exp/metrics => ../../../internal/exp/metrics

replace github.com/open-telemetry/opentelemetry-collector-contrib/internal/pdatautil => ../../../internal/pdatautil<|MERGE_RESOLUTION|>--- conflicted
+++ resolved
@@ -129,18 +129,11 @@
 	github.com/rs/cors v1.11.1 // indirect
 	github.com/sirupsen/logrus v1.9.3 // indirect
 	github.com/soheilhy/cmux v0.1.5 // indirect
-<<<<<<< HEAD
-	github.com/spf13/cobra v1.8.1 // indirect
-	github.com/spf13/pflag v1.0.5 // indirect
-	github.com/tklauser/go-sysconf v0.3.13 // indirect
-	github.com/tklauser/numcpus v0.7.0 // indirect
-	github.com/twmb/murmur3 v1.1.8 // indirect
-=======
 	github.com/spf13/cobra v1.9.1 // indirect
 	github.com/spf13/pflag v1.0.6 // indirect
 	github.com/tklauser/go-sysconf v0.3.14 // indirect
 	github.com/tklauser/numcpus v0.8.0 // indirect
->>>>>>> 9d6b1cb7
+	github.com/twmb/murmur3 v1.1.8 // indirect
 	github.com/ua-parser/uap-go v0.0.0-20240611065828-3a4781585db6 // indirect
 	github.com/valyala/fastjson v1.6.4 // indirect
 	github.com/yusufpapurcu/wmi v1.2.4 // indirect
