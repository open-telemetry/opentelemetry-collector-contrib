--- conflicted
+++ resolved
@@ -102,17 +102,10 @@
 	go.opentelemetry.io/otel/trace v1.35.0 // indirect
 	go.uber.org/multierr v1.11.0 // indirect
 	golang.org/x/exp v0.0.0-20240909161429-701f63a606c0 // indirect
-<<<<<<< HEAD
-	golang.org/x/net v0.37.0 // indirect
+	golang.org/x/net v0.38.0 // indirect
 	golang.org/x/sync v0.13.0 // indirect
 	golang.org/x/sys v0.32.0 // indirect
-	golang.org/x/text v0.23.0 // indirect
-=======
-	golang.org/x/net v0.38.0 // indirect
-	golang.org/x/sync v0.13.0 // indirect
-	golang.org/x/sys v0.31.0 // indirect
 	golang.org/x/text v0.24.0 // indirect
->>>>>>> 62aa17c3
 	google.golang.org/genproto/googleapis/rpc v0.0.0-20250115164207-1a7da9e5054f // indirect
 	google.golang.org/grpc v1.71.1 // indirect
 	google.golang.org/protobuf v1.36.6 // indirect
