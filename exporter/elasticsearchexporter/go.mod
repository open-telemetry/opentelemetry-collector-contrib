module github.com/open-telemetry/opentelemetry-collector-contrib/exporter/elasticsearchexporter

go 1.23.0

require (
	github.com/cenkalti/backoff/v4 v4.3.0
	github.com/elastic/go-docappender/v2 v2.6.1
	github.com/elastic/go-elasticsearch/v8 v8.17.1
	github.com/elastic/go-structform v0.0.12
	github.com/klauspost/compress v1.18.0
	github.com/lestrrat-go/strftime v1.1.0
	github.com/open-telemetry/opentelemetry-collector-contrib/internal/common v0.123.0
	github.com/open-telemetry/opentelemetry-collector-contrib/internal/coreinternal v0.123.0
	github.com/stretchr/testify v1.10.0
	github.com/tidwall/gjson v1.18.0
	go.opentelemetry.io/collector/client v1.29.1-0.20250402200755-cb5c3f4fb9dc
	go.opentelemetry.io/collector/component v1.29.1-0.20250402200755-cb5c3f4fb9dc
	go.opentelemetry.io/collector/component/componenttest v0.123.1-0.20250402200755-cb5c3f4fb9dc
	go.opentelemetry.io/collector/config/configauth v0.123.1-0.20250402200755-cb5c3f4fb9dc
	go.opentelemetry.io/collector/config/configcompression v1.29.1-0.20250402200755-cb5c3f4fb9dc
	go.opentelemetry.io/collector/config/confighttp v0.123.1-0.20250402200755-cb5c3f4fb9dc
	go.opentelemetry.io/collector/config/configopaque v1.29.1-0.20250402200755-cb5c3f4fb9dc
	go.opentelemetry.io/collector/confmap v1.29.1-0.20250402200755-cb5c3f4fb9dc
	go.opentelemetry.io/collector/confmap/xconfmap v0.123.1-0.20250402200755-cb5c3f4fb9dc
	go.opentelemetry.io/collector/consumer v1.29.1-0.20250402200755-cb5c3f4fb9dc
	go.opentelemetry.io/collector/exporter v0.123.1-0.20250402200755-cb5c3f4fb9dc
	go.opentelemetry.io/collector/exporter/exporterhelper/xexporterhelper v0.123.1-0.20250402200755-cb5c3f4fb9dc
	go.opentelemetry.io/collector/exporter/exportertest v0.123.1-0.20250402200755-cb5c3f4fb9dc
	go.opentelemetry.io/collector/exporter/xexporter v0.123.1-0.20250402200755-cb5c3f4fb9dc
	go.opentelemetry.io/collector/extension v1.29.1-0.20250402200755-cb5c3f4fb9dc
	go.opentelemetry.io/collector/extension/extensionauth v1.29.1-0.20250402200755-cb5c3f4fb9dc
	go.opentelemetry.io/collector/pdata v1.29.1-0.20250402200755-cb5c3f4fb9dc
	go.opentelemetry.io/collector/pdata/pprofile v0.123.1-0.20250402200755-cb5c3f4fb9dc
	go.opentelemetry.io/collector/semconv v0.123.1-0.20250402200755-cb5c3f4fb9dc
	go.opentelemetry.io/ebpf-profiler v0.0.0-20250212075250-7bf12d3f962f
	go.opentelemetry.io/otel v1.35.0
	go.uber.org/goleak v1.3.0
	go.uber.org/zap v1.27.0
	golang.org/x/sync v0.12.0
)

require (
	github.com/armon/go-radix v1.0.0 // indirect
	github.com/cenkalti/backoff/v5 v5.0.2 // indirect
	github.com/cilium/ebpf v0.16.0 // indirect
	github.com/davecgh/go-spew v1.1.1 // indirect
	github.com/elastic/elastic-transport-go/v8 v8.6.1 // indirect
	github.com/elastic/go-freelru v0.16.0 // indirect
	github.com/elastic/go-sysinfo v1.15.0 // indirect
	github.com/elastic/go-windows v1.0.2 // indirect
	github.com/felixge/httpsnoop v1.0.4 // indirect
	github.com/fsnotify/fsnotify v1.8.0 // indirect
	github.com/go-logr/logr v1.4.2 // indirect
	github.com/go-logr/stdr v1.2.2 // indirect
	github.com/go-viper/mapstructure/v2 v2.2.1 // indirect
	github.com/gogo/protobuf v1.3.2 // indirect
	github.com/golang/snappy v1.0.0 // indirect
	github.com/google/uuid v1.6.0 // indirect
	github.com/hashicorp/go-version v1.7.0 // indirect
	github.com/json-iterator/go v1.1.12 // indirect
	github.com/klauspost/cpuid/v2 v2.2.8 // indirect
	github.com/knadh/koanf/maps v0.1.2 // indirect
	github.com/knadh/koanf/providers/confmap v0.1.0 // indirect
	github.com/knadh/koanf/v2 v2.1.2 // indirect
	github.com/minio/sha256-simd v1.0.1 // indirect
	github.com/mitchellh/copystructure v1.2.0 // indirect
	github.com/mitchellh/reflectwalk v1.0.2 // indirect
	github.com/modern-go/concurrent v0.0.0-20180306012644-bacd9c7ef1dd // indirect
	github.com/modern-go/reflect2 v1.0.2 // indirect
	github.com/pierrec/lz4/v4 v4.1.22 // indirect
	github.com/pkg/errors v0.9.1 // indirect
	github.com/pmezard/go-difflib v1.0.0 // indirect
	github.com/prometheus/procfs v0.15.1 // indirect
	github.com/rs/cors v1.11.1 // indirect
	github.com/sirupsen/logrus v1.9.3 // indirect
	github.com/tidwall/match v1.1.1 // indirect
	github.com/tidwall/pretty v1.2.0 // indirect
	github.com/zeebo/xxh3 v1.0.2 // indirect
	go.elastic.co/apm/module/apmzap/v2 v2.6.3 // indirect
	go.elastic.co/apm/v2 v2.6.3 // indirect
	go.elastic.co/fastjson v1.4.0 // indirect
	go.opentelemetry.io/auto/sdk v1.1.0 // indirect
	go.opentelemetry.io/collector/config/configretry v1.29.1-0.20250402200755-cb5c3f4fb9dc // indirect
	go.opentelemetry.io/collector/config/configtls v1.29.1-0.20250402200755-cb5c3f4fb9dc // indirect
	go.opentelemetry.io/collector/consumer/consumererror v0.123.1-0.20250402200755-cb5c3f4fb9dc // indirect
	go.opentelemetry.io/collector/consumer/consumererror/xconsumererror v0.123.1-0.20250402200755-cb5c3f4fb9dc // indirect
	go.opentelemetry.io/collector/consumer/consumertest v0.123.1-0.20250402200755-cb5c3f4fb9dc // indirect
	go.opentelemetry.io/collector/consumer/xconsumer v0.123.1-0.20250402200755-cb5c3f4fb9dc // indirect
	go.opentelemetry.io/collector/extension/xextension v0.123.1-0.20250402200755-cb5c3f4fb9dc // indirect
	go.opentelemetry.io/collector/featuregate v1.29.1-0.20250402200755-cb5c3f4fb9dc // indirect
	go.opentelemetry.io/collector/internal/telemetry v0.123.1-0.20250402200755-cb5c3f4fb9dc // indirect
	go.opentelemetry.io/collector/pipeline v0.123.1-0.20250402200755-cb5c3f4fb9dc // indirect
	go.opentelemetry.io/collector/pipeline/xpipeline v0.123.1-0.20250402200755-cb5c3f4fb9dc // indirect
	go.opentelemetry.io/collector/receiver v1.29.1-0.20250402200755-cb5c3f4fb9dc // indirect
	go.opentelemetry.io/collector/receiver/receivertest v0.123.1-0.20250402200755-cb5c3f4fb9dc // indirect
	go.opentelemetry.io/collector/receiver/xreceiver v0.123.1-0.20250402200755-cb5c3f4fb9dc // indirect
	go.opentelemetry.io/contrib/bridges/otelzap v0.10.0 // indirect
	go.opentelemetry.io/contrib/instrumentation/net/http/otelhttp v0.60.0 // indirect
	go.opentelemetry.io/otel/log v0.11.0 // indirect
	go.opentelemetry.io/otel/metric v1.35.0 // indirect
	go.opentelemetry.io/otel/sdk v1.35.0 // indirect
	go.opentelemetry.io/otel/sdk/metric v1.35.0 // indirect
	go.opentelemetry.io/otel/trace v1.35.0 // indirect
	go.uber.org/multierr v1.11.0 // indirect
	golang.org/x/exp v0.0.0-20240909161429-701f63a606c0 // indirect
<<<<<<< HEAD
	golang.org/x/net v0.37.0 // indirect
=======
	golang.org/x/net v0.38.0 // indirect
	golang.org/x/sync v0.12.0 // indirect
>>>>>>> b639d3d3
	golang.org/x/sys v0.31.0 // indirect
	golang.org/x/text v0.23.0 // indirect
	google.golang.org/genproto/googleapis/rpc v0.0.0-20250115164207-1a7da9e5054f // indirect
	google.golang.org/grpc v1.71.1 // indirect
	google.golang.org/protobuf v1.36.6 // indirect
	gopkg.in/yaml.v3 v3.0.1 // indirect
	howett.net/plist v1.0.1 // indirect
)

replace github.com/open-telemetry/opentelemetry-collector-contrib/internal/common => ../../internal/common

replace github.com/open-telemetry/opentelemetry-collector-contrib/internal/coreinternal => ../../internal/coreinternal

retract (
	v0.76.2
	v0.76.1
	v0.65.0
)

replace github.com/open-telemetry/opentelemetry-collector-contrib/pkg/pdatautil => ../../pkg/pdatautil

replace github.com/open-telemetry/opentelemetry-collector-contrib/pkg/pdatatest => ../../pkg/pdatatest

replace github.com/open-telemetry/opentelemetry-collector-contrib/pkg/golden => ../../pkg/golden<|MERGE_RESOLUTION|>--- conflicted
+++ resolved
@@ -103,12 +103,7 @@
 	go.opentelemetry.io/otel/trace v1.35.0 // indirect
 	go.uber.org/multierr v1.11.0 // indirect
 	golang.org/x/exp v0.0.0-20240909161429-701f63a606c0 // indirect
-<<<<<<< HEAD
-	golang.org/x/net v0.37.0 // indirect
-=======
 	golang.org/x/net v0.38.0 // indirect
-	golang.org/x/sync v0.12.0 // indirect
->>>>>>> b639d3d3
 	golang.org/x/sys v0.31.0 // indirect
 	golang.org/x/text v0.23.0 // indirect
 	google.golang.org/genproto/googleapis/rpc v0.0.0-20250115164207-1a7da9e5054f // indirect
