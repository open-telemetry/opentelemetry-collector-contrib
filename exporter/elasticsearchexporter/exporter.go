// Copyright The OpenTelemetry Authors
// SPDX-License-Identifier: Apache-2.0

package elasticsearchexporter // import "github.com/open-telemetry/opentelemetry-collector-contrib/exporter/elasticsearchexporter"

import (
	"context"
	"errors"
	"fmt"
	"runtime"
	"strings"
	"time"

	"go.opentelemetry.io/collector/component"
	"go.opentelemetry.io/collector/exporter"
	"go.opentelemetry.io/collector/pdata/pcommon"
	"go.opentelemetry.io/collector/pdata/plog"
	"go.opentelemetry.io/collector/pdata/pmetric"
	"go.opentelemetry.io/collector/pdata/ptrace"

	"github.com/open-telemetry/opentelemetry-collector-contrib/exporter/elasticsearchexporter/internal/objmodel"
)

type elasticsearchExporter struct {
	component.TelemetrySettings
	userAgent string

	config           *Config
	index            string
	logstashFormat   LogstashFormatSettings
	dynamicIndex     bool
	dynamicIndexMode dynIdxMode

	bulkIndexer *esBulkIndexerCurrent
	model       mappingModel
	mode        MappingMode
}

type dynIdxMode int // dynamic index mode

const (
	dynIdxModePrefixSuffix dynIdxMode = iota
	dynIdxModeDataStream
)

const (
	sDynIdxModePrefixSuffix  = "prefix_suffix"
	sDynIdxModedimDataStream = "data_stream"
)

var errUnsupportedDynamicIndexMappingMode = errors.New("unsupported dynamic indexing mode")

func parseDIMode(s string) (dynIdxMode, error) {
	switch s {
	case "", sDynIdxModePrefixSuffix:
		return dynIdxModePrefixSuffix, nil
	case sDynIdxModedimDataStream:
		return dynIdxModeDataStream, nil
	}
	return dynIdxModePrefixSuffix, errUnsupportedDynamicIndexMappingMode
}

func newExporter(
	cfg *Config,
	set exporter.Settings,
	index string,
	dynamicIndex bool,
) (*elasticsearchExporter, error) {
	if err := cfg.Validate(); err != nil {
		return nil, err
	}

	dimMode, err := parseDIMode(cfg.LogsDynamicIndex.Mode)
	if err != nil {
		return nil, fmt.Errorf("%w: %s", err, cfg.LogsDynamicIndex.Mode)
	}

	model := &encodeModel{
		dedup: cfg.Mapping.Dedup,
		dedot: cfg.Mapping.Dedot,
		mode:  cfg.MappingMode(),
	}

	userAgent := fmt.Sprintf(
		"%s/%s (%s/%s)",
		set.BuildInfo.Description,
		set.BuildInfo.Version,
		runtime.GOOS,
		runtime.GOARCH,
	)

	return &elasticsearchExporter{
		TelemetrySettings: set.TelemetrySettings,
		userAgent:         userAgent,

		config:           cfg,
		index:            index,
		dynamicIndex:     dynamicIndex,
		dynamicIndexMode: dimMode,
		model:            model,
		mode:             cfg.MappingMode(),
		logstashFormat:   cfg.LogstashFormat,
	}, nil
}

func (e *elasticsearchExporter) Start(ctx context.Context, host component.Host) error {
	client, err := newElasticsearchClient(ctx, e.config, host, e.TelemetrySettings, e.userAgent)
	if err != nil {
		return err
	}
	bulkIndexer, err := newBulkIndexer(e.Logger, client, e.config)
	if err != nil {
		return err
	}
	e.bulkIndexer = bulkIndexer
	return nil
}

func (e *elasticsearchExporter) Shutdown(ctx context.Context) error {
	if e.bulkIndexer != nil {
		return e.bulkIndexer.Close(ctx)
	}
	return nil
}

func (e *elasticsearchExporter) pushLogsData(ctx context.Context, ld plog.Logs) error {
	var errs []error

	rls := ld.ResourceLogs()
	for i := 0; i < rls.Len(); i++ {
		rl := rls.At(i)
		resource := rl.Resource()
		ills := rl.ScopeLogs()
		for j := 0; j < ills.Len(); j++ {
			ill := ills.At(j)
			scope := ill.Scope()
			logs := ill.LogRecords()
			for k := 0; k < logs.Len(); k++ {
				if err := e.pushLogRecord(ctx, resource, rl.SchemaUrl(), logs.At(k), scope, ill.SchemaUrl()); err != nil {
					if cerr := ctx.Err(); cerr != nil {
						return cerr
					}

					errs = append(errs, err)
				}
			}
		}
	}

	return errors.Join(errs...)
}

func (e *elasticsearchExporter) pushLogRecord(ctx context.Context,
	resource pcommon.Resource,
	resourceSchemaUrl string,
	record plog.LogRecord,
	scope pcommon.InstrumentationScope,
	scopeSchemaUrl string) error {
	fIndex := e.index
	if e.dynamicIndex {
<<<<<<< HEAD
		switch e.dynamicIndexMode {
		case dynIdxModePrefixSuffix:
			prefix := getFromAttributes(indexPrefix, resource, scope, record)
			suffix := getFromAttributes(indexSuffix, resource, scope, record)
			fIndex = fmt.Sprintf("%s%s%s", prefix, fIndex, suffix)
		case dynIdxModeDataStream:
			const otelSuffix = ".otel"
			typ := getFromAttributesWithDefault(dataStreamType, resource, scope, record, defaultDataStreamType)
			dataset := getFromAttributesWithDefault(dataStreamDataset, resource, scope, record, defaultDataStreamDataset)
			namespace := getFromAttributesWithDefault(dataStreamNamespace, resource, scope, record, defaultDataStreamNamespace)

			// The naming convension for datastream is expected to be the following
			// "logs-[dataset].otel-[namespace]"
			if e.mode == MappingOTel && !strings.HasSuffix(dataset, otelSuffix) {
				dataset += otelSuffix
			}
			fIndex = fmt.Sprintf("%s-%s-%s", typ, dataset, namespace)
		}
=======
		fIndex = routeLogRecord(record, scope, resource, fIndex)
>>>>>>> 88e18f79
	}

	if e.logstashFormat.Enabled {
		formattedIndex, err := generateIndexWithLogstashFormat(fIndex, &e.logstashFormat, time.Now())
		if err != nil {
			return err
		}
		fIndex = formattedIndex
	}

	document, err := e.model.encodeLog(resource, resourceSchemaUrl, record, scope, scopeSchemaUrl)
	if err != nil {
		return fmt.Errorf("failed to encode log event: %w", err)
	}
	return pushDocuments(ctx, fIndex, document, e.bulkIndexer)
}

func (e *elasticsearchExporter) pushMetricsData(
	ctx context.Context,
	metrics pmetric.Metrics,
) error {
	var errs []error

	resourceMetrics := metrics.ResourceMetrics()
	for i := 0; i < resourceMetrics.Len(); i++ {
		resourceMetric := resourceMetrics.At(i)
		resource := resourceMetric.Resource()
		scopeMetrics := resourceMetric.ScopeMetrics()

		resourceDocs := make(map[string]map[uint32]objmodel.Document)

		for j := 0; j < scopeMetrics.Len(); j++ {
			scopeMetrics := scopeMetrics.At(j)
			scope := scopeMetrics.Scope()
			for k := 0; k < scopeMetrics.Metrics().Len(); k++ {
				metric := scopeMetrics.Metrics().At(k)

				// We only support Sum and Gauge metrics at the moment.
				var dataPoints pmetric.NumberDataPointSlice
				switch metric.Type() {
				case pmetric.MetricTypeSum:
					dataPoints = metric.Sum().DataPoints()
				case pmetric.MetricTypeGauge:
					dataPoints = metric.Gauge().DataPoints()
				}

				for l := 0; l < dataPoints.Len(); l++ {
					dataPoint := dataPoints.At(l)
					fIndex, err := e.getMetricDataPointIndex(resource, scope, dataPoint)
					if err != nil {
						errs = append(errs, err)
						continue
					}
					if _, ok := resourceDocs[fIndex]; !ok {
						resourceDocs[fIndex] = make(map[uint32]objmodel.Document)
					}
					if err := e.model.upsertMetricDataPoint(resourceDocs[fIndex], resource, scope, metric, dataPoint); err != nil {
						errs = append(errs, err)
					}
				}
			}
		}

		for fIndex, docs := range resourceDocs {
			for _, doc := range docs {
				var (
					docBytes []byte
					err      error
				)
				docBytes, err = e.model.encodeDocument(doc)
				if err != nil {
					errs = append(errs, err)
					continue
				}

				if err := pushDocuments(ctx, fIndex, docBytes, e.bulkIndexer); err != nil {
					if cerr := ctx.Err(); cerr != nil {
						return cerr
					}
					errs = append(errs, err)
				}
			}
		}
	}

	return errors.Join(errs...)
}

func (e *elasticsearchExporter) getMetricDataPointIndex(
	resource pcommon.Resource,
	scope pcommon.InstrumentationScope,
	dataPoint pmetric.NumberDataPoint,
) (string, error) {
	fIndex := e.index
	if e.dynamicIndex {
		fIndex = routeDataPoint(dataPoint, scope, resource, fIndex)
	}

	if e.logstashFormat.Enabled {
		formattedIndex, err := generateIndexWithLogstashFormat(fIndex, &e.logstashFormat, time.Now())
		if err != nil {
			return "", err
		}
		fIndex = formattedIndex
	}
	return fIndex, nil
}

func (e *elasticsearchExporter) pushTraceData(
	ctx context.Context,
	td ptrace.Traces,
) error {
	var errs []error
	resourceSpans := td.ResourceSpans()
	for i := 0; i < resourceSpans.Len(); i++ {
		il := resourceSpans.At(i)
		resource := il.Resource()
		scopeSpans := il.ScopeSpans()
		for j := 0; j < scopeSpans.Len(); j++ {
			scopeSpan := scopeSpans.At(j)
			scope := scopeSpan.Scope()
			spans := scopeSpan.Spans()
			for k := 0; k < spans.Len(); k++ {
				span := spans.At(k)
				if err := e.pushTraceRecord(ctx, resource, span, scope); err != nil {
					if cerr := ctx.Err(); cerr != nil {
						return cerr
					}
					errs = append(errs, err)
				}
			}
		}
	}

	return errors.Join(errs...)
}

func (e *elasticsearchExporter) pushTraceRecord(ctx context.Context, resource pcommon.Resource, span ptrace.Span, scope pcommon.InstrumentationScope) error {
	fIndex := e.index
	if e.dynamicIndex {
		fIndex = routeSpan(span, scope, resource, fIndex)
	}

	if e.logstashFormat.Enabled {
		formattedIndex, err := generateIndexWithLogstashFormat(fIndex, &e.logstashFormat, time.Now())
		if err != nil {
			return err
		}
		fIndex = formattedIndex
	}

	document, err := e.model.encodeSpan(resource, span, scope)
	if err != nil {
		return fmt.Errorf("failed to encode trace record: %w", err)
	}
	return pushDocuments(ctx, fIndex, document, e.bulkIndexer)
}<|MERGE_RESOLUTION|>--- conflicted
+++ resolved
@@ -8,7 +8,6 @@
 	"errors"
 	"fmt"
 	"runtime"
-	"strings"
 	"time"
 
 	"go.opentelemetry.io/collector/component"
@@ -158,28 +157,7 @@
 	scopeSchemaUrl string) error {
 	fIndex := e.index
 	if e.dynamicIndex {
-<<<<<<< HEAD
-		switch e.dynamicIndexMode {
-		case dynIdxModePrefixSuffix:
-			prefix := getFromAttributes(indexPrefix, resource, scope, record)
-			suffix := getFromAttributes(indexSuffix, resource, scope, record)
-			fIndex = fmt.Sprintf("%s%s%s", prefix, fIndex, suffix)
-		case dynIdxModeDataStream:
-			const otelSuffix = ".otel"
-			typ := getFromAttributesWithDefault(dataStreamType, resource, scope, record, defaultDataStreamType)
-			dataset := getFromAttributesWithDefault(dataStreamDataset, resource, scope, record, defaultDataStreamDataset)
-			namespace := getFromAttributesWithDefault(dataStreamNamespace, resource, scope, record, defaultDataStreamNamespace)
-
-			// The naming convension for datastream is expected to be the following
-			// "logs-[dataset].otel-[namespace]"
-			if e.mode == MappingOTel && !strings.HasSuffix(dataset, otelSuffix) {
-				dataset += otelSuffix
-			}
-			fIndex = fmt.Sprintf("%s-%s-%s", typ, dataset, namespace)
-		}
-=======
 		fIndex = routeLogRecord(record, scope, resource, fIndex)
->>>>>>> 88e18f79
 	}
 
 	if e.logstashFormat.Enabled {
