// Copyright The OpenTelemetry Authors
// SPDX-License-Identifier: Apache-2.0

package elasticsearchexporter // import "github.com/open-telemetry/opentelemetry-collector-contrib/exporter/elasticsearchexporter"

import (
	"bytes"
	"context"
	"errors"
	"fmt"
	"runtime"
	"sync"

	"github.com/elastic/go-docappender/v2"
	"go.opentelemetry.io/collector/component"
	"go.opentelemetry.io/collector/exporter"
	"go.opentelemetry.io/collector/pdata/pcommon"
	"go.opentelemetry.io/collector/pdata/plog"
	"go.opentelemetry.io/collector/pdata/pmetric"
	"go.opentelemetry.io/collector/pdata/pprofile"
	"go.opentelemetry.io/collector/pdata/ptrace"
	"go.uber.org/zap"

	"github.com/open-telemetry/opentelemetry-collector-contrib/exporter/elasticsearchexporter/internal/datapoints"
	"github.com/open-telemetry/opentelemetry-collector-contrib/exporter/elasticsearchexporter/internal/elasticsearch"
	"github.com/open-telemetry/opentelemetry-collector-contrib/exporter/elasticsearchexporter/internal/pool"
	"github.com/open-telemetry/opentelemetry-collector-contrib/exporter/elasticsearchexporter/internal/serializer/otelserializer"
)

type elasticsearchExporter struct {
	component.TelemetrySettings
	userAgent string

	config       *Config
	index        string
	dynamicIndex bool
	model        mappingModel

	wg          sync.WaitGroup // active sessions
	bulkIndexer bulkIndexer

	// Profiles requires multiple bulk indexers depending on the data type
	// Bulk indexer for profiling-events-*
	biEvents bulkIndexer
	// Bulk indexer for profiling-stacktraces
	biStackTraces bulkIndexer
	// Bulk indexer for profiling-stackframes
	biStackFrames bulkIndexer
	// Bulk indexer for profiling-executables
	biExecutables bulkIndexer

	bufferPool *pool.BufferPool
}

func newExporter(
	cfg *Config,
	set exporter.Settings,
	index string,
	dynamicIndex bool,
) *elasticsearchExporter {
	model := &encodeModel{
		mode: cfg.MappingMode(),
	}

	userAgent := fmt.Sprintf(
		"%s/%s (%s/%s)",
		set.BuildInfo.Description,
		set.BuildInfo.Version,
		runtime.GOOS,
		runtime.GOARCH,
	)

	return &elasticsearchExporter{
		TelemetrySettings: set.TelemetrySettings,
		userAgent:         userAgent,

		config:       cfg,
		index:        index,
		dynamicIndex: dynamicIndex,
		model:        model,
		bufferPool:   pool.NewBufferPool(),
	}
}

func (e *elasticsearchExporter) Start(ctx context.Context, host component.Host) error {
	client, err := newElasticsearchClient(ctx, e.config, host, e.TelemetrySettings, e.userAgent)
	if err != nil {
		return err
	}
	bulkIndexer, err := newBulkIndexer(e.Logger, client, e.config, e.config.MappingMode() == MappingOTel)
	if err != nil {
		return err
	}
	e.bulkIndexer = bulkIndexer
	biEvents, err := newBulkIndexer(e.Logger, client, e.config, true)
	if err != nil {
		return err
	}
	e.biEvents = biEvents
	biStackTraces, err := newBulkIndexer(e.Logger, client, e.config, false)
	if err != nil {
		return err
	}
	e.biStackTraces = biStackTraces
	biStackFrames, err := newBulkIndexer(e.Logger, client, e.config, false)
	if err != nil {
		return err
	}
	e.biStackFrames = biStackFrames
	biExecutables, err := newBulkIndexer(e.Logger, client, e.config, false)
	if err != nil {
		return err
	}
	e.biExecutables = biExecutables

	return nil
}

func (e *elasticsearchExporter) Shutdown(ctx context.Context) error {
	if e.bulkIndexer != nil {
		if err := e.bulkIndexer.Close(ctx); err != nil {
			return err
		}
	}
	if e.biEvents != nil {
		if err := e.biEvents.Close(ctx); err != nil {
			return err
		}
	}
	if e.biStackTraces != nil {
		if err := e.biStackTraces.Close(ctx); err != nil {
			return err
		}
	}
	if e.biStackFrames != nil {
		if err := e.biStackFrames.Close(ctx); err != nil {
			return err
		}
	}
	if e.biExecutables != nil {
		if err := e.biExecutables.Close(ctx); err != nil {
			return err
		}
	}

	doneCh := make(chan struct{})
	go func() {
		e.wg.Wait()
		close(doneCh)
	}()
	select {
	case <-ctx.Done():
		return ctx.Err()
	case <-doneCh:
		return nil
	}
}

func (e *elasticsearchExporter) pushLogsData(ctx context.Context, ld plog.Logs) error {
	mappingMode := e.config.MappingMode()
	router := newDocumentRouter(mappingMode, e.dynamicIndex, e.index, e.config)

	e.wg.Add(1)
	defer e.wg.Done()

	session, err := e.bulkIndexer.StartSession(ctx)
	if err != nil {
		return err
	}
	defer session.End()

	var errs []error
	rls := ld.ResourceLogs()
	for i := 0; i < rls.Len(); i++ {
		rl := rls.At(i)
		resource := rl.Resource()
		ills := rl.ScopeLogs()
		for j := 0; j < ills.Len(); j++ {
			ill := ills.At(j)
			scope := ill.Scope()
			logs := ill.LogRecords()
			for k := 0; k < logs.Len(); k++ {
				if err := e.pushLogRecord(ctx, router, resource, rl.SchemaUrl(), logs.At(k), scope, ill.SchemaUrl(), session); err != nil {
					if cerr := ctx.Err(); cerr != nil {
						return cerr
					}

					if errors.Is(err, ErrInvalidTypeForBodyMapMode) {
						e.Logger.Warn("dropping log record", zap.Error(err))
						continue
					}

					errs = append(errs, err)
				}
			}
		}
	}

	if err := session.Flush(ctx); err != nil {
		if cerr := ctx.Err(); cerr != nil {
			return cerr
		}
		errs = append(errs, err)
	}
	return errors.Join(errs...)
}

func (e *elasticsearchExporter) pushLogRecord(
	ctx context.Context,
	router documentRouter,
	resource pcommon.Resource,
	resourceSchemaURL string,
	record plog.LogRecord,
	scope pcommon.InstrumentationScope,
	scopeSchemaURL string,
	bulkIndexerSession bulkIndexerSession,
) error {
	index, err := router.routeLogRecord(resource, scope, record.Attributes())
	if err != nil {
		return err
	}

	buf := e.bufferPool.NewPooledBuffer()
	docID := e.extractDocumentIDAttribute(record.Attributes())
	if err := e.model.encodeLog(resource, resourceSchemaURL, record, scope, scopeSchemaURL, index, buf.Buffer); err != nil {
		buf.Recycle()
		return fmt.Errorf("failed to encode log event: %w", err)
	}

	// not recycling after Add returns an error as we don't know if it's already recycled
<<<<<<< HEAD
	return bulkIndexerSession.Add(ctx, index.Index, docID, buf, nil)
=======
	return bulkIndexerSession.Add(ctx, fIndex.Index, docID, buf, nil, docappender.ActionCreate)
>>>>>>> ee5078a6
}

type dataPointsGroup struct {
	resource          pcommon.Resource
	resourceSchemaURL string
	scope             pcommon.InstrumentationScope
	scopeSchemaURL    string
	dataPoints        []datapoints.DataPoint
}

func (p *dataPointsGroup) addDataPoint(dp datapoints.DataPoint) {
	p.dataPoints = append(p.dataPoints, dp)
}

func (e *elasticsearchExporter) pushMetricsData(
	ctx context.Context,
	metrics pmetric.Metrics,
) error {
	mappingMode := e.config.MappingMode()
	router := newDocumentRouter(mappingMode, e.dynamicIndex, e.index, e.config)

	e.wg.Add(1)
	defer e.wg.Done()

	session, err := e.bulkIndexer.StartSession(ctx)
	if err != nil {
		return err
	}
	defer session.End()

	groupedDataPointsByIndex := make(map[elasticsearch.Index]map[uint32]*dataPointsGroup)
	var validationErrs []error // log instead of returning these so that upstream does not retry
	var errs []error
	resourceMetrics := metrics.ResourceMetrics()
	for i := 0; i < resourceMetrics.Len(); i++ {
		resourceMetric := resourceMetrics.At(i)
		resource := resourceMetric.Resource()
		scopeMetrics := resourceMetric.ScopeMetrics()

		for j := 0; j < scopeMetrics.Len(); j++ {
			scopeMetrics := scopeMetrics.At(j)
			scope := scopeMetrics.Scope()
			for k := 0; k < scopeMetrics.Metrics().Len(); k++ {
				metric := scopeMetrics.Metrics().At(k)

				upsertDataPoint := func(dp datapoints.DataPoint) error {
					index, err := router.routeDataPoint(resource, scope, dp.Attributes())
					if err != nil {
						return err
					}
					groupedDataPoints, ok := groupedDataPointsByIndex[index]
					if !ok {
						groupedDataPoints = make(map[uint32]*dataPointsGroup)
						groupedDataPointsByIndex[index] = groupedDataPoints
					}
					dpHash := e.model.hashDataPoint(dp)
					dpGroup, ok := groupedDataPoints[dpHash]
					if !ok {
						groupedDataPoints[dpHash] = &dataPointsGroup{
							resource:   resource,
							scope:      scope,
							dataPoints: []datapoints.DataPoint{dp},
						}
					} else {
						dpGroup.addDataPoint(dp)
					}
					return nil
				}

				switch metric.Type() {
				case pmetric.MetricTypeSum:
					dps := metric.Sum().DataPoints()
					for l := 0; l < dps.Len(); l++ {
						dp := dps.At(l)
						if err := upsertDataPoint(datapoints.NewNumber(metric, dp)); err != nil {
							validationErrs = append(validationErrs, err)
							continue
						}
					}
				case pmetric.MetricTypeGauge:
					dps := metric.Gauge().DataPoints()
					for l := 0; l < dps.Len(); l++ {
						dp := dps.At(l)
						if err := upsertDataPoint(datapoints.NewNumber(metric, dp)); err != nil {
							validationErrs = append(validationErrs, err)
							continue
						}
					}
				case pmetric.MetricTypeExponentialHistogram:
					if metric.ExponentialHistogram().AggregationTemporality() == pmetric.AggregationTemporalityCumulative {
						validationErrs = append(validationErrs, fmt.Errorf("dropping cumulative temporality exponential histogram %q", metric.Name()))
						continue
					}
					dps := metric.ExponentialHistogram().DataPoints()
					for l := 0; l < dps.Len(); l++ {
						dp := dps.At(l)
						if err := upsertDataPoint(datapoints.NewExponentialHistogram(metric, dp)); err != nil {
							validationErrs = append(validationErrs, err)
							continue
						}
					}
				case pmetric.MetricTypeHistogram:
					if metric.Histogram().AggregationTemporality() == pmetric.AggregationTemporalityCumulative {
						validationErrs = append(validationErrs, fmt.Errorf("dropping cumulative temporality histogram %q", metric.Name()))
						continue
					}
					dps := metric.Histogram().DataPoints()
					for l := 0; l < dps.Len(); l++ {
						dp := dps.At(l)
						if err := upsertDataPoint(datapoints.NewHistogram(metric, dp)); err != nil {
							validationErrs = append(validationErrs, err)
							continue
						}
					}
				case pmetric.MetricTypeSummary:
					dps := metric.Summary().DataPoints()
					for l := 0; l < dps.Len(); l++ {
						dp := dps.At(l)
						if err := upsertDataPoint(datapoints.NewSummary(metric, dp)); err != nil {
							validationErrs = append(validationErrs, err)
							continue
						}
					}
				}
			}
		}
	}

	for index, groupedDataPoints := range groupedDataPointsByIndex {
		for _, dpGroup := range groupedDataPoints {
			buf := e.bufferPool.NewPooledBuffer()
			dynamicTemplates, err := e.model.encodeMetrics(
				dpGroup.resource, dpGroup.resourceSchemaURL,
				dpGroup.scope, dpGroup.scopeSchemaURL,
				dpGroup.dataPoints, &validationErrs, index, buf.Buffer,
			)
			if err != nil {
				buf.Recycle()
				errs = append(errs, err)
				continue
			}
<<<<<<< HEAD
			if err := session.Add(ctx, index.Index, "", buf, dynamicTemplates); err != nil {
=======
			if err := session.Add(ctx, fIndex.Index, "", buf, dynamicTemplates, docappender.ActionCreate); err != nil {
>>>>>>> ee5078a6
				// not recycling after Add returns an error as we don't know if it's already recycled
				if cerr := ctx.Err(); cerr != nil {
					return cerr
				}
				errs = append(errs, err)
			}
		}
	}
	if len(validationErrs) > 0 {
		e.Logger.Warn("validation errors", zap.Error(errors.Join(validationErrs...)))
	}

	if err := session.Flush(ctx); err != nil {
		if cerr := ctx.Err(); cerr != nil {
			return cerr
		}
		errs = append(errs, err)
	}
	return errors.Join(errs...)
}

func (e *elasticsearchExporter) pushTraceData(
	ctx context.Context,
	td ptrace.Traces,
) error {
	mappingMode := e.config.MappingMode()
	router := newDocumentRouter(mappingMode, e.dynamicIndex, e.index, e.config)

	e.wg.Add(1)
	defer e.wg.Done()

	session, err := e.bulkIndexer.StartSession(ctx)
	if err != nil {
		return err
	}
	defer session.End()

	var errs []error
	resourceSpans := td.ResourceSpans()
	for i := 0; i < resourceSpans.Len(); i++ {
		il := resourceSpans.At(i)
		resource := il.Resource()
		scopeSpans := il.ScopeSpans()
		for j := 0; j < scopeSpans.Len(); j++ {
			scopeSpan := scopeSpans.At(j)
			scope := scopeSpan.Scope()
			spans := scopeSpan.Spans()
			for k := 0; k < spans.Len(); k++ {
				span := spans.At(k)
				if err := e.pushTraceRecord(ctx, router, resource, il.SchemaUrl(), span, scope, scopeSpan.SchemaUrl(), session); err != nil {
					if cerr := ctx.Err(); cerr != nil {
						return cerr
					}
					errs = append(errs, err)
				}
				for ii := 0; ii < span.Events().Len(); ii++ {
					spanEvent := span.Events().At(ii)
					if err := e.pushSpanEvent(ctx, router, resource, il.SchemaUrl(), span, spanEvent, scope, scopeSpan.SchemaUrl(), session); err != nil {
						errs = append(errs, err)
					}
				}
			}
		}
	}

	if err := session.Flush(ctx); err != nil {
		if cerr := ctx.Err(); cerr != nil {
			return cerr
		}
		errs = append(errs, err)
	}
	return errors.Join(errs...)
}

func (e *elasticsearchExporter) pushTraceRecord(
	ctx context.Context,
	router documentRouter,
	resource pcommon.Resource,
	resourceSchemaURL string,
	span ptrace.Span,
	scope pcommon.InstrumentationScope,
	scopeSchemaURL string,
	bulkIndexerSession bulkIndexerSession,
) error {
	index, err := router.routeSpan(resource, scope, span.Attributes())
	if err != nil {
		return err
	}

	buf := e.bufferPool.NewPooledBuffer()
	if err := e.model.encodeSpan(resource, resourceSchemaURL, span, scope, scopeSchemaURL, index, buf.Buffer); err != nil {
		buf.Recycle()
		return fmt.Errorf("failed to encode trace record: %w", err)
	}
	// not recycling after Add returns an error as we don't know if it's already recycled
<<<<<<< HEAD
	return bulkIndexerSession.Add(ctx, index.Index, "", buf, nil)
=======
	return bulkIndexerSession.Add(ctx, fIndex.Index, "", buf, nil, docappender.ActionCreate)
>>>>>>> ee5078a6
}

func (e *elasticsearchExporter) pushSpanEvent(
	ctx context.Context,
	router documentRouter,
	resource pcommon.Resource,
	resourceSchemaURL string,
	span ptrace.Span,
	spanEvent ptrace.SpanEvent,
	scope pcommon.InstrumentationScope,
	scopeSchemaURL string,
	bulkIndexerSession bulkIndexerSession,
) error {
	index, err := router.routeSpanEvent(resource, scope, spanEvent.Attributes())
	if err != nil {
		return err
	}

	buf := e.bufferPool.NewPooledBuffer()
	e.model.encodeSpanEvent(resource, resourceSchemaURL, span, spanEvent, scope, scopeSchemaURL, index, buf.Buffer)
	if buf.Buffer.Len() == 0 {
		buf.Recycle()
		return nil
	}
	// not recycling after Add returns an error as we don't know if it's already recycled
<<<<<<< HEAD
	return bulkIndexerSession.Add(ctx, index.Index, "", buf, nil)
=======
	return bulkIndexerSession.Add(ctx, fIndex.Index, "", buf, nil, docappender.ActionCreate)
>>>>>>> ee5078a6
}

func (e *elasticsearchExporter) extractDocumentIDAttribute(m pcommon.Map) string {
	if !e.config.LogsDynamicID.Enabled {
		return ""
	}

	v, ok := m.Get(elasticsearch.DocumentIDAttributeName)
	if !ok {
		return ""
	}
	return v.AsString()
}

func (e *elasticsearchExporter) pushProfilesData(ctx context.Context, pd pprofile.Profiles) error {
	e.wg.Add(1)
	defer e.wg.Done()

	defaultSession, err := e.bulkIndexer.StartSession(ctx)
	if err != nil {
		return err
	}
	defer defaultSession.End()
	eventsSession, err := e.biEvents.StartSession(ctx)
	if err != nil {
		return err
	}
	defer eventsSession.End()
	stackTracesSession, err := e.biStackTraces.StartSession(ctx)
	if err != nil {
		return err
	}
	defer stackTracesSession.End()
	stackFramesSession, err := e.biStackFrames.StartSession(ctx)
	if err != nil {
		return err
	}
	defer stackFramesSession.End()
	executablesSession, err := e.biExecutables.StartSession(ctx)
	if err != nil {
		return err
	}
	defer executablesSession.End()

	var errs []error
	rps := pd.ResourceProfiles()
	for i := 0; i < rps.Len(); i++ {
		rp := rps.At(i)
		resource := rp.Resource()
		sps := rp.ScopeProfiles()
		for j := 0; j < sps.Len(); j++ {
			sp := sps.At(j)
			scope := sp.Scope()
			p := sp.Profiles()
			for k := 0; k < p.Len(); k++ {
				if err := e.pushProfileRecord(ctx, resource, p.At(k), scope, defaultSession, eventsSession, stackTracesSession, stackFramesSession, executablesSession); err != nil {
					if cerr := ctx.Err(); cerr != nil {
						return cerr
					}

					if errors.Is(err, ErrInvalidTypeForBodyMapMode) {
						e.Logger.Warn("dropping profile record", zap.Error(err))
						continue
					}

					errs = append(errs, err)
				}
			}
		}
	}

	if err := defaultSession.Flush(ctx); err != nil {
		if cerr := ctx.Err(); cerr != nil {
			return cerr
		}
		errs = append(errs, err)
	}
	if err := eventsSession.Flush(ctx); err != nil {
		if cerr := ctx.Err(); cerr != nil {
			return cerr
		}
		errs = append(errs, err)
	}
	if err := stackTracesSession.Flush(ctx); err != nil {
		if cerr := ctx.Err(); cerr != nil {
			return cerr
		}
		errs = append(errs, err)
	}
	if err := stackFramesSession.Flush(ctx); err != nil {
		if cerr := ctx.Err(); cerr != nil {
			return cerr
		}
		errs = append(errs, err)
	}
	if err := executablesSession.Flush(ctx); err != nil {
		if cerr := ctx.Err(); cerr != nil {
			return cerr
		}
		errs = append(errs, err)
	}

	return errors.Join(errs...)
}

func (e *elasticsearchExporter) pushProfileRecord(
	ctx context.Context,
	resource pcommon.Resource,
	record pprofile.Profile,
	scope pcommon.InstrumentationScope,
	defaultSession, eventsSession, stackTracesSession, stackFramesSession, executablesSession bulkIndexerSession,
) error {
	return e.model.encodeProfile(resource, scope, record, func(buf *bytes.Buffer, docID, index string) error {
		switch index {
		case otelserializer.StackTraceIndex:
			return stackTracesSession.Add(ctx, index, docID, buf, nil, docappender.ActionCreate)
		case otelserializer.StackFrameIndex:
			return stackFramesSession.Add(ctx, index, docID, buf, nil, docappender.ActionCreate)
		case otelserializer.AllEventsIndex:
			return eventsSession.Add(ctx, index, docID, buf, nil, docappender.ActionCreate)
		case otelserializer.ExecutablesIndex:
			return executablesSession.Add(ctx, index, docID, buf, nil, docappender.ActionUpdate)
		default:
			return defaultSession.Add(ctx, index, docID, buf, nil, docappender.ActionCreate)
		}
	})
}<|MERGE_RESOLUTION|>--- conflicted
+++ resolved
@@ -228,11 +228,7 @@
 	}
 
 	// not recycling after Add returns an error as we don't know if it's already recycled
-<<<<<<< HEAD
-	return bulkIndexerSession.Add(ctx, index.Index, docID, buf, nil)
-=======
-	return bulkIndexerSession.Add(ctx, fIndex.Index, docID, buf, nil, docappender.ActionCreate)
->>>>>>> ee5078a6
+	return bulkIndexerSession.Add(ctx, index.Index, docID, buf, nil, docappender.ActionCreate)
 }
 
 type dataPointsGroup struct {
@@ -374,11 +370,7 @@
 				errs = append(errs, err)
 				continue
 			}
-<<<<<<< HEAD
-			if err := session.Add(ctx, index.Index, "", buf, dynamicTemplates); err != nil {
-=======
-			if err := session.Add(ctx, fIndex.Index, "", buf, dynamicTemplates, docappender.ActionCreate); err != nil {
->>>>>>> ee5078a6
+			if err := session.Add(ctx, index.Index, "", buf, dynamicTemplates, docappender.ActionCreate); err != nil {
 				// not recycling after Add returns an error as we don't know if it's already recycled
 				if cerr := ctx.Err(); cerr != nil {
 					return cerr
@@ -474,11 +466,7 @@
 		return fmt.Errorf("failed to encode trace record: %w", err)
 	}
 	// not recycling after Add returns an error as we don't know if it's already recycled
-<<<<<<< HEAD
-	return bulkIndexerSession.Add(ctx, index.Index, "", buf, nil)
-=======
-	return bulkIndexerSession.Add(ctx, fIndex.Index, "", buf, nil, docappender.ActionCreate)
->>>>>>> ee5078a6
+	return bulkIndexerSession.Add(ctx, index.Index, "", buf, nil, docappender.ActionCreate)
 }
 
 func (e *elasticsearchExporter) pushSpanEvent(
@@ -504,11 +492,7 @@
 		return nil
 	}
 	// not recycling after Add returns an error as we don't know if it's already recycled
-<<<<<<< HEAD
-	return bulkIndexerSession.Add(ctx, index.Index, "", buf, nil)
-=======
-	return bulkIndexerSession.Add(ctx, fIndex.Index, "", buf, nil, docappender.ActionCreate)
->>>>>>> ee5078a6
+	return bulkIndexerSession.Add(ctx, index.Index, "", buf, nil, docappender.ActionCreate)
 }
 
 func (e *elasticsearchExporter) extractDocumentIDAttribute(m pcommon.Map) string {
