module github.com/open-telemetry/opentelemetry-collector-contrib/exporter/kineticaexporter

go 1.20

require (
	github.com/google/uuid v1.3.1
	github.com/kineticadb/kinetica-api-go v0.0.2
	github.com/samber/lo v1.38.1
	github.com/stretchr/testify v1.8.4
	github.com/wk8/go-ordered-map v1.0.0
	go.opentelemetry.io/collector/component v0.86.1-0.20231006161201-d364ad61c4d7
	go.opentelemetry.io/collector/config/configopaque v0.86.1-0.20231006161201-d364ad61c4d7
	go.opentelemetry.io/collector/confmap v0.86.1-0.20231006161201-d364ad61c4d7
	go.opentelemetry.io/collector/exporter v0.86.1-0.20231006161201-d364ad61c4d7
	go.opentelemetry.io/collector/pdata v1.0.0-rcv0015.0.20231006161201-d364ad61c4d7
	go.uber.org/multierr v1.11.0
	go.uber.org/zap v1.26.0
	gopkg.in/natefinch/lumberjack.v2 v2.2.1 // indirect
	gopkg.in/yaml.v2 v2.4.0 // indirect
)

require (
	github.com/cenkalti/backoff/v4 v4.2.1 // indirect
	github.com/davecgh/go-spew v1.1.2-0.20180830191138-d8f796af33cc // indirect
	github.com/go-logr/logr v1.2.4 // indirect
	github.com/go-logr/stdr v1.2.2 // indirect
	github.com/go-resty/resty/v2 v2.7.0 // indirect
	github.com/gogo/protobuf v1.3.2 // indirect
	github.com/golang/protobuf v1.5.3 // indirect
	github.com/golang/snappy v0.0.4 // indirect
	github.com/hamba/avro/v2 v2.13.0 // indirect
	github.com/json-iterator/go v1.1.12 // indirect
	github.com/knadh/koanf v1.5.0 // indirect
	github.com/knadh/koanf/v2 v2.0.1 // indirect
	github.com/logrusorgru/aurora v2.0.3+incompatible // indirect
	github.com/mitchellh/copystructure v1.2.0 // indirect
	github.com/mitchellh/mapstructure v1.5.1-0.20220423185008-bf980b35cac4 // indirect
	github.com/mitchellh/reflectwalk v1.0.2 // indirect
	github.com/modern-go/concurrent v0.0.0-20180306012644-bacd9c7ef1dd // indirect
	github.com/modern-go/reflect2 v1.0.2 // indirect
	github.com/pmezard/go-difflib v1.0.1-0.20181226105442-5d4384ee4fb2 // indirect
	github.com/ztrue/tracerr v0.3.0 // indirect
	go.opencensus.io v0.24.0 // indirect
	go.opentelemetry.io/collector v0.86.1-0.20231006161201-d364ad61c4d7 // indirect
	go.opentelemetry.io/collector/config/configtelemetry v0.86.1-0.20231006161201-d364ad61c4d7 // indirect
	go.opentelemetry.io/collector/consumer v0.86.1-0.20231006161201-d364ad61c4d7 // indirect
	go.opentelemetry.io/collector/extension v0.86.1-0.20231006161201-d364ad61c4d7 // indirect
	go.opentelemetry.io/collector/featuregate v1.0.0-rcv0015.0.20231006161201-d364ad61c4d7 // indirect
	go.opentelemetry.io/otel v1.19.0 // indirect
	go.opentelemetry.io/otel/metric v1.19.0 // indirect
	go.opentelemetry.io/otel/trace v1.19.0 // indirect
<<<<<<< HEAD
	golang.org/x/exp v0.0.0-20220303212507-bbda1eaf7a17 // indirect
	golang.org/x/net v0.15.0 // indirect
	golang.org/x/sys v0.12.0 // indirect
=======
	go.uber.org/multierr v1.11.0 // indirect
	golang.org/x/net v0.16.0 // indirect
	golang.org/x/sys v0.13.0 // indirect
>>>>>>> 8da82c1c
	golang.org/x/text v0.13.0 // indirect
	google.golang.org/genproto/googleapis/rpc v0.0.0-20230911183012-2d3300fd4832 // indirect
	google.golang.org/grpc v1.58.2 // indirect
	google.golang.org/protobuf v1.31.0 // indirect
	gopkg.in/yaml.v3 v3.0.1 // indirect
)

retract (
	v0.76.2
	v0.76.1
	v0.65.0
)<|MERGE_RESOLUTION|>--- conflicted
+++ resolved
@@ -49,15 +49,9 @@
 	go.opentelemetry.io/otel v1.19.0 // indirect
 	go.opentelemetry.io/otel/metric v1.19.0 // indirect
 	go.opentelemetry.io/otel/trace v1.19.0 // indirect
-<<<<<<< HEAD
 	golang.org/x/exp v0.0.0-20220303212507-bbda1eaf7a17 // indirect
-	golang.org/x/net v0.15.0 // indirect
-	golang.org/x/sys v0.12.0 // indirect
-=======
-	go.uber.org/multierr v1.11.0 // indirect
 	golang.org/x/net v0.16.0 // indirect
 	golang.org/x/sys v0.13.0 // indirect
->>>>>>> 8da82c1c
 	golang.org/x/text v0.13.0 // indirect
 	google.golang.org/genproto/googleapis/rpc v0.0.0-20230911183012-2d3300fd4832 // indirect
 	google.golang.org/grpc v1.58.2 // indirect
