// Copyright The OpenTelemetry Authors
//
// Licensed under the Apache License, Version 2.0 (the "License");
// you may not use this file except in compliance with the License.
// You may obtain a copy of the License at
//
//     http://www.apache.org/licenses/LICENSE-2.0
//
// Unless required by applicable law or agreed to in writing, software
// distributed under the License is distributed on an "AS IS" BASIS,
// WITHOUT WARRANTIES OR CONDITIONS OF ANY KIND, either express or implied.
// See the License for the specific language governing permissions and
// limitations under the License.

package datadogexporter

import (
	"context"
	"sync"
	"time"

	"github.com/DataDog/datadog-agent/pkg/trace/exportable/config/configdefs"
	"github.com/DataDog/datadog-agent/pkg/trace/exportable/obfuscate"
	"github.com/DataDog/datadog-agent/pkg/trace/exportable/pb"
	"github.com/DataDog/datadog-agent/pkg/trace/exportable/stats"
	"go.opentelemetry.io/collector/component"
	"go.opentelemetry.io/collector/consumer/pdata"
	"go.uber.org/zap"
	"gopkg.in/zorkian/go-datadog-api.v2"

	"github.com/open-telemetry/opentelemetry-collector-contrib/exporter/datadogexporter/config"
	"github.com/open-telemetry/opentelemetry-collector-contrib/exporter/datadogexporter/metadata"
	"github.com/open-telemetry/opentelemetry-collector-contrib/exporter/datadogexporter/utils"
)

// sublayerCalculator is thread safe wrapper of a sublayer
// calculator. Each trace exporter has a single sublayer
// calculator that is reused by each push
type sublayerCalculator struct {
	sc    *stats.SublayerCalculator
	mutex sync.Mutex
}

// ComputeSublayers computes the sublayers of a trace
func (s *sublayerCalculator) computeSublayers(trace pb.Trace) []stats.SublayerValue {
	s.mutex.Lock()
	defer s.mutex.Unlock()
	return s.sc.ComputeSublayers(trace)
}

type traceExporter struct {
	params         component.ExporterCreateParams
	cfg            *config.Config
	ctx            context.Context
	edgeConnection TraceEdgeConnection
	obfuscator     *obfuscate.Obfuscator
	calculator     *sublayerCalculator
	client         *datadog.Client
	denylister     *Denylister
}

var (
	obfuscatorConfig = &configdefs.ObfuscationConfig{
		ES: configdefs.JSONObfuscationConfig{
			Enabled: true,
		},
		Mongo: configdefs.JSONObfuscationConfig{
			Enabled: true,
		},
		HTTP: configdefs.HTTPObfuscationConfig{
			RemoveQueryString: true,
			RemovePathDigits:  true,
		},
		RemoveStackTraces: true,
		Redis:             configdefs.Enablable{Enabled: true},
		Memcached:         configdefs.Enablable{Enabled: true},
	}
)

func newTracesExporter(ctx context.Context, params component.ExporterCreateParams, cfg *config.Config) *traceExporter {
	// client to send running metric to the backend & perform API key validation
	client := utils.CreateClient(cfg.API.Key, cfg.Metrics.TCPAddr.Endpoint)
	utils.ValidateAPIKey(params.Logger, client)

	// removes potentially sensitive info and PII, approach taken from serverless approach
	// https://github.com/DataDog/datadog-serverless-functions/blob/11f170eac105d66be30f18eda09eca791bc0d31b/aws/logs_monitoring/trace_forwarder/cmd/trace/main.go#L43
	obfuscator := obfuscate.NewObfuscator(obfuscatorConfig)

	// a denylist for dropping ignored resources
	denylister := NewDenylister(cfg.Traces.IgnoreResources)

	calculator := &sublayerCalculator{sc: stats.NewSublayerCalculator()}
	exporter := &traceExporter{
		params:         params,
		cfg:            cfg,
		ctx:            ctx,
		edgeConnection: createTraceEdgeConnection(cfg.Traces.TCPAddr.Endpoint, cfg.API.Key, params.BuildInfo),
		obfuscator:     obfuscator,
		calculator:     calculator,
		client:         client,
		denylister:     denylister,
	}

	return exporter
}

// TODO: when component.Host exposes a way to retrieve processors, check for batch processors
// and log a warning if not set

// Start tells the exporter to start. The exporter may prepare for exporting
// by connecting to the endpoint. Host parameter can be used for communicating
// with the host after Start() has already returned. If error is returned by
// Start() then the collector startup will be aborted.
// func (exp *traceExporter) Start(_ context.Context, _ component.Host) error {
// 	return nil
// }

func (exp *traceExporter) pushTraceData(
	ctx context.Context,
	td pdata.Traces,
) error {

	// Start host metadata with resource attributes from
	// the first payload.
	if exp.cfg.SendMetadata {
		once := exp.cfg.OnceMetadata()
		once.Do(func() {
			attrs := pdata.NewAttributeMap()
			if td.ResourceSpans().Len() > 0 {
				attrs = td.ResourceSpans().At(0).Resource().Attributes()
			}
			go metadata.Pusher(exp.ctx, exp.params, exp.cfg, attrs)
		})
	}

	// convert traces to datadog traces and group trace payloads by env
	// we largely apply the same logic as the serverless implementation, simplified a bit
	// https://github.com/DataDog/datadog-serverless-functions/blob/f5c3aedfec5ba223b11b76a4239fcbf35ec7d045/aws/logs_monitoring/trace_forwarder/cmd/trace/main.go#L61-L83
<<<<<<< HEAD
	fallbackHost := metadata.GetHost(exp.params.Logger, exp.cfg)
	ddTraces, ms := convertToDatadogTd(td, fallbackHost, exp.calculator, exp.cfg)
=======
	ddTraces, ms := convertToDatadogTd(td, exp.calculator, exp.cfg, exp.denylister)
>>>>>>> 3f367631

	// group the traces by env to reduce the number of flushes
	aggregatedTraces := aggregateTracePayloadsByEnv(ddTraces)

	// security/obfuscation for db, query strings, stack traces, pii, etc
	// TODO: is there any config we want here? OTEL has their own pipeline for regex obfuscation
	obfuscatePayload(exp.obfuscator, aggregatedTraces)

	pushTime := time.Now().UTC().UnixNano()
	for _, ddTracePayload := range aggregatedTraces {
		// currently we don't want to do retries since api endpoints may not dedupe in certain situations
		// adding a helper function here to make custom retry logic easier in the future
		exp.pushWithRetry(ctx, ddTracePayload, 1, pushTime, func() error {
			return nil
		})
	}

	_ = exp.client.PostMetrics(ms)

	return nil
}

// gives us flexibility to add custom retry logic later
func (exp *traceExporter) pushWithRetry(ctx context.Context, ddTracePayload *pb.TracePayload, maxRetries int, pushTime int64, fn func() error) error {
	err := exp.edgeConnection.SendTraces(ctx, ddTracePayload, maxRetries)

	if err != nil {
		exp.params.Logger.Info("failed to send traces", zap.Error(err))
	}

	// this is for generating metrics like hits, errors, and latency, it uses a separate endpoint than Traces
	stats := computeAPMStats(ddTracePayload, exp.calculator, pushTime)
	errStats := exp.edgeConnection.SendStats(context.Background(), stats, maxRetries)

	if errStats != nil {
		exp.params.Logger.Info("failed to send trace stats", zap.Error(errStats))
	}

	return fn()
}<|MERGE_RESOLUTION|>--- conflicted
+++ resolved
@@ -136,12 +136,8 @@
 	// convert traces to datadog traces and group trace payloads by env
 	// we largely apply the same logic as the serverless implementation, simplified a bit
 	// https://github.com/DataDog/datadog-serverless-functions/blob/f5c3aedfec5ba223b11b76a4239fcbf35ec7d045/aws/logs_monitoring/trace_forwarder/cmd/trace/main.go#L61-L83
-<<<<<<< HEAD
 	fallbackHost := metadata.GetHost(exp.params.Logger, exp.cfg)
-	ddTraces, ms := convertToDatadogTd(td, fallbackHost, exp.calculator, exp.cfg)
-=======
-	ddTraces, ms := convertToDatadogTd(td, exp.calculator, exp.cfg, exp.denylister)
->>>>>>> 3f367631
+	ddTraces, ms := convertToDatadogTd(td, fallbackHost, exp.calculator, exp.cfg, exp.denylister)
 
 	// group the traces by env to reduce the number of flushes
 	aggregatedTraces := aggregateTracePayloadsByEnv(ddTraces)
