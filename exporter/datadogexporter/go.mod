--- conflicted
+++ resolved
@@ -294,19 +294,9 @@
 	golang.org/x/sys v0.36.0 // indirect
 	golang.org/x/term v0.35.0 // indirect
 	golang.org/x/text v0.29.0 // indirect
-<<<<<<< HEAD
 	golang.org/x/time v0.13.0 // indirect
-	golang.org/x/tools v0.36.0 // indirect
-	gonum.org/v1/gonum v0.16.0 // indirect
-	google.golang.org/api v0.238.0 // indirect
-	google.golang.org/genproto/googleapis/api v0.0.0-20250707201910-8d1bb00bc6a7 // indirect
-	google.golang.org/genproto/googleapis/rpc v0.0.0-20250721164621-a45f3dfb1074 // indirect
-	google.golang.org/grpc v1.75.0 // indirect
-=======
-	golang.org/x/time v0.12.0 // indirect
 	google.golang.org/genproto/googleapis/rpc v0.0.0-20250922171735-9219d122eba9 // indirect
 	google.golang.org/grpc v1.76.0 // indirect
->>>>>>> 29d2c0e5
 	gopkg.in/evanphx/json-patch.v4 v4.12.0 // indirect
 	gopkg.in/inf.v0 v0.9.1 // indirect
 	gopkg.in/ini.v1 v1.67.0 // indirect
