module github.com/open-telemetry/opentelemetry-collector-contrib/exporter/datadogexporter

go 1.23.0

require (
	github.com/DataDog/agent-payload/v5 v5.0.146
	github.com/DataDog/datadog-agent/comp/core/config v0.66.0-devel.0.20250407180930-ebfcfa2817ce
	github.com/DataDog/datadog-agent/comp/core/hostname/hostnameinterface v0.66.0-devel.0.20250407180930-ebfcfa2817ce
	github.com/DataDog/datadog-agent/comp/core/log/def v0.66.0-devel.0.20250407180930-ebfcfa2817ce
	github.com/DataDog/datadog-agent/comp/logs/agent/config v0.66.0-devel.0.20250407180930-ebfcfa2817ce
	github.com/DataDog/datadog-agent/comp/otelcol/logsagentpipeline v0.66.0-devel.0.20250407180930-ebfcfa2817ce
	github.com/DataDog/datadog-agent/comp/otelcol/logsagentpipeline/logsagentpipelineimpl v0.66.0-devel.0.20250407180930-ebfcfa2817ce
	github.com/DataDog/datadog-agent/comp/otelcol/otlp/components/exporter/logsagentexporter v0.66.0-devel.0.20250407180930-ebfcfa2817ce
	github.com/DataDog/datadog-agent/comp/otelcol/otlp/components/metricsclient v0.66.0-devel.0.20250407180930-ebfcfa2817ce
	github.com/DataDog/datadog-agent/comp/otelcol/otlp/testutil v0.66.0-devel.0.20250407180930-ebfcfa2817ce
	github.com/DataDog/datadog-agent/comp/trace/compression/impl-gzip v0.66.0-devel.0.20250407180930-ebfcfa2817ce
	github.com/DataDog/datadog-agent/pkg/config/model v0.66.0-devel.0.20250407180930-ebfcfa2817ce
	github.com/DataDog/datadog-agent/pkg/config/setup v0.66.0-devel.0.20250407180930-ebfcfa2817ce
	github.com/DataDog/datadog-agent/pkg/logs/auditor v0.66.0-devel.0.20250407180930-ebfcfa2817ce // indirect
	github.com/DataDog/datadog-agent/pkg/logs/client v0.66.0-devel.0.20250407180930-ebfcfa2817ce // indirect
	github.com/DataDog/datadog-agent/pkg/logs/diagnostic v0.66.0-devel.0.20250407180930-ebfcfa2817ce // indirect
	github.com/DataDog/datadog-agent/pkg/logs/pipeline v0.66.0-devel.0.20250407180930-ebfcfa2817ce // indirect
	github.com/DataDog/datadog-agent/pkg/logs/sds v0.66.0-devel.0.20250407180930-ebfcfa2817ce // indirect
	github.com/DataDog/datadog-agent/pkg/logs/sources v0.66.0-devel.0.20250407180930-ebfcfa2817ce
	github.com/DataDog/datadog-agent/pkg/logs/status/statusinterface v0.66.0-devel.0.20250407180930-ebfcfa2817ce // indirect
	github.com/DataDog/datadog-agent/pkg/proto v0.66.0-devel.0.20250407180930-ebfcfa2817ce
	github.com/DataDog/datadog-agent/pkg/status/health v0.66.0-devel.0.20250407180930-ebfcfa2817ce // indirect
	github.com/DataDog/datadog-agent/pkg/trace v0.66.0-devel.0.20250407180930-ebfcfa2817ce
	github.com/DataDog/datadog-agent/pkg/util/hostname/validate v0.66.0-devel.0.20250407180930-ebfcfa2817ce // indirect
	github.com/DataDog/datadog-agent/pkg/util/startstop v0.66.0-devel.0.20250407180930-ebfcfa2817ce // indirect
	github.com/DataDog/datadog-api-client-go/v2 v2.36.1
	github.com/DataDog/datadog-go/v5 v5.6.0
	github.com/DataDog/gohai v0.0.0-20230524154621-4316413895ee // indirect
	github.com/DataDog/opentelemetry-mapping-go/pkg/inframetadata v0.26.0
	github.com/DataDog/opentelemetry-mapping-go/pkg/otlp/attributes v0.26.0
	github.com/DataDog/opentelemetry-mapping-go/pkg/otlp/logs v0.26.0
	github.com/DataDog/opentelemetry-mapping-go/pkg/otlp/metrics v0.26.0
	github.com/DataDog/opentelemetry-mapping-go/pkg/quantile v0.26.0
	github.com/DataDog/sketches-go v1.4.7 // indirect
	github.com/GoogleCloudPlatform/opentelemetry-operations-go/detectors/gcp v1.27.0 // indirect
	github.com/aws/aws-sdk-go v1.55.6 // indirect
	github.com/cenkalti/backoff/v4 v4.3.0 // indirect
	github.com/google/go-cmp v0.7.0 // indirect
	github.com/open-telemetry/opentelemetry-collector-contrib/internal/coreinternal v0.123.0
	github.com/open-telemetry/opentelemetry-collector-contrib/internal/k8sconfig v0.123.0 // indirect
	github.com/open-telemetry/opentelemetry-collector-contrib/internal/metadataproviders v0.123.0 // indirect
	github.com/open-telemetry/opentelemetry-collector-contrib/pkg/resourcetotelemetry v0.123.0
	github.com/open-telemetry/opentelemetry-collector-contrib/processor/k8sattributesprocessor v0.123.0
	github.com/open-telemetry/opentelemetry-collector-contrib/processor/probabilisticsamplerprocessor v0.123.0
	github.com/open-telemetry/opentelemetry-collector-contrib/processor/resourcedetectionprocessor v0.123.0
	github.com/open-telemetry/opentelemetry-collector-contrib/processor/transformprocessor v0.123.0
	github.com/open-telemetry/opentelemetry-collector-contrib/receiver/dockerstatsreceiver v0.123.0
	github.com/open-telemetry/opentelemetry-collector-contrib/receiver/filelogreceiver v0.123.0
	github.com/open-telemetry/opentelemetry-collector-contrib/receiver/hostmetricsreceiver v0.123.0
	github.com/open-telemetry/opentelemetry-collector-contrib/receiver/prometheusreceiver v0.123.0
	github.com/stretchr/testify v1.10.0
	go.opentelemetry.io/collector/component v1.29.1-0.20250402200755-cb5c3f4fb9dc
	go.opentelemetry.io/collector/config/configauth v0.123.1-0.20250402200755-cb5c3f4fb9dc // indirect
	go.opentelemetry.io/collector/config/configcompression v1.29.1-0.20250402200755-cb5c3f4fb9dc // indirect
	go.opentelemetry.io/collector/config/confighttp v0.123.1-0.20250402200755-cb5c3f4fb9dc
	go.opentelemetry.io/collector/config/confignet v1.29.1-0.20250402200755-cb5c3f4fb9dc
	go.opentelemetry.io/collector/config/configopaque v1.29.1-0.20250402200755-cb5c3f4fb9dc // indirect
	go.opentelemetry.io/collector/config/configretry v1.29.1-0.20250402200755-cb5c3f4fb9dc
	go.opentelemetry.io/collector/config/configtls v1.29.1-0.20250402200755-cb5c3f4fb9dc
	go.opentelemetry.io/collector/confmap v1.29.1-0.20250402200755-cb5c3f4fb9dc
	go.opentelemetry.io/collector/connector v0.123.1-0.20250402200755-cb5c3f4fb9dc
	go.opentelemetry.io/collector/consumer v1.29.1-0.20250402200755-cb5c3f4fb9dc
	go.opentelemetry.io/collector/exporter v0.123.1-0.20250402200755-cb5c3f4fb9dc
	go.opentelemetry.io/collector/featuregate v1.29.1-0.20250402200755-cb5c3f4fb9dc
	go.opentelemetry.io/collector/otelcol v0.123.1-0.20250402200755-cb5c3f4fb9dc
	go.opentelemetry.io/collector/otelcol/otelcoltest v0.123.1-0.20250402200755-cb5c3f4fb9dc
	go.opentelemetry.io/collector/pdata v1.29.1-0.20250402200755-cb5c3f4fb9dc
	go.opentelemetry.io/collector/processor v1.29.1-0.20250402200755-cb5c3f4fb9dc
	go.opentelemetry.io/collector/processor/batchprocessor v0.123.1-0.20250402200755-cb5c3f4fb9dc
	go.opentelemetry.io/collector/processor/memorylimiterprocessor v0.123.1-0.20250402200755-cb5c3f4fb9dc
	go.opentelemetry.io/collector/receiver v1.29.1-0.20250402200755-cb5c3f4fb9dc
	go.opentelemetry.io/collector/receiver/otlpreceiver v0.123.1-0.20250402200755-cb5c3f4fb9dc
	go.opentelemetry.io/collector/semconv v0.123.1-0.20250402200755-cb5c3f4fb9dc
	go.opentelemetry.io/otel/metric v1.35.0 // indirect
	go.opentelemetry.io/otel/trace v1.35.0 // indirect
	go.uber.org/atomic v1.11.0 // indirect
	go.uber.org/goleak v1.3.0
	go.uber.org/zap v1.27.0
	google.golang.org/protobuf v1.36.6
	gopkg.in/yaml.v3 v3.0.1 // indirect
	gopkg.in/zorkian/go-datadog-api.v2 v2.30.0
	k8s.io/apimachinery v0.32.3 // indirect
	k8s.io/client-go v0.32.3 // indirect
)

require (
	github.com/DataDog/datadog-agent/comp/otelcol/otlp/components/exporter/serializerexporter v0.66.0-devel.0.20250407180930-ebfcfa2817ce
	github.com/DataDog/datadog-agent/comp/serializer/logscompression v0.66.0-devel.0.20250407180930-ebfcfa2817ce
	github.com/DataDog/datadog-agent/pkg/config/viperconfig v0.66.0-devel.0.20250407180930-ebfcfa2817ce
	github.com/open-telemetry/opentelemetry-collector-contrib/connector/datadogconnector v0.123.0
	github.com/open-telemetry/opentelemetry-collector-contrib/internal/datadog v0.123.0
	github.com/open-telemetry/opentelemetry-collector-contrib/pkg/datadog v0.123.0
	go.opentelemetry.io/collector/component/componenttest v0.123.1-0.20250402200755-cb5c3f4fb9dc
	go.opentelemetry.io/collector/exporter/exportertest v0.123.1-0.20250402200755-cb5c3f4fb9dc
	golang.org/x/net v0.39.0
	gopkg.in/yaml.v2 v2.4.0
)

require (
	cloud.google.com/go/auth v0.15.0 // indirect
	cloud.google.com/go/auth/oauth2adapt v0.2.7 // indirect
	cloud.google.com/go/compute/metadata v0.6.0 // indirect
	github.com/Azure/azure-sdk-for-go/sdk/azcore v1.14.0 // indirect
	github.com/Azure/azure-sdk-for-go/sdk/azidentity v1.7.0 // indirect
	github.com/Azure/azure-sdk-for-go/sdk/internal v1.10.0 // indirect
	github.com/Azure/azure-sdk-for-go/sdk/resourcemanager/compute/armcompute/v5 v5.7.0 // indirect
	github.com/Azure/azure-sdk-for-go/sdk/resourcemanager/network/armnetwork/v4 v4.3.0 // indirect
	github.com/AzureAD/microsoft-authentication-library-for-go v1.2.2 // indirect
	github.com/Code-Hex/go-generics-cache v1.5.1 // indirect
	github.com/DataDog/datadog-agent/comp/core/flare/builder v0.66.0-devel.0.20250407180930-ebfcfa2817ce // indirect
	github.com/DataDog/datadog-agent/comp/core/flare/types v0.66.0-devel.0.20250407180930-ebfcfa2817ce // indirect
	github.com/DataDog/datadog-agent/comp/core/secrets v0.66.0-devel.0.20250407180930-ebfcfa2817ce // indirect
	github.com/DataDog/datadog-agent/comp/core/status v0.66.0-devel.0.20250407180930-ebfcfa2817ce // indirect
	github.com/DataDog/datadog-agent/comp/core/tagger/origindetection v0.66.0-devel.0.20250407180930-ebfcfa2817ce // indirect
	github.com/DataDog/datadog-agent/comp/core/telemetry v0.66.0-devel.0.20250407180930-ebfcfa2817ce // indirect
	github.com/DataDog/datadog-agent/comp/def v0.66.0-devel.0.20250407180930-ebfcfa2817ce // indirect
	github.com/DataDog/datadog-agent/comp/forwarder/defaultforwarder v0.66.0-devel.0.20250407180930-ebfcfa2817ce // indirect
	github.com/DataDog/datadog-agent/comp/forwarder/orchestrator/orchestratorinterface v0.66.0-devel.0.20250407180930-ebfcfa2817ce // indirect
	github.com/DataDog/datadog-agent/comp/otelcol/otlp/components/statsprocessor v0.66.0-devel.0.20250407180930-ebfcfa2817ce // indirect
	github.com/DataDog/datadog-agent/comp/serializer/metricscompression v0.66.0-devel.0.20250407180930-ebfcfa2817ce // indirect
	github.com/DataDog/datadog-agent/comp/trace/compression/def v0.66.0-devel.0.20250407180930-ebfcfa2817ce // indirect
	github.com/DataDog/datadog-agent/pkg/aggregator/ckey v0.66.0-devel.0.20250407180930-ebfcfa2817ce // indirect
	github.com/DataDog/datadog-agent/pkg/api v0.66.0-devel.0.20250407180930-ebfcfa2817ce // indirect
	github.com/DataDog/datadog-agent/pkg/collector/check/defaults v0.66.0-devel.0.20250407180930-ebfcfa2817ce // indirect
	github.com/DataDog/datadog-agent/pkg/config/create v0.0.0-20250407180930-ebfcfa2817ce // indirect
	github.com/DataDog/datadog-agent/pkg/config/env v0.66.0-devel.0.20250407180930-ebfcfa2817ce // indirect
	github.com/DataDog/datadog-agent/pkg/config/mock v0.66.0-devel.0.20250407180930-ebfcfa2817ce // indirect
	github.com/DataDog/datadog-agent/pkg/config/nodetreemodel v0.66.0-devel.0.20250407180930-ebfcfa2817ce // indirect
	github.com/DataDog/datadog-agent/pkg/config/structure v0.66.0-devel.0.20250407180930-ebfcfa2817ce // indirect
	github.com/DataDog/datadog-agent/pkg/config/teeconfig v0.66.0-devel.0.20250407180930-ebfcfa2817ce // indirect
	github.com/DataDog/datadog-agent/pkg/config/utils v0.66.0-devel.0.20250407180930-ebfcfa2817ce // indirect
	github.com/DataDog/datadog-agent/pkg/fips v0.66.0-devel.0.20250407180930-ebfcfa2817ce // indirect
	github.com/DataDog/datadog-agent/pkg/logs/message v0.66.0-devel.0.20250407180930-ebfcfa2817ce // indirect
	github.com/DataDog/datadog-agent/pkg/logs/metrics v0.66.0-devel.0.20250407180930-ebfcfa2817ce // indirect
	github.com/DataDog/datadog-agent/pkg/logs/processor v0.66.0-devel.0.20250407180930-ebfcfa2817ce // indirect
	github.com/DataDog/datadog-agent/pkg/logs/sender v0.66.0-devel.0.20250407180930-ebfcfa2817ce // indirect
	github.com/DataDog/datadog-agent/pkg/logs/status/utils v0.66.0-devel.0.20250407180930-ebfcfa2817ce // indirect
	github.com/DataDog/datadog-agent/pkg/metrics v0.66.0-devel.0.20250407180930-ebfcfa2817ce // indirect
	github.com/DataDog/datadog-agent/pkg/obfuscate v0.66.0-devel.0.20250407180930-ebfcfa2817ce // indirect
	github.com/DataDog/datadog-agent/pkg/orchestrator/model v0.66.0-devel.0.20250407180930-ebfcfa2817ce // indirect
	github.com/DataDog/datadog-agent/pkg/process/util/api v0.66.0-devel.0.20250407180930-ebfcfa2817ce // indirect
	github.com/DataDog/datadog-agent/pkg/remoteconfig/state v0.66.0-devel.0.20250407180930-ebfcfa2817ce // indirect
	github.com/DataDog/datadog-agent/pkg/serializer v0.66.0-devel.0.20250407180930-ebfcfa2817ce // indirect
	github.com/DataDog/datadog-agent/pkg/tagger/types v0.66.0-devel.0.20250407180930-ebfcfa2817ce // indirect
	github.com/DataDog/datadog-agent/pkg/tagset v0.66.0-devel.0.20250407180930-ebfcfa2817ce // indirect
	github.com/DataDog/datadog-agent/pkg/telemetry v0.66.0-devel.0.20250407180930-ebfcfa2817ce // indirect
	github.com/DataDog/datadog-agent/pkg/util/backoff v0.66.0-devel.0.20250407180930-ebfcfa2817ce // indirect
	github.com/DataDog/datadog-agent/pkg/util/buf v0.66.0-devel.0.20250407180930-ebfcfa2817ce // indirect
	github.com/DataDog/datadog-agent/pkg/util/cgroups v0.66.0-devel.0.20250407180930-ebfcfa2817ce // indirect
	github.com/DataDog/datadog-agent/pkg/util/common v0.66.0-devel.0.20250407180930-ebfcfa2817ce // indirect
	github.com/DataDog/datadog-agent/pkg/util/compression v0.66.0-devel.0.20250407180930-ebfcfa2817ce // indirect
	github.com/DataDog/datadog-agent/pkg/util/executable v0.66.0-devel.0.20250407180930-ebfcfa2817ce // indirect
	github.com/DataDog/datadog-agent/pkg/util/filesystem v0.66.0-devel.0.20250407180930-ebfcfa2817ce // indirect
	github.com/DataDog/datadog-agent/pkg/util/fxutil v0.66.0-devel.0.20250407180930-ebfcfa2817ce // indirect
	github.com/DataDog/datadog-agent/pkg/util/http v0.66.0-devel.0.20250407180930-ebfcfa2817ce // indirect
	github.com/DataDog/datadog-agent/pkg/util/json v0.66.0-devel.0.20250407180930-ebfcfa2817ce // indirect
	github.com/DataDog/datadog-agent/pkg/util/log v0.66.0-devel.0.20250407180930-ebfcfa2817ce // indirect
	github.com/DataDog/datadog-agent/pkg/util/option v0.66.0-devel.0.20250407180930-ebfcfa2817ce // indirect
	github.com/DataDog/datadog-agent/pkg/util/otel v0.66.0-devel // indirect
	github.com/DataDog/datadog-agent/pkg/util/pointer v0.66.0-devel.0.20250407180930-ebfcfa2817ce // indirect
	github.com/DataDog/datadog-agent/pkg/util/scrubber v0.66.0-devel.0.20250407180930-ebfcfa2817ce // indirect
	github.com/DataDog/datadog-agent/pkg/util/sort v0.66.0-devel.0.20250407180930-ebfcfa2817ce // indirect
	github.com/DataDog/datadog-agent/pkg/util/statstracker v0.66.0-devel.0.20250407180930-ebfcfa2817ce // indirect
	github.com/DataDog/datadog-agent/pkg/util/system v0.66.0-devel.0.20250407180930-ebfcfa2817ce // indirect
	github.com/DataDog/datadog-agent/pkg/util/system/socket v0.66.0-devel.0.20250407180930-ebfcfa2817ce // indirect
	github.com/DataDog/datadog-agent/pkg/util/winutil v0.66.0-devel.0.20250407180930-ebfcfa2817ce // indirect
	github.com/DataDog/datadog-agent/pkg/version v0.66.0-devel.0.20250407180930-ebfcfa2817ce // indirect
	github.com/DataDog/dd-sensitive-data-scanner/sds-go/go v0.0.0-20240816154533-f7f9beb53a42 // indirect
	github.com/DataDog/go-sqllexer v0.1.3 // indirect
	github.com/DataDog/go-tuf v1.1.0-0.5.2 // indirect
	github.com/DataDog/mmh3 v0.0.0-20210722141835-012dc69a9e49 // indirect
	github.com/DataDog/viper v1.14.0 // indirect
	github.com/DataDog/zstd v1.5.6 // indirect
	github.com/DataDog/zstd_0 v0.0.0-20210310093942-586c1286621f // indirect
	github.com/Microsoft/go-winio v0.6.2 // indirect
	github.com/Showmax/go-fqdn v1.0.0 // indirect
	github.com/alecthomas/participle/v2 v2.1.4 // indirect
	github.com/alecthomas/units v0.0.0-20240927000941-0f3dac36c52b // indirect
	github.com/antchfx/xmlquery v1.4.4 // indirect
	github.com/antchfx/xpath v1.3.4 // indirect
	github.com/armon/go-metrics v0.4.1 // indirect
	github.com/asaskevich/govalidator v0.0.0-20230301143203-a9d515a09cc2 // indirect
	github.com/aws/aws-sdk-go-v2 v1.36.3 // indirect
	github.com/aws/aws-sdk-go-v2/config v1.29.13 // indirect
	github.com/aws/aws-sdk-go-v2/credentials v1.17.66 // indirect
	github.com/aws/aws-sdk-go-v2/feature/ec2/imds v1.16.30 // indirect
	github.com/aws/aws-sdk-go-v2/internal/configsources v1.3.34 // indirect
	github.com/aws/aws-sdk-go-v2/internal/endpoints/v2 v2.6.34 // indirect
	github.com/aws/aws-sdk-go-v2/internal/ini v1.8.3 // indirect
	github.com/aws/aws-sdk-go-v2/service/ec2 v1.211.2 // indirect
	github.com/aws/aws-sdk-go-v2/service/internal/accept-encoding v1.12.3 // indirect
	github.com/aws/aws-sdk-go-v2/service/internal/presigned-url v1.12.15 // indirect
	github.com/aws/aws-sdk-go-v2/service/sso v1.25.3 // indirect
	github.com/aws/aws-sdk-go-v2/service/ssooidc v1.30.1 // indirect
	github.com/aws/aws-sdk-go-v2/service/sts v1.33.18 // indirect
	github.com/aws/smithy-go v1.22.2 // indirect
	github.com/bboreham/go-loser v0.0.0-20230920113527-fcc2c21820a3 // indirect
	github.com/benbjohnson/clock v1.3.5 // indirect
	github.com/beorn7/perks v1.0.1 // indirect
	github.com/bmatcuk/doublestar/v4 v4.8.1 // indirect
	github.com/briandowns/spinner v1.23.0 // indirect
	github.com/cenkalti/backoff v2.2.1+incompatible // indirect
	github.com/cenkalti/backoff/v5 v5.0.2 // indirect
	github.com/cespare/xxhash/v2 v2.3.0 // indirect
	github.com/cihub/seelog v0.0.0-20170130134532-f561c5e57575 // indirect
	github.com/cncf/xds/go v0.0.0-20241223141626-cff3c89139a3 // indirect
	github.com/containerd/cgroups/v3 v3.0.5 // indirect
	github.com/coreos/go-systemd/v22 v22.5.0 // indirect
	github.com/davecgh/go-spew v1.1.2-0.20180830191138-d8f796af33cc // indirect
	github.com/dennwc/varint v1.0.0 // indirect
	github.com/digitalocean/godo v1.126.0 // indirect
	github.com/distribution/reference v0.6.0 // indirect
	github.com/docker/docker v28.0.4+incompatible // indirect
	github.com/docker/go-connections v0.5.0 // indirect
	github.com/docker/go-units v0.5.0 // indirect
	github.com/dustin/go-humanize v1.0.1 // indirect
	github.com/ebitengine/purego v0.8.2 // indirect
	github.com/edsrzf/mmap-go v1.1.0 // indirect
	github.com/elastic/go-grok v0.3.1 // indirect
	github.com/elastic/lunes v0.1.0 // indirect
	github.com/emicklei/go-restful/v3 v3.11.0 // indirect
	github.com/envoyproxy/go-control-plane/envoy v1.32.4 // indirect
	github.com/envoyproxy/protoc-gen-validate v1.2.1 // indirect
	github.com/expr-lang/expr v1.17.2 // indirect
	github.com/facette/natsort v0.0.0-20181210072756-2cd4dd1e2dcb // indirect
	github.com/fatih/color v1.18.0 // indirect
	github.com/felixge/httpsnoop v1.0.4 // indirect
	github.com/fsnotify/fsnotify v1.9.0 // indirect
	github.com/fxamacker/cbor/v2 v2.7.0 // indirect
	github.com/go-kit/log v0.2.1 // indirect
	github.com/go-logfmt/logfmt v0.6.0 // indirect
	github.com/go-logr/logr v1.4.2 // indirect
	github.com/go-logr/stdr v1.2.2 // indirect
	github.com/go-ole/go-ole v1.3.0 // indirect
	github.com/go-openapi/analysis v0.22.2 // indirect
	github.com/go-openapi/errors v0.22.0 // indirect
	github.com/go-openapi/jsonpointer v0.21.0 // indirect
	github.com/go-openapi/jsonreference v0.20.4 // indirect
	github.com/go-openapi/loads v0.21.5 // indirect
	github.com/go-openapi/spec v0.20.14 // indirect
	github.com/go-openapi/strfmt v0.23.0 // indirect
	github.com/go-openapi/swag v0.23.0 // indirect
	github.com/go-openapi/validate v0.23.0 // indirect
	github.com/go-resty/resty/v2 v2.15.3 // indirect
	github.com/go-viper/mapstructure/v2 v2.2.1 // indirect
	github.com/go-zookeeper/zk v1.0.4 // indirect
	github.com/gobwas/glob v0.2.3 // indirect
	github.com/goccy/go-json v0.10.5 // indirect
	github.com/godbus/dbus/v5 v5.1.0 // indirect
	github.com/gofrs/flock v0.12.1 // indirect
	github.com/gogo/protobuf v1.3.2 // indirect
	github.com/golang-jwt/jwt/v5 v5.2.2 // indirect
	github.com/golang/groupcache v0.0.0-20210331224755-41bb18bfe9da // indirect
	github.com/golang/mock v1.7.0-rc.1 // indirect
	github.com/golang/protobuf v1.5.4 // indirect
	github.com/golang/snappy v1.0.0 // indirect
	github.com/google/gnostic-models v0.6.8 // indirect
	github.com/google/go-querystring v1.1.0 // indirect
	github.com/google/gofuzz v1.2.0 // indirect
	github.com/google/s2a-go v0.1.9 // indirect
	github.com/google/uuid v1.6.0 // indirect
	github.com/googleapis/enterprise-certificate-proxy v0.3.5 // indirect
	github.com/googleapis/gax-go/v2 v2.14.1 // indirect
	github.com/gophercloud/gophercloud v1.14.1 // indirect
	github.com/gorilla/websocket v1.5.0 // indirect
	github.com/grafana/regexp v0.0.0-20240518133315-a468a5bfb3bc // indirect
	github.com/grpc-ecosystem/grpc-gateway/v2 v2.26.1 // indirect
	github.com/hashicorp/consul/api v1.32.0 // indirect
	github.com/hashicorp/cronexpr v1.1.2 // indirect
	github.com/hashicorp/errwrap v1.1.0 // indirect
	github.com/hashicorp/go-cleanhttp v0.5.2 // indirect
	github.com/hashicorp/go-hclog v1.6.3 // indirect
	github.com/hashicorp/go-immutable-radix v1.3.1 // indirect
	github.com/hashicorp/go-multierror v1.1.1 // indirect
	github.com/hashicorp/go-retryablehttp v0.7.7 // indirect
	github.com/hashicorp/go-rootcerts v1.0.2 // indirect
	github.com/hashicorp/go-version v1.7.0 // indirect
	github.com/hashicorp/golang-lru v1.0.2 // indirect
	github.com/hashicorp/golang-lru/v2 v2.0.7 // indirect
	github.com/hashicorp/hcl v1.0.1-vault-7 // indirect
	github.com/hashicorp/nomad/api v0.0.0-20241218080744-e3ac00f30eec // indirect
	github.com/hashicorp/serf v0.10.1 // indirect
	github.com/hectane/go-acl v0.0.0-20230122075934-ca0b05cb1adb // indirect
	github.com/hetznercloud/hcloud-go/v2 v2.13.1 // indirect
	github.com/iancoleman/strcase v0.3.0 // indirect
	github.com/inconshreveable/mousetrap v1.1.0 // indirect
	github.com/ionos-cloud/sdk-go/v6 v6.2.1 // indirect
	github.com/jmespath/go-jmespath v0.4.0 // indirect
	github.com/jonboulle/clockwork v0.5.0 // indirect
	github.com/josharian/intern v1.0.0 // indirect
	github.com/jpillora/backoff v1.0.0 // indirect
	github.com/json-iterator/go v1.1.12 // indirect
	github.com/julienschmidt/httprouter v1.3.0 // indirect
	github.com/kardianos/osext v0.0.0-20190222173326-2bc1f35cddc0 // indirect
	github.com/klauspost/compress v1.18.0 // indirect
	github.com/knadh/koanf/maps v0.1.2 // indirect
	github.com/knadh/koanf/providers/confmap v0.1.0 // indirect
	github.com/knadh/koanf/v2 v2.1.2 // indirect
	github.com/kolo/xmlrpc v0.0.0-20220921171641-a4b6fa1dd06b // indirect
	github.com/kylelemons/godebug v1.1.0 // indirect
	github.com/leodido/go-syslog/v4 v4.2.0 // indirect
	github.com/leodido/ragel-machinery v0.0.0-20190525184631-5f46317e436b // indirect
	github.com/linode/linodego v1.41.0 // indirect
	github.com/lufia/plan9stats v0.0.0-20240909124753-873cd0166683 // indirect
	github.com/magefile/mage v1.15.0 // indirect
	github.com/magiconair/properties v1.8.9 // indirect
	github.com/mailru/easyjson v0.7.7 // indirect
	github.com/mattn/go-colorable v0.1.14 // indirect
	github.com/mattn/go-isatty v0.0.20 // indirect
	github.com/mdlayher/socket v0.4.1 // indirect
	github.com/mdlayher/vsock v1.2.1 // indirect
	github.com/miekg/dns v1.1.62 // indirect
	github.com/mitchellh/copystructure v1.2.0 // indirect
	github.com/mitchellh/go-homedir v1.1.0 // indirect
	github.com/mitchellh/mapstructure v1.5.1-0.20231216201459-8508981c8b6c // indirect
	github.com/mitchellh/reflectwalk v1.0.2 // indirect
	github.com/moby/docker-image-spec v1.3.1 // indirect
	github.com/moby/sys/userns v0.1.0 // indirect
	github.com/modern-go/concurrent v0.0.0-20180306012644-bacd9c7ef1dd // indirect
	github.com/modern-go/reflect2 v1.0.2 // indirect
	github.com/mohae/deepcopy v0.0.0-20170929034955-c48cc78d4826 // indirect
	github.com/mostynb/go-grpc-compression v1.2.3 // indirect
	github.com/munnerz/goautoneg v0.0.0-20191010083416-a7dc8b61c822 // indirect
	github.com/mwitkow/go-conntrack v0.0.0-20190716064945-2f068394615f // indirect
	github.com/oklog/ulid v1.3.1 // indirect
	github.com/open-telemetry/opentelemetry-collector-contrib/internal/aws/ecsutil v0.123.0 // indirect
	github.com/open-telemetry/opentelemetry-collector-contrib/internal/common v0.123.0 // indirect
	github.com/open-telemetry/opentelemetry-collector-contrib/internal/docker v0.123.0 // indirect
	github.com/open-telemetry/opentelemetry-collector-contrib/internal/filter v0.123.0 // indirect
	github.com/open-telemetry/opentelemetry-collector-contrib/internal/pdatautil v0.123.0 // indirect
	github.com/open-telemetry/opentelemetry-collector-contrib/pkg/experimentalmetricmetadata v0.123.0 // indirect
	github.com/open-telemetry/opentelemetry-collector-contrib/pkg/ottl v0.123.0 // indirect
	github.com/open-telemetry/opentelemetry-collector-contrib/pkg/pdatautil v0.123.0 // indirect
	github.com/open-telemetry/opentelemetry-collector-contrib/pkg/sampling v0.123.0 // indirect
	github.com/open-telemetry/opentelemetry-collector-contrib/pkg/stanza v0.123.0 // indirect
	github.com/open-telemetry/opentelemetry-collector-contrib/pkg/translator/prometheus v0.123.0 // indirect
	github.com/opencontainers/go-digest v1.0.0 // indirect
	github.com/opencontainers/image-spec v1.1.1 // indirect
	github.com/opencontainers/runtime-spec v1.2.1 // indirect
	github.com/openshift/api v3.9.0+incompatible // indirect
	github.com/openshift/client-go v0.0.0-20210521082421-73d9475a9142 // indirect
	github.com/outcaste-io/ristretto v0.2.3 // indirect
	github.com/ovh/go-ovh v1.6.0 // indirect
	github.com/patrickmn/go-cache v2.1.0+incompatible // indirect
	github.com/pelletier/go-toml v1.9.5 // indirect
	github.com/philhofer/fwd v1.1.3-0.20240916144458-20a13a1f6b7c // indirect
	github.com/pierrec/lz4/v4 v4.1.22 // indirect
	github.com/pkg/browser v0.0.0-20240102092130-5ac0b6a4141c // indirect
	github.com/pkg/errors v0.9.1 // indirect
	github.com/planetscale/vtprotobuf v0.6.1-0.20240319094008-0393e58bdf10 // indirect
	github.com/pmezard/go-difflib v1.0.1-0.20181226105442-5d4384ee4fb2 // indirect
	github.com/power-devops/perfstat v0.0.0-20240221224432-82ca36839d55 // indirect
	github.com/prometheus/alertmanager v0.27.0 // indirect
	github.com/prometheus/client_golang v1.22.0 // indirect
	github.com/prometheus/client_model v0.6.1 // indirect
	github.com/prometheus/common v0.62.0 // indirect
	github.com/prometheus/common/assets v0.2.0 // indirect
	github.com/prometheus/common/sigv4 v0.1.0 // indirect
	github.com/prometheus/exporter-toolkit v0.14.0 // indirect
	github.com/prometheus/procfs v0.16.0 // indirect
	github.com/prometheus/prometheus v0.300.1 // indirect
	github.com/richardartoul/molecule v1.0.1-0.20240531184615-7ca0df43c0b3 // indirect
	github.com/rs/cors v1.11.1 // indirect
	github.com/scaleway/scaleway-sdk-go v1.0.0-beta.30 // indirect
	github.com/secure-systems-lab/go-securesystemslib v0.9.0 // indirect
	github.com/shirou/gopsutil/v3 v3.24.5 // indirect
	github.com/shirou/gopsutil/v4 v4.25.3 // indirect
	github.com/shoenig/go-m1cpu v0.1.6 // indirect
	github.com/shurcooL/httpfs v0.0.0-20230704072500-f1e31cf0ba5c // indirect
	github.com/spf13/afero v1.11.0 // indirect
	github.com/spf13/cast v1.7.1 // indirect
	github.com/spf13/cobra v1.9.1 // indirect
	github.com/spf13/jwalterweatherman v1.1.0 // indirect
	github.com/spf13/pflag v1.0.6 // indirect
	github.com/stormcat24/protodep v0.1.8 // indirect
	github.com/stretchr/objx v0.5.2 // indirect
	github.com/tilinna/clock v1.1.0 // indirect
	github.com/tinylib/msgp v1.2.5 // indirect
	github.com/tklauser/go-sysconf v0.3.14 // indirect
	github.com/tklauser/numcpus v0.9.0 // indirect
	github.com/twmb/murmur3 v1.1.8 // indirect
	github.com/ua-parser/uap-go v0.0.0-20240611065828-3a4781585db6 // indirect
	github.com/valyala/fastjson v1.6.4 // indirect
	github.com/vultr/govultr/v2 v2.17.2 // indirect
	github.com/x448/float16 v0.8.4 // indirect
	github.com/yusufpapurcu/wmi v1.2.4 // indirect
	go.mongodb.org/mongo-driver v1.14.0 // indirect
	go.opentelemetry.io/auto/sdk v1.1.0 // indirect
	go.opentelemetry.io/collector v0.123.1-0.20250402200755-cb5c3f4fb9dc // indirect
	go.opentelemetry.io/collector/client v1.29.1-0.20250402200755-cb5c3f4fb9dc // indirect
	go.opentelemetry.io/collector/component/componentstatus v0.123.1-0.20250402200755-cb5c3f4fb9dc // indirect
	go.opentelemetry.io/collector/config/configgrpc v0.123.1-0.20250402200755-cb5c3f4fb9dc // indirect
	go.opentelemetry.io/collector/config/configtelemetry v0.123.1-0.20250402200755-cb5c3f4fb9dc // indirect
	go.opentelemetry.io/collector/confmap/provider/envprovider v1.29.1-0.20250402200755-cb5c3f4fb9dc // indirect
	go.opentelemetry.io/collector/confmap/provider/fileprovider v1.29.1-0.20250402200755-cb5c3f4fb9dc // indirect
	go.opentelemetry.io/collector/confmap/provider/httpprovider v1.29.1-0.20250402200755-cb5c3f4fb9dc // indirect
	go.opentelemetry.io/collector/confmap/provider/yamlprovider v1.29.1-0.20250402200755-cb5c3f4fb9dc // indirect
	go.opentelemetry.io/collector/confmap/xconfmap v0.123.1-0.20250402200755-cb5c3f4fb9dc // indirect
	go.opentelemetry.io/collector/connector/connectortest v0.123.1-0.20250402200755-cb5c3f4fb9dc // indirect
	go.opentelemetry.io/collector/connector/xconnector v0.123.1-0.20250402200755-cb5c3f4fb9dc // indirect
	go.opentelemetry.io/collector/consumer/consumererror v0.123.1-0.20250402200755-cb5c3f4fb9dc // indirect
	go.opentelemetry.io/collector/consumer/consumertest v0.123.1-0.20250402200755-cb5c3f4fb9dc // indirect
	go.opentelemetry.io/collector/consumer/xconsumer v0.123.1-0.20250402200755-cb5c3f4fb9dc // indirect
	go.opentelemetry.io/collector/exporter/xexporter v0.123.1-0.20250402200755-cb5c3f4fb9dc // indirect
	go.opentelemetry.io/collector/extension v1.29.1-0.20250402200755-cb5c3f4fb9dc // indirect
	go.opentelemetry.io/collector/extension/extensionauth v1.29.1-0.20250402200755-cb5c3f4fb9dc // indirect
	go.opentelemetry.io/collector/extension/extensioncapabilities v0.123.1-0.20250402200755-cb5c3f4fb9dc // indirect
	go.opentelemetry.io/collector/extension/extensiontest v0.123.1-0.20250402200755-cb5c3f4fb9dc // indirect
	go.opentelemetry.io/collector/extension/xextension v0.123.1-0.20250402200755-cb5c3f4fb9dc // indirect
	go.opentelemetry.io/collector/filter v0.123.1-0.20250402200755-cb5c3f4fb9dc // indirect
	go.opentelemetry.io/collector/internal/fanoutconsumer v0.123.1-0.20250402200755-cb5c3f4fb9dc // indirect
	go.opentelemetry.io/collector/internal/memorylimiter v0.123.1-0.20250402200755-cb5c3f4fb9dc // indirect
	go.opentelemetry.io/collector/internal/sharedcomponent v0.123.1-0.20250402200755-cb5c3f4fb9dc // indirect
	go.opentelemetry.io/collector/internal/telemetry v0.123.1-0.20250402200755-cb5c3f4fb9dc // indirect
	go.opentelemetry.io/collector/pdata/pprofile v0.123.1-0.20250402200755-cb5c3f4fb9dc // indirect
	go.opentelemetry.io/collector/pdata/testdata v0.123.1-0.20250402200755-cb5c3f4fb9dc // indirect
	go.opentelemetry.io/collector/pipeline v0.123.1-0.20250402200755-cb5c3f4fb9dc // indirect
	go.opentelemetry.io/collector/pipeline/xpipeline v0.123.1-0.20250402200755-cb5c3f4fb9dc // indirect
	go.opentelemetry.io/collector/processor/processorhelper v0.123.1-0.20250402200755-cb5c3f4fb9dc // indirect
	go.opentelemetry.io/collector/processor/processorhelper/xprocessorhelper v0.123.1-0.20250402200755-cb5c3f4fb9dc // indirect
	go.opentelemetry.io/collector/processor/processortest v0.123.1-0.20250402200755-cb5c3f4fb9dc // indirect
	go.opentelemetry.io/collector/processor/xprocessor v0.123.1-0.20250402200755-cb5c3f4fb9dc // indirect
	go.opentelemetry.io/collector/receiver/receiverhelper v0.123.1-0.20250402200755-cb5c3f4fb9dc // indirect
	go.opentelemetry.io/collector/receiver/receivertest v0.123.1-0.20250402200755-cb5c3f4fb9dc // indirect
	go.opentelemetry.io/collector/receiver/xreceiver v0.123.1-0.20250402200755-cb5c3f4fb9dc // indirect
	go.opentelemetry.io/collector/scraper v0.123.1-0.20250402200755-cb5c3f4fb9dc // indirect
	go.opentelemetry.io/collector/scraper/scraperhelper v0.123.1-0.20250402200755-cb5c3f4fb9dc // indirect
	go.opentelemetry.io/collector/service v0.123.1-0.20250402200755-cb5c3f4fb9dc // indirect
	go.opentelemetry.io/collector/service/hostcapabilities v0.123.1-0.20250402200755-cb5c3f4fb9dc // indirect
	go.opentelemetry.io/contrib/bridges/otelzap v0.10.0 // indirect
	go.opentelemetry.io/contrib/instrumentation/google.golang.org/grpc/otelgrpc v0.60.0 // indirect
	go.opentelemetry.io/contrib/instrumentation/net/http/httptrace/otelhttptrace v0.56.0 // indirect
	go.opentelemetry.io/contrib/instrumentation/net/http/otelhttp v0.60.0 // indirect
	go.opentelemetry.io/contrib/otelconf v0.15.0 // indirect
	go.opentelemetry.io/contrib/propagators/b3 v1.35.0 // indirect
	go.opentelemetry.io/otel v1.35.0 // indirect
	go.opentelemetry.io/otel/exporters/otlp/otlplog/otlploggrpc v0.11.0 // indirect
	go.opentelemetry.io/otel/exporters/otlp/otlplog/otlploghttp v0.11.0 // indirect
	go.opentelemetry.io/otel/exporters/otlp/otlpmetric/otlpmetricgrpc v1.35.0 // indirect
	go.opentelemetry.io/otel/exporters/otlp/otlpmetric/otlpmetrichttp v1.35.0 // indirect
	go.opentelemetry.io/otel/exporters/otlp/otlptrace v1.35.0 // indirect
	go.opentelemetry.io/otel/exporters/otlp/otlptrace/otlptracegrpc v1.35.0 // indirect
	go.opentelemetry.io/otel/exporters/otlp/otlptrace/otlptracehttp v1.35.0 // indirect
	go.opentelemetry.io/otel/exporters/prometheus v0.57.0 // indirect
	go.opentelemetry.io/otel/exporters/stdout/stdoutlog v0.11.0 // indirect
	go.opentelemetry.io/otel/exporters/stdout/stdoutmetric v1.35.0 // indirect
	go.opentelemetry.io/otel/exporters/stdout/stdouttrace v1.35.0 // indirect
	go.opentelemetry.io/otel/log v0.11.0 // indirect
	go.opentelemetry.io/otel/sdk v1.35.0 // indirect
	go.opentelemetry.io/otel/sdk/log v0.11.0 // indirect
	go.opentelemetry.io/otel/sdk/metric v1.35.0 // indirect
	go.opentelemetry.io/proto/otlp v1.5.0 // indirect
	go.uber.org/dig v1.18.1 // indirect
	go.uber.org/fx v1.23.0 // indirect
	go.uber.org/multierr v1.11.0 // indirect
	go.uber.org/zap/exp v0.3.0 // indirect
<<<<<<< HEAD
	golang.org/x/crypto v0.36.0 // indirect
	golang.org/x/exp v0.0.0-20250305212735-054e65f0b394 // indirect
	golang.org/x/mod v0.24.0 // indirect
=======
	golang.org/x/crypto v0.37.0 // indirect
	golang.org/x/exp v0.0.0-20250218142911-aa4b98e5adaa // indirect
	golang.org/x/mod v0.23.0 // indirect
>>>>>>> 59b6b15e
	golang.org/x/oauth2 v0.28.0 // indirect
	golang.org/x/sync v0.13.0 // indirect
	golang.org/x/sys v0.32.0 // indirect
	golang.org/x/term v0.31.0 // indirect
	golang.org/x/text v0.24.0 // indirect
	golang.org/x/time v0.11.0 // indirect
	golang.org/x/tools v0.31.0 // indirect
	gonum.org/v1/gonum v0.16.0 // indirect
	google.golang.org/api v0.226.0 // indirect
	google.golang.org/genproto/googleapis/api v0.0.0-20250218202821-56aae31c358a // indirect
	google.golang.org/genproto/googleapis/rpc v0.0.0-20250303144028-a0af3efb3deb // indirect
	google.golang.org/grpc v1.71.1 // indirect
	gopkg.in/evanphx/json-patch.v4 v4.12.0 // indirect
	gopkg.in/inf.v0 v0.9.1 // indirect
	gopkg.in/ini.v1 v1.67.0 // indirect
	k8s.io/api v0.32.3 // indirect
	k8s.io/klog/v2 v2.130.1 // indirect
	k8s.io/kube-openapi v0.0.0-20241105132330-32ad38e42d3f // indirect
	k8s.io/utils v0.0.0-20241104100929-3ea5e8cea738 // indirect
	sigs.k8s.io/json v0.0.0-20241010143419-9aa6b5e7a4b3 // indirect
	sigs.k8s.io/structured-merge-diff/v4 v4.5.0 // indirect
	sigs.k8s.io/yaml v1.4.0 // indirect
)

replace github.com/open-telemetry/opentelemetry-collector-contrib/internal/k8sconfig => ../../internal/k8sconfig

replace github.com/open-telemetry/opentelemetry-collector-contrib/internal/metadataproviders => ../../internal/metadataproviders

replace github.com/open-telemetry/opentelemetry-collector-contrib/pkg/resourcetotelemetry => ../../pkg/resourcetotelemetry

replace github.com/open-telemetry/opentelemetry-collector-contrib/internal/aws/ecsutil => ../../internal/aws/ecsutil

replace github.com/open-telemetry/opentelemetry-collector-contrib/internal/coreinternal => ../../internal/coreinternal

replace github.com/open-telemetry/opentelemetry-collector-contrib/pkg/core/xidutils => ../../pkg/core/xidutils

replace github.com/open-telemetry/opentelemetry-collector-contrib/internal/common => ../../internal/common

replace github.com/open-telemetry/opentelemetry-collector-contrib/processor/k8sattributesprocessor => ../../processor/k8sattributesprocessor

replace github.com/open-telemetry/opentelemetry-collector-contrib/processor/resourcedetectionprocessor => ../../processor/resourcedetectionprocessor

replace github.com/open-telemetry/opentelemetry-collector-contrib/receiver/hostmetricsreceiver => ../../receiver/hostmetricsreceiver

replace github.com/open-telemetry/opentelemetry-collector-contrib/receiver/filelogreceiver => ../../receiver/filelogreceiver

replace github.com/open-telemetry/opentelemetry-collector-contrib/pkg/stanza => ../../pkg/stanza

replace github.com/open-telemetry/opentelemetry-collector-contrib/pkg/pdatautil => ../../pkg/pdatautil

replace github.com/open-telemetry/opentelemetry-collector-contrib/internal/filter => ../../internal/filter

retract (
	v0.76.2
	v0.76.1
	v0.65.0
)

replace github.com/open-telemetry/opentelemetry-collector-contrib/pkg/ottl => ../../pkg/ottl

// see https://github.com/DataDog/agent-payload/issues/218
exclude github.com/DataDog/agent-payload/v5 v5.0.59

// openshift removed all tags from their repo, use the pseudoversion from the release-3.9 branch HEAD
replace github.com/openshift/api v3.9.0+incompatible => github.com/openshift/api v0.0.0-20180801171038-322a19404e37

replace github.com/open-telemetry/opentelemetry-collector-contrib/pkg/pdatatest => ../../pkg/pdatatest

replace github.com/open-telemetry/opentelemetry-collector-contrib/pkg/xk8stest => ../../pkg/xk8stest

replace github.com/open-telemetry/opentelemetry-collector-contrib/receiver/dockerstatsreceiver => ../../receiver/dockerstatsreceiver

replace github.com/open-telemetry/opentelemetry-collector-contrib/internal/docker => ../../internal/docker

replace github.com/open-telemetry/opentelemetry-collector-contrib/pkg/golden => ../../pkg/golden

replace github.com/open-telemetry/opentelemetry-collector-contrib/connector/datadogconnector => ../../connector/datadogconnector

replace github.com/open-telemetry/opentelemetry-collector-contrib/pkg/translator/prometheus => ../../pkg/translator/prometheus

replace github.com/open-telemetry/opentelemetry-collector-contrib/exporter/prometheusremotewriteexporter => ../prometheusremotewriteexporter

replace github.com/open-telemetry/opentelemetry-collector-contrib/processor/probabilisticsamplerprocessor => ../../processor/probabilisticsamplerprocessor

replace github.com/open-telemetry/opentelemetry-collector-contrib/receiver/prometheusreceiver => ../../receiver/prometheusreceiver

replace github.com/open-telemetry/opentelemetry-collector-contrib/pkg/translator/prometheusremotewrite => ../../pkg/translator/prometheusremotewrite

replace github.com/open-telemetry/opentelemetry-collector-contrib/processor/tailsamplingprocessor => ../../processor/tailsamplingprocessor

replace github.com/open-telemetry/opentelemetry-collector-contrib/extension/storage => ../../extension/storage

replace github.com/open-telemetry/opentelemetry-collector-contrib/processor/transformprocessor => ../../processor/transformprocessor

replace github.com/open-telemetry/opentelemetry-collector-contrib/pkg/sampling => ../../pkg/sampling

replace github.com/open-telemetry/opentelemetry-collector-contrib/internal/pdatautil => ../../internal/pdatautil

replace github.com/open-telemetry/opentelemetry-collector-contrib/pkg/experimentalmetricmetadata => ../../pkg/experimentalmetricmetadata

replace github.com/open-telemetry/opentelemetry-collector-contrib/pkg/datadog => ../../pkg/datadog

replace github.com/open-telemetry/opentelemetry-collector-contrib/internal/datadog => ../../internal/datadog<|MERGE_RESOLUTION|>--- conflicted
+++ resolved
@@ -459,15 +459,9 @@
 	go.uber.org/fx v1.23.0 // indirect
 	go.uber.org/multierr v1.11.0 // indirect
 	go.uber.org/zap/exp v0.3.0 // indirect
-<<<<<<< HEAD
-	golang.org/x/crypto v0.36.0 // indirect
+	golang.org/x/crypto v0.37.0 // indirect
 	golang.org/x/exp v0.0.0-20250305212735-054e65f0b394 // indirect
 	golang.org/x/mod v0.24.0 // indirect
-=======
-	golang.org/x/crypto v0.37.0 // indirect
-	golang.org/x/exp v0.0.0-20250218142911-aa4b98e5adaa // indirect
-	golang.org/x/mod v0.23.0 // indirect
->>>>>>> 59b6b15e
 	golang.org/x/oauth2 v0.28.0 // indirect
 	golang.org/x/sync v0.13.0 // indirect
 	golang.org/x/sys v0.32.0 // indirect
