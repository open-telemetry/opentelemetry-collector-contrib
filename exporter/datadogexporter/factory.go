// Copyright The OpenTelemetry Authors
// SPDX-License-Identifier: Apache-2.0

package datadogexporter // import "github.com/open-telemetry/opentelemetry-collector-contrib/exporter/datadogexporter"

import (
	"context"
	"fmt"
	"runtime"
	"sync"
	"time"

	pb "github.com/DataDog/datadog-agent/pkg/proto/pbgo/trace"
	"github.com/DataDog/datadog-agent/pkg/trace/agent"
	"github.com/DataDog/datadog-agent/pkg/trace/telemetry"
	"github.com/DataDog/datadog-agent/pkg/trace/writer"
	"github.com/DataDog/opentelemetry-mapping-go/pkg/inframetadata"
	"github.com/DataDog/opentelemetry-mapping-go/pkg/otlp/attributes"
	"github.com/DataDog/opentelemetry-mapping-go/pkg/otlp/attributes/source"
	"go.opentelemetry.io/collector/component"
	"go.opentelemetry.io/collector/config/confignet"
	"go.opentelemetry.io/collector/config/configretry"
	"go.opentelemetry.io/collector/consumer"
	"go.opentelemetry.io/collector/exporter"
	"go.opentelemetry.io/collector/exporter/exporterhelper"
	"go.opentelemetry.io/collector/featuregate"
	"go.opentelemetry.io/collector/pdata/pcommon"
	"go.opentelemetry.io/collector/pdata/plog"
	"go.opentelemetry.io/collector/pdata/pmetric"
	"go.opentelemetry.io/collector/pdata/ptrace"
	"go.opentelemetry.io/otel/metric/noop"
	"go.uber.org/zap"
	"google.golang.org/protobuf/proto"

	"github.com/open-telemetry/opentelemetry-collector-contrib/exporter/datadogexporter/internal/hostmetadata"
	"github.com/open-telemetry/opentelemetry-collector-contrib/exporter/datadogexporter/internal/metadata"
	"github.com/open-telemetry/opentelemetry-collector-contrib/internal/datadog"
	"github.com/open-telemetry/opentelemetry-collector-contrib/pkg/resourcetotelemetry"
)

var metricExportNativeClientFeatureGate = featuregate.GlobalRegistry().MustRegister(
	"exporter.datadogexporter.metricexportnativeclient",
	featuregate.StageBeta,
	featuregate.WithRegisterDescription("When enabled, metric export in datadogexporter uses native Datadog client APIs instead of Zorkian APIs."),
)

// noAPMStatsFeatureGate causes the trace consumer to skip APM stats computation.
var noAPMStatsFeatureGate = featuregate.GlobalRegistry().MustRegister(
	"exporter.datadogexporter.DisableAPMStats",
	featuregate.StageBeta,
	featuregate.WithRegisterDescription("Datadog Exporter will not compute APM Stats"),
)

// isMetricExportV2Enabled returns true if metric export in datadogexporter uses native Datadog client APIs, false if it uses Zorkian APIs
func isMetricExportV2Enabled() bool {
	return metricExportNativeClientFeatureGate.IsEnabled()
}

// enableNativeMetricExport switches metric export to call native Datadog APIs instead of Zorkian APIs.
func enableNativeMetricExport() error {
	return featuregate.GlobalRegistry().Set(metricExportNativeClientFeatureGate.ID(), true)
}

// enableZorkianMetricExport switches metric export to call Zorkian APIs instead of native Datadog APIs.
func enableZorkianMetricExport() error {
	return featuregate.GlobalRegistry().Set(metricExportNativeClientFeatureGate.ID(), false)
}

const metadataReporterPeriod = 30 * time.Minute

func consumeResource(metadataReporter *inframetadata.Reporter, res pcommon.Resource, logger *zap.Logger) {
	if err := metadataReporter.ConsumeResource(res); err != nil {
		logger.Warn("failed to consume resource for host metadata", zap.Error(err), zap.Any("resource", res))
	}
}

type factory struct {
	onceMetadata sync.Once

	onceProvider   sync.Once
	sourceProvider source.Provider
	providerErr    error

	onceReporter     sync.Once
	onceStopReporter sync.Once
	reporter         *inframetadata.Reporter
	reporterErr      error

	onceAttributesTranslator sync.Once
	attributesTranslator     *attributes.Translator
	attributesErr            error

	wg sync.WaitGroup // waits for agent to exit

	registry *featuregate.Registry
}

func (f *factory) SourceProvider(set component.TelemetrySettings, configHostname string) (source.Provider, error) {
	f.onceProvider.Do(func() {
		f.sourceProvider, f.providerErr = hostmetadata.GetSourceProvider(set, configHostname)
	})
	return f.sourceProvider, f.providerErr
}

func (f *factory) AttributesTranslator(set component.TelemetrySettings) (*attributes.Translator, error) {
	f.onceAttributesTranslator.Do(func() {
		// disable metrics for the translator
		// Metrics are disabled until we figure out the details on how do we want to report the metric.
		set.MeterProvider = noop.NewMeterProvider()
		f.attributesTranslator, f.attributesErr = attributes.NewTranslator(set)
	})
	return f.attributesTranslator, f.attributesErr
}

// Reporter builds and returns an *inframetadata.Reporter.
func (f *factory) Reporter(params exporter.CreateSettings, pcfg hostmetadata.PusherConfig) (*inframetadata.Reporter, error) {
	f.onceReporter.Do(func() {
		pusher := hostmetadata.NewPusher(params, pcfg)
		f.reporter, f.reporterErr = inframetadata.NewReporter(params.Logger, pusher, metadataReporterPeriod)
		if f.reporterErr == nil {
			go func() {
				if err := f.reporter.Run(context.Background()); err != nil {
					params.Logger.Error("Host metadata reporter failed at runtime", zap.Error(err))
				}
			}()
		}
	})
	return f.reporter, f.reporterErr
}

// StopReporter stops the host metadata reporter.
func (f *factory) StopReporter() {
	// Use onceReporter or wait until it is done
	f.onceReporter.Do(func() {})
	// Stop the reporter
	f.onceStopReporter.Do(func() {
		if f.reporterErr == nil && f.reporter != nil {
			f.reporter.Stop()
		}
	})
}

func (f *factory) TraceAgent(ctx context.Context, params exporter.CreateSettings, cfg *Config, sourceProvider source.Provider) (*agent.Agent, error) {
	datadog.InitializeMetricClient(params.MeterProvider)
	agnt, err := newTraceAgent(ctx, params, cfg, sourceProvider)
	if err != nil {
		return nil, err
	}
	f.wg.Add(1)
	go func() {
		defer f.wg.Done()
		agnt.Run()
	}()
	return agnt, nil
}

func newFactoryWithRegistry(registry *featuregate.Registry) exporter.Factory {
	f := &factory{registry: registry}
	return exporter.NewFactory(
		metadata.Type,
		f.createDefaultConfig,
		exporter.WithMetrics(f.createMetricsExporter, metadata.MetricsStability),
		exporter.WithTraces(f.createTracesExporter, metadata.TracesStability),
		exporter.WithLogs(f.createLogsExporter, metadata.LogsStability),
	)
}

// NewFactory creates a Datadog exporter factory
func NewFactory() exporter.Factory {
	return newFactoryWithRegistry(featuregate.GlobalRegistry())
}

func defaulttimeoutSettings() exporterhelper.TimeoutSettings {
	return exporterhelper.TimeoutSettings{
		Timeout: 15 * time.Second,
	}
}

// createDefaultConfig creates the default exporter configuration
func (f *factory) createDefaultConfig() component.Config {
	return &Config{
		TimeoutSettings: defaulttimeoutSettings(),
		BackOffConfig:   configretry.NewDefaultBackOffConfig(),
		QueueSettings:   exporterhelper.NewDefaultQueueSettings(),

		API: APIConfig{
			Site: "datadoghq.com",
		},

		Metrics: MetricsConfig{
			TCPAddrConfig: confignet.TCPAddrConfig{
				Endpoint: "https://api.datadoghq.com",
			},
			DeltaTTL: 3600,
			ExporterConfig: MetricsExporterConfig{
				ResourceAttributesAsTags:           false,
				InstrumentationScopeMetadataAsTags: false,
			},
			HistConfig: HistogramConfig{
				Mode:             "distributions",
				SendAggregations: false,
			},
			SumConfig: SumConfig{
				CumulativeMonotonicMode:        CumulativeMonotonicSumModeToDelta,
				InitialCumulativeMonotonicMode: InitialValueModeAuto,
			},
			SummaryConfig: SummaryConfig{
				Mode: SummaryModeGauges,
			},
		},

		Traces: TracesConfig{
			TCPAddrConfig: confignet.TCPAddrConfig{
				Endpoint: "https://trace.agent.datadoghq.com",
			},
			IgnoreResources: []string{},
		},

		Logs: LogsConfig{
			TCPAddrConfig: confignet.TCPAddrConfig{
				Endpoint: "https://http-intake.logs.datadoghq.com",
			},
		},

		HostMetadata: HostMetadataConfig{
			Enabled:        true,
			HostnameSource: HostnameSourceConfigOrSystem,
		},
	}
}

// checkAndCastConfig checks the configuration type and its warnings, and casts it to
// the Datadog Config struct.
func checkAndCastConfig(c component.Config, logger *zap.Logger) *Config {
	cfg, ok := c.(*Config)
	if !ok {
		panic("programming error: config structure is not of type *datadogexporter.Config")
	}
	cfg.logWarnings(logger)
	return cfg
}

func (f *factory) consumeStatsPayload(ctx context.Context, statsIn <-chan []byte, statsToAgent chan<- *pb.StatsPayload, tracerVersion string, agentVersion string, logger *zap.Logger) {
	for i := 0; i < runtime.NumCPU(); i++ {
		f.wg.Add(1)
		go func() {
			defer f.wg.Done()
			for {
				select {
				case <-ctx.Done():
					return
				case msg := <-statsIn:
					sp := &pb.StatsPayload{}

					err := proto.Unmarshal(msg, sp)
					if err != nil {
						logger.Error("failed to unmarshal stats payload", zap.Error(err))
						continue
					}
					for _, csp := range sp.Stats {
						if csp.TracerVersion == "" {
							csp.TracerVersion = tracerVersion
						}
					}
					// The DD Connector doesn't set the agent version, so we'll set it here
					sp.AgentVersion = agentVersion
					statsToAgent <- sp
				}
			}
		}()
	}
}

// createMetricsExporter creates a metrics exporter based on this config.
func (f *factory) createMetricsExporter(
	ctx context.Context,
	set exporter.CreateSettings,
	c component.Config,
) (exporter.Metrics, error) {
	cfg := checkAndCastConfig(c, set.TelemetrySettings.Logger)
	hostProvider, err := f.SourceProvider(set.TelemetrySettings, cfg.Hostname)
	if err != nil {
		return nil, fmt.Errorf("failed to build hostname provider: %w", err)
	}

	ctx, cancel := context.WithCancel(ctx)
	// cancel() runs on shutdown
	var pushMetricsFn consumer.ConsumeMetricsFunc
	acfg, err := newTraceAgentConfig(ctx, set, cfg, hostProvider)
	if err != nil {
		cancel()
		return nil, err
	}
	statsToAgent := make(chan *pb.StatsPayload)
	statsWriter := writer.NewStatsWriter(acfg, statsToAgent, telemetry.NewNoopCollector())

	set.Logger.Debug("Starting Datadog Trace-Agent StatsWriter")
	go statsWriter.Run()

<<<<<<< HEAD
	statsIn := make(chan []byte, 1000)
	statsv := set.BuildInfo.Command + set.BuildInfo.Version
	f.consumeStatsPayload(ctx, statsIn, statsToAgent, statsv, set.Logger)
=======
	var statsIn chan []byte
	if datadog.ConnectorPerformanceFeatureGate.IsEnabled() {
		statsIn = make(chan []byte, 1000)
		statsv := set.BuildInfo.Command + set.BuildInfo.Version
		f.consumeStatsPayload(ctx, statsIn, statsToAgent, statsv, acfg.AgentVersion, set.Logger)
	}
>>>>>>> a257d0f8
	pcfg := newMetadataConfigfromConfig(cfg)
	metadataReporter, err := f.Reporter(set, pcfg)
	if err != nil {
		cancel()
		return nil, fmt.Errorf("failed to build host metadata reporter: %w", err)
	}

	attrsTranslator, err := f.AttributesTranslator(set.TelemetrySettings)
	if err != nil {
		cancel()
		return nil, fmt.Errorf("failed to build attributes translator: %w", err)
	}

	if cfg.OnlyMetadata {
		pushMetricsFn = func(_ context.Context, md pmetric.Metrics) error {
			// only sending metadata use only metrics
			f.onceMetadata.Do(func() {
				attrs := pcommon.NewMap()
				if md.ResourceMetrics().Len() > 0 {
					attrs = md.ResourceMetrics().At(0).Resource().Attributes()
				}
				go hostmetadata.RunPusher(ctx, set, pcfg, hostProvider, attrs, metadataReporter)
			})

			// Consume resources for host metadata
			for i := 0; i < md.ResourceMetrics().Len(); i++ {
				res := md.ResourceMetrics().At(i).Resource()
				consumeResource(metadataReporter, res, set.Logger)
			}
			return nil
		}
	} else {
		exp, metricsErr := newMetricsExporter(ctx, set, cfg, acfg, &f.onceMetadata, attrsTranslator, hostProvider, statsToAgent, metadataReporter, statsIn)
		if metricsErr != nil {
			cancel()    // first cancel context
			f.wg.Wait() // then wait for shutdown
			return nil, metricsErr
		}
		pushMetricsFn = exp.PushMetricsDataScrubbed
	}

	exporter, err := exporterhelper.NewMetricsExporter(
		ctx,
		set,
		cfg,
		pushMetricsFn,
		// explicitly disable since we rely on http.Client timeout logic.
		exporterhelper.WithTimeout(exporterhelper.TimeoutSettings{Timeout: 0 * time.Second}),
		// We use our own custom mechanism for retries, since we hit several endpoints.
		exporterhelper.WithRetry(configretry.BackOffConfig{Enabled: false}),
		// The metrics remapping code mutates data
		exporterhelper.WithCapabilities(consumer.Capabilities{MutatesData: true}),
		exporterhelper.WithQueue(cfg.QueueSettings),
		exporterhelper.WithShutdown(func(context.Context) error {
			cancel()
			f.StopReporter()
			statsWriter.Stop()
			if statsIn != nil {
				close(statsIn)
			}
			if statsToAgent != nil {
				close(statsToAgent)
			}
			return nil
		}),
	)
	if err != nil {
		return nil, err
	}
	return resourcetotelemetry.WrapMetricsExporter(
		resourcetotelemetry.Settings{Enabled: cfg.Metrics.ExporterConfig.ResourceAttributesAsTags}, exporter), nil
}

// createTracesExporter creates a trace exporter based on this config.
func (f *factory) createTracesExporter(
	ctx context.Context,
	set exporter.CreateSettings,
	c component.Config,
) (exporter.Traces, error) {
	cfg := checkAndCastConfig(c, set.TelemetrySettings.Logger)

	var (
		pusher consumer.ConsumeTracesFunc
		stop   component.ShutdownFunc
	)

	hostProvider, err := f.SourceProvider(set.TelemetrySettings, cfg.Hostname)
	if err != nil {
		return nil, fmt.Errorf("failed to build hostname provider: %w", err)
	}
	ctx, cancel := context.WithCancel(ctx)
	// cancel() runs on shutdown
	traceagent, err := f.TraceAgent(ctx, set, cfg, hostProvider)
	if err != nil {
		cancel()
		return nil, fmt.Errorf("failed to start trace-agent: %w", err)
	}

	pcfg := newMetadataConfigfromConfig(cfg)
	metadataReporter, err := f.Reporter(set, pcfg)
	if err != nil {
		cancel()
		return nil, fmt.Errorf("failed to build host metadata reporter: %w", err)
	}

	if cfg.OnlyMetadata {
		// only host metadata needs to be sent, once.
		pusher = func(_ context.Context, td ptrace.Traces) error {
			f.onceMetadata.Do(func() {
				attrs := pcommon.NewMap()
				if td.ResourceSpans().Len() > 0 {
					attrs = td.ResourceSpans().At(0).Resource().Attributes()
				}
				go hostmetadata.RunPusher(ctx, set, pcfg, hostProvider, attrs, metadataReporter)
			})
			// Consume resources for host metadata
			for i := 0; i < td.ResourceSpans().Len(); i++ {
				res := td.ResourceSpans().At(i).Resource()
				consumeResource(metadataReporter, res, set.Logger)
			}
			return nil
		}
		stop = func(context.Context) error {
			cancel()
			f.StopReporter()
			return nil
		}
	} else {
		tracex, err2 := newTracesExporter(ctx, set, cfg, &f.onceMetadata, hostProvider, traceagent, metadataReporter)
		if err2 != nil {
			cancel()
			f.wg.Wait() // then wait for shutdown
			return nil, err2
		}
		pusher = tracex.consumeTraces
		stop = func(context.Context) error {
			cancel() // first cancel context
			f.StopReporter()
			return nil
		}
	}

	return exporterhelper.NewTracesExporter(
		ctx,
		set,
		cfg,
		pusher,
		// explicitly disable since we rely on http.Client timeout logic.
		exporterhelper.WithTimeout(exporterhelper.TimeoutSettings{Timeout: 0 * time.Second}),
		// We don't do retries on traces because of deduping concerns on APM Events.
		exporterhelper.WithRetry(configretry.BackOffConfig{Enabled: false}),
		exporterhelper.WithQueue(cfg.QueueSettings),
		exporterhelper.WithShutdown(stop),
	)
}

// createLogsExporter creates a logs exporter based on the config.
func (f *factory) createLogsExporter(
	ctx context.Context,
	set exporter.CreateSettings,
	c component.Config,
) (exporter.Logs, error) {
	cfg := checkAndCastConfig(c, set.TelemetrySettings.Logger)

	var pusher consumer.ConsumeLogsFunc
	hostProvider, err := f.SourceProvider(set.TelemetrySettings, cfg.Hostname)
	if err != nil {
		return nil, fmt.Errorf("failed to build hostname provider: %w", err)
	}
	ctx, cancel := context.WithCancel(ctx)
	// cancel() runs on shutdown

	pcfg := newMetadataConfigfromConfig(cfg)
	metadataReporter, err := f.Reporter(set, pcfg)
	if err != nil {
		cancel()
		return nil, fmt.Errorf("failed to build host metadata reporter: %w", err)
	}

	attributesTranslator, err := f.AttributesTranslator(set.TelemetrySettings)
	if err != nil {
		cancel()
		return nil, fmt.Errorf("failed to build attributes translator: %w", err)
	}

	if cfg.OnlyMetadata {
		// only host metadata needs to be sent, once.
		pusher = func(_ context.Context, td plog.Logs) error {
			f.onceMetadata.Do(func() {
				attrs := pcommon.NewMap()
				go hostmetadata.RunPusher(ctx, set, pcfg, hostProvider, attrs, metadataReporter)
			})
			for i := 0; i < td.ResourceLogs().Len(); i++ {
				res := td.ResourceLogs().At(i).Resource()
				consumeResource(metadataReporter, res, set.Logger)
			}
			return nil
		}
	} else {
		exp, err := newLogsExporter(ctx, set, cfg, &f.onceMetadata, attributesTranslator, hostProvider, metadataReporter)
		if err != nil {
			cancel()
			f.wg.Wait() // then wait for shutdown
			return nil, err
		}
		pusher = exp.consumeLogs
	}
	return exporterhelper.NewLogsExporter(
		ctx,
		set,
		cfg,
		pusher,
		// explicitly disable since we rely on http.Client timeout logic.
		exporterhelper.WithTimeout(exporterhelper.TimeoutSettings{Timeout: 0 * time.Second}),
		exporterhelper.WithRetry(cfg.BackOffConfig),
		exporterhelper.WithQueue(cfg.QueueSettings),
		exporterhelper.WithShutdown(func(context.Context) error {
			cancel()
			f.StopReporter()
			return nil
		}),
	)
}<|MERGE_RESOLUTION|>--- conflicted
+++ resolved
@@ -297,18 +297,9 @@
 	set.Logger.Debug("Starting Datadog Trace-Agent StatsWriter")
 	go statsWriter.Run()
 
-<<<<<<< HEAD
 	statsIn := make(chan []byte, 1000)
 	statsv := set.BuildInfo.Command + set.BuildInfo.Version
-	f.consumeStatsPayload(ctx, statsIn, statsToAgent, statsv, set.Logger)
-=======
-	var statsIn chan []byte
-	if datadog.ConnectorPerformanceFeatureGate.IsEnabled() {
-		statsIn = make(chan []byte, 1000)
-		statsv := set.BuildInfo.Command + set.BuildInfo.Version
-		f.consumeStatsPayload(ctx, statsIn, statsToAgent, statsv, acfg.AgentVersion, set.Logger)
-	}
->>>>>>> a257d0f8
+	f.consumeStatsPayload(ctx, statsIn, statsToAgent, statsv, acfg.AgentVersion, set.Logger)
 	pcfg := newMetadataConfigfromConfig(cfg)
 	metadataReporter, err := f.Reporter(set, pcfg)
 	if err != nil {
