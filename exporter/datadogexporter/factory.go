--- conflicted
+++ resolved
@@ -45,17 +45,11 @@
 type factory struct {
 	onceMetadata sync.Once
 
-<<<<<<< HEAD
 	onceProvider   sync.Once
 	sourceProvider source.Provider
 	providerErr    error
-=======
-	onceProvider sync.Once
-	hostProvider provider.HostnameProvider
-	providerErr  error
 
 	registry *featuregate.Registry
->>>>>>> c1c325f6
 }
 
 func (f *factory) SourceProvider(set component.TelemetrySettings, configHostname string) (source.Provider, error) {
