--- conflicted
+++ resolved
@@ -134,7 +134,6 @@
 	return s
 }
 
-<<<<<<< HEAD
 // TruncateUTF8 truncates the given string to make sure it uses less than limit bytes.
 // If the last character is an utf8 character that would be splitten, it removes it
 // entirely to make sure the resulting string is not broken.
@@ -151,7 +150,8 @@
 		lastValidIndex = i
 	}
 	return s
-=======
+}
+
 // NormalizeTag applies some normalization to ensure the tags match the backend requirements.
 // Specifically used for env tag currently
 // port from: https://github.com/DataDog/datadog-agent/blob/c87e93a75b1fc97f0691faf78ae8eb2c280d6f55/pkg/trace/traceutil/normalize.go#L89
@@ -265,5 +265,4 @@
 		delta += cut[1] - cut[0] - 1
 	}
 	return string(tag)
->>>>>>> b747cdc7
 }