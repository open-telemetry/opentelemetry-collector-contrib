// Copyright The OpenTelemetry Authors
// SPDX-License-Identifier: Apache-2.0

package datadogexporter

import (
	"context"
	"path/filepath"
	"sync"
	"testing"
	"time"

	"github.com/DataDog/datadog-agent/comp/otelcol/otlp/testutil"
	"github.com/DataDog/opentelemetry-mapping-go/pkg/inframetadata"
	"github.com/DataDog/opentelemetry-mapping-go/pkg/inframetadata/payload"
	"github.com/stretchr/testify/assert"
	"github.com/stretchr/testify/require"
	"go.opentelemetry.io/collector/component"
	"go.opentelemetry.io/collector/config/confignet"
	"go.opentelemetry.io/collector/config/configretry"
	"go.opentelemetry.io/collector/confmap/confmaptest"
	"go.opentelemetry.io/collector/exporter/exporterhelper"
	"go.opentelemetry.io/collector/exporter/exportertest"
	"go.opentelemetry.io/collector/featuregate"
	"go.opentelemetry.io/collector/pdata/ptrace"
	"go.uber.org/zap"
	"go.uber.org/zap/zaptest"

	"github.com/open-telemetry/opentelemetry-collector-contrib/exporter/datadogexporter/internal/metadata"
)

var _ inframetadata.Pusher = (*testPusher)(nil)

type testPusher struct {
	mu       sync.Mutex
	payloads []payload.HostMetadata
	stopped  bool
	logger   *zap.Logger
	t        *testing.T
}

func newTestPusher(t *testing.T) *testPusher {
	return &testPusher{
		logger: zaptest.NewLogger(t),
		t:      t,
	}
}

func (p *testPusher) Push(_ context.Context, hm payload.HostMetadata) error {
	p.mu.Lock()
	defer p.mu.Unlock()
	if p.stopped {
		p.logger.Error("Trying to push payload after stopping", zap.Any("payload", hm))
		p.t.Fail()
	}
	p.logger.Info("Storing host metadata payload", zap.Any("payload", hm))
	p.payloads = append(p.payloads, hm)
	return nil
}

func (p *testPusher) Payloads() []payload.HostMetadata {
	p.mu.Lock()
	p.stopped = true
	defer p.mu.Unlock()
	return p.payloads
}

<<<<<<< HEAD
// Test that the factory creates the default configuration
func TestCreateDefaultConfig(t *testing.T) {
	factory := NewFactory()
	cfg := factory.CreateDefaultConfig()

	assert.Equal(t, &Config{
		ClientConfig:  defaultClientConfig(),
		BackOffConfig: configretry.NewDefaultBackOffConfig(),
		QueueSettings: exporterhelper.NewDefaultQueueSettings(),

		API: APIConfig{
			Site: "datadoghq.com",
		},

		Metrics: MetricsConfig{
			TCPAddrConfig: confignet.TCPAddrConfig{
				Endpoint: "https://api.datadoghq.com",
			},
			DeltaTTL: 3600,
			HistConfig: HistogramConfig{
				Mode:             "distributions",
				SendAggregations: false,
			},
			SumConfig: SumConfig{
				CumulativeMonotonicMode:        CumulativeMonotonicSumModeToDelta,
				InitialCumulativeMonotonicMode: InitialValueModeAuto,
			},
			SummaryConfig: SummaryConfig{
				Mode: SummaryModeGauges,
			},
		},

		Traces: TracesConfig{
			TCPAddrConfig: confignet.TCPAddrConfig{
				Endpoint: "https://trace.agent.datadoghq.com",
			},
			IgnoreResources: []string{},
		},
		Logs: LogsConfig{
			TCPAddrConfig: confignet.TCPAddrConfig{
				Endpoint: "https://http-intake.logs.datadoghq.com",
			},
			UseCompression:   true,
			CompressionLevel: 6,
			BatchWait:        5,
		},

		HostMetadata: HostMetadataConfig{
			Enabled:        true,
			HostnameSource: HostnameSourceConfigOrSystem,
		},
		OnlyMetadata: false,
	}, cfg, "failed to create default config")

	assert.NoError(t, componenttest.CheckConfigStruct(cfg))
}

func TestLoadConfig(t *testing.T) {
	cm, err := confmaptest.LoadConf(filepath.Join("testdata", "config.yaml"))
	require.NoError(t, err)

	tests := []struct {
		id       component.ID
		expected component.Config
	}{
		{
			id: component.NewIDWithName(metadata.Type, "default"),
			expected: &Config{
				ClientConfig:  defaultClientConfig(),
				BackOffConfig: configretry.NewDefaultBackOffConfig(),
				QueueSettings: exporterhelper.NewDefaultQueueSettings(),
				API: APIConfig{
					Key:              "aaaaaaaaaaaaaaaaaaaaaaaaaaaaaaaa",
					Site:             "datadoghq.com",
					FailOnInvalidKey: false,
				},

				Metrics: MetricsConfig{
					TCPAddrConfig: confignet.TCPAddrConfig{
						Endpoint: "https://api.datadoghq.com",
					},
					DeltaTTL: 3600,
					HistConfig: HistogramConfig{
						Mode:             "distributions",
						SendAggregations: false,
					},
					SumConfig: SumConfig{
						CumulativeMonotonicMode:        CumulativeMonotonicSumModeToDelta,
						InitialCumulativeMonotonicMode: InitialValueModeAuto,
					},
					SummaryConfig: SummaryConfig{
						Mode: SummaryModeGauges,
					},
				},

				Traces: TracesConfig{
					TCPAddrConfig: confignet.TCPAddrConfig{
						Endpoint: "https://trace.agent.datadoghq.com",
					},
					IgnoreResources: []string{},
				},
				Logs: LogsConfig{
					TCPAddrConfig: confignet.TCPAddrConfig{
						Endpoint: "https://http-intake.logs.datadoghq.com",
					},
					UseCompression:   true,
					CompressionLevel: 6,
					BatchWait:        5,
				},
				HostMetadata: HostMetadataConfig{
					Enabled:        true,
					HostnameSource: HostnameSourceConfigOrSystem,
				},
				OnlyMetadata: false,
			},
		},
		{
			id: component.NewIDWithName(metadata.Type, "api"),
			expected: &Config{
				ClientConfig:  defaultClientConfig(),
				BackOffConfig: configretry.NewDefaultBackOffConfig(),
				QueueSettings: exporterhelper.NewDefaultQueueSettings(),
				TagsConfig: TagsConfig{
					Hostname: "customhostname",
				},
				API: APIConfig{
					Key:              "aaaaaaaaaaaaaaaaaaaaaaaaaaaaaaaa",
					Site:             "datadoghq.eu",
					FailOnInvalidKey: true,
				},
				Metrics: MetricsConfig{
					TCPAddrConfig: confignet.TCPAddrConfig{
						Endpoint: "https://api.datadoghq.eu",
					},
					DeltaTTL: 3600,
					HistConfig: HistogramConfig{
						Mode:             "distributions",
						SendAggregations: false,
					},
					SumConfig: SumConfig{
						CumulativeMonotonicMode:        CumulativeMonotonicSumModeToDelta,
						InitialCumulativeMonotonicMode: InitialValueModeAuto,
					},
					SummaryConfig: SummaryConfig{
						Mode: SummaryModeGauges,
					},
				},
				Traces: TracesConfig{
					TCPAddrConfig: confignet.TCPAddrConfig{
						Endpoint: "https://trace.agent.datadoghq.eu",
					},
					SpanNameRemappings: map[string]string{
						"old_name1": "new_name1",
						"old_name2": "new_name2",
					},
					SpanNameAsResourceName: true,
					IgnoreResources:        []string{},
					TraceBuffer:            10,
				},
				Logs: LogsConfig{
					TCPAddrConfig: confignet.TCPAddrConfig{
						Endpoint: "https://http-intake.logs.datadoghq.eu",
					},
					UseCompression:   true,
					CompressionLevel: 6,
					BatchWait:        5,
				},
				OnlyMetadata: false,
				HostMetadata: HostMetadataConfig{
					Enabled:        true,
					HostnameSource: HostnameSourceConfigOrSystem,
				},
			},
		},
		{
			id: component.NewIDWithName(metadata.Type, "api2"),
			expected: &Config{
				ClientConfig:  defaultClientConfig(),
				BackOffConfig: configretry.NewDefaultBackOffConfig(),
				QueueSettings: exporterhelper.NewDefaultQueueSettings(),
				TagsConfig: TagsConfig{
					Hostname: "customhostname",
				},
				API: APIConfig{
					Key:              "aaaaaaaaaaaaaaaaaaaaaaaaaaaaaaaa",
					Site:             "datadoghq.eu",
					FailOnInvalidKey: false,
				},
				Metrics: MetricsConfig{
					TCPAddrConfig: confignet.TCPAddrConfig{
						Endpoint: "https://api.datadoghq.test",
					},
					DeltaTTL: 3600,
					HistConfig: HistogramConfig{
						Mode:             "distributions",
						SendAggregations: false,
					},
					SumConfig: SumConfig{
						CumulativeMonotonicMode:        CumulativeMonotonicSumModeToDelta,
						InitialCumulativeMonotonicMode: InitialValueModeAuto,
					},
					SummaryConfig: SummaryConfig{
						Mode: SummaryModeGauges,
					},
				},
				Traces: TracesConfig{
					TCPAddrConfig: confignet.TCPAddrConfig{
						Endpoint: "https://trace.agent.datadoghq.test",
					},
					SpanNameRemappings: map[string]string{
						"old_name3": "new_name3",
						"old_name4": "new_name4",
					},
					IgnoreResources: []string{},
				},
				Logs: LogsConfig{
					TCPAddrConfig: confignet.TCPAddrConfig{
						Endpoint: "https://http-intake.logs.datadoghq.test",
					},
					UseCompression:   true,
					CompressionLevel: 6,
					BatchWait:        5,
				},
				HostMetadata: HostMetadataConfig{
					Enabled:        true,
					HostnameSource: HostnameSourceConfigOrSystem,
					Tags:           []string{"example:tag"},
				},
			},
		},
	}

	for _, tt := range tests {
		t.Run(tt.id.String(), func(t *testing.T) {
			factory := NewFactory()
			cfg := factory.CreateDefaultConfig()

			sub, err := cm.Sub(tt.id.String())
			require.NoError(t, err)
			require.NoError(t, sub.Unmarshal(cfg))

			assert.NoError(t, component.ValidateConfig(cfg))
			assert.Equal(t, tt.expected, cfg)
		})
	}
}

func TestOverrideEndpoints(t *testing.T) {
	tests := []struct {
		componentID             string
		expectedSite            string
		expectedMetricsEndpoint string
		expectedTracesEndpoint  string
		expectedLogsEndpoint    string
	}{
		{
			componentID:             "nositeandnoendpoints",
			expectedSite:            "datadoghq.com",
			expectedMetricsEndpoint: "https://api.datadoghq.com",
			expectedTracesEndpoint:  "https://trace.agent.datadoghq.com",
			expectedLogsEndpoint:    "https://http-intake.logs.datadoghq.com",
		},
		{
			componentID:             "nositeandmetricsendpoint",
			expectedSite:            "datadoghq.com",
			expectedMetricsEndpoint: "metricsendpoint:1234",
			expectedTracesEndpoint:  "https://trace.agent.datadoghq.com",
			expectedLogsEndpoint:    "https://http-intake.logs.datadoghq.com",
		},
		{
			componentID:             "nositeandtracesendpoint",
			expectedSite:            "datadoghq.com",
			expectedMetricsEndpoint: "https://api.datadoghq.com",
			expectedTracesEndpoint:  "tracesendpoint:1234",
			expectedLogsEndpoint:    "https://http-intake.logs.datadoghq.com",
		},
		{
			componentID:             "nositeandlogsendpoint",
			expectedSite:            "datadoghq.com",
			expectedMetricsEndpoint: "https://api.datadoghq.com",
			expectedTracesEndpoint:  "https://trace.agent.datadoghq.com",
			expectedLogsEndpoint:    "logsendpoint:1234",
		},
		{
			componentID:             "nositeandallendpoints",
			expectedSite:            "datadoghq.com",
			expectedMetricsEndpoint: "metricsendpoint:1234",
			expectedTracesEndpoint:  "tracesendpoint:1234",
			expectedLogsEndpoint:    "logsendpoint:1234",
		},

		{
			componentID:             "siteandnoendpoints",
			expectedSite:            "datadoghq.eu",
			expectedMetricsEndpoint: "https://api.datadoghq.eu",
			expectedTracesEndpoint:  "https://trace.agent.datadoghq.eu",
			expectedLogsEndpoint:    "https://http-intake.logs.datadoghq.eu",
		},
		{
			componentID:             "siteandmetricsendpoint",
			expectedSite:            "datadoghq.eu",
			expectedMetricsEndpoint: "metricsendpoint:1234",
			expectedTracesEndpoint:  "https://trace.agent.datadoghq.eu",
			expectedLogsEndpoint:    "https://http-intake.logs.datadoghq.eu",
		},
		{
			componentID:             "siteandtracesendpoint",
			expectedSite:            "datadoghq.eu",
			expectedMetricsEndpoint: "https://api.datadoghq.eu",
			expectedTracesEndpoint:  "tracesendpoint:1234",
			expectedLogsEndpoint:    "https://http-intake.logs.datadoghq.eu",
		},
		{
			componentID:             "siteandallendpoints",
			expectedSite:            "datadoghq.eu",
			expectedMetricsEndpoint: "metricsendpoint:1234",
			expectedTracesEndpoint:  "tracesendpoint:1234",
			expectedLogsEndpoint:    "logsendpoint:1234",
		},
	}

	cm, err := confmaptest.LoadConf(filepath.Join("testdata", "unmarshal.yaml"))
	require.NoError(t, err)
	factory := NewFactory()

	for _, testInstance := range tests {
		t.Run(testInstance.componentID, func(t *testing.T) {
			cfg := factory.CreateDefaultConfig()
			sub, err := cm.Sub(component.NewIDWithName(metadata.Type, testInstance.componentID).String())
			require.NoError(t, err)
			require.NoError(t, sub.Unmarshal(cfg))

			componentCfg, ok := cfg.(*Config)
			require.True(t, ok, "component.Config is not a Datadog exporter config (wrong ID?)")
			assert.Equal(t, testInstance.expectedSite, componentCfg.API.Site)
			assert.Equal(t, testInstance.expectedMetricsEndpoint, componentCfg.Metrics.Endpoint)
			assert.Equal(t, testInstance.expectedTracesEndpoint, componentCfg.Traces.Endpoint)
			assert.Equal(t, testInstance.expectedLogsEndpoint, componentCfg.Logs.Endpoint)
		})
	}
}

=======
>>>>>>> 01665a0f
func TestCreateAPIMetricsExporter(t *testing.T) {
	server := testutil.DatadogServerMock()
	defer server.Close()

	cm, err := confmaptest.LoadConf(filepath.Join("testdata", "config.yaml"))
	require.NoError(t, err)
	factory := NewFactory()
	cfg := factory.CreateDefaultConfig()

	sub, err := cm.Sub(component.NewIDWithName(metadata.Type, "api").String())
	require.NoError(t, err)
	require.NoError(t, sub.Unmarshal(cfg))

	c := cfg.(*Config)
	c.Metrics.TCPAddrConfig.Endpoint = server.URL
	c.HostMetadata.Enabled = false

	ctx := context.Background()
	exp, err := factory.CreateMetricsExporter(
		ctx,
		exportertest.NewNopSettings(),
		cfg,
	)

	assert.NoError(t, err)
	assert.NotNil(t, exp)
}

func TestCreateAPIExporterFailOnInvalidKey_Zorkian(t *testing.T) {
	featuregateErr := featuregate.GlobalRegistry().Set("exporter.datadogexporter.UseLogsAgentExporter", false)
	assert.NoError(t, featuregateErr)
	server := testutil.DatadogServerMock(testutil.ValidateAPIKeyEndpointInvalid)
	defer server.Close()

	if isMetricExportV2Enabled() {
		require.NoError(t, enableZorkianMetricExport())
		defer require.NoError(t, enableNativeMetricExport())
	}

	cm, err := confmaptest.LoadConf(filepath.Join("testdata", "config.yaml"))
	require.NoError(t, err)
	factory := NewFactory()
	cfg := factory.CreateDefaultConfig()

	sub, err := cm.Sub(component.NewIDWithName(metadata.Type, "api").String())
	require.NoError(t, err)
	require.NoError(t, sub.Unmarshal(cfg))

	// Use the mock server for API key validation
	c := cfg.(*Config)
	c.Metrics.TCPAddrConfig.Endpoint = server.URL
	c.HostMetadata.Enabled = false

	t.Run("true", func(t *testing.T) {
		c.API.FailOnInvalidKey = true
		ctx := context.Background()
		// metrics exporter
		mexp, err := factory.CreateMetricsExporter(
			ctx,
			exportertest.NewNopSettings(),
			cfg,
		)
		assert.EqualError(t, err, "API Key validation failed")
		assert.Nil(t, mexp)

		texp, err := factory.CreateTracesExporter(
			ctx,
			exportertest.NewNopSettings(),
			cfg,
		)
		assert.EqualError(t, err, "API Key validation failed")
		assert.Nil(t, texp)

		lexp, err := factory.CreateLogsExporter(
			ctx,
			exportertest.NewNopSettings(),
			cfg,
		)
		assert.EqualError(t, err, "API Key validation failed")
		assert.Nil(t, lexp)
	})
	t.Run("false", func(t *testing.T) {
		c.API.FailOnInvalidKey = false
		ctx := context.Background()
		exp, err := factory.CreateMetricsExporter(
			ctx,
			exportertest.NewNopSettings(),
			cfg,
		)
		assert.NoError(t, err)
		assert.NotNil(t, exp)

		texp, err := factory.CreateTracesExporter(
			ctx,
			exportertest.NewNopSettings(),
			cfg,
		)
		assert.NoError(t, err)
		assert.NotNil(t, texp)

		lexp, err := factory.CreateLogsExporter(
			ctx,
			exportertest.NewNopSettings(),
			cfg,
		)
		assert.NoError(t, err)
		assert.NotNil(t, lexp)
	})
	featuregateErr = featuregate.GlobalRegistry().Set("exporter.datadogexporter.UseLogsAgentExporter", true)
	assert.NoError(t, featuregateErr)
}

func TestCreateAPIExporterFailOnInvalidKey(t *testing.T) {
	featuregateErr := featuregate.GlobalRegistry().Set("exporter.datadogexporter.UseLogsAgentExporter", false)
	assert.NoError(t, featuregateErr)
	server := testutil.DatadogServerMock(testutil.ValidateAPIKeyEndpointInvalid)
	defer server.Close()

	if !isMetricExportV2Enabled() {
		require.NoError(t, enableNativeMetricExport())
		defer require.NoError(t, enableZorkianMetricExport())
	}

	cm, err := confmaptest.LoadConf(filepath.Join("testdata", "config.yaml"))
	require.NoError(t, err)
	factory := NewFactory()
	cfg := factory.CreateDefaultConfig()

	sub, err := cm.Sub(component.NewIDWithName(metadata.Type, "api").String())
	require.NoError(t, err)
	require.NoError(t, sub.Unmarshal(cfg))

	// Use the mock server for API key validation
	c := cfg.(*Config)
	c.Metrics.TCPAddrConfig.Endpoint = server.URL
	c.HostMetadata.Enabled = false

	t.Run("true", func(t *testing.T) {
		c.API.FailOnInvalidKey = true
		ctx := context.Background()
		// metrics exporter
		mexp, err := factory.CreateMetricsExporter(
			ctx,
			exportertest.NewNopSettings(),
			cfg,
		)
		assert.EqualError(t, err, "API Key validation failed")
		assert.Nil(t, mexp)

		texp, err := factory.CreateTracesExporter(
			ctx,
			exportertest.NewNopSettings(),
			cfg,
		)
		assert.EqualError(t, err, "API Key validation failed")
		assert.Nil(t, texp)

		lexp, err := factory.CreateLogsExporter(
			ctx,
			exportertest.NewNopSettings(),
			cfg,
		)
		assert.EqualError(t, err, "API Key validation failed")
		assert.Nil(t, lexp)
	})
	t.Run("false", func(t *testing.T) {
		c.API.FailOnInvalidKey = false
		ctx := context.Background()
		exp, err := factory.CreateMetricsExporter(
			ctx,
			exportertest.NewNopSettings(),
			cfg,
		)
		assert.NoError(t, err)
		assert.NotNil(t, exp)

		texp, err := factory.CreateTracesExporter(
			ctx,
			exportertest.NewNopSettings(),
			cfg,
		)
		assert.NoError(t, err)
		assert.NotNil(t, texp)

		lexp, err := factory.CreateLogsExporter(
			ctx,
			exportertest.NewNopSettings(),
			cfg,
		)
		assert.NoError(t, err)
		assert.NotNil(t, lexp)
	})
	featuregateErr = featuregate.GlobalRegistry().Set("exporter.datadogexporter.UseLogsAgentExporter", true)
	assert.NoError(t, featuregateErr)
}

func TestCreateAPILogsExporter(t *testing.T) {
	server := testutil.DatadogLogServerMock()
	defer server.Close()

	cm, err := confmaptest.LoadConf(filepath.Join("testdata", "config.yaml"))
	require.NoError(t, err)
	factory := NewFactory()
	cfg := factory.CreateDefaultConfig()

	sub, err := cm.Sub(component.NewIDWithName(metadata.Type, "api").String())
	require.NoError(t, err)
	require.NoError(t, sub.Unmarshal(cfg))

	c := cfg.(*Config)
	c.Metrics.TCPAddrConfig.Endpoint = server.URL
	c.HostMetadata.Enabled = false

	ctx := context.Background()
	exp, err := factory.CreateLogsExporter(
		ctx,
		exportertest.NewNopSettings(),
		cfg,
	)

	assert.NoError(t, err)
	assert.NotNil(t, exp)
}

func TestOnlyMetadata(t *testing.T) {
	server := testutil.DatadogServerMock()
	defer server.Close()

	factory := NewFactory()
	ctx := context.Background()
	cfg := &Config{
		ClientConfig:  defaultClientConfig(),
		BackOffConfig: configretry.NewDefaultBackOffConfig(),
		QueueSettings: exporterhelper.NewDefaultQueueSettings(),

		API:          APIConfig{Key: "notnull"},
		Metrics:      MetricsConfig{TCPAddrConfig: confignet.TCPAddrConfig{Endpoint: server.URL}},
		Traces:       TracesConfig{TCPAddrConfig: confignet.TCPAddrConfig{Endpoint: server.URL}},
		OnlyMetadata: true,

		HostMetadata: HostMetadataConfig{
			Enabled:        true,
			HostnameSource: HostnameSourceFirstResource,
		},
	}
	cfg.HostMetadata.SetSourceTimeout(50 * time.Millisecond)

	expTraces, err := factory.CreateTracesExporter(
		ctx,
		exportertest.NewNopSettings(),
		cfg,
	)
	assert.NoError(t, err)
	assert.NotNil(t, expTraces)

	expMetrics, err := factory.CreateMetricsExporter(
		ctx,
		exportertest.NewNopSettings(),
		cfg,
	)
	assert.NoError(t, err)
	assert.NotNil(t, expMetrics)

	err = expTraces.Start(ctx, nil)
	assert.NoError(t, err)
	defer func() {
		assert.NoError(t, expTraces.Shutdown(ctx))
	}()

	testTraces := ptrace.NewTraces()
	testutil.TestTraces.CopyTo(testTraces)
	err = expTraces.ConsumeTraces(ctx, testTraces)
	require.NoError(t, err)

	recvMetadata := <-server.MetadataChan
	assert.Equal(t, "custom-hostname", recvMetadata.InternalHostname)
}

func TestStopExporters(t *testing.T) {
	server := testutil.DatadogServerMock()
	defer server.Close()

	cm, err := confmaptest.LoadConf(filepath.Join("testdata", "config.yaml"))
	require.NoError(t, err)
	factory := NewFactory()
	cfg := factory.CreateDefaultConfig()

	sub, err := cm.Sub(component.NewIDWithName(metadata.Type, "api").String())
	require.NoError(t, err)
	require.NoError(t, sub.Unmarshal(cfg))

	c := cfg.(*Config)
	c.Metrics.TCPAddrConfig.Endpoint = server.URL
	c.HostMetadata.Enabled = false

	ctx := context.Background()
	expTraces, err := factory.CreateTracesExporter(
		ctx,
		exportertest.NewNopSettings(),
		cfg,
	)
	assert.NoError(t, err)
	assert.NotNil(t, expTraces)
	expMetrics, err := factory.CreateMetricsExporter(
		ctx,
		exportertest.NewNopSettings(),
		cfg,
	)
	assert.NoError(t, err)
	assert.NotNil(t, expMetrics)

	err = expTraces.Start(ctx, nil)
	assert.NoError(t, err)
	err = expMetrics.Start(ctx, nil)
	assert.NoError(t, err)

	finishShutdown := make(chan bool)
	go func() {
		err = expMetrics.Shutdown(ctx)
		assert.NoError(t, err)
		err = expTraces.Shutdown(ctx)
		assert.NoError(t, err)
		finishShutdown <- true
	}()

	select {
	case <-finishShutdown:
		break
	case <-time.After(time.Second * 10):
		t.Fatal("Timed out")
	}
}<|MERGE_RESOLUTION|>--- conflicted
+++ resolved
@@ -65,351 +65,6 @@
 	return p.payloads
 }
 
-<<<<<<< HEAD
-// Test that the factory creates the default configuration
-func TestCreateDefaultConfig(t *testing.T) {
-	factory := NewFactory()
-	cfg := factory.CreateDefaultConfig()
-
-	assert.Equal(t, &Config{
-		ClientConfig:  defaultClientConfig(),
-		BackOffConfig: configretry.NewDefaultBackOffConfig(),
-		QueueSettings: exporterhelper.NewDefaultQueueSettings(),
-
-		API: APIConfig{
-			Site: "datadoghq.com",
-		},
-
-		Metrics: MetricsConfig{
-			TCPAddrConfig: confignet.TCPAddrConfig{
-				Endpoint: "https://api.datadoghq.com",
-			},
-			DeltaTTL: 3600,
-			HistConfig: HistogramConfig{
-				Mode:             "distributions",
-				SendAggregations: false,
-			},
-			SumConfig: SumConfig{
-				CumulativeMonotonicMode:        CumulativeMonotonicSumModeToDelta,
-				InitialCumulativeMonotonicMode: InitialValueModeAuto,
-			},
-			SummaryConfig: SummaryConfig{
-				Mode: SummaryModeGauges,
-			},
-		},
-
-		Traces: TracesConfig{
-			TCPAddrConfig: confignet.TCPAddrConfig{
-				Endpoint: "https://trace.agent.datadoghq.com",
-			},
-			IgnoreResources: []string{},
-		},
-		Logs: LogsConfig{
-			TCPAddrConfig: confignet.TCPAddrConfig{
-				Endpoint: "https://http-intake.logs.datadoghq.com",
-			},
-			UseCompression:   true,
-			CompressionLevel: 6,
-			BatchWait:        5,
-		},
-
-		HostMetadata: HostMetadataConfig{
-			Enabled:        true,
-			HostnameSource: HostnameSourceConfigOrSystem,
-		},
-		OnlyMetadata: false,
-	}, cfg, "failed to create default config")
-
-	assert.NoError(t, componenttest.CheckConfigStruct(cfg))
-}
-
-func TestLoadConfig(t *testing.T) {
-	cm, err := confmaptest.LoadConf(filepath.Join("testdata", "config.yaml"))
-	require.NoError(t, err)
-
-	tests := []struct {
-		id       component.ID
-		expected component.Config
-	}{
-		{
-			id: component.NewIDWithName(metadata.Type, "default"),
-			expected: &Config{
-				ClientConfig:  defaultClientConfig(),
-				BackOffConfig: configretry.NewDefaultBackOffConfig(),
-				QueueSettings: exporterhelper.NewDefaultQueueSettings(),
-				API: APIConfig{
-					Key:              "aaaaaaaaaaaaaaaaaaaaaaaaaaaaaaaa",
-					Site:             "datadoghq.com",
-					FailOnInvalidKey: false,
-				},
-
-				Metrics: MetricsConfig{
-					TCPAddrConfig: confignet.TCPAddrConfig{
-						Endpoint: "https://api.datadoghq.com",
-					},
-					DeltaTTL: 3600,
-					HistConfig: HistogramConfig{
-						Mode:             "distributions",
-						SendAggregations: false,
-					},
-					SumConfig: SumConfig{
-						CumulativeMonotonicMode:        CumulativeMonotonicSumModeToDelta,
-						InitialCumulativeMonotonicMode: InitialValueModeAuto,
-					},
-					SummaryConfig: SummaryConfig{
-						Mode: SummaryModeGauges,
-					},
-				},
-
-				Traces: TracesConfig{
-					TCPAddrConfig: confignet.TCPAddrConfig{
-						Endpoint: "https://trace.agent.datadoghq.com",
-					},
-					IgnoreResources: []string{},
-				},
-				Logs: LogsConfig{
-					TCPAddrConfig: confignet.TCPAddrConfig{
-						Endpoint: "https://http-intake.logs.datadoghq.com",
-					},
-					UseCompression:   true,
-					CompressionLevel: 6,
-					BatchWait:        5,
-				},
-				HostMetadata: HostMetadataConfig{
-					Enabled:        true,
-					HostnameSource: HostnameSourceConfigOrSystem,
-				},
-				OnlyMetadata: false,
-			},
-		},
-		{
-			id: component.NewIDWithName(metadata.Type, "api"),
-			expected: &Config{
-				ClientConfig:  defaultClientConfig(),
-				BackOffConfig: configretry.NewDefaultBackOffConfig(),
-				QueueSettings: exporterhelper.NewDefaultQueueSettings(),
-				TagsConfig: TagsConfig{
-					Hostname: "customhostname",
-				},
-				API: APIConfig{
-					Key:              "aaaaaaaaaaaaaaaaaaaaaaaaaaaaaaaa",
-					Site:             "datadoghq.eu",
-					FailOnInvalidKey: true,
-				},
-				Metrics: MetricsConfig{
-					TCPAddrConfig: confignet.TCPAddrConfig{
-						Endpoint: "https://api.datadoghq.eu",
-					},
-					DeltaTTL: 3600,
-					HistConfig: HistogramConfig{
-						Mode:             "distributions",
-						SendAggregations: false,
-					},
-					SumConfig: SumConfig{
-						CumulativeMonotonicMode:        CumulativeMonotonicSumModeToDelta,
-						InitialCumulativeMonotonicMode: InitialValueModeAuto,
-					},
-					SummaryConfig: SummaryConfig{
-						Mode: SummaryModeGauges,
-					},
-				},
-				Traces: TracesConfig{
-					TCPAddrConfig: confignet.TCPAddrConfig{
-						Endpoint: "https://trace.agent.datadoghq.eu",
-					},
-					SpanNameRemappings: map[string]string{
-						"old_name1": "new_name1",
-						"old_name2": "new_name2",
-					},
-					SpanNameAsResourceName: true,
-					IgnoreResources:        []string{},
-					TraceBuffer:            10,
-				},
-				Logs: LogsConfig{
-					TCPAddrConfig: confignet.TCPAddrConfig{
-						Endpoint: "https://http-intake.logs.datadoghq.eu",
-					},
-					UseCompression:   true,
-					CompressionLevel: 6,
-					BatchWait:        5,
-				},
-				OnlyMetadata: false,
-				HostMetadata: HostMetadataConfig{
-					Enabled:        true,
-					HostnameSource: HostnameSourceConfigOrSystem,
-				},
-			},
-		},
-		{
-			id: component.NewIDWithName(metadata.Type, "api2"),
-			expected: &Config{
-				ClientConfig:  defaultClientConfig(),
-				BackOffConfig: configretry.NewDefaultBackOffConfig(),
-				QueueSettings: exporterhelper.NewDefaultQueueSettings(),
-				TagsConfig: TagsConfig{
-					Hostname: "customhostname",
-				},
-				API: APIConfig{
-					Key:              "aaaaaaaaaaaaaaaaaaaaaaaaaaaaaaaa",
-					Site:             "datadoghq.eu",
-					FailOnInvalidKey: false,
-				},
-				Metrics: MetricsConfig{
-					TCPAddrConfig: confignet.TCPAddrConfig{
-						Endpoint: "https://api.datadoghq.test",
-					},
-					DeltaTTL: 3600,
-					HistConfig: HistogramConfig{
-						Mode:             "distributions",
-						SendAggregations: false,
-					},
-					SumConfig: SumConfig{
-						CumulativeMonotonicMode:        CumulativeMonotonicSumModeToDelta,
-						InitialCumulativeMonotonicMode: InitialValueModeAuto,
-					},
-					SummaryConfig: SummaryConfig{
-						Mode: SummaryModeGauges,
-					},
-				},
-				Traces: TracesConfig{
-					TCPAddrConfig: confignet.TCPAddrConfig{
-						Endpoint: "https://trace.agent.datadoghq.test",
-					},
-					SpanNameRemappings: map[string]string{
-						"old_name3": "new_name3",
-						"old_name4": "new_name4",
-					},
-					IgnoreResources: []string{},
-				},
-				Logs: LogsConfig{
-					TCPAddrConfig: confignet.TCPAddrConfig{
-						Endpoint: "https://http-intake.logs.datadoghq.test",
-					},
-					UseCompression:   true,
-					CompressionLevel: 6,
-					BatchWait:        5,
-				},
-				HostMetadata: HostMetadataConfig{
-					Enabled:        true,
-					HostnameSource: HostnameSourceConfigOrSystem,
-					Tags:           []string{"example:tag"},
-				},
-			},
-		},
-	}
-
-	for _, tt := range tests {
-		t.Run(tt.id.String(), func(t *testing.T) {
-			factory := NewFactory()
-			cfg := factory.CreateDefaultConfig()
-
-			sub, err := cm.Sub(tt.id.String())
-			require.NoError(t, err)
-			require.NoError(t, sub.Unmarshal(cfg))
-
-			assert.NoError(t, component.ValidateConfig(cfg))
-			assert.Equal(t, tt.expected, cfg)
-		})
-	}
-}
-
-func TestOverrideEndpoints(t *testing.T) {
-	tests := []struct {
-		componentID             string
-		expectedSite            string
-		expectedMetricsEndpoint string
-		expectedTracesEndpoint  string
-		expectedLogsEndpoint    string
-	}{
-		{
-			componentID:             "nositeandnoendpoints",
-			expectedSite:            "datadoghq.com",
-			expectedMetricsEndpoint: "https://api.datadoghq.com",
-			expectedTracesEndpoint:  "https://trace.agent.datadoghq.com",
-			expectedLogsEndpoint:    "https://http-intake.logs.datadoghq.com",
-		},
-		{
-			componentID:             "nositeandmetricsendpoint",
-			expectedSite:            "datadoghq.com",
-			expectedMetricsEndpoint: "metricsendpoint:1234",
-			expectedTracesEndpoint:  "https://trace.agent.datadoghq.com",
-			expectedLogsEndpoint:    "https://http-intake.logs.datadoghq.com",
-		},
-		{
-			componentID:             "nositeandtracesendpoint",
-			expectedSite:            "datadoghq.com",
-			expectedMetricsEndpoint: "https://api.datadoghq.com",
-			expectedTracesEndpoint:  "tracesendpoint:1234",
-			expectedLogsEndpoint:    "https://http-intake.logs.datadoghq.com",
-		},
-		{
-			componentID:             "nositeandlogsendpoint",
-			expectedSite:            "datadoghq.com",
-			expectedMetricsEndpoint: "https://api.datadoghq.com",
-			expectedTracesEndpoint:  "https://trace.agent.datadoghq.com",
-			expectedLogsEndpoint:    "logsendpoint:1234",
-		},
-		{
-			componentID:             "nositeandallendpoints",
-			expectedSite:            "datadoghq.com",
-			expectedMetricsEndpoint: "metricsendpoint:1234",
-			expectedTracesEndpoint:  "tracesendpoint:1234",
-			expectedLogsEndpoint:    "logsendpoint:1234",
-		},
-
-		{
-			componentID:             "siteandnoendpoints",
-			expectedSite:            "datadoghq.eu",
-			expectedMetricsEndpoint: "https://api.datadoghq.eu",
-			expectedTracesEndpoint:  "https://trace.agent.datadoghq.eu",
-			expectedLogsEndpoint:    "https://http-intake.logs.datadoghq.eu",
-		},
-		{
-			componentID:             "siteandmetricsendpoint",
-			expectedSite:            "datadoghq.eu",
-			expectedMetricsEndpoint: "metricsendpoint:1234",
-			expectedTracesEndpoint:  "https://trace.agent.datadoghq.eu",
-			expectedLogsEndpoint:    "https://http-intake.logs.datadoghq.eu",
-		},
-		{
-			componentID:             "siteandtracesendpoint",
-			expectedSite:            "datadoghq.eu",
-			expectedMetricsEndpoint: "https://api.datadoghq.eu",
-			expectedTracesEndpoint:  "tracesendpoint:1234",
-			expectedLogsEndpoint:    "https://http-intake.logs.datadoghq.eu",
-		},
-		{
-			componentID:             "siteandallendpoints",
-			expectedSite:            "datadoghq.eu",
-			expectedMetricsEndpoint: "metricsendpoint:1234",
-			expectedTracesEndpoint:  "tracesendpoint:1234",
-			expectedLogsEndpoint:    "logsendpoint:1234",
-		},
-	}
-
-	cm, err := confmaptest.LoadConf(filepath.Join("testdata", "unmarshal.yaml"))
-	require.NoError(t, err)
-	factory := NewFactory()
-
-	for _, testInstance := range tests {
-		t.Run(testInstance.componentID, func(t *testing.T) {
-			cfg := factory.CreateDefaultConfig()
-			sub, err := cm.Sub(component.NewIDWithName(metadata.Type, testInstance.componentID).String())
-			require.NoError(t, err)
-			require.NoError(t, sub.Unmarshal(cfg))
-
-			componentCfg, ok := cfg.(*Config)
-			require.True(t, ok, "component.Config is not a Datadog exporter config (wrong ID?)")
-			assert.Equal(t, testInstance.expectedSite, componentCfg.API.Site)
-			assert.Equal(t, testInstance.expectedMetricsEndpoint, componentCfg.Metrics.Endpoint)
-			assert.Equal(t, testInstance.expectedTracesEndpoint, componentCfg.Traces.Endpoint)
-			assert.Equal(t, testInstance.expectedLogsEndpoint, componentCfg.Logs.Endpoint)
-		})
-	}
-}
-
-=======
->>>>>>> 01665a0f
 func TestCreateAPIMetricsExporter(t *testing.T) {
 	server := testutil.DatadogServerMock()
 	defer server.Close()
