# Read more about receivers here:
# https://opentelemetry.io/docs/collector/configuration/#receivers
receivers:
  # The OTLP receiver is the most common receiver. It is the default way to send data from
  # OpenTelemetry instrumentation libraries. Documentation on this receiver is available here:
  # https://github.com/open-telemetry/opentelemetry-collector/tree/main/receiver/otlpreceiver#readme
  otlp:
    # Protocols defines the protocols enabled for this receiver. At least one protocol of choice must
    # be enabled.
    protocols:
      # The presence of the http section enables the HTTP server on the default port (4318)
      http:
      # The presence of the gRPC section enables the gRPC server on the default port (4317)
      grpc:

  # The hostmetrics receiver is required to get correct infrastructure metrics in Datadog.
  hostmetrics:
    collection_interval: 10s
    scrapers:
      paging:
        metrics:
          system.paging.utilization:
            enabled: true
      cpu:
        metrics:
          system.cpu.utilization:
            enabled: true
      disk:
      filesystem:
        metrics:
          system.filesystem.utilization:
            enabled: true
      load:
      memory:
      network:
      processes:
  # # Comment out this block below to get access to system metrics regarding
  # # the OpenTelemetry Collector and its environment, such as spans or metrics
  # # processed, running and sent, queue sizes, uptime, k8s information
  # # and much more.
  #
  # # The prometheus receiver scrapes essential metrics regarding the OpenTelemetry Collector.
  # prometheus:
  #   config:
  #     scrape_configs:
  #     - job_name: 'otelcol'
  #       scrape_interval: 10s
  #       static_configs:
  #       - targets: ['0.0.0.0:8888']

  # The Docker Stats receiver will add support for Container Metrics, making the "Containers Overview" dashboard available.
  # Container Metrics has support in the Datadog Exporter starting v0.78.0.
  docker_stats:
    metrics:
      container.network.io.usage.rx_packets:
        enabled: true
      container.network.io.usage.tx_packets:
        enabled: true
      container.cpu.usage.system:
        enabled: true
      container.memory.rss:
        enabled: true
      container.blockio.io_serviced_recursive:
        enabled: true

  # Read more about the filelog receiver here https://github.com/open-telemetry/opentelemetry-collector-contrib/tree/main/receiver/filelogreceiver.
  filelog:
    include_file_path: true
    poll_interval: 500ms
    include:
      # Logs will be collected from the below file path. Please ensure it is correct or edit as needed.
      - /var/log/**/*example*/*.log
     # # It is essential to extract the trace_id and span_id from the logs in order to ensure that logs / traces correlation works.
     # # For JSON logs, json_parser will parse the body into attributes, while trace_parser will extract the trace_id and span_id.
     # operators:
     #  - id : parse_body
     #    type: json_parser
     #  - id: trace
     #    type: trace_parser
     #    trace_id:
     #      parse_from: attributes.trace_id
     #    span_id:
     #      parse_from: attributes.span_id

# Read more about processors here: https://opentelemetry.io/docs/collector/configuration/#processors
#
# Some processors are recommended in all pipelines:
# https://github.com/open-telemetry/opentelemetry-collector/tree/main/processor#recommended-processors
processors:
  # The batch processor batches telemetry data into larger payloads.
  # It is necessary for the Datadog traces exporter to work optimally,
  # and is recommended for any production pipeline.
  batch:
    # Datadog APM Intake limit is 3.2MB. Let's make sure the batches do not
    # go over that.
    send_batch_max_size: 1000
    send_batch_size: 100
    timeout: 10s

  # k8sattributes processor adds the necessary attributes to enable trace/metrics
  # correlation by means of container tags.
  k8sattributes:
    passthrough: false
    auth_type: "serviceAccount"

    pod_association:
    - sources:
      - from: resource_attribute
        name: k8s.pod.ip

    extract:
      metadata:
        - k8s.pod.name
        - k8s.pod.uid
        - k8s.deployment.name
        - k8s.node.name
        - k8s.namespace.name
        - k8s.pod.start_time
        - k8s.replicaset.name
        - k8s.replicaset.uid
        - k8s.daemonset.name
        - k8s.daemonset.uid
        - k8s.job.name
        - k8s.job.uid
        - k8s.cronjob.name
        - k8s.statefulset.name
        - k8s.statefulset.uid
        - container.image.name
        - container.image.tag
        - container.id
        - k8s.container.name
        - container.image.name
        - container.image.tag
        - container.id

      labels:
      - tag_name: kube_app_name
        key: app.kubernetes.io/name
        from: pod
      - tag_name: kube_app_instance
        key: app.kubernetes.io/instance
        from: pod
      - tag_name: kube_app_version
        key: app.kubernetes.io/version
        from: pod
      - tag_name: kube_app_component
        key: app.kubernetes.io/component
        from: pod
      - tag_name: kube_app_part_of
        key: app.kubernetes.io/part-of
        from: pod
      - tag_name: kube_app_managed_by
        key: app.kubernetes.io/managed-by
        from: pod

  # The resource detection processor adds context related to the cloud provider the Collector is running on.
  # It is necessary **only** on gateway deployment mode, to correctly identify the host that telemetry data comes from.
  resourcedetection:
    detectors: [gcp, ecs, ec2, azure, system]

# Read more about exporters here:
# https://opentelemetry.io/docs/collector/configuration/#exporters
exporters:
  # The OTLP exporter is necessary **only** on gateway deployment mode, to relay telemetry data to the gateway.
  ## otlp:
    ## @param endpoint - string - required
    ## Endpoint where to send telemetry. On gateway mode, we set it to the gateway host IP.
    #
    # endpoint: ${env:GATEWAY_HOST_IP}:4317

  # The Datadog exporter is necessary for exporting telemetry signals to Datadog.
  datadog:
    ## @param hostname - string - optional
    ## The fallback hostname used for payloads without hostname-identifying attributes.
    ## This option will NOT change the hostname applied to your metrics, traces and logs if they already have hostname-identifying attributes.
    ## If unset, the hostname will be determined automatically. See https://docs.datadoghq.com/opentelemetry/schema_semantics/hostname/?tab=datadogexporter#fallback-hostname-logic for details.
    ## 
    ## Prefer using the `datadog.host.name` resource attribute over using this setting.
    ## See https://docs.datadoghq.com/opentelemetry/schema_semantics/hostname/?tab=datadogexporter#general-hostname-semantic-conventions for details.
    #
    # hostname: customhostname

    ## @param only_metadata - boolean - optional - default: false
    ## Whether to send only metadata. This is useful for agent-collector
    ## setups, so that metadata about a host is sent to the backend even
    ## when telemetry data is reported via a different host.
    #
    # only_metadata: false

    ## @param api - custom object - required.
    ## Specific API configuration.
    #
    api:
      ## @ param key - string - required
      ## The Datadog API key to associate your Agent's data with your organization.
      ## Create a new API key here: https://app.datadoghq.com/account/settings
      #
      key: ${env:DD_API_KEY}

      ## @param site - string - optional - default: datadoghq.com
      ## The site of the Datadog intake to send Agent data to.
      ## Set to 'datadoghq.eu' to send data to the EU site.
      #
      # site: datadoghq.com

      ## @param fail_on_invalid_key - boolean - optional - default: false
      ## Whether to exit at startup on invalid API key.
      #
      # fail_on_invalid_key: false

    ## @param tls - custom object - optional
    # TLS settings for HTTPS communications.
    # tls:
      ## @param tls - boolean - optional - default: false
      # insecure_skip_verify: false

    ## @param read_buffer_size - integer - optional
    ## @param write_buffer_size - integer - optional
    ## @param timeout - duration - optional
    ## @param max_idle_conns - integer - optional
    ## @param max_idle_conns_per_host - integer - optional
    ## @param max_conns_per_host - integer - optional
    ## @param idle_conn_timeout - duration - optional
    ## @param disable_keep_alives - boolean - optional
    ##
    ## Below are a subset of configs in confighttp that are respected by Datadog exporter.
    ## See https://pkg.go.dev/go.opentelemetry.io/collector/config/confighttp for details on these configs.
    ##
    # read_buffer_size: 0
    # write_buffer_size: 0
    # timeout: 15s
    # max_idle_conns: 100
    # max_idle_conns_per_host: 0
    # max_conns_per_host: 0
    # idle_conn_timeout: 0s
    # disable_keep_alives: false

    ## @param metrics - custom object - optional
    ## Metric exporter specific configuration.
    #
    # metrics:
      ## @param - delta_ttl - integer - optional - default: 3600
      ## The amount of time (in seconds) that values are kept in memory for
      ## calculating deltas for cumulative monotonic metrics.
      #
      # delta_ttl: 3600

      ## @param endpoint - string - optional
      ## The host of the Datadog intake server to send metrics to.
      ## If unset, the value is obtained through the `site` parameter in the `api` section.
      #
      # endpoint: https://api.datadoghq.com

      ## @param resource_attributes_as_tags - string - optional - default: false
      ## Set to true to add resource attributes of a metric to its metric tags.
      ## Please note that any of the subset of resource attributes in this
      ## list https://docs.datadoghq.com/opentelemetry/guide/semantic_mapping/ are 
      ## converted to datadog conventions and set to to metric tags whether this option
      ## is enabled or not.
      #
      # resource_attributes_as_tags: false

      ## @param instrumentation_scope_metadata_as_tags - string - optional - default: false
      ## Set to true to add metadata about the instrumentation scope that created a metric.
      #
      # instrumentation_scope_metadata_as_tags: false

      ## @param histograms - custom object - optional
      ## Histograms specific configuration.
      # histograms:
        ## @param mode - string - optional - default: distributions
        ## How to report histograms. Valid values are:
        ##
        ## - `distributions` to report metrics as Datadog distributions (recommended).
        ## - `nobuckets` to not report bucket metrics,
        ## - `counters` to report one metric per histogram bucket.
        #
        # mode: distributions

        ## Deprecated [v0.75.0]: use `send_aggreggations` instead.
        ## @param send_count_sum_metrics - boolean - optional - default: false
        ## Whether to report sum, count, min and max as separate histogram metrics.
        #
        # send_count_sum_metrics: false

        ## @param send_aggregation_metrics - boolean - optional - default: false
        ## Whether to report sum, count, min and max as separate histogram metrics.
        #
        # send_aggregation_metrics: false


      ## @param sums - custom object - optional
      ## Sums specific configuration.
        ## @param cumulative_monotonic_mode - string - optional - default: to_delta
        ## How to report cumulative monotonic sums. Valid values are:
        ##
        ## - `to_delta` to calculate delta for sum in the client side and report as Datadog counts.
        ## - `raw_value` to report the raw value as a Datadog gauge.
        #
        # cumulative_monotonic_mode: to_delta

        ## @param initial_cumulative_monotonic_value - string - optional - default: auto
        ## How to report the initial value for cumulative monotonic sums. Valid values are:
        ##
        ## - `auto` reports the initial value if its start timestamp is set and it happens after the process was started.
        ## - `drop` always drops the initial value.
        ## - `keep` always reports the initial value.
        #
        # initial_cumulative_monotonic_value: auto        

      ## @param summaries - custom object - optional
      ## Summaries specific configuration.
        ## @param mode - string - optional - default: gauges
        ## How to report summaries. Valid values are:
        ##
        ## - `noquantiles` to not report quantile metrics
        ## - `gauges` to report one gauge metric per quantile.
        #
        # mode: gauges

    ## @param traces - custom object - optional
    ## Trace exporter specific configuration.
    #
    # traces:
      ## @param endpoint - string - optional
      ## The host of the Datadog intake server to send traces to.
      ## If unset, the value is obtained through the `site` parameter in the `api` section.
      #
      # endpoint: https://trace.agent.datadoghq.com

      ## @param ignore_resources - list of strings - optional
      ## A blocklist of regular expressions can be provided to disable certain traces based on their resource name
      ## all entries must be surrounded by double quotes and separated by commas.
      #
      # ignore_resources: ["(GET|POST) /healthcheck"]

      ## @param span_name_remappings - map of key/value pairs - optional
      ## A map of Datadog span operation name keys and preferred name valuues to update those names to. This can be used to
      ## automatically map Datadog Span Operation Names to an updated value, and is useful when a user wants to
      ## shorten or modify span names to something more user friendly in the case of instrumentation libraries with
      ## particularly verbose names.
      #
      # span_name_remappings:
      #   io.opentelemetry.javaagent.spring.client: spring.client
      #   instrumentation:express.server: express
      #   go.opentelemetry.io_contrib_instrumentation_net_http_otelhttp.client: http.client

      ## @param span_name_as_resource_name - use OpenTelemetry semantic convention for span naming - optional
      ## Option created to maintain similarity with the OpenTelemetry semantic conventions as discussed in the issue below.
      ## https://github.com/open-telemetry/opentelemetry-specification/tree/main/specification/trace/semantic_conventions
      ## https://github.com/open-telemetry/opentelemetry-collector-contrib/issues/1909
      #
      # span_name_as_resource_name: true

      ## @param compute_stats_by_span_kind - enables APM stats computation based on `span.kind` - optional
      ## If set to true, enables an additional stats computation check on spans to see they have an eligible `span.kind` (server, consumer, client, producer).
      ## If enabled, a span with an eligible `span.kind` will have stats computed. If disabled, only top-level and measured spans will have stats computed.
      ## NOTE: For stats computed from OTel traces, only top-level spans are considered when this option is off.
      #
      ## If you are sending OTel traces and want stats on non-top-level spans, this flag will need to be enabled.
      ## If you are sending OTel traces and do not want stats computed by span kind, you need to disable this flag and disable `compute_top_level_by_span_kind`.
      #
      # compute_stats_by_span_kind: true

<<<<<<< HEAD
      ## @param compute_top_level_by_span_kind - enables top-level span identification based on `span.kind` - optional
      ## If set to true, root spans and spans with a server or consumer `span.kind` will be marked as top-level.
      ## Additionally, spans with a client or producer `span.kind` will have stats computed.
      ## Enabling this config option may increase the number of spans that generate trace metrics, and may change which spans appear as top-level in Datadog.
      #
      # compute_top_level_by_span_kind: false
  
=======
>>>>>>> 8d656feb
      ## @param peer_service_aggregation - enables `peer.service` aggregation on trace stats in Datadog exporter - optional
      ## If set to true, enables `peer.service` aggregation in the exporter. If disabled, aggregated trace stats will not include `peer.service` as a dimension.
      ## For the best experience with `peer.service`, it is recommended to also enable `compute_stats_by_span_kind`.
      ## If enabling both causes the datadog exporter to consume too many resources, try disabling `compute_stats_by_span_kind` first.
      ## If the overhead remains high, it will be due to a high cardinality of `peer.service` values from the traces. You may need to check your instrumentation.
      ## Deprecated: Please use peer_tags_aggregation instead
      #
      # peer_service_aggregation: true

      ## @param peer_tags_aggregation - enables aggregation of peer related tags in Datadog exporter - optional
      ## If set to true, enables aggregation of peer related tags (e.g., `peer.service`, `db.instance`, etc.) in Datadog exporter.
      ## If disabled, aggregated trace stats will not include these tags as dimensions on trace metrics.
      ## For the best experience with peer tags, Datadog also recommends enabling `compute_stats_by_span_kind`.
      ## If you are using an OTel tracer, it's best to have both enabled because client/producer spans with relevant peer tags
      ## may not be marked by Datadog exporter as top-level spans.
      ## If enabling both causes Datadog exporter to consume too many resources, try disabling `compute_stats_by_span_kind` first.
      ## A high cardinality of peer tags or APM resources can also contribute to higher CPU and memory consumption.
      ## You can check for the cardinality of these fields by making trace search queries in the Datadog UI.
      ## The default list of peer tags can be found in https://github.com/DataDog/datadog-agent/blob/main/pkg/trace/stats/concentrator.go.
      #
      # peer_tags_aggregation: false

      ## @param peer_tags - [BETA] Optional list of supplementary peer tags that go beyond the defaults. The Datadog backend validates all tags
      ## and will drop ones that are unapproved. The default set of peer tags can be found at
      ## https://github.com/DataDog/datadog-agent/blob/505170c4ac8c3cbff1a61cf5f84b28d835c91058/pkg/trace/stats/concentrator.go#L55.
      #
      # peer_tags: ["tag"]

      ## @param trace_buffer - specifies the number of outgoing trace payloads to buffer before dropping - optional
      ## If unset, the default value is 0, meaning the outgoing trace payloads are unbuffered.
      ## If you start seeing log messages like `Payload in channel full. Dropped 1 payload.` in the datadog exporter, consider
      ## setting a higher `trace_buffer` to avoid traces being dropped.
      #
      # trace_buffer: 10

    ## @param host_metadata - custom object - optional
    ## Host metadata specific configuration.
    ## Host metadata is the information used for populating the infrastructure list, the host map and providing host tags functionality within the Datadog app.
    ##
    ## By default, the exporter will only send host metadata for a single host, whose name is chosen
    ## according to `host_metadata::hostname_source`.
    ## See https://docs.datadoghq.com/opentelemetry/schema_semantics/host_metadata/ to send host metadata about more hosts.
    #
    # host_metadata:
      ## @param enabled - boolean - optional - default: true
      ## Enable the host metadata functionality
      #
      # enabled: true

      ## @param hostname_source - enum - optional - default: config_or_system
      ## Source for the hostname of host metadata.
      ## This hostname is used for identifying the infrastructure list, host map and host tag information related to the host where the Datadog exporter is running.
      ## Changing this setting will not change the host used to tag your metrics, traces and logs in any way.
      ## For remote hosts, see https://docs.datadoghq.com/opentelemetry/schema_semantics/host_metadata/.
      ##
      ## Valid values are 'first_resource' and 'config_or_system':
      ## - 'first_resource' picks the host metadata hostname from the resource attributes on the first OTLP payload that gets to the exporter.
      ##    If the first payload lacks hostname-like attributes, it will fallback to 'config_or_system' behavior.
      ##    **Do not use this hostname source if receiving data from multiple hosts**.
      ##
      ## - 'config_or_system' picks the host metadata hostname from the 'hostname' setting, falling back to system and cloud provider APIs.
      ##
      ##  The default is 'config_or_system'.
      #
      # hostname_source: config_or_system

      ## @param tags - list of strings - optional - default: empty list
      ## List of host tags to be sent as part of the host metadata.
      ## These tags will be attached to telemetry signals that have the host metadata hostname.
      ##
      ## To attach tags to telemetry signals regardless of the host, use a processor instead.
      #
      # tags: ["team:infra", "<TAG_KEY>:<TAG_VALUE>"]

    ## @param logs - custom object - optional
    ## Logs exporter specific configuration.
    #
    # logs:
      ## @param dump_payloads - bool - optional
      ## If set to true, payloads will be dumped when logging level is set to debug. Please note that
      ## This may result in an escaping loop if a filelog receiver is watching the collector log output.
      ## See: https://github.com/open-telemetry/opentelemetry-collector-contrib/issues/16380
      ## Note: this config option does not apply when enabling `exporter.datadogexporter.UseLogsAgentExporter` feature flag.
      #
      # dump_payloads: false

      ## @param use_compression - boolean - optional - default: true
      ## This parameter is available when sending logs with HTTPS. If enabled, the logs agent
      ## compresses logs before sending them.
      ## Note: this config option does not apply unless enabling the `exporter.datadogexporter.UseLogsAgentExporter` feature flag.
      #
      # use_compression: true

      ## @param compression_level - integer - optional - default: 6
      ## The compression_level parameter accepts values from 0 (no compression)
      ## to 9 (maximum compression but higher resource usage). Only takes effect if
      ## `use_compression` is set to `true`.
      ## Note: this config option does not apply unless enabling the `exporter.datadogexporter.UseLogsAgentExporter` feature flag.
      #
      # compression_level: 6

      ## @param batch_wait - integer - optional - default: 5
      ## The maximum time the logs agent waits to fill each batch of logs before sending.
      ## Note: this config option does not apply unless enabling the `exporter.datadogexporter.UseLogsAgentExporter` feature flag.
      #
      # batch_wait: 5

# `service` defines the Collector pipelines, observability settings and extensions.
service:
  # `pipelines` defines the data pipelines. Multiple data pipelines for a type may be defined.
  pipelines:
    # Pipelines starting with `metrics` or `metrics/` define a metrics pipeline.
    metrics:
      # This pipeline has an OTLP receiver, a batch processor and a Datadog exporter.
      # It also has additional receivers which generate valuable metrics.
      receivers: [hostmetrics, docker_stats, otlp]
      processors: [k8sattributes, batch]
      exporters: [datadog]
    # Pipelines starting with `traces` or `traces/` define a traces pipeline.
    traces:
      # This pipeline has an OTLP receiver, a batch processor and a Datadog exporter.
      receivers: [otlp]
      processors: [k8sattributes, batch]
      exporters: [datadog]

    # Pipelines starting with `logs` or `logs/` define a logs pipeline.
    logs:
      # This pipeline has an OTLP receiver, filelog receiver, a batch processor and a Datadog exporter.
      receivers: [otlp, filelog]
      processors: [k8sattributes, batch]
      exporters: [datadog]

      # # To send data to the gateway on gateway deployment mode, define these pipelines instead.
      #
      # metrics/gateway:
      #   receivers: [otlp]
      #   processors: [batch, resourcedetection]
      #   exporters: [otlp]
      #
      # traces/gateway:
      #   receivers: [otlp]
      #   processors: [batch, resourcedetection]
      #   exporters: [otlp]<|MERGE_RESOLUTION|>--- conflicted
+++ resolved
@@ -362,7 +362,6 @@
       #
       # compute_stats_by_span_kind: true
 
-<<<<<<< HEAD
       ## @param compute_top_level_by_span_kind - enables top-level span identification based on `span.kind` - optional
       ## If set to true, root spans and spans with a server or consumer `span.kind` will be marked as top-level.
       ## Additionally, spans with a client or producer `span.kind` will have stats computed.
@@ -370,8 +369,6 @@
       #
       # compute_top_level_by_span_kind: false
   
-=======
->>>>>>> 8d656feb
       ## @param peer_service_aggregation - enables `peer.service` aggregation on trace stats in Datadog exporter - optional
       ## If set to true, enables `peer.service` aggregation in the exporter. If disabled, aggregated trace stats will not include `peer.service` as a dimension.
       ## For the best experience with `peer.service`, it is recommended to also enable `compute_stats_by_span_kind`.
