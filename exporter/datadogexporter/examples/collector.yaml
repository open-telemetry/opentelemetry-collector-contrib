--- conflicted
+++ resolved
@@ -325,31 +325,18 @@
       #
       # span_name_as_resource_name: true
 
-<<<<<<< HEAD
-      ## @param compute_stats_by_span_kind - enables APM stats computation based on `span.kind`
-=======
       ## @param compute_stats_by_span_kind - enables APM stats computation based on `span.kind` - optional
->>>>>>> 592374af
       ## If set to true, enables an additional stats computation check on spans to see they have an eligible `span.kind` (server, consumer, client, producer).
       ## If enabled, a span with an eligible `span.kind` will have stats computed. If disabled, only top-level and measured spans will have stats computed.
       ## NOTE: For stats computed from OTel traces, only top-level spans are considered when this option is off.
       #
       # compute_stats_by_span_kind: true
   
-<<<<<<< HEAD
-      ## @param peer_service_aggregation - enables `peer.service` aggregation on trace stats in Datadog exporter
-=======
       ## @param peer_service_aggregation - enables `peer.service` aggregation on trace stats in Datadog exporter - optional
->>>>>>> 592374af
       ## If set to true, enables `peer.service` aggregation in the exporter. If disabled, aggregated trace stats will not include `peer.service` as a dimension.
       ## For the best experience with `peer.service`, it is recommended to also enable `compute_stats_by_span_kind`.
       ## If enabling both causes the datadog exporter to consume too many resources, try disabling `compute_stats_by_span_kind` first.
       ## If the overhead remains high, it will be due to a high cardinality of `peer.service` values from the traces. You may need to check your instrumentation.
-<<<<<<< HEAD
-      #
-      # peer_service_aggregation: true
-
-=======
       ## Deprecated: Please use peer_tags_aggregation instead
       #
       # peer_service_aggregation: true
@@ -374,7 +361,6 @@
       #
       # trace_buffer: 10
 
->>>>>>> 592374af
     ## @param host_metadata - custom object - optional
     ## Host metadata specific configuration.
     ## Host metadata is the information used for populating the infrastructure list, the host map and providing host tags functionality within the Datadog app.
