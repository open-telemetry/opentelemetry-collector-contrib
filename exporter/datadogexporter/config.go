// Copyright The OpenTelemetry Authors
//
// Licensed under the Apache License, Version 2.0 (the "License");
// you may not use this file except in compliance with the License.
// You may obtain a copy of the License at
//
//     http://www.apache.org/licenses/LICENSE-2.0
//
// Unless required by applicable law or agreed to in writing, software
// distributed under the License is distributed on an "AS IS" BASIS,
// WITHOUT WARRANTIES OR CONDITIONS OF ANY KIND, either express or implied.
// See the License for the specific language governing permissions and
// limitations under the License.

package datadogexporter

import (
	"errors"
	"fmt"
	"strings"

	"go.opentelemetry.io/collector/config/configmodels"
	"go.opentelemetry.io/collector/config/confignet"
)

var (
	errUnsetAPIKey = errors.New("api.key is not set")
)

// APIConfig defines the API configuration options
type APIConfig struct {
	// Key is the Datadog API key to associate your Agent's data with your organization.
	// Create a new API key here: https://app.datadoghq.com/account/settings
	Key string `mapstructure:"key"`

	// Site is the site of the Datadog intake to send data to.
	// The default value is "datadoghq.com".
	Site string `mapstructure:"site"`
}

// GetCensoredKey returns the API key censored for logging purposes
func (api *APIConfig) GetCensoredKey() string {
	if len(api.Key) <= 5 {
		return api.Key
	}
	return strings.Repeat("*", len(api.Key)-5) + api.Key[len(api.Key)-5:]
}

// MetricsConfig defines the metrics exporter specific configuration options
type MetricsConfig struct {
	// Namespace is the namespace under which the metrics are sent
	// By default metrics are not namespaced
	Namespace string `mapstructure:"namespace"`

	// Buckets states whether to report buckets from distribution metrics
	Buckets bool `mapstructure:"report_buckets"`

	// TCPAddr.Endpoint is the host of the Datadog intake server to send metrics to.
	// If unset, the value is obtained from the Site.
	confignet.TCPAddr `mapstructure:",squash"`
}

<<<<<<< HEAD
=======
// TracesConfig defines the traces exporter specific configuration options
>>>>>>> e1b29e35
type TracesConfig struct {
	// TCPAddr.Endpoint is the host of the Datadog intake server to send traces to.
	// If unset, the value is obtained from the Site.
	confignet.TCPAddr `mapstructure:",squash"`

	// SampleRate is the rate at which to sample this event. Default is 1,
	// meaning no sampling. If you want to send one event out of every 250
	// times Send() is called, you would specify 250 here.
	SampleRate uint `mapstructure:"sample_rate"`
}

// TagsConfig defines the tag-related configuration
// It is embedded in the configuration
type TagsConfig struct {
	// Hostname is the host name for unified service tagging.
	// If unset, it is determined automatically.
	// See https://docs.datadoghq.com/agent/faq/how-datadog-agent-determines-the-hostname
	// for more details.
	Hostname string `mapstructure:"hostname"`

	// Env is the environment for unified service tagging.
	// It can also be set through the `DD_ENV` environment variable.
	Env string `mapstructure:"env"`

	// Service is the service for unified service tagging.
	// It can also be set through the `DD_SERVICE` environment variable.
	Service string `mapstructure:"service"`

	// Version is the version for unified service tagging.
	// It can also be set through the `DD_VERSION` version variable.
	Version string `mapstructure:"version"`

	// Tags is the list of default tags to add to every metric or trace.
	Tags []string `mapstructure:"tags"`
}

// GetTags gets the default tags extracted from the configuration
func (t *TagsConfig) GetTags(addHost bool) []string {
	tags := make([]string, 0, 4)

	vars := map[string]string{
		"env":     t.Env,
		"service": t.Service,
		"version": t.Version,
	}

	if addHost {
		vars["host"] = t.Hostname
	}

	for name, val := range vars {
		if val != "" {
			tags = append(tags, fmt.Sprintf("%s:%s", name, val))
		}
	}

	tags = append(tags, t.Tags...)

	return tags
}

// Config defines configuration for the Datadog exporter.
type Config struct {
	configmodels.ExporterSettings `mapstructure:",squash"` // squash ensures fields are correctly decoded in embedded struct.

	TagsConfig `mapstructure:",squash"`

	// API defines the Datadog API configuration.
	API APIConfig `mapstructure:"api"`

	// Metrics defines the Metrics exporter specific configuration
	Metrics MetricsConfig `mapstructure:"metrics"`

	// Traces defines the Traces exporter specific configuration
	Traces TracesConfig `mapstructure:"traces"`
}

// Sanitize tries to sanitize a given configuration
func (c *Config) Sanitize() error {
	// Add '.' at the end of namespace
	if c.Metrics.Namespace != "" && !strings.HasSuffix(c.Metrics.Namespace, ".") {
		c.Metrics.Namespace = c.Metrics.Namespace + "."
	}

	if c.TagsConfig.Env == "" {
		c.TagsConfig.Env = "none"
	}

	if c.API.Key == "" {
		return errUnsetAPIKey
	}

	c.API.Key = strings.TrimSpace(c.API.Key)

	// Set endpoints based on the Site
	if c.Metrics.TCPAddr.Endpoint == "" {
		c.Metrics.TCPAddr.Endpoint = fmt.Sprintf("https://api.%s", c.API.Site)
	}

	if c.Traces.TCPAddr.Endpoint == "" {
		c.Traces.TCPAddr.Endpoint = fmt.Sprintf("https://trace.agent.%s", c.API.Site)
	}

	return nil
}<|MERGE_RESOLUTION|>--- conflicted
+++ resolved
@@ -60,10 +60,7 @@
 	confignet.TCPAddr `mapstructure:",squash"`
 }
 
-<<<<<<< HEAD
-=======
 // TracesConfig defines the traces exporter specific configuration options
->>>>>>> e1b29e35
 type TracesConfig struct {
 	// TCPAddr.Endpoint is the host of the Datadog intake server to send traces to.
 	// If unset, the value is obtained from the Site.
