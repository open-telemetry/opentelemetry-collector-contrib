// Copyright The OpenTelemetry Authors
//
// Licensed under the Apache License, Version 2.0 (the "License");
// you may not use this file except in compliance with the License.
// You may obtain a copy of the License at
//
//     http://www.apache.org/licenses/LICENSE-2.0
//
// Unless required by applicable law or agreed to in writing, software
// distributed under the License is distributed on an "AS IS" BASIS,
// WITHOUT WARRANTIES OR CONDITIONS OF ANY KIND, either express or implied.
// See the License for the specific language governing permissions and
// limitations under the License.

package translator

import (
	"context"
	"fmt"
	"math"
	"strconv"
	"time"

	"github.com/DataDog/datadog-agent/pkg/quantile"
	"go.opentelemetry.io/collector/component"
	"go.opentelemetry.io/collector/model/pdata"
	"go.uber.org/zap"
	"gopkg.in/zorkian/go-datadog-api.v2"

	"github.com/open-telemetry/opentelemetry-collector-contrib/exporter/datadogexporter/internal/attributes"
	"github.com/open-telemetry/opentelemetry-collector-contrib/exporter/datadogexporter/internal/instrumentationlibrary"
	"github.com/open-telemetry/opentelemetry-collector-contrib/exporter/datadogexporter/internal/metrics"
	"github.com/open-telemetry/opentelemetry-collector-contrib/exporter/datadogexporter/internal/sketches"
	"github.com/open-telemetry/opentelemetry-collector-contrib/exporter/datadogexporter/internal/translator/utils"
)

const metricName string = "metric name"

type Translator struct {
	prevPts   *ttlCache
	logger    *zap.Logger
	cfg       translatorConfig
	buildInfo component.BuildInfo
}

func New(params component.ExporterCreateSettings, options ...Option) (*Translator, error) {
	cfg := translatorConfig{
		HistMode:                 HistogramModeDistributions,
		SendCountSum:             false,
		Quantiles:                false,
		SendMonotonic:            true,
		ResourceAttributesAsTags: false,
		sweepInterval:            1800,
		deltaTTL:                 3600,
		fallbackHostnameProvider: &noHostProvider{},
	}

	for _, opt := range options {
		err := opt(&cfg)
		if err != nil {
			return nil, err
		}
	}

	if cfg.HistMode == HistogramModeNoBuckets && !cfg.SendCountSum {
		return nil, fmt.Errorf("no buckets mode and no send count sum are incompatible")
	}

	cache := newTTLCache(cfg.sweepInterval, cfg.deltaTTL)
	return &Translator{cache, params.Logger, cfg, params.BuildInfo}, nil
}

// getTags maps an attributeMap into a slice of Datadog tags
func getTags(labels pdata.AttributeMap) []string {
	tags := make([]string, 0, labels.Len())
	labels.Range(func(key string, value pdata.AttributeValue) bool {
		v := value.AsString()
		tags = append(tags, utils.FormatKeyValueTag(key, v))
		return true
	})
	return tags
}

// isCumulativeMonotonic checks if a metric is a cumulative monotonic metric
func isCumulativeMonotonic(md pdata.Metric) bool {
	switch md.DataType() {
	case pdata.MetricDataTypeSum:
		return md.Sum().AggregationTemporality() == pdata.MetricAggregationTemporalityCumulative &&
			md.Sum().IsMonotonic()
	}
	return false
}

// isSkippable checks if a value can be skipped (because it is not supported by the backend).
// It logs that the value is unsupported for debugging since this sometimes means there is a bug.
func (t *Translator) isSkippable(name string, v float64) bool {
	skippable := math.IsInf(v, 0) || math.IsNaN(v)
	if skippable {
		t.logger.Debug("Unsupported metric value", zap.String(metricName, name), zap.Float64("value", v))
	}
	return skippable
}

// mapNumberMetrics maps double datapoints into Datadog metrics
func (t *Translator) mapNumberMetrics(name string, dt metrics.MetricDataType, slice pdata.NumberDataPointSlice, additionalTags []string) []datadog.Metric {
	ms := make([]datadog.Metric, 0, slice.Len())
	for i := 0; i < slice.Len(); i++ {
		p := slice.At(i)
		tags := getTags(p.Attributes())
		tags = append(tags, additionalTags...)
		var val float64
		switch p.Type() {
		case pdata.MetricValueTypeDouble:
			val = p.DoubleVal()
		case pdata.MetricValueTypeInt:
			val = float64(p.IntVal())
		}

		if t.isSkippable(name, val) {
			continue
		}

		ms = append(ms,
			metrics.NewMetric(name, dt, uint64(p.Timestamp()), val, tags),
		)
	}
	return ms
}

// mapNumberMonotonicMetrics maps monotonic datapoints into Datadog metrics
func (t *Translator) mapNumberMonotonicMetrics(name string, slice pdata.NumberDataPointSlice, additionalTags []string) []datadog.Metric {
	ms := make([]datadog.Metric, 0, slice.Len())
	for i := 0; i < slice.Len(); i++ {
		p := slice.At(i)
		ts := uint64(p.Timestamp())
		tags := getTags(p.Attributes())
		tags = append(tags, additionalTags...)

		var val float64
		switch p.Type() {
		case pdata.MetricValueTypeDouble:
			val = p.DoubleVal()
		case pdata.MetricValueTypeInt:
			val = float64(p.IntVal())
		}

		if t.isSkippable(name, val) {
			continue
		}

		if dx, ok := t.prevPts.putAndGetDiff(name, tags, ts, val); ok {
			ms = append(ms, metrics.NewCount(name, ts, dx, tags))
		}
	}
	return ms
}

func getBounds(p pdata.HistogramDataPoint, idx int) (lowerBound float64, upperBound float64) {
	// See https://github.com/open-telemetry/opentelemetry-proto/blob/v0.10.0/opentelemetry/proto/metrics/v1/metrics.proto#L427-L439
	lowerBound = math.Inf(-1)
	upperBound = math.Inf(1)
	if idx > 0 {
		lowerBound = p.ExplicitBounds()[idx-1]
	}
	if idx < len(p.ExplicitBounds()) {
		upperBound = p.ExplicitBounds()[idx]
	}
	return
}

func (t *Translator) getSketchBuckets(name string, ts uint64, p pdata.HistogramDataPoint, delta bool, tags []string) sketches.SketchSeries {
	as := &quantile.Agent{}
	for j := range p.BucketCounts() {
		lowerBound, upperBound := getBounds(p, j)
		// InsertInterpolate doesn't work with an infinite bound; insert in to the bucket that contains the non-infinite bound
		// https://github.com/DataDog/datadog-agent/blob/7.31.0/pkg/aggregator/check_sampler.go#L107-L111
		if math.IsInf(upperBound, 1) {
			upperBound = lowerBound
		} else if math.IsInf(lowerBound, -1) {
			lowerBound = upperBound
		}

		count := p.BucketCounts()[j]
		if delta {
			as.InsertInterpolate(lowerBound, upperBound, uint(count))
		} else if dx, ok := t.prevPts.putAndGetDiff(name, tags, ts, float64(count)); ok {
			as.InsertInterpolate(lowerBound, upperBound, uint(dx))
		}

	}
	return sketches.SketchSeries{
		Name:     name,
		Tags:     tags,
		Interval: 1,
		Points: []sketches.SketchPoint{{
			Ts:     int64(p.Timestamp() / 1e9),
			Sketch: as.Finish(),
		}},
	}
}

func (t *Translator) getLegacyBuckets(name string, p pdata.HistogramDataPoint, delta bool, tags []string) []datadog.Metric {
	// We have a single metric, 'bucket', which is tagged with the bucket bounds. See:
	// https://github.com/DataDog/integrations-core/blob/7.30.1/datadog_checks_base/datadog_checks/base/checks/openmetrics/v2/transformers/histogram.py
	ms := make([]datadog.Metric, 0, len(p.BucketCounts()))
	fullName := fmt.Sprintf("%s.bucket", name)
	for idx, val := range p.BucketCounts() {
		lowerBound, upperBound := getBounds(p, idx)
		bucketTags := []string{
			fmt.Sprintf("lower_bound:%s", formatFloat(lowerBound)),
			fmt.Sprintf("upper_bound:%s", formatFloat(upperBound)),
		}
		bucketTags = append(bucketTags, tags...)

		count := float64(val)
		ts := uint64(p.Timestamp())
		if delta {
			ms = append(ms, metrics.NewCount(fullName, ts, count, bucketTags))
		} else if dx, ok := t.prevPts.putAndGetDiff(fullName, bucketTags, ts, count); ok {
			ms = append(ms, metrics.NewCount(fullName, ts, dx, bucketTags))
		}
	}
	return ms
}

// mapHistogramMetrics maps double histogram metrics slices to Datadog metrics
//
// A Histogram metric has:
// - The count of values in the population
// - The sum of values in the population
// - A number of buckets, each of them having
//    - the bounds that define the bucket
//    - the count of the number of items in that bucket
//    - a sample value from each bucket
//
// We follow a similar approach to our OpenMetrics check:
// we report sum and count by default; buckets count can also
// be reported (opt-in) tagged by lower bound.
func (t *Translator) mapHistogramMetrics(name string, slice pdata.HistogramDataPointSlice, delta bool, additionalTags []string) (ms []datadog.Metric, sl sketches.SketchSeriesList) {
	// Allocate assuming none are nil and no buckets
	ms = make([]datadog.Metric, 0, 2*slice.Len())
	if t.cfg.HistMode == HistogramModeDistributions {
		sl = make(sketches.SketchSeriesList, 0, slice.Len())
	}
	for i := 0; i < slice.Len(); i++ {
		p := slice.At(i)
		ts := uint64(p.Timestamp())
		tags := getTags(p.Attributes())
		tags = append(tags, additionalTags...)

		if t.cfg.SendCountSum {
			count := float64(p.Count())
			countName := fmt.Sprintf("%s.count", name)
			if delta {
				ms = append(ms, metrics.NewCount(countName, ts, count, tags))
			} else if dx, ok := t.prevPts.putAndGetDiff(countName, tags, ts, count); ok {
				ms = append(ms, metrics.NewCount(countName, ts, dx, tags))
			}
		}

		if t.cfg.SendCountSum {
			sum := p.Sum()
			sumName := fmt.Sprintf("%s.sum", name)
			if !t.isSkippable(sumName, p.Sum()) {
				if delta {
					ms = append(ms, metrics.NewCount(sumName, ts, sum, tags))
				} else if dx, ok := t.prevPts.putAndGetDiff(sumName, tags, ts, sum); ok {
					ms = append(ms, metrics.NewCount(sumName, ts, dx, tags))
				}
			}
		}

		switch t.cfg.HistMode {
		case HistogramModeCounters:
			ms = append(ms, t.getLegacyBuckets(name, p, delta, tags)...)
		case HistogramModeDistributions:
			sl = append(sl, t.getSketchBuckets(name, ts, p, true, tags))
		}
	}
	return
}

// formatFloat formats a float number as close as possible to what
// we do on the Datadog Agent Python OpenMetrics check, which, in turn, tries to
// follow https://github.com/OpenObservability/OpenMetrics/blob/v1.0.0/specification/OpenMetrics.md#considerations-canonical-numbers
func formatFloat(f float64) string {
	if math.IsInf(f, 1) {
		return "inf"
	} else if math.IsInf(f, -1) {
		return "-inf"
	} else if math.IsNaN(f) {
		return "nan"
	} else if f == 0 {
		return "0"
	}

	// Add .0 to whole numbers
	s := strconv.FormatFloat(f, 'g', -1, 64)
	if f == math.Floor(f) {
		s = s + ".0"
	}
	return s
}

// getQuantileTag returns the quantile tag for summary types.
func getQuantileTag(quantile float64) string {
	return fmt.Sprintf("quantile:%s", formatFloat(quantile))
}

// mapSummaryMetrics maps summary datapoints into Datadog metrics
func (t *Translator) mapSummaryMetrics(name string, slice pdata.SummaryDataPointSlice, additionalTags []string) []datadog.Metric {
	// Allocate assuming none are nil and no quantiles
	ms := make([]datadog.Metric, 0, 2*slice.Len())
	for i := 0; i < slice.Len(); i++ {
		p := slice.At(i)
		ts := uint64(p.Timestamp())
		tags := getTags(p.Attributes())
		tags = append(tags, additionalTags...)

		// count and sum are increasing; we treat them as cumulative monotonic sums.
		{
			countName := fmt.Sprintf("%s.count", name)
			if dx, ok := t.prevPts.putAndGetDiff(countName, tags, ts, float64(p.Count())); ok && !t.isSkippable(countName, dx) {
				ms = append(ms, metrics.NewCount(countName, ts, dx, tags))
			}
		}

		{
			sumName := fmt.Sprintf("%s.sum", name)
			if !t.isSkippable(sumName, p.Sum()) {
				if dx, ok := t.prevPts.putAndGetDiff(sumName, tags, ts, p.Sum()); ok {
					ms = append(ms, metrics.NewCount(sumName, ts, dx, tags))
				}
			}
		}

		if t.cfg.Quantiles {
			fullName := fmt.Sprintf("%s.quantile", name)
			quantiles := p.QuantileValues()
			for i := 0; i < quantiles.Len(); i++ {
				q := quantiles.At(i)

				if t.isSkippable(fullName, q.Value()) {
					continue
				}

				quantileTags := []string{getQuantileTag(q.Quantile())}
				quantileTags = append(quantileTags, tags...)
				ms = append(ms,
					metrics.NewGauge(fullName, ts, q.Value(), quantileTags),
				)
			}
		}
	}
	return ms
}

// MapMetrics maps OTLP metrics into the DataDog format
func (t *Translator) MapMetrics(ctx context.Context, md pdata.Metrics) (series []datadog.Metric, sl sketches.SketchSeriesList, err error) {
	pushTime := uint64(time.Now().UTC().UnixNano())
	rms := md.ResourceMetrics()
	seenHosts := make(map[string]struct{})
	for i := 0; i < rms.Len(); i++ {
		rm := rms.At(i)

		var attributeTags []string

		// Only fetch attribute tags if they're not already converted into labels.
		// Otherwise some tags would be present twice in a metric's tag list.
		if !t.cfg.ResourceAttributesAsTags {
			attributeTags = attributes.TagsFromAttributes(rm.Resource().Attributes())
		}

		host, ok := attributes.HostnameFromAttributes(rm.Resource().Attributes())
		if !ok {
			host, err = t.cfg.fallbackHostnameProvider.Hostname(context.Background())
			if err != nil {
				return nil, nil, fmt.Errorf("failed to get fallback host: %w", err)
			}
		}
		seenHosts[host] = struct{}{}

		ilms := rm.InstrumentationLibraryMetrics()
		for j := 0; j < ilms.Len(); j++ {
			ilm := ilms.At(j)
			metricsArray := ilm.Metrics()

			var additionalTags []string
			if t.cfg.ExporterConfig.InstrumentationLibraryMetadataAsTags {
				additionalTags = append(attributeTags, instrumentationlibrary.TagsFromInstrumentationLibraryMetadata(ilm.InstrumentationLibrary())...)
			}

			for k := 0; k < metricsArray.Len(); k++ {
				md := metricsArray.At(k)
				var datapoints []datadog.Metric
				var sketchesPoints sketches.SketchSeriesList
				switch md.DataType() {
				case pdata.MetricDataTypeGauge:
					datapoints = t.mapNumberMetrics(md.Name(), metrics.Gauge, md.Gauge().DataPoints(), additionalTags)
				case pdata.MetricDataTypeSum:
					switch md.Sum().AggregationTemporality() {
					case pdata.MetricAggregationTemporalityCumulative:
						if t.cfg.SendMonotonic && isCumulativeMonotonic(md) {
							datapoints = t.mapNumberMonotonicMetrics(md.Name(), md.Sum().DataPoints(), additionalTags)
						} else {
							datapoints = t.mapNumberMetrics(md.Name(), metrics.Gauge, md.Sum().DataPoints(), additionalTags)
						}
<<<<<<< HEAD
					case pdata.AggregationTemporalityDelta:
						datapoints = t.mapNumberMetrics(md.Name(), metrics.Count, md.Sum().DataPoints(), additionalTags)
					default: // pdata.AggregationTemporalityUnspecified or any other not supported type
=======
					case pdata.MetricAggregationTemporalityDelta:
						datapoints = t.mapNumberMetrics(md.Name(), metrics.Count, md.Sum().DataPoints(), attributeTags)
					default: // pdata.MetricAggregationTemporalityUnspecified or any other not supported type
>>>>>>> 7fecacb5
						t.logger.Debug("Unknown or unsupported aggregation temporality",
							zap.String(metricName, md.Name()),
							zap.Any("aggregation temporality", md.Sum().AggregationTemporality()),
						)
						continue
					}
				case pdata.MetricDataTypeHistogram:
					switch md.Histogram().AggregationTemporality() {
<<<<<<< HEAD
					case pdata.AggregationTemporalityCumulative, pdata.AggregationTemporalityDelta:
						delta := md.Histogram().AggregationTemporality() == pdata.AggregationTemporalityDelta
						datapoints, sketchesPoints = t.mapHistogramMetrics(md.Name(), md.Histogram().DataPoints(), delta, additionalTags)
					default: // pdata.AggregationTemporalityUnspecified or any other not supported type
=======
					case pdata.MetricAggregationTemporalityCumulative, pdata.MetricAggregationTemporalityDelta:
						delta := md.Histogram().AggregationTemporality() == pdata.MetricAggregationTemporalityDelta
						datapoints, sketchesPoints = t.mapHistogramMetrics(md.Name(), md.Histogram().DataPoints(), delta, attributeTags)
					default: // pdata.MetricAggregationTemporalityUnspecified or any other not supported type
>>>>>>> 7fecacb5
						t.logger.Debug("Unknown or unsupported aggregation temporality",
							zap.String("metric name", md.Name()),
							zap.Any("aggregation temporality", md.Histogram().AggregationTemporality()),
						)
						continue
					}
				case pdata.MetricDataTypeSummary:
					datapoints = t.mapSummaryMetrics(md.Name(), md.Summary().DataPoints(), additionalTags)
				default: // pdata.MetricDataTypeNone or any other not supported type
					t.logger.Debug("Unknown or unsupported metric type", zap.String(metricName, md.Name()), zap.Any("data type", md.DataType()))
					continue
				}

				for i := range datapoints {
					datapoints[i].SetHost(host)
				}

				for i := range sl {
					sl[i].Host = host
				}

				series = append(series, datapoints...)
				sl = append(sl, sketchesPoints...)
			}
		}
	}

	for host := range seenHosts {
		// Report the host as running
		runningMetric := metrics.DefaultMetrics("metrics", host, pushTime, t.buildInfo)
		series = append(series, runningMetric...)
	}

	return
}<|MERGE_RESOLUTION|>--- conflicted
+++ resolved
@@ -45,14 +45,15 @@
 
 func New(params component.ExporterCreateSettings, options ...Option) (*Translator, error) {
 	cfg := translatorConfig{
-		HistMode:                 HistogramModeDistributions,
-		SendCountSum:             false,
-		Quantiles:                false,
-		SendMonotonic:            true,
-		ResourceAttributesAsTags: false,
-		sweepInterval:            1800,
-		deltaTTL:                 3600,
-		fallbackHostnameProvider: &noHostProvider{},
+		HistMode:                             HistogramModeDistributions,
+		SendCountSum:                         false,
+		Quantiles:                            false,
+		SendMonotonic:                        true,
+		ResourceAttributesAsTags:             false,
+		InstrumentationLibraryMetadataAsTags: false,
+		sweepInterval:                        1800,
+		deltaTTL:                             3600,
+		fallbackHostnameProvider:             &noHostProvider{},
 	}
 
 	for _, opt := range options {
@@ -386,7 +387,7 @@
 			metricsArray := ilm.Metrics()
 
 			var additionalTags []string
-			if t.cfg.ExporterConfig.InstrumentationLibraryMetadataAsTags {
+			if t.cfg.InstrumentationLibraryMetadataAsTags {
 				additionalTags = append(attributeTags, instrumentationlibrary.TagsFromInstrumentationLibraryMetadata(ilm.InstrumentationLibrary())...)
 			}
 
@@ -405,15 +406,9 @@
 						} else {
 							datapoints = t.mapNumberMetrics(md.Name(), metrics.Gauge, md.Sum().DataPoints(), additionalTags)
 						}
-<<<<<<< HEAD
-					case pdata.AggregationTemporalityDelta:
+					case pdata.MetricAggregationTemporalityDelta:
 						datapoints = t.mapNumberMetrics(md.Name(), metrics.Count, md.Sum().DataPoints(), additionalTags)
-					default: // pdata.AggregationTemporalityUnspecified or any other not supported type
-=======
-					case pdata.MetricAggregationTemporalityDelta:
-						datapoints = t.mapNumberMetrics(md.Name(), metrics.Count, md.Sum().DataPoints(), attributeTags)
 					default: // pdata.MetricAggregationTemporalityUnspecified or any other not supported type
->>>>>>> 7fecacb5
 						t.logger.Debug("Unknown or unsupported aggregation temporality",
 							zap.String(metricName, md.Name()),
 							zap.Any("aggregation temporality", md.Sum().AggregationTemporality()),
@@ -422,17 +417,10 @@
 					}
 				case pdata.MetricDataTypeHistogram:
 					switch md.Histogram().AggregationTemporality() {
-<<<<<<< HEAD
-					case pdata.AggregationTemporalityCumulative, pdata.AggregationTemporalityDelta:
-						delta := md.Histogram().AggregationTemporality() == pdata.AggregationTemporalityDelta
-						datapoints, sketchesPoints = t.mapHistogramMetrics(md.Name(), md.Histogram().DataPoints(), delta, additionalTags)
-					default: // pdata.AggregationTemporalityUnspecified or any other not supported type
-=======
 					case pdata.MetricAggregationTemporalityCumulative, pdata.MetricAggregationTemporalityDelta:
 						delta := md.Histogram().AggregationTemporality() == pdata.MetricAggregationTemporalityDelta
-						datapoints, sketchesPoints = t.mapHistogramMetrics(md.Name(), md.Histogram().DataPoints(), delta, attributeTags)
+						datapoints, sketchesPoints = t.mapHistogramMetrics(md.Name(), md.Histogram().DataPoints(), delta, additionalTags)
 					default: // pdata.MetricAggregationTemporalityUnspecified or any other not supported type
->>>>>>> 7fecacb5
 						t.logger.Debug("Unknown or unsupported aggregation temporality",
 							zap.String("metric name", md.Name()),
 							zap.Any("aggregation temporality", md.Histogram().AggregationTemporality()),
