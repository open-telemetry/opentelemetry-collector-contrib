// Copyright The OpenTelemetry Authors
//
// Licensed under the Apache License, Version 2.0 (the "License");
// you may not use this file except in compliance with the License.
// You may obtain a copy of the License at
//
//     http://www.apache.org/licenses/LICENSE-2.0
//
// Unless required by applicable law or agreed to in writing, software
// distributed under the License is distributed on an "AS IS" BASIS,
// WITHOUT WARRANTIES OR CONDITIONS OF ANY KIND, either express or implied.
// See the License for the specific language governing permissions and
// limitations under the License.

package translator

import (
	"context"
	"fmt"
	"math"
	"strconv"

	"go.opentelemetry.io/collector/model/pdata"
	"go.uber.org/zap"

	"github.com/DataDog/datadog-agent/pkg/quantile"
	"github.com/open-telemetry/opentelemetry-collector-contrib/exporter/datadogexporter/config"
	"github.com/open-telemetry/opentelemetry-collector-contrib/exporter/datadogexporter/internal/attributes"
)

const metricName string = "metric name"

const (
	histogramModeNoBuckets     = "nobuckets"
	histogramModeCounters      = "counters"
	histogramModeDistributions = "distributions"
)

// HostnameProvider gets a hostname
type HostnameProvider interface {
	// Hostname gets the hostname from the machine.
	Hostname(ctx context.Context) (string, error)
}

type Translator struct {
	prevPts                  *TTLCache
	logger                   *zap.Logger
	cfg                      config.MetricsConfig
	fallbackHostnameProvider HostnameProvider
}

func New(cache *TTLCache, logger *zap.Logger, cfg config.MetricsConfig, fallbackHostProvider HostnameProvider) *Translator {
	return &Translator{cache, logger, cfg, fallbackHostProvider}
}

// getTags maps an attributeMap into a slice of Datadog tags
func getTags(labels pdata.AttributeMap) []string {
	tags := make([]string, 0, labels.Len())
	labels.Range(func(key string, value pdata.AttributeValue) bool {
		v := value.AsString()
		if v == "" {
			// Tags can't end with ":" so we replace empty values with "n/a"
			v = "n/a"
		}
		tags = append(tags, fmt.Sprintf("%s:%s", key, v))
		return true
	})
	return tags
}

// isCumulativeMonotonic checks if a metric is a cumulative monotonic metric
func isCumulativeMonotonic(md pdata.Metric) bool {
	switch md.DataType() {
	case pdata.MetricDataTypeSum:
		return md.Sum().AggregationTemporality() == pdata.AggregationTemporalityCumulative &&
			md.Sum().IsMonotonic()
	}
	return false
}

// isSkippable checks if a value can be skipped (because it is not supported by the backend).
// It logs that the value is unsupported for debugging since this sometimes means there is a bug.
func (t *Translator) isSkippable(name string, v float64) bool {
	skippable := math.IsInf(v, 0) || math.IsNaN(v)
	if skippable {
		t.logger.Debug("Unsupported metric value", zap.String(metricName, name), zap.Float64("value", v))
	}
	return skippable
}

// mapNumberMetrics maps double datapoints into Datadog metrics
func (t *Translator) mapNumberMetrics(
	ctx context.Context,
	consumer TimeSeriesConsumer,
	name string,
	dt MetricDataType,
	slice pdata.NumberDataPointSlice,
	attrTags []string,
	host string,
) {

	for i := 0; i < slice.Len(); i++ {
		p := slice.At(i)
		tags := getTags(p.Attributes())
		tags = append(tags, attrTags...)
		var val float64
		switch p.Type() {
		case pdata.MetricValueTypeDouble:
			val = p.DoubleVal()
		case pdata.MetricValueTypeInt:
			val = float64(p.IntVal())
		}

		if t.isSkippable(name, val) {
			continue
		}

		consumer.ConsumeTimeSeries(ctx, name, dt, uint64(p.Timestamp()), val, tags, host)
	}
}

// mapNumberMonotonicMetrics maps monotonic datapoints into Datadog metrics
func (t *Translator) mapNumberMonotonicMetrics(
	ctx context.Context,
	consumer TimeSeriesConsumer,
	name string,
	slice pdata.NumberDataPointSlice,
	attrTags []string,
	host string,
) {
	for i := 0; i < slice.Len(); i++ {
		p := slice.At(i)
		ts := uint64(p.Timestamp())
		tags := getTags(p.Attributes())
		tags = append(tags, attrTags...)

		var val float64
		switch p.Type() {
		case pdata.MetricValueTypeDouble:
			val = p.DoubleVal()
		case pdata.MetricValueTypeInt:
			val = float64(p.IntVal())
		}

		if t.isSkippable(name, val) {
			continue
		}

		if dx, ok := t.prevPts.putAndGetDiff(name, tags, ts, val); ok {
			consumer.ConsumeTimeSeries(ctx, name, Count, ts, dx, tags, host)
		}
	}
}

func getBounds(p pdata.HistogramDataPoint, idx int) (lowerBound float64, upperBound float64) {
	// See https://github.com/open-telemetry/opentelemetry-proto/blob/v0.10.0/opentelemetry/proto/metrics/v1/metrics.proto#L427-L439
	lowerBound = math.Inf(-1)
	upperBound = math.Inf(1)
	if idx > 0 {
		lowerBound = p.ExplicitBounds()[idx-1]
	}
	if idx < len(p.ExplicitBounds()) {
		upperBound = p.ExplicitBounds()[idx]
	}
	return
}

func (t *Translator) getSketchBuckets(
	ctx context.Context,
	consumer SketchConsumer,
	name string,
	ts uint64,
	p pdata.HistogramDataPoint,
	delta bool,
	tags []string,
	host string,
) {
	as := &quantile.Agent{}
	for j := range p.BucketCounts() {
		lowerBound, upperBound := getBounds(p, j)
		// InsertInterpolate doesn't work with an infinite bound; insert in to the bucket that contains the non-infinite bound
		// https://github.com/DataDog/datadog-agent/blob/7.31.0/pkg/aggregator/check_sampler.go#L107-L111
		if math.IsInf(upperBound, 1) {
			upperBound = lowerBound
		} else if math.IsInf(lowerBound, -1) {
			lowerBound = upperBound
		}

		count := p.BucketCounts()[j]
		if delta {
			as.InsertInterpolate(lowerBound, upperBound, uint(count))
		} else if dx, ok := t.prevPts.putAndGetDiff(name, tags, ts, float64(count)); ok {
			as.InsertInterpolate(lowerBound, upperBound, uint(dx))
		}

	}

	consumer.ConsumeSketch(ctx, name, ts, as.Finish(), tags, host)
}

func (t *Translator) getLegacyBuckets(
	ctx context.Context,
	consumer TimeSeriesConsumer,
	name string,
	p pdata.HistogramDataPoint,
	delta bool,
	tags []string,
	host string,
) {
	// We have a single metric, 'bucket', which is tagged with the bucket bounds. See:
	// https://github.com/DataDog/integrations-core/blob/7.30.1/datadog_checks_base/datadog_checks/base/checks/openmetrics/v2/transformers/histogram.py
	fullName := fmt.Sprintf("%s.bucket", name)
	for idx, val := range p.BucketCounts() {
		lowerBound, upperBound := getBounds(p, idx)
		bucketTags := []string{
			fmt.Sprintf("lower_bound:%s", formatFloat(lowerBound)),
			fmt.Sprintf("upper_bound:%s", formatFloat(upperBound)),
		}
		bucketTags = append(bucketTags, tags...)

		count := float64(val)
		ts := uint64(p.Timestamp())
		if delta {
			consumer.ConsumeTimeSeries(ctx, fullName, Count, ts, count, bucketTags, host)
		} else if dx, ok := t.prevPts.putAndGetDiff(fullName, bucketTags, ts, count); ok {
			consumer.ConsumeTimeSeries(ctx, fullName, Count, ts, dx, bucketTags, host)
		}
	}
}

// mapHistogramMetrics maps double histogram metrics slices to Datadog metrics
//
// A Histogram metric has:
// - The count of values in the population
// - The sum of values in the population
// - A number of buckets, each of them having
//    - the bounds that define the bucket
//    - the count of the number of items in that bucket
//    - a sample value from each bucket
//
// We follow a similar approach to our OpenMetrics check:
// we report sum and count by default; buckets count can also
// be reported (opt-in) tagged by lower bound.
func (t *Translator) mapHistogramMetrics(
	ctx context.Context,
	consumer Consumer,
	name string,
	slice pdata.HistogramDataPointSlice,
	delta bool,
	attrTags []string,
	host string,
) {
	for i := 0; i < slice.Len(); i++ {
		p := slice.At(i)
		ts := uint64(p.Timestamp())
		tags := getTags(p.Attributes())
		tags = append(tags, attrTags...)

		if t.cfg.HistConfig.SendCountSum {
			count := float64(p.Count())
			countName := fmt.Sprintf("%s.count", name)
			if delta {
				consumer.ConsumeTimeSeries(ctx, countName, Count, ts, count, tags, host)
			} else if dx, ok := t.prevPts.putAndGetDiff(countName, tags, ts, count); ok {
				consumer.ConsumeTimeSeries(ctx, countName, Count, ts, dx, tags, host)
			}
		}

		if t.cfg.HistConfig.SendCountSum {
			sum := p.Sum()
			sumName := fmt.Sprintf("%s.sum", name)
			if !t.isSkippable(sumName, p.Sum()) {
				if delta {
					consumer.ConsumeTimeSeries(ctx, sumName, Count, ts, sum, tags, host)
				} else if dx, ok := t.prevPts.putAndGetDiff(sumName, tags, ts, sum); ok {
					consumer.ConsumeTimeSeries(ctx, sumName, Count, ts, dx, tags, host)
				}
			}
		}

		switch t.cfg.HistConfig.Mode {
		case histogramModeCounters:
			t.getLegacyBuckets(ctx, consumer, name, p, delta, tags, host)
		case histogramModeDistributions:
			t.getSketchBuckets(ctx, consumer, name, ts, p, true, tags, host)
		}
	}
}

// formatFloat formats a float number as close as possible to what
// we do on the Datadog Agent Python OpenMetrics check, which, in turn, tries to
// follow https://github.com/OpenObservability/OpenMetrics/blob/v1.0.0/specification/OpenMetrics.md#considerations-canonical-numbers
func formatFloat(f float64) string {
	if math.IsInf(f, 1) {
		return "inf"
	} else if math.IsInf(f, -1) {
		return "-inf"
	} else if math.IsNaN(f) {
		return "nan"
	} else if f == 0 {
		return "0"
	}

	// Add .0 to whole numbers
	s := strconv.FormatFloat(f, 'g', -1, 64)
	if f == math.Floor(f) {
		s = s + ".0"
	}
	return s
}

// getQuantileTag returns the quantile tag for summary types.
func getQuantileTag(quantile float64) string {
	return fmt.Sprintf("quantile:%s", formatFloat(quantile))
}

// mapSummaryMetrics maps summary datapoints into Datadog metrics
func (t *Translator) mapSummaryMetrics(
	ctx context.Context,
	consumer TimeSeriesConsumer,
	name string,
	slice pdata.SummaryDataPointSlice,
	attrTags []string,
	host string,
) {

	for i := 0; i < slice.Len(); i++ {
		p := slice.At(i)
		ts := uint64(p.Timestamp())
		tags := getTags(p.Attributes())
		tags = append(tags, attrTags...)

		// count and sum are increasing; we treat them as cumulative monotonic sums.
		{
			countName := fmt.Sprintf("%s.count", name)
			if dx, ok := t.prevPts.putAndGetDiff(countName, tags, ts, float64(p.Count())); ok && !t.isSkippable(countName, dx) {
				consumer.ConsumeTimeSeries(ctx, countName, Count, ts, dx, tags, host)
			}
		}

		{
			sumName := fmt.Sprintf("%s.sum", name)
			if !t.isSkippable(sumName, p.Sum()) {
				if dx, ok := t.prevPts.putAndGetDiff(sumName, tags, ts, p.Sum()); ok {
					consumer.ConsumeTimeSeries(ctx, sumName, Count, ts, dx, tags, host)
				}
			}
		}

		if t.cfg.Quantiles {
			fullName := fmt.Sprintf("%s.quantile", name)
			quantiles := p.QuantileValues()
			for i := 0; i < quantiles.Len(); i++ {
				q := quantiles.At(i)

				if t.isSkippable(fullName, q.Value()) {
					continue
				}

<<<<<<< HEAD
				quantileTags := append(tags, getQuantileTag(q.Quantile()))
				consumer.ConsumeTimeSeries(ctx, fullName, Gauge, ts, q.Value(), quantileTags, host)
=======
				quantileTags := []string{getQuantileTag(q.Quantile())}
				quantileTags = append(quantileTags, tags...)
				ms = append(ms,
					metrics.NewGauge(fullName, ts, q.Value(), quantileTags),
				)
>>>>>>> dc00e5ee
			}
		}
	}
}

// MapMetrics maps OTLP metrics into the DataDog format
func (t *Translator) MapMetrics(ctx context.Context, md pdata.Metrics, consumer Consumer) {
	rms := md.ResourceMetrics()
	for i := 0; i < rms.Len(); i++ {
		rm := rms.At(i)

		var attributeTags []string

		// Only fetch attribute tags if they're not already converted into labels.
		// Otherwise some tags would be present twice in a metric's tag list.
		if !t.cfg.ExporterConfig.ResourceAttributesAsTags {
			attributeTags = attributes.TagsFromAttributes(rm.Resource().Attributes())
		}

		host, ok := attributes.HostnameFromAttributes(rm.Resource().Attributes())
		if !ok {
			fallbackHost, err := t.fallbackHostnameProvider.Hostname(context.Background())
			host = ""
			if err == nil {
				host = fallbackHost
			}
		}

		// Track hosts if the consumer is a HostConsumer.
		if c, ok := consumer.(HostConsumer); ok {
			c.ConsumeHost(host)
		}

		ilms := rm.InstrumentationLibraryMetrics()
		for j := 0; j < ilms.Len(); j++ {
			ilm := ilms.At(j)
			metricsArray := ilm.Metrics()
			for k := 0; k < metricsArray.Len(); k++ {
				md := metricsArray.At(k)
				switch md.DataType() {
				case pdata.MetricDataTypeGauge:
					t.mapNumberMetrics(ctx, consumer, md.Name(), Gauge, md.Gauge().DataPoints(), attributeTags, host)
				case pdata.MetricDataTypeSum:
					switch md.Sum().AggregationTemporality() {
					case pdata.AggregationTemporalityCumulative:
						if t.cfg.SendMonotonic && isCumulativeMonotonic(md) {
							t.mapNumberMonotonicMetrics(ctx, consumer, md.Name(), md.Sum().DataPoints(), attributeTags, host)
						} else {
							t.mapNumberMetrics(ctx, consumer, md.Name(), Gauge, md.Sum().DataPoints(), attributeTags, host)
						}
					case pdata.AggregationTemporalityDelta:
						t.mapNumberMetrics(ctx, consumer, md.Name(), Count, md.Sum().DataPoints(), attributeTags, host)
					default: // pdata.AggregationTemporalityUnspecified or any other not supported type
						t.logger.Debug("Unknown or unsupported aggregation temporality",
							zap.String(metricName, md.Name()),
							zap.Any("aggregation temporality", md.Sum().AggregationTemporality()),
						)
						continue
					}
				case pdata.MetricDataTypeHistogram:
					switch md.Histogram().AggregationTemporality() {
					case pdata.AggregationTemporalityCumulative, pdata.AggregationTemporalityDelta:
						delta := md.Histogram().AggregationTemporality() == pdata.AggregationTemporalityDelta
						t.mapHistogramMetrics(ctx, consumer, md.Name(), md.Histogram().DataPoints(), delta, attributeTags, host)
					default: // pdata.AggregationTemporalityUnspecified or any other not supported type
						t.logger.Debug("Unknown or unsupported aggregation temporality",
							zap.String("metric name", md.Name()),
							zap.Any("aggregation temporality", md.Histogram().AggregationTemporality()),
						)
						continue
					}
				case pdata.MetricDataTypeSummary:
					t.mapSummaryMetrics(ctx, consumer, md.Name(), md.Summary().DataPoints(), attributeTags, host)
				default: // pdata.MetricDataTypeNone or any other not supported type
					t.logger.Debug("Unknown or unsupported metric type", zap.String(metricName, md.Name()), zap.Any("data type", md.DataType()))
					continue
				}
			}
		}
	}
}<|MERGE_RESOLUTION|>--- conflicted
+++ resolved
@@ -357,16 +357,9 @@
 					continue
 				}
 
-<<<<<<< HEAD
-				quantileTags := append(tags, getQuantileTag(q.Quantile()))
-				consumer.ConsumeTimeSeries(ctx, fullName, Gauge, ts, q.Value(), quantileTags, host)
-=======
 				quantileTags := []string{getQuantileTag(q.Quantile())}
 				quantileTags = append(quantileTags, tags...)
-				ms = append(ms,
-					metrics.NewGauge(fullName, ts, q.Value(), quantileTags),
-				)
->>>>>>> dc00e5ee
+        consumer.ConsumeTimeSeries(ctx, fullName, Gauge, ts, q.Value(), quantileTags, host)
 			}
 		}
 	}
