--- conflicted
+++ resolved
@@ -410,15 +410,9 @@
 						} else {
 							t.mapNumberMetrics(ctx, consumer, md.Name(), Gauge, md.Sum().DataPoints(), attributeTags, host)
 						}
-<<<<<<< HEAD
-					case pdata.AggregationTemporalityDelta:
+					case pdata.MetricAggregationTemporalityDelta:
 						t.mapNumberMetrics(ctx, consumer, md.Name(), Count, md.Sum().DataPoints(), attributeTags, host)
 					default: // pdata.AggregationTemporalityUnspecified or any other not supported type
-=======
-					case pdata.MetricAggregationTemporalityDelta:
-						datapoints = t.mapNumberMetrics(md.Name(), metrics.Count, md.Sum().DataPoints(), attributeTags)
-					default: // pdata.MetricAggregationTemporalityUnspecified or any other not supported type
->>>>>>> 182b5c2a
 						t.logger.Debug("Unknown or unsupported aggregation temporality",
 							zap.String(metricName, md.Name()),
 							zap.Any("aggregation temporality", md.Sum().AggregationTemporality()),
@@ -427,17 +421,10 @@
 					}
 				case pdata.MetricDataTypeHistogram:
 					switch md.Histogram().AggregationTemporality() {
-<<<<<<< HEAD
-					case pdata.AggregationTemporalityCumulative, pdata.AggregationTemporalityDelta:
-						delta := md.Histogram().AggregationTemporality() == pdata.AggregationTemporalityDelta
+					case pdata.MetricAggregationTemporalityCumulative, pdata.MetricAggregationTemporalityDelta:
+						delta := md.Histogram().AggregationTemporality() == pdata.MetricAggregationTemporalityDelta
 						t.mapHistogramMetrics(ctx, consumer, md.Name(), md.Histogram().DataPoints(), delta, attributeTags, host)
 					default: // pdata.AggregationTemporalityUnspecified or any other not supported type
-=======
-					case pdata.MetricAggregationTemporalityCumulative, pdata.MetricAggregationTemporalityDelta:
-						delta := md.Histogram().AggregationTemporality() == pdata.MetricAggregationTemporalityDelta
-						datapoints, sketchesPoints = t.mapHistogramMetrics(md.Name(), md.Histogram().DataPoints(), delta, attributeTags)
-					default: // pdata.MetricAggregationTemporalityUnspecified or any other not supported type
->>>>>>> 182b5c2a
 						t.logger.Debug("Unknown or unsupported aggregation temporality",
 							zap.String("metric name", md.Name()),
 							zap.Any("aggregation temporality", md.Histogram().AggregationTemporality()),
