--- conflicted
+++ resolved
@@ -144,13 +144,8 @@
 	if cfg.Traces.Endpoint != futureCfg.Traces.Endpoint {
 		warnings = append(warnings, errUsedEnvVar("traces.endpoint", "DD_APM_URL"))
 	}
-<<<<<<< HEAD
 	if tagsDiffer(cfg.getHostTags(), futureCfg.getHostTags()) {
-		warnings = append(warnings, fmt.Errorf("\"tags\" will not default to \"DD_TAGS\"'s value starting on v0.50.0. Use 'env' configuration source instead to remove this warning"))
-=======
-	if tagsDiffer(cfg.GetHostTags(), futureCfg.GetHostTags()) {
 		warnings = append(warnings, fmt.Errorf("\"tags\" will not default to \"DD_TAGS\"'s value in a future minor version. Use 'env' configuration source instead to remove this warning"))
->>>>>>> 9c3b2c83
 	}
 
 	if len(warnings) > 0 {
