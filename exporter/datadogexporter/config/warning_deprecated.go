// Copyright The OpenTelemetry Authors
//
// Licensed under the Apache License, Version 2.0 (the "License");
// you may not use this file except in compliance with the License.
// You may obtain a copy of the License at
//
//     http://www.apache.org/licenses/LICENSE-2.0
//
// Unless required by applicable law or agreed to in writing, software
// distributed under the License is distributed on an "AS IS" BASIS,
// WITHOUT WARRANTIES OR CONDITIONS OF ANY KIND, either express or implied.
// See the License for the specific language governing permissions and
// limitations under the License.

package config // import "github.com/open-telemetry/opentelemetry-collector-contrib/exporter/datadogexporter/config"

import (
	"fmt"

	"go.opentelemetry.io/collector/config"
	"go.uber.org/multierr"
)

var _ error = (*renameError)(nil)

// renameError is an error related to a renamed setting.
type renameError struct {
	// oldName of the configuration option.
	oldName string
	// newName of the configuration option.
	newName string
	// oldRemovedIn is the version where the old config option will be removed.
	oldRemovedIn string
	// updateFn updates the configuration to map the old value into the new one.
	// It must only be called when the old value is set and is not the default.
	updateFn func(*Config)
	// issueNumber on opentelemetry-collector-contrib for tracking
	issueNumber uint
}

// List of settings that are deprecated but not yet removed.
var renamedSettings = []renameError{
	{
		oldName:      "metrics::send_monotonic_counter",
		newName:      "metrics::sums::cumulative_monotonic_mode",
		oldRemovedIn: "v0.50.0",
		issueNumber:  8489,
		updateFn: func(c *Config) {
			if c.Metrics.SendMonotonic {
				c.Metrics.SumConfig.CumulativeMonotonicMode = CumulativeMonotonicSumModeToDelta
			} else {
				c.Metrics.SumConfig.CumulativeMonotonicMode = CumulativeMonotonicSumModeRawValue
			}
		},
	},
	{
<<<<<<< HEAD
		oldName:      "metrics::report_quantiles",
		newName:      "metrics::summaries::mode",
		oldRemovedIn: "v0.51.0",
		issueNumber:  8845,
		updateFn: func(c *Config) {
			if c.Metrics.Quantiles {
				c.Metrics.SummaryConfig.Mode = SummaryModeGauges
			} else {
				c.Metrics.SummaryConfig.Mode = SummaryModeNoQuantiles
=======
		oldName:      "tags",
		newName:      "host_metadata::tags",
		oldRemovedIn: "v0.52.0",
		issueNumber:  9099,
		updateFn: func(c *Config) {
			c.HostMetadata.Tags = c.Tags
		},
	},
	{
		oldName:      "send_metadata",
		newName:      "host_metadata::enabled",
		oldRemovedIn: "v0.52.0",
		issueNumber:  9099,
		updateFn: func(c *Config) {
			c.HostMetadata.Enabled = c.SendMetadata
		},
	},
	{
		oldName:      "use_resource_metadata",
		newName:      "host_metadata::hostname_source",
		oldRemovedIn: "v0.52.0",
		issueNumber:  9099,
		updateFn: func(c *Config) {
			if c.UseResourceMetadata {
				c.HostMetadata.HostnameSource = HostnameSourceFirstResource
			} else {
				c.HostMetadata.HostnameSource = HostnameSourceConfigOrSystem
>>>>>>> 8f6dd0c3
			}
		},
	},
}

// List of settings that have been removed, but for which we keep a custom error.
var removedSettings = []renameError{}

// Error implements the error interface.
func (e renameError) Error() string {
	return fmt.Sprintf(
		"%q has been deprecated in favor of %q and will be removed in %s. See github.com/open-telemetry/opentelemetry-collector-contrib/issues/%d",
		e.oldName,
		e.newName,
		e.oldRemovedIn,
		e.issueNumber,
	)
}

// RemovedErr returns an error describing that the old name was removed in favor of the new name.
func (e renameError) RemovedErr(configMap *config.Map) error {
	if configMap.IsSet(e.oldName) {
		return fmt.Errorf(
			"%q was removed in favor of %q. See github.com/open-telemetry/opentelemetry-collector-contrib/issues/%d",
			e.oldName,
			e.newName,
			e.issueNumber,
		)
	}
	return nil
}

// Check if the deprecated option is being used.
// Error out if both the old and new options are being used.
func (e renameError) Check(configMap *config.Map) (bool, error) {
	if configMap.IsSet(e.oldName) && configMap.IsSet(e.newName) {
		return false, fmt.Errorf("%q and %q can't be both set at the same time: use %q only instead", e.oldName, e.newName, e.newName)
	}
	return configMap.IsSet(e.oldName), nil
}

// UpdateCfg to move the old configuration value into the new one.
func (e renameError) UpdateCfg(cfg *Config) {
	e.updateFn(cfg)
}

// handleRenamedSettings for a given configuration map.
// Error out if any pair of old-new options are set at the same time.
func handleRenamedSettings(configMap *config.Map, cfg *Config) (warnings []error, err error) {
	for _, renaming := range renamedSettings {
		isOldNameUsed, errCheck := renaming.Check(configMap)
		err = multierr.Append(err, errCheck)

		if errCheck == nil && isOldNameUsed {
			warnings = append(warnings, renaming)
			// only update config if old name is in use
			renaming.UpdateCfg(cfg)
		}
	}
	return
}

func handleRemovedSettings(configMap *config.Map) (err error) {
	for _, removed := range removedSettings {
		err = multierr.Append(err, removed.RemovedErr(configMap))
	}
	return
}<|MERGE_RESOLUTION|>--- conflicted
+++ resolved
@@ -54,17 +54,6 @@
 		},
 	},
 	{
-<<<<<<< HEAD
-		oldName:      "metrics::report_quantiles",
-		newName:      "metrics::summaries::mode",
-		oldRemovedIn: "v0.51.0",
-		issueNumber:  8845,
-		updateFn: func(c *Config) {
-			if c.Metrics.Quantiles {
-				c.Metrics.SummaryConfig.Mode = SummaryModeGauges
-			} else {
-				c.Metrics.SummaryConfig.Mode = SummaryModeNoQuantiles
-=======
 		oldName:      "tags",
 		newName:      "host_metadata::tags",
 		oldRemovedIn: "v0.52.0",
@@ -92,7 +81,19 @@
 				c.HostMetadata.HostnameSource = HostnameSourceFirstResource
 			} else {
 				c.HostMetadata.HostnameSource = HostnameSourceConfigOrSystem
->>>>>>> 8f6dd0c3
+			}
+		},
+	},
+	{
+		oldName:      "metrics::report_quantiles",
+		newName:      "metrics::summaries::mode",
+		oldRemovedIn: "v0.53.0",
+		issueNumber:  8845,
+		updateFn: func(c *Config) {
+			if c.Metrics.Quantiles {
+				c.Metrics.SummaryConfig.Mode = SummaryModeGauges
+			} else {
+				c.Metrics.SummaryConfig.Mode = SummaryModeNoQuantiles
 			}
 		},
 	},
