// Copyright The OpenTelemetry Authors
//
// Licensed under the Apache License, Version 2.0 (the "License");
// you may not use this file except in compliance with the License.
// You may obtain a copy of the License at
//
//     http://www.apache.org/licenses/LICENSE-2.0
//
// Unless required by applicable law or agreed to in writing, software
// distributed under the License is distributed on an "AS IS" BASIS,
// WITHOUT WARRANTIES OR CONDITIONS OF ANY KIND, either express or implied.
// See the License for the specific language governing permissions and
// limitations under the License.

package config

import (
	"testing"

	"github.com/stretchr/testify/assert"
<<<<<<< HEAD
	"go.opentelemetry.io/collector/config"
=======
	"github.com/stretchr/testify/require"
	"go.opentelemetry.io/collector/config/confignet"
	"go.opentelemetry.io/collector/confmap"
	"go.uber.org/zap"
>>>>>>> 86ccd279
)

func TestHostTags(t *testing.T) {
	tc := TagsConfig{
		Hostname: "customhost",
		Env:      "customenv",
		// Service and version should be only used for traces
		Service: "customservice",
		Version: "customversion",
		Tags:    []string{"key1:val1", "key2:val2"},
	}

	assert.ElementsMatch(t,
		[]string{
			"env:customenv",
			"key1:val1",
			"key2:val2",
		},
		tc.getHostTags(),
	)

	tc = TagsConfig{
		Hostname: "customhost",
		Env:      "customenv",
		// Service and version should be only used for traces
		Service:    "customservice",
		Version:    "customversion",
		Tags:       []string{"key1:val1", "key2:val2"},
		EnvVarTags: "key3:val3 key4:val4",
	}

	assert.ElementsMatch(t,
		[]string{
			"env:customenv",
			"key1:val1",
			"key2:val2",
		},
		tc.getHostTags(),
	)

	tc = TagsConfig{
		Hostname: "customhost",
		Env:      "customenv",
		// Service and version should be only used for traces
		Service:    "customservice",
		Version:    "customversion",
		EnvVarTags: "key3:val3 key4:val4",
	}

	assert.ElementsMatch(t,
		[]string{
			"env:customenv",
			"key3:val3",
			"key4:val4",
		},
		tc.getHostTags(),
	)
}

func TestValidate(t *testing.T) {

	tests := []struct {
		name string
		cfg  *Config
		err  string
	}{
		{
			name: "no api::key",
			cfg:  &Config{},
			err:  errUnsetAPIKey.Error(),
		},
		{
			name: "invalid hostname",
			cfg: &Config{
				API:        APIConfig{Key: "notnull"},
				TagsConfig: TagsConfig{Hostname: "invalid_host"},
			},
			err: "hostname field is invalid: 'invalid_host' is not RFC1123 compliant",
		},
		{
			name: "no metadata",
			cfg: &Config{
				API:          APIConfig{Key: "notnull"},
				OnlyMetadata: true,
				SendMetadata: false,
			},
			err: errNoMetadata.Error(),
		},
		{
			name: "span name remapping valid",
			cfg: &Config{
				API:    APIConfig{Key: "notnull"},
				Traces: TracesConfig{SpanNameRemappings: map[string]string{"old.opentelemetryspan.name": "updated.name"}},
			},
		},
		{
			name: "span name remapping empty val",
			cfg: &Config{
				API:    APIConfig{Key: "notnull"},
				Traces: TracesConfig{SpanNameRemappings: map[string]string{"oldname": ""}},
			},
			err: "'' is not valid value for span name remapping",
		},
		{
			name: "span name remapping empty key",
			cfg: &Config{
				API:    APIConfig{Key: "notnull"},
				Traces: TracesConfig{SpanNameRemappings: map[string]string{"": "newname"}},
			},
			err: "'' is not valid key for span name remapping",
		},
		{
			name: "ignore resources valid",
			cfg: &Config{
				API:    APIConfig{Key: "notnull"},
				Traces: TracesConfig{IgnoreResources: []string{"[123]"}},
			},
		},
		{
			name: "ignore resources missing bracket",
			cfg: &Config{
				API:    APIConfig{Key: "notnull"},
				Traces: TracesConfig{IgnoreResources: []string{"[123"}},
			},
			err: "'[123' is not valid resource filter regular expression",
		},
		{
			name: "invalid histogram settings",
			cfg: &Config{
				API: APIConfig{Key: "notnull"},
				Metrics: MetricsConfig{
					HistConfig: HistogramConfig{
						Mode:         histogramModeNoBuckets,
						SendCountSum: false,
					},
				},
			},
			err: "'nobuckets' mode and `send_count_sum_metrics` set to false will send no histogram metrics",
		},
		{
			name: "TLS settings are valid",
			cfg: &Config{
				API: APIConfig{Key: "notnull"},
				LimitedHTTPClientSettings: LimitedHTTPClientSettings{
					TLSSetting: LimitedTLSClientSettings{
						InsecureSkipVerify: true,
					},
				},
			},
		},
	}
	for _, testInstance := range tests {
		t.Run(testInstance.name, func(t *testing.T) {
			err := testInstance.cfg.Validate()
			if testInstance.err != "" {
				assert.EqualError(t, err, testInstance.err)
			} else {
				assert.NoError(t, err)
			}
		})
	}
}

func TestUnmarshal(t *testing.T) {
	tests := []struct {
		name      string
<<<<<<< HEAD
		configMap *config.Map
		cfg       *Config
=======
		configMap *confmap.Conf
		cfg       Config
>>>>>>> 86ccd279
		err       string
	}{
		{
			name: "invalid cumulative monotonic mode",
			configMap: confmap.NewFromStringMap(map[string]interface{}{
				"metrics": map[string]interface{}{
					"sums": map[string]interface{}{
						"cumulative_monotonic_mode": "invalid_mode",
					},
				},
			}),
			err: "1 error(s) decoding:\n\n* error decoding 'metrics.sums.cumulative_monotonic_mode': invalid cumulative monotonic sum mode \"invalid_mode\"",
		},
		{
			name: "invalid host metadata hostname source",
			configMap: confmap.NewFromStringMap(map[string]interface{}{
				"host_metadata": map[string]interface{}{
					"hostname_source": "invalid_source",
				},
			}),
			err: "1 error(s) decoding:\n\n* error decoding 'host_metadata.hostname_source': invalid host metadata hostname source \"invalid_source\"",
		},
		{
			name: "invalid summary mode",
			configMap: confmap.NewFromStringMap(map[string]interface{}{
				"metrics": map[string]interface{}{
					"summaries": map[string]interface{}{
						"mode": "invalid_mode",
					},
				},
			}),
			err: "1 error(s) decoding:\n\n* error decoding 'metrics.summaries.mode': invalid summary mode \"invalid_mode\"",
		},
	}

	for _, testInstance := range tests {
		t.Run(testInstance.name, func(t *testing.T) {
			cfg := futureDefaultConfig()
			err := cfg.Unmarshal(testInstance.configMap)
			if err != nil || testInstance.err != "" {
				assert.EqualError(t, err, testInstance.err)
			} else {
				assert.Equal(t, testInstance.cfg, cfg)
			}
		})
	}
}<|MERGE_RESOLUTION|>--- conflicted
+++ resolved
@@ -18,14 +18,7 @@
 	"testing"
 
 	"github.com/stretchr/testify/assert"
-<<<<<<< HEAD
-	"go.opentelemetry.io/collector/config"
-=======
-	"github.com/stretchr/testify/require"
-	"go.opentelemetry.io/collector/config/confignet"
 	"go.opentelemetry.io/collector/confmap"
-	"go.uber.org/zap"
->>>>>>> 86ccd279
 )
 
 func TestHostTags(t *testing.T) {
@@ -158,7 +151,7 @@
 				API: APIConfig{Key: "notnull"},
 				Metrics: MetricsConfig{
 					HistConfig: HistogramConfig{
-						Mode:         histogramModeNoBuckets,
+						Mode:         HistogramModeNoBuckets,
 						SendCountSum: false,
 					},
 				},
@@ -192,13 +185,8 @@
 func TestUnmarshal(t *testing.T) {
 	tests := []struct {
 		name      string
-<<<<<<< HEAD
-		configMap *config.Map
-		cfg       *Config
-=======
 		configMap *confmap.Conf
 		cfg       Config
->>>>>>> 86ccd279
 		err       string
 	}{
 		{
