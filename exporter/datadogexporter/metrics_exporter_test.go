// Copyright The OpenTelemetry Authors
// SPDX-License-Identifier: Apache-2.0

package datadogexporter

import (
	"bytes"
	"compress/gzip"
	"context"
	"encoding/json"
	"errors"
	"fmt"
	"sync"
	"testing"
	"time"

	"github.com/DataDog/agent-payload/v5/gogen"
	"github.com/DataDog/datadog-agent/comp/otelcol/otlp/testutil"
	traceconfig "github.com/DataDog/datadog-agent/pkg/trace/config"
	"github.com/DataDog/datadog-api-client-go/v2/api/datadogV2"
	"github.com/DataDog/opentelemetry-mapping-go/pkg/inframetadata"
	"github.com/DataDog/opentelemetry-mapping-go/pkg/otlp/attributes"
	"github.com/DataDog/opentelemetry-mapping-go/pkg/otlp/attributes/source"
	"github.com/stretchr/testify/assert"
	"github.com/stretchr/testify/require"
	"go.opentelemetry.io/collector/component/componenttest"
	"go.opentelemetry.io/collector/config/confignet"
	"go.opentelemetry.io/collector/exporter/exportertest"
	"go.opentelemetry.io/collector/pdata/pcommon"
	"go.opentelemetry.io/collector/pdata/pmetric"
	conventions127 "go.opentelemetry.io/collector/semconv/v1.27.0"
	conventions "go.opentelemetry.io/collector/semconv/v1.6.1"
	"go.uber.org/zap"

	"github.com/open-telemetry/opentelemetry-collector-contrib/exporter/datadogexporter/internal/metadata"
	datadogconfig "github.com/open-telemetry/opentelemetry-collector-contrib/pkg/datadog/config"
)

func TestNewExporter(t *testing.T) {
	if !isMetricExportV2Enabled() {
		require.NoError(t, enableNativeMetricExport())
		defer require.NoError(t, enableZorkianMetricExport())
	}
	server := testutil.DatadogServerMock()
	defer server.Close()

	cfg := &datadogconfig.Config{
		API: datadogconfig.APIConfig{
			Key: "aaaaaaaaaaaaaaaaaaaaaaaaaaaaaaaa",
		},
		Metrics: datadogconfig.MetricsConfig{
			TCPAddrConfig: confignet.TCPAddrConfig{
				Endpoint: server.URL,
			},
			DeltaTTL: 3600,
			HistConfig: datadogconfig.HistogramConfig{
				Mode:             datadogconfig.HistogramModeDistributions,
				SendAggregations: false,
			},
			SumConfig: datadogconfig.SumConfig{
				CumulativeMonotonicMode: datadogconfig.CumulativeMonotonicSumModeToDelta,
			},
		},
		HostMetadata: datadogconfig.HostMetadataConfig{
			Enabled:        true,
			ReporterPeriod: 30 * time.Minute,
<<<<<<< HEAD
			HostnameSource: datadogconfig.HostnameSourceFirstResource,
=======
>>>>>>> eb5b6cbd
		},
	}
	cfg.HostMetadata.SetSourceTimeout(50 * time.Millisecond)

	params := exportertest.NewNopSettings(metadata.Type)
	f := NewFactory()

	// The client should have been created correctly
	exp, err := f.CreateMetrics(context.Background(), params, cfg)
	require.NoError(t, err)
	assert.NotNil(t, exp)
	testMetrics := pmetric.NewMetrics()
	testutil.TestMetrics.CopyTo(testMetrics)
	err = exp.ConsumeMetrics(context.Background(), testMetrics)
	require.NoError(t, err)
	assert.Empty(t, server.MetadataChan)

	testMetrics = pmetric.NewMetrics()
	testutil.TestMetrics.CopyTo(testMetrics)
	err = exp.ConsumeMetrics(context.Background(), testMetrics)
	require.NoError(t, err)
	recvMetadata := <-server.MetadataChan
	assert.NotEmpty(t, recvMetadata.InternalHostname)
}

func TestNewExporter_Serializer(t *testing.T) {
	require.NoError(t, enableMetricExportSerializer())
	defer require.NoError(t, enableNativeMetricExport())
	server := testutil.DatadogServerMock()
	defer server.Close()

	cfg := &datadogconfig.Config{
		API: datadogconfig.APIConfig{
			Key: "aaaaaaaaaaaaaaaaaaaaaaaaaaaaaaaa",
		},
		Metrics: datadogconfig.MetricsConfig{
			TCPAddrConfig: confignet.TCPAddrConfig{
				Endpoint: server.URL,
			},
			DeltaTTL: 3600,
			HistConfig: datadogconfig.HistogramConfig{
				Mode:             datadogconfig.HistogramModeDistributions,
				SendAggregations: false,
			},
			SumConfig: datadogconfig.SumConfig{
				CumulativeMonotonicMode: datadogconfig.CumulativeMonotonicSumModeToDelta,
			},
		},
		HostMetadata: datadogconfig.HostMetadataConfig{
			Enabled:        true,
			ReporterPeriod: 30 * time.Minute,
<<<<<<< HEAD
			HostnameSource: datadogconfig.HostnameSourceFirstResource,
=======
>>>>>>> eb5b6cbd
		},
	}
	cfg.HostMetadata.SetSourceTimeout(50 * time.Millisecond)

	params := exportertest.NewNopSettings(metadata.Type)
	var err error
	params.Logger, err = zap.NewDevelopment()
	require.NoError(t, err)
	f := NewFactory()

	// The client should have been created correctly
	exp, err := f.CreateMetrics(context.Background(), params, cfg)
	require.NoError(t, err)
	assert.NotNil(t, exp)
	testMetrics := pmetric.NewMetrics()
	testutil.TestMetrics.CopyTo(testMetrics)
	err = exp.ConsumeMetrics(context.Background(), testMetrics)
	require.NoError(t, err)
	assert.Empty(t, server.MetadataChan)

	testMetrics = pmetric.NewMetrics()
	testutil.TestMetrics.CopyTo(testMetrics)
	err = exp.ConsumeMetrics(context.Background(), testMetrics)
	require.NoError(t, err)
	recvMetadata := <-server.MetadataChan
	assert.NotEmpty(t, recvMetadata.InternalHostname)
}

func Test_metricsExporter_PushMetricsData(t *testing.T) {
	if !isMetricExportV2Enabled() {
		require.NoError(t, enableNativeMetricExport())
		t.Cleanup(func() { require.NoError(t, enableZorkianMetricExport()) })
	}
	attrs := map[string]string{
		conventions.AttributeDeploymentEnvironment: "dev",
		"custom_attribute":                         "custom_value",
	}
	tests := []struct {
		metrics               pmetric.Metrics
		source                source.Source
		hostTags              []string
		histogramMode         datadogconfig.HistogramMode
		expectedSeries        map[string]any
		expectedSketchPayload *gogen.SketchPayload
		expectedErr           error
	}{
		{
			metrics: createTestMetrics(attrs),
			source: source.Source{
				Kind:       source.HostnameKind,
				Identifier: "test-host",
			},
			histogramMode: datadogconfig.HistogramModeNoBuckets,
			hostTags:      []string{"key1:value1", "key2:value2"},
			expectedErr:   errors.New("no buckets mode and no send count sum are incompatible"),
		},
		{
			metrics: createTestMetrics(attrs),
			source: source.Source{
				Kind:       source.HostnameKind,
				Identifier: "test-host",
			},
			histogramMode: datadogconfig.HistogramModeCounters,
			hostTags:      []string{"key1:value1", "key2:value2"},
			expectedSeries: map[string]any{
				"series": []any{
					map[string]any{
						"metric":    "int.gauge",
						"points":    []any{map[string]any{"timestamp": float64(0), "value": float64(222)}},
						"type":      float64(datadogV2.METRICINTAKETYPE_GAUGE),
						"resources": []any{map[string]any{"name": "test-host", "type": "host"}},
						"tags":      []any{"env:dev"},
					},
					map[string]any{
						"metric":    "otel.system.filesystem.utilization",
						"points":    []any{map[string]any{"timestamp": float64(0), "value": float64(333)}},
						"type":      float64(datadogV2.METRICINTAKETYPE_GAUGE),
						"resources": []any{map[string]any{"name": "test-host", "type": "host"}},
						"tags":      []any{"env:dev"},
					},
					map[string]any{
						"metric":    "double.histogram.bucket",
						"points":    []any{map[string]any{"timestamp": float64(0), "value": float64(2)}},
						"type":      float64(datadogV2.METRICINTAKETYPE_COUNT),
						"resources": []any{map[string]any{"name": "test-host", "type": "host"}},
						"tags":      []any{"lower_bound:-inf", "upper_bound:0", "env:dev"},
					},
					map[string]any{
						"metric":    "double.histogram.bucket",
						"points":    []any{map[string]any{"timestamp": float64(0), "value": float64(18)}},
						"type":      float64(datadogV2.METRICINTAKETYPE_COUNT),
						"resources": []any{map[string]any{"name": "test-host", "type": "host"}},
						"tags":      []any{"lower_bound:0", "upper_bound:inf", "env:dev"},
					},
					map[string]any{
						"metric":    "system.disk.in_use",
						"points":    []any{map[string]any{"timestamp": float64(0), "value": float64(333)}},
						"type":      float64(datadogV2.METRICINTAKETYPE_GAUGE),
						"resources": []any{map[string]any{"name": "test-host", "type": "host"}},
						"tags":      []any{"env:dev"},
					},
					map[string]any{
						"metric":    "datadog.otel.gateway",
						"points":    []any{map[string]any{"timestamp": float64(0), "value": float64(0)}},
						"type":      float64(datadogV2.METRICINTAKETYPE_GAUGE),
						"resources": []any{map[string]any{"name": "test-host", "type": "host"}},
						"tags":      []any{"version:latest", "command:otelcol"},
					},
					map[string]any{
						"metric":    "otel.datadog_exporter.metrics.running",
						"points":    []any{map[string]any{"timestamp": float64(0), "value": float64(1)}},
						"type":      float64(datadogV2.METRICINTAKETYPE_GAUGE),
						"resources": []any{map[string]any{"name": "test-host", "type": "host"}},
						"tags":      []any{"version:latest", "command:otelcol"},
					},
				},
			},
		},
		{
			metrics: createTestMetrics(map[string]string{
				conventions127.AttributeDeploymentEnvironmentName: "new_env",
				"custom_attribute": "custom_value",
			}),
			source: source.Source{
				Kind:       source.HostnameKind,
				Identifier: "test-host",
			},
			histogramMode: datadogconfig.HistogramModeCounters,
			hostTags:      []string{"key1:value1", "key2:value2"},
			expectedSeries: map[string]any{
				"series": []any{
					map[string]any{
						"metric":    "int.gauge",
						"points":    []any{map[string]any{"timestamp": float64(0), "value": float64(222)}},
						"type":      float64(datadogV2.METRICINTAKETYPE_GAUGE),
						"resources": []any{map[string]any{"name": "test-host", "type": "host"}},
						"tags":      []any{"env:new_env"},
					},
					map[string]any{
						"metric":    "otel.system.filesystem.utilization",
						"points":    []any{map[string]any{"timestamp": float64(0), "value": float64(333)}},
						"type":      float64(datadogV2.METRICINTAKETYPE_GAUGE),
						"resources": []any{map[string]any{"name": "test-host", "type": "host"}},
						"tags":      []any{"env:new_env"},
					},
					map[string]any{
						"metric":    "double.histogram.bucket",
						"points":    []any{map[string]any{"timestamp": float64(0), "value": float64(2)}},
						"type":      float64(datadogV2.METRICINTAKETYPE_COUNT),
						"resources": []any{map[string]any{"name": "test-host", "type": "host"}},
						"tags":      []any{"lower_bound:-inf", "upper_bound:0", "env:new_env"},
					},
					map[string]any{
						"metric":    "double.histogram.bucket",
						"points":    []any{map[string]any{"timestamp": float64(0), "value": float64(18)}},
						"type":      float64(datadogV2.METRICINTAKETYPE_COUNT),
						"resources": []any{map[string]any{"name": "test-host", "type": "host"}},
						"tags":      []any{"lower_bound:0", "upper_bound:inf", "env:new_env"},
					},
					map[string]any{
						"metric":    "system.disk.in_use",
						"points":    []any{map[string]any{"timestamp": float64(0), "value": float64(333)}},
						"type":      float64(datadogV2.METRICINTAKETYPE_GAUGE),
						"resources": []any{map[string]any{"name": "test-host", "type": "host"}},
						"tags":      []any{"env:new_env"},
					},
					map[string]any{
						"metric":    "datadog.otel.gateway",
						"points":    []any{map[string]any{"timestamp": float64(0), "value": float64(0)}},
						"type":      float64(datadogV2.METRICINTAKETYPE_GAUGE),
						"resources": []any{map[string]any{"name": "test-host", "type": "host"}},
						"tags":      []any{"version:latest", "command:otelcol"},
					},
					map[string]any{
						"metric":    "otel.datadog_exporter.metrics.running",
						"points":    []any{map[string]any{"timestamp": float64(0), "value": float64(1)}},
						"type":      float64(datadogV2.METRICINTAKETYPE_GAUGE),
						"resources": []any{map[string]any{"name": "test-host", "type": "host"}},
						"tags":      []any{"version:latest", "command:otelcol"},
					},
				},
			},
		},
		{
			metrics: createTestMetrics(attrs),
			source: source.Source{
				Kind:       source.HostnameKind,
				Identifier: "test-host",
			},
			histogramMode: datadogconfig.HistogramModeDistributions,
			hostTags:      []string{"key1:value1", "key2:value2"},
			expectedSeries: map[string]any{
				"series": []any{
					map[string]any{
						"metric":    "int.gauge",
						"points":    []any{map[string]any{"timestamp": float64(0), "value": float64(222)}},
						"type":      float64(datadogV2.METRICINTAKETYPE_GAUGE),
						"resources": []any{map[string]any{"name": "test-host", "type": "host"}},
						"tags":      []any{"env:dev"},
					},
					map[string]any{
						"metric":    "otel.system.filesystem.utilization",
						"points":    []any{map[string]any{"timestamp": float64(0), "value": float64(333)}},
						"type":      float64(datadogV2.METRICINTAKETYPE_GAUGE),
						"resources": []any{map[string]any{"name": "test-host", "type": "host"}},
						"tags":      []any{"env:dev"},
					},
					map[string]any{
						"metric":    "system.disk.in_use",
						"points":    []any{map[string]any{"timestamp": float64(0), "value": float64(333)}},
						"type":      float64(datadogV2.METRICINTAKETYPE_GAUGE),
						"resources": []any{map[string]any{"name": "test-host", "type": "host"}},
						"tags":      []any{"env:dev"},
					},
					map[string]any{
						"metric":    "datadog.otel.gateway",
						"points":    []any{map[string]any{"timestamp": float64(0), "value": float64(0)}},
						"type":      float64(datadogV2.METRICINTAKETYPE_GAUGE),
						"resources": []any{map[string]any{"name": "test-host", "type": "host"}},
						"tags":      []any{"version:latest", "command:otelcol"},
					},
					map[string]any{
						"metric":    "otel.datadog_exporter.metrics.running",
						"points":    []any{map[string]any{"timestamp": float64(0), "value": float64(1)}},
						"type":      float64(datadogV2.METRICINTAKETYPE_GAUGE),
						"resources": []any{map[string]any{"name": "test-host", "type": "host"}},
						"tags":      []any{"version:latest", "command:otelcol"},
					},
				},
			},
			expectedSketchPayload: &gogen.SketchPayload{
				Sketches: []gogen.SketchPayload_Sketch{
					{
						Metric: "double.histogram",
						Host:   "test-host",
						Tags:   []string{"env:dev"},
						Dogsketches: []gogen.SketchPayload_Sketch_Dogsketch{
							{
								Cnt: 20,
								Avg: 0.3,
								Sum: 6,
								K:   []int32{0},
								N:   []uint32{20},
							},
						},
					},
				},
			},
		},
		{
			metrics: createTestMetrics(attrs),
			source: source.Source{
				Kind:       source.AWSECSFargateKind,
				Identifier: "task_arn",
			},
			histogramMode: datadogconfig.HistogramModeCounters,
			hostTags:      []string{"key1:value1", "key2:value2"},
			expectedSeries: map[string]any{
				"series": []any{
					map[string]any{
						"metric":    "int.gauge",
						"points":    []any{map[string]any{"timestamp": float64(0), "value": float64(222)}},
						"type":      float64(datadogV2.METRICINTAKETYPE_GAUGE),
						"resources": []any{map[string]any{"name": "test-host", "type": "host"}},
						"tags":      []any{"env:dev", "key1:value1", "key2:value2"},
					},
					map[string]any{
						"metric":    "otel.system.filesystem.utilization",
						"points":    []any{map[string]any{"timestamp": float64(0), "value": float64(333)}},
						"type":      float64(datadogV2.METRICINTAKETYPE_GAUGE),
						"resources": []any{map[string]any{"name": "test-host", "type": "host"}},
						"tags":      []any{"env:dev", "key1:value1", "key2:value2"},
					},
					map[string]any{
						"metric":    "double.histogram.bucket",
						"points":    []any{map[string]any{"timestamp": float64(0), "value": float64(2)}},
						"type":      float64(datadogV2.METRICINTAKETYPE_COUNT),
						"resources": []any{map[string]any{"name": "test-host", "type": "host"}},
						"tags":      []any{"lower_bound:-inf", "upper_bound:0", "env:dev", "key1:value1", "key2:value2"},
					},
					map[string]any{
						"metric":    "double.histogram.bucket",
						"points":    []any{map[string]any{"timestamp": float64(0), "value": float64(18)}},
						"type":      float64(datadogV2.METRICINTAKETYPE_COUNT),
						"resources": []any{map[string]any{"name": "test-host", "type": "host"}},
						"tags":      []any{"lower_bound:0", "upper_bound:inf", "env:dev", "key1:value1", "key2:value2"},
					},
					map[string]any{
						"metric":    "system.disk.in_use",
						"points":    []any{map[string]any{"timestamp": float64(0), "value": float64(333)}},
						"type":      float64(datadogV2.METRICINTAKETYPE_GAUGE),
						"resources": []any{map[string]any{"name": "test-host", "type": "host"}},
						"tags":      []any{"env:dev", "key1:value1", "key2:value2"},
					},
					map[string]any{
						"metric":    "datadog.otel.gateway",
						"points":    []any{map[string]any{"timestamp": float64(0), "value": float64(0)}},
						"type":      float64(datadogV2.METRICINTAKETYPE_GAUGE),
						"resources": []any{map[string]any{"name": "test-host", "type": "host"}},
						"tags":      []any{"version:latest", "command:otelcol", "key1:value1", "key2:value2"},
					},
					map[string]any{
						"metric":    "otel.datadog_exporter.metrics.running",
						"points":    []any{map[string]any{"timestamp": float64(0), "value": float64(1)}},
						"type":      float64(datadogV2.METRICINTAKETYPE_GAUGE),
						"resources": []any{map[string]any{"name": "test-host", "type": "host"}},
						"tags":      []any{"version:latest", "command:otelcol", "key1:value1", "key2:value2"},
					},
				},
			},
		},
	}
	gatewayUsage := attributes.NewGatewayUsage()
	for _, tt := range tests {
		t.Run(fmt.Sprintf("kind=%s,histogramMode=%s", tt.source.Kind, tt.histogramMode), func(t *testing.T) {
			seriesRecorder := &testutil.HTTPRequestRecorder{Pattern: testutil.MetricV2Endpoint}
			sketchRecorder := &testutil.HTTPRequestRecorder{Pattern: testutil.SketchesMetricEndpoint}
			server := testutil.DatadogServerMock(
				seriesRecorder.HandlerFunc,
				sketchRecorder.HandlerFunc,
			)
			defer server.Close()

			var once sync.Once
			pusher := newTestPusher(t)
			reporter, err := inframetadata.NewReporter(zap.NewNop(), pusher, 1*time.Second)
			require.NoError(t, err)
			attributesTranslator, err := attributes.NewTranslator(componenttest.NewNopTelemetrySettings())
			require.NoError(t, err)
			acfg := traceconfig.New()
			exp, err := newMetricsExporter(
				context.Background(),
				exportertest.NewNopSettings(metadata.Type),
				newTestConfig(t, server.URL, tt.hostTags, tt.histogramMode),
				acfg,
				&once,
				attributesTranslator,
				&testutil.MockSourceProvider{Src: tt.source},
				reporter,
				nil,
				gatewayUsage,
			)
			if tt.expectedErr != nil {
				assert.Equal(t, tt.expectedErr, err, "expected error doesn't match")
				return
			}
			assert.NoError(t, err, "unexpected error")
			exp.getPushTime = func() uint64 { return 0 }
			err = exp.PushMetricsData(context.Background(), tt.metrics)
			if tt.expectedErr != nil {
				assert.Equal(t, tt.expectedErr, err, "expected error doesn't match")
				return
			}
			assert.NoError(t, err, "unexpected error")
			if len(tt.expectedSeries) == 0 {
				assert.Nil(t, seriesRecorder.ByteBody)
			} else {
				assert.Equal(t, "gzip", seriesRecorder.Header.Get("Accept-Encoding"))
				assert.Equal(t, "application/json", seriesRecorder.Header.Get("Content-Type"))
				assert.Equal(t, "gzip", seriesRecorder.Header.Get("Content-Encoding"))
				assert.Equal(t, "otelcol/latest", seriesRecorder.Header.Get("User-Agent"))
				assert.NoError(t, err)
				buf := bytes.NewBuffer(seriesRecorder.ByteBody)
				reader, err := gzip.NewReader(buf)
				assert.NoError(t, err)
				dec := json.NewDecoder(reader)
				var actual map[string]any
				assert.NoError(t, dec.Decode(&actual))
				assert.EqualValues(t, tt.expectedSeries, actual)
			}
			if tt.expectedSketchPayload == nil {
				assert.Nil(t, sketchRecorder.ByteBody)
			} else {
				assert.Equal(t, "gzip", sketchRecorder.Header.Get("Accept-Encoding"))
				assert.Equal(t, "application/x-protobuf", sketchRecorder.Header.Get("Content-Type"))
				assert.Equal(t, "otelcol/latest", sketchRecorder.Header.Get("User-Agent"))
				expected, err := tt.expectedSketchPayload.Marshal()
				assert.NoError(t, err)
				assert.Equal(t, expected, sketchRecorder.ByteBody)
			}
		})
	}
}

func TestNewExporter_Zorkian(t *testing.T) {
	if isMetricExportV2Enabled() {
		require.NoError(t, enableZorkianMetricExport())
		defer require.NoError(t, enableNativeMetricExport())
	}
	server := testutil.DatadogServerMock()
	defer server.Close()

	cfg := &datadogconfig.Config{
		API: datadogconfig.APIConfig{
			Key: "aaaaaaaaaaaaaaaaaaaaaaaaaaaaaaaa",
		},
		Metrics: datadogconfig.MetricsConfig{
			TCPAddrConfig: confignet.TCPAddrConfig{
				Endpoint: server.URL,
			},
			DeltaTTL: 3600,
			HistConfig: datadogconfig.HistogramConfig{
				Mode:             datadogconfig.HistogramModeDistributions,
				SendAggregations: false,
			},
			SumConfig: datadogconfig.SumConfig{
				CumulativeMonotonicMode: datadogconfig.CumulativeMonotonicSumModeToDelta,
			},
		},
		HostMetadata: datadogconfig.HostMetadataConfig{
			Enabled:        true,
			ReporterPeriod: 30 * time.Minute,
<<<<<<< HEAD
			HostnameSource: datadogconfig.HostnameSourceFirstResource,
=======
>>>>>>> eb5b6cbd
		},
	}
	params := exportertest.NewNopSettings(metadata.Type)
	f := NewFactory()

	// The client should have been created correctly
	exp, err := f.CreateMetrics(context.Background(), params, cfg)
	require.NoError(t, err)
	assert.NotNil(t, exp)
	testMetrics := pmetric.NewMetrics()
	testutil.TestMetrics.CopyTo(testMetrics)
	err = exp.ConsumeMetrics(context.Background(), testMetrics)
	require.NoError(t, err)
	assert.Empty(t, server.MetadataChan)

	testMetrics = pmetric.NewMetrics()
	testutil.TestMetrics.CopyTo(testMetrics)
	err = exp.ConsumeMetrics(context.Background(), testMetrics)
	require.NoError(t, err)
	recvMetadata := <-server.MetadataChan
	assert.NotEmpty(t, recvMetadata.InternalHostname)
}

func Test_metricsExporter_PushMetricsData_Zorkian(t *testing.T) {
	if isMetricExportV2Enabled() {
		require.NoError(t, enableZorkianMetricExport())
		t.Cleanup(func() { require.NoError(t, enableNativeMetricExport()) })
	}
	attrs := map[string]string{
		conventions.AttributeDeploymentEnvironment: "dev",
		"custom_attribute":                         "custom_value",
	}
	tests := []struct {
		metrics               pmetric.Metrics
		source                source.Source
		hostTags              []string
		histogramMode         datadogconfig.HistogramMode
		expectedSeries        map[string]any
		expectedSketchPayload *gogen.SketchPayload
		expectedErr           error
	}{
		{
			metrics: createTestMetrics(attrs),
			source: source.Source{
				Kind:       source.HostnameKind,
				Identifier: "test-host",
			},
			histogramMode: datadogconfig.HistogramModeNoBuckets,
			hostTags:      []string{"key1:value1", "key2:value2"},
			expectedErr:   errors.New("no buckets mode and no send count sum are incompatible"),
		},
		{
			metrics: createTestMetrics(attrs),
			source: source.Source{
				Kind:       source.HostnameKind,
				Identifier: "test-host",
			},
			histogramMode: datadogconfig.HistogramModeCounters,
			hostTags:      []string{"key1:value1", "key2:value2"},
			expectedSeries: map[string]any{
				"series": []any{
					map[string]any{
						"metric": "int.gauge",
						"points": []any{[]any{float64(0), float64(222)}},
						"type":   "gauge",
						"host":   "test-host",
						"tags":   []any{"env:dev"},
					},
					map[string]any{
						"metric": "otel.system.filesystem.utilization",
						"points": []any{[]any{float64(0), float64(333)}},
						"type":   "gauge",
						"host":   "test-host",
						"tags":   []any{"env:dev"},
					},
					map[string]any{
						"metric": "double.histogram.bucket",
						"points": []any{[]any{float64(0), float64(2)}},
						"type":   "count",
						"host":   "test-host",
						"tags":   []any{"lower_bound:-inf", "upper_bound:0", "env:dev"},
					},
					map[string]any{
						"metric": "double.histogram.bucket",
						"points": []any{[]any{float64(0), float64(18)}},
						"type":   "count",
						"host":   "test-host",
						"tags":   []any{"lower_bound:0", "upper_bound:inf", "env:dev"},
					},
					map[string]any{
						"metric": "system.disk.in_use",
						"points": []any{[]any{float64(0), float64(333)}},
						"type":   "gauge",
						"host":   "test-host",
						"tags":   []any{"env:dev"},
					},
					map[string]any{
						"metric": "otel.datadog_exporter.metrics.running",
						"points": []any{[]any{float64(0), float64(1)}},
						"type":   "gauge",
						"host":   "test-host",
						"tags":   []any{"version:latest", "command:otelcol"},
					},
				},
			},
		},
		{
			metrics: createTestMetrics(map[string]string{
				conventions127.AttributeDeploymentEnvironmentName: "new_env",
				"custom_attribute": "custom_value",
			}),
			source: source.Source{
				Kind:       source.HostnameKind,
				Identifier: "test-host",
			},
			histogramMode: datadogconfig.HistogramModeCounters,
			hostTags:      []string{"key1:value1", "key2:value2"},
			expectedSeries: map[string]any{
				"series": []any{
					map[string]any{
						"metric": "int.gauge",
						"points": []any{[]any{float64(0), float64(222)}},
						"type":   "gauge",
						"host":   "test-host",
						"tags":   []any{"env:new_env"},
					},
					map[string]any{
						"metric": "otel.system.filesystem.utilization",
						"points": []any{[]any{float64(0), float64(333)}},
						"type":   "gauge",
						"host":   "test-host",
						"tags":   []any{"env:new_env"},
					},
					map[string]any{
						"metric": "double.histogram.bucket",
						"points": []any{[]any{float64(0), float64(2)}},
						"type":   "count",
						"host":   "test-host",
						"tags":   []any{"lower_bound:-inf", "upper_bound:0", "env:new_env"},
					},
					map[string]any{
						"metric": "double.histogram.bucket",
						"points": []any{[]any{float64(0), float64(18)}},
						"type":   "count",
						"host":   "test-host",
						"tags":   []any{"lower_bound:0", "upper_bound:inf", "env:new_env"},
					},
					map[string]any{
						"metric": "system.disk.in_use",
						"points": []any{[]any{float64(0), float64(333)}},
						"type":   "gauge",
						"host":   "test-host",
						"tags":   []any{"env:new_env"},
					},
					map[string]any{
						"metric": "otel.datadog_exporter.metrics.running",
						"points": []any{[]any{float64(0), float64(1)}},
						"type":   "gauge",
						"host":   "test-host",
						"tags":   []any{"version:latest", "command:otelcol"},
					},
				},
			},
		},
		{
			metrics: createTestMetrics(attrs),
			source: source.Source{
				Kind:       source.HostnameKind,
				Identifier: "test-host",
			},
			histogramMode: datadogconfig.HistogramModeDistributions,
			hostTags:      []string{"key1:value1", "key2:value2"},
			expectedSeries: map[string]any{
				"series": []any{
					map[string]any{
						"metric": "int.gauge",
						"points": []any{[]any{float64(0), float64(222)}},
						"type":   "gauge",
						"host":   "test-host",
						"tags":   []any{"env:dev"},
					},
					map[string]any{
						"metric": "otel.system.filesystem.utilization",
						"points": []any{[]any{float64(0), float64(333)}},
						"type":   "gauge",
						"host":   "test-host",
						"tags":   []any{"env:dev"},
					},
					map[string]any{
						"metric": "system.disk.in_use",
						"points": []any{[]any{float64(0), float64(333)}},
						"type":   "gauge",
						"host":   "test-host",
						"tags":   []any{"env:dev"},
					},
					map[string]any{
						"metric": "otel.datadog_exporter.metrics.running",
						"points": []any{[]any{float64(0), float64(1)}},
						"type":   "gauge",
						"host":   "test-host",
						"tags":   []any{"version:latest", "command:otelcol"},
					},
				},
			},
			expectedSketchPayload: &gogen.SketchPayload{
				Sketches: []gogen.SketchPayload_Sketch{
					{
						Metric: "double.histogram",
						Host:   "test-host",
						Tags:   []string{"env:dev"},
						Dogsketches: []gogen.SketchPayload_Sketch_Dogsketch{
							{
								Cnt: 20,
								Avg: 0.3,
								Sum: 6,
								K:   []int32{0},
								N:   []uint32{20},
							},
						},
					},
				},
			},
		},
		{
			metrics: createTestMetrics(attrs),
			source: source.Source{
				Kind:       source.AWSECSFargateKind,
				Identifier: "task_arn",
			},
			histogramMode: datadogconfig.HistogramModeCounters,
			hostTags:      []string{"key1:value1", "key2:value2"},
			expectedSeries: map[string]any{
				"series": []any{
					map[string]any{
						"metric": "int.gauge",
						"points": []any{[]any{float64(0), float64(222)}},
						"type":   "gauge",
						"host":   "test-host",
						"tags":   []any{"env:dev", "key1:value1", "key2:value2"},
					},
					map[string]any{
						"metric": "otel.system.filesystem.utilization",
						"points": []any{[]any{float64(0), float64(333)}},
						"type":   "gauge",
						"host":   "test-host",
						"tags":   []any{"env:dev", "key1:value1", "key2:value2"},
					},
					map[string]any{
						"metric": "double.histogram.bucket",
						"points": []any{[]any{float64(0), float64(2)}},
						"type":   "count",
						"host":   "test-host",
						"tags":   []any{"lower_bound:-inf", "upper_bound:0", "env:dev", "key1:value1", "key2:value2"},
					},
					map[string]any{
						"metric": "double.histogram.bucket",
						"points": []any{[]any{float64(0), float64(18)}},
						"type":   "count",
						"host":   "test-host",
						"tags":   []any{"lower_bound:0", "upper_bound:inf", "env:dev", "key1:value1", "key2:value2"},
					},
					map[string]any{
						"metric": "system.disk.in_use",
						"points": []any{[]any{float64(0), float64(333)}},
						"type":   "gauge",
						"host":   "test-host",
						"tags":   []any{"env:dev", "key1:value1", "key2:value2"},
					},
					map[string]any{
						"metric": "otel.datadog_exporter.metrics.running",
						"points": []any{[]any{float64(0), float64(1)}},
						"type":   "gauge",
						"host":   "test-host",
						"tags":   []any{"version:latest", "command:otelcol", "key1:value1", "key2:value2"},
					},
				},
			},
			expectedSketchPayload: nil,
			expectedErr:           nil,
		},
		{
			metrics: createTestMetrics(map[string]string{
				conventions.AttributeDeploymentEnvironment: "dev",
				"custom_attribute":                         "custom_value",
			}),
			source: source.Source{
				Kind:       source.HostnameKind,
				Identifier: "test-host",
			},
			histogramMode: datadogconfig.HistogramModeDistributions,
			hostTags:      []string{"key1:value1", "key2:value2"},
			expectedSeries: map[string]any{
				"series": []any{
					map[string]any{
						"metric": "int.gauge",
						"points": []any{[]any{float64(0), float64(222)}},
						"type":   "gauge",
						"host":   "test-host",
						"tags":   []any{"env:dev"},
					},
					map[string]any{
						"metric": "otel.system.filesystem.utilization",
						"points": []any{[]any{float64(0), float64(333)}},
						"type":   "gauge",
						"host":   "test-host",
						"tags":   []any{"env:dev"},
					},
					map[string]any{
						"metric": "system.disk.in_use",
						"points": []any{[]any{float64(0), float64(333)}},
						"type":   "gauge",
						"host":   "test-host",
						"tags":   []any{"env:dev"},
					},
					map[string]any{
						"metric": "otel.datadog_exporter.metrics.running",
						"points": []any{[]any{float64(0), float64(1)}},
						"type":   "gauge",
						"host":   "test-host",
						"tags":   []any{"version:latest", "command:otelcol"},
					},
				},
			},
			expectedSketchPayload: &gogen.SketchPayload{
				Sketches: []gogen.SketchPayload_Sketch{
					{
						Metric: "double.histogram",
						Host:   "test-host",
						Tags:   []string{"env:dev"},
						Dogsketches: []gogen.SketchPayload_Sketch_Dogsketch{
							{
								Cnt: 20,
								Avg: 0.3,
								Sum: 6,
								K:   []int32{0},
								N:   []uint32{20},
							},
						},
					},
				},
			},
		},
	}
	gatewayUsage := attributes.NewGatewayUsage()
	for _, tt := range tests {
		t.Run(fmt.Sprintf("kind=%s,histogramMode=%s", tt.source.Kind, tt.histogramMode), func(t *testing.T) {
			seriesRecorder := &testutil.HTTPRequestRecorder{Pattern: testutil.MetricV1Endpoint}
			sketchRecorder := &testutil.HTTPRequestRecorder{Pattern: testutil.SketchesMetricEndpoint}
			server := testutil.DatadogServerMock(
				seriesRecorder.HandlerFunc,
				sketchRecorder.HandlerFunc,
			)
			defer server.Close()

			var once sync.Once
			pusher := newTestPusher(t)
			reporter, err := inframetadata.NewReporter(zap.NewNop(), pusher, 1*time.Second)
			require.NoError(t, err)
			attributesTranslator, err := attributes.NewTranslator(componenttest.NewNopTelemetrySettings())
			require.NoError(t, err)
			acfg := traceconfig.New()
			exp, err := newMetricsExporter(
				context.Background(),
				exportertest.NewNopSettings(metadata.Type),
				newTestConfig(t, server.URL, tt.hostTags, tt.histogramMode),
				acfg,
				&once,
				attributesTranslator,
				&testutil.MockSourceProvider{Src: tt.source},
				reporter,
				nil,
				gatewayUsage,
			)
			if tt.expectedErr != nil {
				assert.Equal(t, tt.expectedErr, err, "expected error doesn't match")
				return
			}
			assert.NoError(t, err, "unexpected error")
			exp.getPushTime = func() uint64 { return 0 }
			err = exp.PushMetricsData(context.Background(), tt.metrics)
			if tt.expectedErr != nil {
				assert.Equal(t, tt.expectedErr, err, "expected error doesn't match")
				return
			}
			assert.NoError(t, err, "unexpected error")
			if len(tt.expectedSeries) == 0 {
				assert.Nil(t, seriesRecorder.ByteBody)
			} else {
				assert.Equal(t, "gzip", seriesRecorder.Header.Get("Accept-Encoding"))
				assert.Equal(t, "application/json", seriesRecorder.Header.Get("Content-Type"))
				assert.Equal(t, "otelcol/latest", seriesRecorder.Header.Get("User-Agent"))
				assert.NoError(t, err)
				var actual map[string]any
				assert.NoError(t, json.Unmarshal(seriesRecorder.ByteBody, &actual))
				assert.EqualValues(t, tt.expectedSeries, actual)
			}
			if tt.expectedSketchPayload == nil {
				assert.Nil(t, sketchRecorder.ByteBody)
			} else {
				assert.Equal(t, "gzip", sketchRecorder.Header.Get("Accept-Encoding"))
				assert.Equal(t, "application/x-protobuf", sketchRecorder.Header.Get("Content-Type"))
				assert.Equal(t, "otelcol/latest", sketchRecorder.Header.Get("User-Agent"))
				expected, err := tt.expectedSketchPayload.Marshal()
				assert.NoError(t, err)
				assert.Equal(t, expected, sketchRecorder.ByteBody)
			}
		})
	}
}

func createTestMetrics(additionalAttributes map[string]string) pmetric.Metrics {
	const (
		host    = "test-host"
		name    = "test-metrics"
		version = "v0.0.1"
	)
	md := pmetric.NewMetrics()
	rms := md.ResourceMetrics()
	rm := rms.AppendEmpty()

	attrs := rm.Resource().Attributes()
	attrs.PutStr("datadog.host.name", host)
	for attr, val := range additionalAttributes {
		attrs.PutStr(attr, val)
	}
	ilms := rm.ScopeMetrics()

	ilm := ilms.AppendEmpty()
	ilm.Scope().SetName(name)
	ilm.Scope().SetVersion(version)
	metricsArray := ilm.Metrics()
	metricsArray.AppendEmpty() // first one is TypeNone to test that it's ignored

	// IntGauge
	met := metricsArray.AppendEmpty()
	met.SetName("int.gauge")
	dpsInt := met.SetEmptyGauge().DataPoints()
	dpInt := dpsInt.AppendEmpty()
	dpInt.SetTimestamp(seconds(0))
	dpInt.SetIntValue(222)

	// host metric
	met = metricsArray.AppendEmpty()
	met.SetName("system.filesystem.utilization")
	dpsInt = met.SetEmptyGauge().DataPoints()
	dpInt = dpsInt.AppendEmpty()
	dpInt.SetTimestamp(seconds(0))
	dpInt.SetIntValue(333)

	// Histogram (delta)
	met = metricsArray.AppendEmpty()
	met.SetName("double.histogram")
	met.SetEmptyHistogram().SetAggregationTemporality(pmetric.AggregationTemporalityDelta)
	dpsDoubleHist := met.Histogram().DataPoints()
	dpDoubleHist := dpsDoubleHist.AppendEmpty()
	dpDoubleHist.SetCount(20)
	dpDoubleHist.SetSum(6)
	dpDoubleHist.BucketCounts().FromRaw([]uint64{2, 18})
	dpDoubleHist.ExplicitBounds().FromRaw([]float64{0})
	dpDoubleHist.SetTimestamp(seconds(0))

	return md
}

func seconds(i int) pcommon.Timestamp {
	return pcommon.NewTimestampFromTime(time.Unix(int64(i), 0))
}

func newTestConfig(t *testing.T, endpoint string, hostTags []string, histogramMode datadogconfig.HistogramMode) *datadogconfig.Config {
	t.Helper()
	return &datadogconfig.Config{
		HostMetadata: datadogconfig.HostMetadataConfig{
			Tags: hostTags,
		},
		TagsConfig: datadogconfig.TagsConfig{
			Hostname: "test-host",
		},
		Metrics: datadogconfig.MetricsConfig{
			TCPAddrConfig: confignet.TCPAddrConfig{
				Endpoint: endpoint,
			},
			HistConfig: datadogconfig.HistogramConfig{
				Mode: histogramMode,
			},
			// Set values to avoid errors. No particular intention in value selection.
			DeltaTTL: 3600,
			SumConfig: datadogconfig.SumConfig{
				CumulativeMonotonicMode: datadogconfig.CumulativeMonotonicSumModeRawValue,
			},
		},
	}
}<|MERGE_RESOLUTION|>--- conflicted
+++ resolved
@@ -64,10 +64,6 @@
 		HostMetadata: datadogconfig.HostMetadataConfig{
 			Enabled:        true,
 			ReporterPeriod: 30 * time.Minute,
-<<<<<<< HEAD
-			HostnameSource: datadogconfig.HostnameSourceFirstResource,
-=======
->>>>>>> eb5b6cbd
 		},
 	}
 	cfg.HostMetadata.SetSourceTimeout(50 * time.Millisecond)
@@ -119,10 +115,6 @@
 		HostMetadata: datadogconfig.HostMetadataConfig{
 			Enabled:        true,
 			ReporterPeriod: 30 * time.Minute,
-<<<<<<< HEAD
-			HostnameSource: datadogconfig.HostnameSourceFirstResource,
-=======
->>>>>>> eb5b6cbd
 		},
 	}
 	cfg.HostMetadata.SetSourceTimeout(50 * time.Millisecond)
@@ -535,10 +527,6 @@
 		HostMetadata: datadogconfig.HostMetadataConfig{
 			Enabled:        true,
 			ReporterPeriod: 30 * time.Minute,
-<<<<<<< HEAD
-			HostnameSource: datadogconfig.HostnameSourceFirstResource,
-=======
->>>>>>> eb5b6cbd
 		},
 	}
 	params := exportertest.NewNopSettings(metadata.Type)
