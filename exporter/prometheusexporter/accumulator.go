// Copyright The OpenTelemetry Authors
// SPDX-License-Identifier: Apache-2.0

package prometheusexporter // import "github.com/open-telemetry/opentelemetry-collector-contrib/exporter/prometheusexporter"

import (
	"fmt"
	"sort"
	"strings"
	"sync"
	"time"

	"github.com/prometheus/common/model"
	"go.opentelemetry.io/collector/pdata/pcommon"
	"go.opentelemetry.io/collector/pdata/pmetric"
	"go.uber.org/zap"
)

type accumulatedValue struct {
	// value contains a metric with exactly one aggregated datapoint.
	value pmetric.Metric

	// resourceAttrs contain the resource attributes. They are used to output instance and job labels.
	resourceAttrs pcommon.Map

	// updated indicates when metric was last changed.
	updated time.Time

	scope pcommon.InstrumentationScope
}

// accumulator stores aggragated values of incoming metrics
type accumulator interface {
	// Accumulate stores aggragated metric values
	Accumulate(resourceMetrics pmetric.ResourceMetrics) (processed int)
	// Collect returns a slice with relevant aggregated metrics and their resource attributes.
	// The number or metrics and attributes returned will be the same.
	Collect() (metrics []pmetric.Metric, resourceAttrs []pcommon.Map)
}

// LastValueAccumulator keeps last value for accumulated metrics
type lastValueAccumulator struct {
	logger *zap.Logger

	registeredMetrics sync.Map

	// metricExpiration contains duration for which metric
	// should be served after it was updated
	metricExpiration time.Duration
}

// NewAccumulator returns LastValueAccumulator
func newAccumulator(logger *zap.Logger, metricExpiration time.Duration) accumulator {
	return &lastValueAccumulator{
		logger:           logger,
		metricExpiration: metricExpiration,
	}
}

// Accumulate stores one datapoint per metric
func (a *lastValueAccumulator) Accumulate(rm pmetric.ResourceMetrics) (n int) {
	now := time.Now()
	ilms := rm.ScopeMetrics()
	resourceAttrs := rm.Resource().Attributes()

	for i := 0; i < ilms.Len(); i++ {
		ilm := ilms.At(i)

		metrics := ilm.Metrics()
		for j := 0; j < metrics.Len(); j++ {
			n += a.addMetric(metrics.At(j), ilm.Scope(), resourceAttrs, now)
		}
	}

	return
}

func (a *lastValueAccumulator) addMetric(metric pmetric.Metric, il pcommon.InstrumentationScope, resourceAttrs pcommon.Map, now time.Time) int {
	a.logger.Debug(fmt.Sprintf("accumulating metric: %s", metric.Name()))

	switch metric.Type() {
	case pmetric.MetricTypeGauge:
		return a.accumulateGauge(metric, il, resourceAttrs, now)
	case pmetric.MetricTypeSum:
		return a.accumulateSum(metric, il, resourceAttrs, now)
	case pmetric.MetricTypeHistogram:
		return a.accumulateHistogram(metric, il, resourceAttrs, now)
	case pmetric.MetricTypeSummary:
		return a.accumulateSummary(metric, il, resourceAttrs, now)
	default:
		a.logger.With(
			zap.String("data_type", string(metric.Type())),
			zap.String("metric_name", metric.Name()),
		).Error("failed to translate metric")
	}

	return 0
}

func (a *lastValueAccumulator) accumulateSummary(metric pmetric.Metric, il pcommon.InstrumentationScope, resourceAttrs pcommon.Map, now time.Time) (n int) {
	dps := metric.Summary().DataPoints()
	for i := 0; i < dps.Len(); i++ {
		ip := dps.At(i)

		signature := timeseriesSignature(il.Name(), metric, ip.Attributes(), resourceAttrs)
		if ip.Flags().NoRecordedValue() {
			a.registeredMetrics.Delete(signature)
			return 0
		}

		v, ok := a.registeredMetrics.Load(signature)
		stalePoint := ok &&
			ip.Timestamp().AsTime().Before(v.(*accumulatedValue).value.Summary().DataPoints().At(0).Timestamp().AsTime())

		if stalePoint {
			// Only keep this datapoint if it has a later timestamp.
			continue
		}

		m := copyMetricMetadata(metric)
		ip.CopyTo(m.SetEmptySummary().DataPoints().AppendEmpty())
		a.registeredMetrics.Store(signature, &accumulatedValue{value: m, resourceAttrs: resourceAttrs, scope: il, updated: now})
		n++
	}

	return n
}

func (a *lastValueAccumulator) accumulateGauge(metric pmetric.Metric, il pcommon.InstrumentationScope, resourceAttrs pcommon.Map, now time.Time) (n int) {
	dps := metric.Gauge().DataPoints()
	for i := 0; i < dps.Len(); i++ {
		ip := dps.At(i)

		signature := timeseriesSignature(il.Name(), metric, ip.Attributes(), resourceAttrs)
		if ip.Flags().NoRecordedValue() {
			a.registeredMetrics.Delete(signature)
			return 0
		}

		v, ok := a.registeredMetrics.Load(signature)
		if !ok {
			m := copyMetricMetadata(metric)
			ip.CopyTo(m.SetEmptyGauge().DataPoints().AppendEmpty())
			a.registeredMetrics.Store(signature, &accumulatedValue{value: m, resourceAttrs: resourceAttrs, scope: il, updated: now})
			n++
			continue
		}
		mv := v.(*accumulatedValue)

		if ip.Timestamp().AsTime().Before(mv.value.Gauge().DataPoints().At(0).Timestamp().AsTime()) {
			// only keep datapoint with latest timestamp
			continue
		}

		m := copyMetricMetadata(metric)
		ip.CopyTo(m.SetEmptyGauge().DataPoints().AppendEmpty())
		a.registeredMetrics.Store(signature, &accumulatedValue{value: m, resourceAttrs: resourceAttrs, scope: il, updated: now})
		n++
	}
	return
}

func (a *lastValueAccumulator) accumulateSum(metric pmetric.Metric, il pcommon.InstrumentationScope, resourceAttrs pcommon.Map, now time.Time) (n int) {
	sum := metric.Sum()

	// Drop metrics with unspecified aggregations
	if sum.AggregationTemporality() == pmetric.AggregationTemporalityUnspecified {
		return
	}

	// Drop non-monotonic and non-cumulative metrics
	if sum.AggregationTemporality() == pmetric.AggregationTemporalityDelta && !sum.IsMonotonic() {
		return
	}

	dps := sum.DataPoints()
	for i := 0; i < dps.Len(); i++ {
		ip := dps.At(i)

		signature := timeseriesSignature(il.Name(), metric, ip.Attributes(), resourceAttrs)
		if ip.Flags().NoRecordedValue() {
			a.registeredMetrics.Delete(signature)
			return 0
		}

		v, ok := a.registeredMetrics.Load(signature)
		if !ok {
			m := copyMetricMetadata(metric)
			m.SetEmptySum().SetIsMonotonic(metric.Sum().IsMonotonic())
			m.Sum().SetAggregationTemporality(pmetric.AggregationTemporalityCumulative)
			ip.CopyTo(m.Sum().DataPoints().AppendEmpty())
			a.registeredMetrics.Store(signature, &accumulatedValue{value: m, resourceAttrs: resourceAttrs, scope: il, updated: now})
			n++
			continue
		}
		mv := v.(*accumulatedValue)

		if ip.Timestamp().AsTime().Before(mv.value.Sum().DataPoints().At(0).Timestamp().AsTime()) {
			// only keep datapoint with latest timestamp
			continue
		}

		// Delta-to-Cumulative
		if sum.AggregationTemporality() == pmetric.AggregationTemporalityDelta && ip.StartTimestamp() == mv.value.Sum().DataPoints().At(0).Timestamp() {
			ip.SetStartTimestamp(mv.value.Sum().DataPoints().At(0).StartTimestamp())
			switch ip.ValueType() {
			case pmetric.NumberDataPointValueTypeInt:
				ip.SetIntValue(ip.IntValue() + mv.value.Sum().DataPoints().At(0).IntValue())
			case pmetric.NumberDataPointValueTypeDouble:
				ip.SetDoubleValue(ip.DoubleValue() + mv.value.Sum().DataPoints().At(0).DoubleValue())
			}
		}

		m := copyMetricMetadata(metric)
		m.SetEmptySum().SetIsMonotonic(metric.Sum().IsMonotonic())
		m.Sum().SetAggregationTemporality(pmetric.AggregationTemporalityCumulative)
		ip.CopyTo(m.Sum().DataPoints().AppendEmpty())
		a.registeredMetrics.Store(signature, &accumulatedValue{value: m, resourceAttrs: resourceAttrs, scope: il, updated: now})
		n++
	}

	return
}

func (a *lastValueAccumulator) accumulateHistogram(metric pmetric.Metric, il pcommon.InstrumentationScope, resourceAttrs pcommon.Map, now time.Time) (n int) {
	histogram := metric.Histogram()

	dps := histogram.DataPoints()

	for i := 0; i < dps.Len(); i++ {
		ip := dps.At(i)

		signature := timeseriesSignature(il.Name(), metric, ip.Attributes(), resourceAttrs) // uniquely idenity this time series you are accumulating for
		if ip.Flags().NoRecordedValue() {
			a.registeredMetrics.Delete(signature)
			return 0
		}

		v, ok := a.registeredMetrics.Load(signature) // a accumulates metric values for all times series. Get value for particular time series
		if !ok {
			// first data point
			m := copyMetricMetadata(metric)
			ip.CopyTo(m.SetEmptyHistogram().DataPoints().AppendEmpty())
			m.Histogram().SetAggregationTemporality(pmetric.AggregationTemporalityCumulative)
			a.registeredMetrics.Store(signature, &accumulatedValue{value: m, resourceAttrs: resourceAttrs, scope: il, updated: now})
			n++
			continue
		}
		mv := v.(*accumulatedValue)

		m := copyMetricMetadata(metric)
		m.SetEmptyHistogram().SetAggregationTemporality(pmetric.AggregationTemporalityCumulative)

		switch histogram.AggregationTemporality() {
		case pmetric.AggregationTemporalityDelta:
<<<<<<< HEAD
			pp := mv.value.Histogram().DataPoints().At(0) // previous aggregated value for time range
			if ip.StartTimestamp().AsTime() != pp.StartTimestamp().AsTime() {
				// treat misalgnment as restart and reset, or violation of single-writer principle and drop
				if ip.StartTimestamp().AsTime().After(pp.Timestamp().AsTime()) {
					ip.CopyTo(m.Histogram().DataPoints().AppendEmpty())
				} else {
					a.logger.With(
						zap.String("metric_name", metric.Name()),
=======
			if ip.StartTimestamp().AsTime() != mv.value.Histogram().DataPoints().At(0).StartTimestamp().AsTime() {
				// treat misalgnment as restart and reset or violation of single-writer principle and drop
				if ip.StartTimestamp().AsTime().After(mv.value.Histogram().DataPoints().At(0).Timestamp().AsTime()) {
					ip.CopyTo(m.Histogram().DataPoints().AppendEmpty())
				} else {
					a.logger.With(
						zap.String("time_series", signature),
>>>>>>> c7d17bb0
					).Warn("Dropped misaligned histogram datapoint")
					continue
				}
			} else {
<<<<<<< HEAD
				accumulateHistogramValues(pp, ip, m.Histogram().DataPoints().AppendEmpty())
=======
				accumulateHistogramValues(mv.value.Histogram().DataPoints().At(0), ip, m.Histogram().DataPoints().AppendEmpty())
>>>>>>> c7d17bb0
			}
		case pmetric.AggregationTemporalityCumulative:
			if ip.Timestamp().AsTime().Before(mv.value.Histogram().DataPoints().At(0).Timestamp().AsTime()) {
				// only keep datapoint with latest timestamp
				continue
			}

			ip.CopyTo(m.Histogram().DataPoints().AppendEmpty())
		default:
			// unsupported temporality
			continue
		}
		a.registeredMetrics.Store(signature, &accumulatedValue{value: m, resourceAttrs: resourceAttrs, scope: il, updated: now})
		n++
	}
	return
}

// Collect returns a slice with relevant aggregated metrics and their resource attributes.
func (a *lastValueAccumulator) Collect() ([]pmetric.Metric, []pcommon.Map) {
	a.logger.Debug("Accumulator collect called")

	var metrics []pmetric.Metric
	var resourceAttrs []pcommon.Map
	expirationTime := time.Now().Add(-a.metricExpiration)

	a.registeredMetrics.Range(func(key, value interface{}) bool {
		v := value.(*accumulatedValue)
		if expirationTime.After(v.updated) {
			a.logger.Debug(fmt.Sprintf("metric expired: %s", v.value.Name()))
			a.registeredMetrics.Delete(key)
			return true
		}

		metrics = append(metrics, v.value)
		resourceAttrs = append(resourceAttrs, v.resourceAttrs)
		return true
	})

	return metrics, resourceAttrs
}

func timeseriesSignature(ilmName string, metric pmetric.Metric, attributes pcommon.Map, resourceAttrs pcommon.Map) string {
	var b strings.Builder
	b.WriteString(metric.Type().String())
	b.WriteString("*" + ilmName)
	b.WriteString("*" + metric.Name())
	attrs := make([]string, 0, attributes.Len())
	attributes.Range(func(k string, v pcommon.Value) bool {
		attrs = append(attrs, k+"*"+v.AsString())
		return true
	})
	sort.Strings(attrs)
	b.WriteString("*" + strings.Join(attrs, "*"))
	if job, ok := extractJob(resourceAttrs); ok {
		b.WriteString("*" + model.JobLabel + "*" + job)
	}
	if instance, ok := extractInstance(resourceAttrs); ok {
		b.WriteString("*" + model.InstanceLabel + "*" + instance)
	}
	return b.String()
}

func copyMetricMetadata(metric pmetric.Metric) pmetric.Metric {
	m := pmetric.NewMetric()
	m.SetName(metric.Name())
	m.SetDescription(metric.Description())
	m.SetUnit(metric.Unit())

	return m
}

func accumulateHistogramValues(prev, current, dest pmetric.HistogramDataPoint) {
	dest.SetStartTimestamp(prev.StartTimestamp())

	older := prev
	newer := current
	if current.Timestamp().AsTime().Before(prev.Timestamp().AsTime()) {
		older = current
		newer = prev
	}

	newer.Attributes().CopyTo(dest.Attributes())
	dest.SetTimestamp(newer.Timestamp())

	// checking for bucket boundary alignment, optionally re-aggregate on newer boundaries
<<<<<<< HEAD
	match := older.ExplicitBounds().Len() == newer.ExplicitBounds().Len()
	for i := 0; match && i < newer.ExplicitBounds().Len(); i++ {
		match = older.ExplicitBounds().At(i) == newer.ExplicitBounds().At(i)
=======
	match := true
	if older.ExplicitBounds().Len() == newer.ExplicitBounds().Len() {
		for i := 0; i < newer.ExplicitBounds().Len(); i++ {
			if older.ExplicitBounds().At(i) != newer.ExplicitBounds().At(i) {
				match = false
				break
			}
		}
	} else {
		match = false
>>>>>>> c7d17bb0
	}

	if match {
		dest.SetCount(newer.Count() + older.Count())
		dest.SetSum(newer.Sum() + older.Sum())

		counts := make([]uint64, newer.BucketCounts().Len())
		for i := 0; i < newer.BucketCounts().Len(); i++ {
			counts[i] = newer.BucketCounts().At(i) + older.BucketCounts().At(i)
		}
		dest.BucketCounts().FromRaw(counts)
	} else {
		// use new value if bucket bounds do not match
		dest.SetCount(newer.Count())
		dest.SetSum(newer.Sum())
		dest.BucketCounts().FromRaw(newer.BucketCounts().AsRaw())
	}

	dest.ExplicitBounds().FromRaw(newer.ExplicitBounds().AsRaw())
}<|MERGE_RESOLUTION|>--- conflicted
+++ resolved
@@ -253,7 +253,6 @@
 
 		switch histogram.AggregationTemporality() {
 		case pmetric.AggregationTemporalityDelta:
-<<<<<<< HEAD
 			pp := mv.value.Histogram().DataPoints().At(0) // previous aggregated value for time range
 			if ip.StartTimestamp().AsTime() != pp.StartTimestamp().AsTime() {
 				// treat misalgnment as restart and reset, or violation of single-writer principle and drop
@@ -262,24 +261,11 @@
 				} else {
 					a.logger.With(
 						zap.String("metric_name", metric.Name()),
-=======
-			if ip.StartTimestamp().AsTime() != mv.value.Histogram().DataPoints().At(0).StartTimestamp().AsTime() {
-				// treat misalgnment as restart and reset or violation of single-writer principle and drop
-				if ip.StartTimestamp().AsTime().After(mv.value.Histogram().DataPoints().At(0).Timestamp().AsTime()) {
-					ip.CopyTo(m.Histogram().DataPoints().AppendEmpty())
-				} else {
-					a.logger.With(
-						zap.String("time_series", signature),
->>>>>>> c7d17bb0
 					).Warn("Dropped misaligned histogram datapoint")
 					continue
 				}
 			} else {
-<<<<<<< HEAD
 				accumulateHistogramValues(pp, ip, m.Histogram().DataPoints().AppendEmpty())
-=======
-				accumulateHistogramValues(mv.value.Histogram().DataPoints().At(0), ip, m.Histogram().DataPoints().AppendEmpty())
->>>>>>> c7d17bb0
 			}
 		case pmetric.AggregationTemporalityCumulative:
 			if ip.Timestamp().AsTime().Before(mv.value.Histogram().DataPoints().At(0).Timestamp().AsTime()) {
@@ -366,22 +352,9 @@
 	dest.SetTimestamp(newer.Timestamp())
 
 	// checking for bucket boundary alignment, optionally re-aggregate on newer boundaries
-<<<<<<< HEAD
 	match := older.ExplicitBounds().Len() == newer.ExplicitBounds().Len()
 	for i := 0; match && i < newer.ExplicitBounds().Len(); i++ {
 		match = older.ExplicitBounds().At(i) == newer.ExplicitBounds().At(i)
-=======
-	match := true
-	if older.ExplicitBounds().Len() == newer.ExplicitBounds().Len() {
-		for i := 0; i < newer.ExplicitBounds().Len(); i++ {
-			if older.ExplicitBounds().At(i) != newer.ExplicitBounds().At(i) {
-				match = false
-				break
-			}
-		}
-	} else {
-		match = false
->>>>>>> c7d17bb0
 	}
 
 	if match {
