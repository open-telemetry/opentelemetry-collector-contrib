--- conflicted
+++ resolved
@@ -105,11 +105,7 @@
 		},
 		ServerConfig: confighttp.ServerConfig{
 			Endpoint: addr,
-<<<<<<< HEAD
-			TLSSetting: &configtls.ServerConfig{
-=======
 			TLS: &configtls.ServerConfig{
->>>>>>> 6ceb1194
 				Config: configtls.Config{
 					CertFile: "./testdata/certs/server.crt",
 					KeyFile:  "./testdata/certs/server.key",
