<<<<<<< HEAD
receivers:
  nop:

processors:
  nop:

exporters:
  instana/bad_endpoint:
    endpoint: never a url
    agent_key: key1
  instana/non_https_endpoint:
    endpoint: http://example.com/api/
    agent_key: key1
  instana/missing_agent_key:
    endpoint: https://example.com/api/
  instana/valid:
    endpoint: https://example.com/api/
    agent_key: key1


service:
  pipelines:
    metrics:
      receivers: [nop]
      processors: [nop]
      exporters: [instana/bad_endpoint, instana/non_https_endpoint, instana/valid, instana/missing_agent_key]
=======
instana/bad_endpoint:
  endpoint: never a url
  agent_key: key1
instana/missing_agent_key:
  endpoint: http://example.com/api/
instana/valid:
  endpoint: http://example.com/api/
  agent_key: key1
>>>>>>> 8bb7951c
<|MERGE_RESOLUTION|>--- conflicted
+++ resolved
@@ -1,37 +1,11 @@
-<<<<<<< HEAD
-receivers:
-  nop:
-
-processors:
-  nop:
-
-exporters:
-  instana/bad_endpoint:
-    endpoint: never a url
-    agent_key: key1
-  instana/non_https_endpoint:
-    endpoint: http://example.com/api/
-    agent_key: key1
-  instana/missing_agent_key:
-    endpoint: https://example.com/api/
-  instana/valid:
-    endpoint: https://example.com/api/
-    agent_key: key1
-
-
-service:
-  pipelines:
-    metrics:
-      receivers: [nop]
-      processors: [nop]
-      exporters: [instana/bad_endpoint, instana/non_https_endpoint, instana/valid, instana/missing_agent_key]
-=======
 instana/bad_endpoint:
   endpoint: never a url
   agent_key: key1
-instana/missing_agent_key:
-  endpoint: http://example.com/api/
-instana/valid:
+instana/non_https_endpoint:
   endpoint: http://example.com/api/
   agent_key: key1
->>>>>>> 8bb7951c
+instana/missing_agent_key:
+  endpoint: https://example.com/api/
+instana/valid:
+  endpoint: https://example.com/api/
+  agent_key: key1
