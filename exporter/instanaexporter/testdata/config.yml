<<<<<<< HEAD
receivers:
  nop:

processors:
  nop:

exporters:
  instana/bad_endpoint:
    endpoint: never a url
    agent_key: key1
    ca_file: ca.crt
  instana/missing_agent_key:
    endpoint: http://example.com/api/
    ca_file: ca.crt
  instana/valid:
    endpoint: http://example.com/api/
    agent_key: key1
    ca_file: ca.crt
  instana/valid_no_ca_file:
    endpoint: http://example.com/api/
    agent_key: key1

service:
  pipelines:
    metrics:
      receivers: [nop]
      processors: [nop]
      exporters: [instana/bad_endpoint, instana/valid, instana/missing_agent_key]
=======
instana/bad_endpoint:
  endpoint: never a url
  agent_key: key1
instana/missing_agent_key:
  endpoint: http://example.com/api/
instana/valid:
  endpoint: http://example.com/api/
  agent_key: key1
>>>>>>> 8bb7951c
<|MERGE_RESOLUTION|>--- conflicted
+++ resolved
@@ -1,39 +1,14 @@
-<<<<<<< HEAD
-receivers:
-  nop:
-
-processors:
-  nop:
-
-exporters:
-  instana/bad_endpoint:
-    endpoint: never a url
-    agent_key: key1
-    ca_file: ca.crt
-  instana/missing_agent_key:
-    endpoint: http://example.com/api/
-    ca_file: ca.crt
-  instana/valid:
-    endpoint: http://example.com/api/
-    agent_key: key1
-    ca_file: ca.crt
-  instana/valid_no_ca_file:
-    endpoint: http://example.com/api/
-    agent_key: key1
-
-service:
-  pipelines:
-    metrics:
-      receivers: [nop]
-      processors: [nop]
-      exporters: [instana/bad_endpoint, instana/valid, instana/missing_agent_key]
-=======
 instana/bad_endpoint:
   endpoint: never a url
   agent_key: key1
+  ca_file: ca.crt
 instana/missing_agent_key:
   endpoint: http://example.com/api/
+  ca_file: ca.crt
 instana/valid:
   endpoint: http://example.com/api/
   agent_key: key1
->>>>>>> 8bb7951c
+  ca_file: ca.crt
+instana/valid_no_ca_file:
+  endpoint: http://example.com/api/
+  agent_key: key1