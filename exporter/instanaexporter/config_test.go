--- conflicted
+++ resolved
@@ -33,14 +33,13 @@
 		c := &Config{Endpoint: "https://example.com/", AgentKey: "key1"}
 		err := c.Validate()
 		assert.NoError(t, err)
-<<<<<<< HEAD
 
-		assert.Equal(t, "http://example.com/", c.Endpoint, "no Instana endpoint set")
+		assert.Equal(t, "https://example.com/", c.Endpoint, "no Instana endpoint set")
 		assert.Equal(t, "", c.TLSSetting.CAFile, "optional ca_file property not set")
 	})
 
 	t.Run("Valid configuration with ca_file", func(t *testing.T) {
-		c := &Config{Endpoint: "http://example.com/", AgentKey: "key1", HTTPClientSettings: confighttp.HTTPClientSettings{
+		c := &Config{Endpoint: "https://example.com/", AgentKey: "key1", HTTPClientSettings: confighttp.HTTPClientSettings{
 			TLSSetting: configtls.TLSClientSetting{
 				TLSSetting: configtls.TLSSetting{
 					CAFile: "ca.crt",
@@ -50,14 +49,12 @@
 		err := c.Validate()
 		assert.NoError(t, err)
 
-		assert.Equal(t, "http://example.com/", c.Endpoint, "no Instana endpoint set")
+		assert.Equal(t, "https://example.com/", c.Endpoint, "no Instana endpoint set")
 		assert.Equal(t, "ca.crt", c.TLSSetting.CAFile, "optional ca_file property set")
-=======
->>>>>>> 9505f77b
 	})
 
 	t.Run("Invalid Endpoint Invalid URL", func(t *testing.T) {
-		c := &Config{Endpoint: "http://example.}~", AgentKey: "key1"}
+		c := &Config{Endpoint: "https://example.}~", AgentKey: "key1"}
 		err := c.Validate()
 		assert.Error(t, err)
 	})
@@ -75,7 +72,7 @@
 	})
 
 	t.Run("No Agent key", func(t *testing.T) {
-		c := &Config{Endpoint: "http://example.com/"}
+		c := &Config{Endpoint: "https://example.com/"}
 		err := c.Validate()
 		assert.Error(t, err)
 	})
