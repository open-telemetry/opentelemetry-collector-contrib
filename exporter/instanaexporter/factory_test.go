--- conflicted
+++ resolved
@@ -25,11 +25,8 @@
 	"go.opentelemetry.io/collector/component/componenttest"
 	"go.opentelemetry.io/collector/config"
 	"go.opentelemetry.io/collector/config/confighttp"
-<<<<<<< HEAD
-	"go.opentelemetry.io/collector/config/configtest"
 	"go.opentelemetry.io/collector/config/configtls"
-=======
->>>>>>> 24ac3f84
+
 	"go.opentelemetry.io/collector/confmap/confmaptest"
 )
 
@@ -81,15 +78,15 @@
 
 	t.Run("valid config with ca_file", func(t *testing.T) {
 		cfg := factory.CreateDefaultConfig()
-		sub, err := cm.Sub(config.NewComponentIDWithName(typeStr, "valid_with_ca_file").String())
+		sub, err := cm.Sub(component.NewIDWithName(typeStr, "valid_with_ca_file").String())
 		require.NoError(t, err)
-		require.NoError(t, config.UnmarshalExporter(sub, cfg))
+		require.NoError(t, component.UnmarshalExporterConfig(sub, cfg))
 
 		err = cfg.Validate()
 
 		require.NoError(t, err)
 		assert.Equal(t, &Config{
-			ExporterSettings: config.NewExporterSettings(config.NewComponentID(typeStr)),
+			ExporterSettings: config.NewExporterSettings(component.NewID(typeStr)),
 			HTTPClientSettings: confighttp.HTTPClientSettings{
 				Endpoint:        "http://example.com/api/",
 				Timeout:         30 * time.Second,
@@ -108,15 +105,15 @@
 
 	t.Run("valid config without ca_file", func(t *testing.T) {
 		cfg := factory.CreateDefaultConfig()
-		sub, err := cm.Sub(config.NewComponentIDWithName(typeStr, "valid_no_ca_file").String())
+		sub, err := cm.Sub(component.NewIDWithName(typeStr, "valid_no_ca_file").String())
 		require.NoError(t, err)
-		require.NoError(t, config.UnmarshalExporter(sub, cfg))
+		require.NoError(t, component.UnmarshalExporterConfig(sub, cfg))
 
 		err = cfg.Validate()
 
 		require.NoError(t, err)
 		assert.Equal(t, &Config{
-			ExporterSettings: config.NewExporterSettings(config.NewComponentID(typeStr)),
+			ExporterSettings: config.NewExporterSettings(component.NewID(typeStr)),
 			HTTPClientSettings: confighttp.HTTPClientSettings{
 				Endpoint:        "http://example.com/api/",
 				Timeout:         30 * time.Second,
