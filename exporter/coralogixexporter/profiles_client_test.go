// Copyright The OpenTelemetry Authors
// SPDX-License-Identifier: Apache-2.0

package coralogixexporter

import (
	"context"
	"encoding/binary"
	"errors"
	"fmt"
	"net"
	"testing"
	"time"

	"github.com/stretchr/testify/assert"
	"github.com/stretchr/testify/require"
	"go.opentelemetry.io/collector/component/componenttest"
	"go.opentelemetry.io/collector/config/configgrpc"
	"go.opentelemetry.io/collector/config/configopaque"
	"go.opentelemetry.io/collector/config/configtls"
	"go.opentelemetry.io/collector/exporter/exportertest"
	"go.opentelemetry.io/collector/pdata/pcommon"
	"go.opentelemetry.io/collector/pdata/pprofile"
	"go.opentelemetry.io/collector/pdata/pprofile/pprofileotlp"
	"go.uber.org/zap"
	"go.uber.org/zap/zapcore"
	"go.uber.org/zap/zaptest/observer"
	"google.golang.org/grpc"
	"google.golang.org/grpc/metadata"
)

func TestNewProfilesExporter(t *testing.T) {
	tests := []struct {
		name        string
		cfg         *Config
		shouldError bool
	}{
		{
			name: "Valid domain config",
			cfg: &Config{
				Domain:     "test.domain.com",
				PrivateKey: "test-key",
			},
			shouldError: false,
		},
		{
			name: "Valid profiles endpoint config",
			cfg: &Config{
				Profiles: configgrpc.ClientConfig{
					Endpoint: "localhost:4317",
				},
				PrivateKey: "test-key",
			},
			shouldError: false,
		},
		{
			name: "Missing both domain and endpoint",
			cfg: &Config{
				PrivateKey: "test-key",
			},
			shouldError: true,
		},
	}

	for _, tt := range tests {
		t.Run(tt.name, func(t *testing.T) {
			exp, err := newProfilesExporter(tt.cfg, exportertest.NewNopSettings(exportertest.NopType))
			if tt.shouldError {
				assert.Error(t, err)
				assert.Nil(t, exp)
			} else {
				assert.NoError(t, err)
				assert.NotNil(t, exp)
			}
		})
	}
}

func TestProfilesExporter_Start(t *testing.T) {
	cfg := &Config{
		Domain:     "test.domain.com",
		PrivateKey: "test-key",
		Profiles: configgrpc.ClientConfig{
			Headers: map[string]configopaque.String{},
		},
	}

	exp, err := newProfilesExporter(cfg, exportertest.NewNopSettings(exportertest.NopType))
	require.NoError(t, err)

	err = exp.start(context.Background(), componenttest.NewNopHost())
	require.NoError(t, err)
	assert.NotNil(t, exp.clientConn)
	assert.NotNil(t, exp.profilesExporter)
	assert.Contains(t, exp.config.Profiles.Headers, "Authorization")

	// Test shutdown
	err = exp.shutdown(context.Background())
	require.NoError(t, err)
}

func TestProfilesExporter_EnhanceContext(t *testing.T) {
	cfg := &Config{
		Domain:     "test.domain.com",
		PrivateKey: "test-key",
		Profiles: configgrpc.ClientConfig{
			Headers: map[string]configopaque.String{
				"test-header": "test-value",
			},
		},
	}

	exp, err := newProfilesExporter(cfg, exportertest.NewNopSettings(exportertest.NopType))
	require.NoError(t, err)

	ctx := context.Background()
	enhancedCtx := exp.enhanceContext(ctx)
	assert.NotEqual(t, ctx, enhancedCtx)
}

func TestProfilesExporter_PushProfiles(t *testing.T) {
	cfg := &Config{
		Domain:     "test.domain.com",
		PrivateKey: "test-key",
		Profiles: configgrpc.ClientConfig{
			Headers: map[string]configopaque.String{},
		},
	}

	exp, err := newProfilesExporter(cfg, exportertest.NewNopSettings(exportertest.NopType))
	require.NoError(t, err)

	// Initialize the exporter by calling start
	err = exp.start(context.Background(), componenttest.NewNopHost())
	require.NoError(t, err)
	defer func() {
		err = exp.shutdown(context.Background())
		require.NoError(t, err)
	}()

	// Create test profiles
	profiles := pprofile.NewProfiles()
	resourceProfiles := profiles.ResourceProfiles()
	rp := resourceProfiles.AppendEmpty()

	resource := rp.Resource()
	resource.Attributes().PutStr("service.name", "test-service")

	err = exp.pushProfiles(context.Background(), profiles)
	assert.Error(t, err)
}

func TestProfilesExporter_PushProfiles_WhenCannotSend(t *testing.T) {
	tests := []struct {
		description string
		enabled     bool
	}{
		{
			description: "Rate limit exceeded config enabled",
			enabled:     true,
		},
		{
			description: "Rate limit exceeded config disabled",
			enabled:     false,
		},
	}

	for _, tt := range tests {
		t.Run(tt.description, func(t *testing.T) {
			cfg := &Config{
				Domain:     "test.domain.com",
				PrivateKey: "test-key",
				Profiles: configgrpc.ClientConfig{
					Headers: map[string]configopaque.String{},
				},
				RateLimiter: RateLimiterConfig{
					Enabled:   tt.enabled,
					Threshold: 1,
					Duration:  time.Minute,
				},
			}

			exp, err := newProfilesExporter(cfg, exportertest.NewNopSettings(exportertest.NopType))
			require.NoError(t, err)

			err = exp.start(context.Background(), componenttest.NewNopHost())
			require.NoError(t, err)
			defer func() {
				err = exp.shutdown(context.Background())
				require.NoError(t, err)
			}()

			// Add two rate limit errors
			exp.EnableRateLimit()
			exp.EnableRateLimit()

			profiles := pprofile.NewProfiles()
			resourceProfiles := profiles.ResourceProfiles()
			rp := resourceProfiles.AppendEmpty()
			resource := rp.Resource()
			resource.Attributes().PutStr("service.name", "test-service")

			err = exp.pushProfiles(context.Background(), profiles)
			assert.Error(t, err)
			if tt.enabled {
				assert.Contains(t, err.Error(), "rate limit exceeded")
			} else {
				assert.Contains(t, err.Error(), "no such host")
			}
		})
	}
}

type mockProfilesServer struct {
	pprofileotlp.UnimplementedGRPCServer
	recvCount      int
	partialSuccess *pprofileotlp.ExportPartialSuccess
	t              testing.TB
}

func (m *mockProfilesServer) Export(ctx context.Context, req pprofileotlp.ExportRequest) (pprofileotlp.ExportResponse, error) {
	md, ok := metadata.FromIncomingContext(ctx)
	if !ok {
		m.t.Error("No metadata found in context")
		return pprofileotlp.NewExportResponse(), errors.New("no metadata found")
	}

	authHeader := md.Get("authorization")
	if len(authHeader) == 0 {
		m.t.Error("No Authorization header found")
		return pprofileotlp.NewExportResponse(), errors.New("no authorization header")
	}

	if authHeader[0] != "Bearer test-key" {
		m.t.Errorf("Expected Authorization header 'Bearer test-key', got %s", authHeader[0])
		return pprofileotlp.NewExportResponse(), errors.New("invalid authorization header")
	}

	// Count individual profiles instead of resource profiles
	for _, rp := range req.Profiles().ResourceProfiles().All() {
		for _, sp := range rp.ScopeProfiles().All() {
			m.recvCount += sp.Profiles().Len()
		}
	}

	resp := pprofileotlp.NewExportResponse()
	if m.partialSuccess != nil {
		resp.PartialSuccess().SetErrorMessage(m.partialSuccess.ErrorMessage())
		resp.PartialSuccess().SetRejectedProfiles(m.partialSuccess.RejectedProfiles())
	}
	return resp, nil
}

func startMockOtlpProfilesServer(tb testing.TB) (endpoint string, stopFn func(), srv *mockProfilesServer) {
	ln, err := net.Listen("tcp", "127.0.0.1:0")
	if err != nil {
		tb.Fatalf("failed to listen: %v", err)
	}
	grpcServer := grpc.NewServer()
	srv = &mockProfilesServer{t: tb}
	pprofileotlp.RegisterGRPCServer(grpcServer, srv)
	go func() {
		_ = grpcServer.Serve(ln)
	}()
	return ln.Addr().String(), func() {
		grpcServer.Stop()
		ln.Close()
	}, srv
}

func BenchmarkProfilesExporter_PushProfiles(b *testing.B) {
	endpoint, stopFn, mockSrv := startMockOtlpProfilesServer(b)
	defer stopFn()

	cfg := &Config{
		Profiles: configgrpc.ClientConfig{
			Endpoint: endpoint,
			TLS: configtls.ClientConfig{
				Insecure: true,
			},
			Headers: map[string]configopaque.String{},
		},
		PrivateKey: "test-key",
	}

	exp, err := newProfilesExporter(cfg, exportertest.NewNopSettings(exportertest.NopType))
	if err != nil {
		b.Fatalf("failed to create profiles exporter: %v", err)
	}
	if err := exp.start(context.Background(), componenttest.NewNopHost()); err != nil {
		b.Fatalf("failed to start profiles exporter: %v", err)
	}
	defer func() {
		_ = exp.shutdown(context.Background())
	}()

	testCases := []int{
		100000,
		500000,
		1000000,
		5000000,
		10000000,
		50000000,
	}
	for _, numProfiles := range testCases {
		b.Run("numProfiles="+fmt.Sprint(numProfiles), func(b *testing.B) {
			for i := 0; i < b.N; i++ {
				profiles := pprofile.NewProfiles()
				rp := profiles.ResourceProfiles().AppendEmpty()
				rp.Resource().Attributes().PutStr("service.name", "benchmark-service")
				sp := rp.ScopeProfiles().AppendEmpty()
				for j := 0; j < numProfiles; j++ {
					profile := sp.Profiles().AppendEmpty()
					var id [16]byte
					binary.LittleEndian.PutUint64(id[:8], uint64(j))
					profile.SetProfileID(id)
<<<<<<< HEAD
					profile.SetStartTime(pcommon.NewTimestampFromTime(time.Now()))
=======
>>>>>>> a69efa15
					profile.SetDuration(1000000000) // 1 second in nanoseconds
				}
				_ = exp.pushProfiles(context.Background(), profiles)
			}
		})
	}
	b.Logf("Total profiles received by mock server: %d", mockSrv.recvCount)
}

func TestProfilesExporter_PushProfiles_PartialSuccess(t *testing.T) {
	endpoint, stopFn, mockSrv := startMockOtlpProfilesServer(t)
	defer stopFn()

	cfg := &Config{
		Profiles: configgrpc.ClientConfig{
			Endpoint: endpoint,
			TLS: configtls.ClientConfig{
				Insecure: true,
			},
			Headers: map[string]configopaque.String{},
		},
		PrivateKey: "test-key",
	}

	exp, err := newProfilesExporter(cfg, exportertest.NewNopSettings(exportertest.NopType))
	require.NoError(t, err)

	err = exp.start(context.Background(), componenttest.NewNopHost())
	require.NoError(t, err)
	defer func() {
		err = exp.shutdown(context.Background())
		require.NoError(t, err)
	}()

	profiles := pprofile.NewProfiles()
	resourceProfiles := profiles.ResourceProfiles()
	rm := resourceProfiles.AppendEmpty()
	resource := rm.Resource()
	resource.Attributes().PutStr("service.name", "test-service")

	scopeProfiles := rm.ScopeProfiles().AppendEmpty()
	scopeProfiles.Scope().SetName("test-scope")

	profile1 := scopeProfiles.Profiles().AppendEmpty()
	var id1 [16]byte
	copy(id1[:], []byte("profile1-unique"))
	profile1.SetProfileID(id1)
	profile2 := scopeProfiles.Profiles().AppendEmpty()
	var id2 [16]byte
	copy(id2[:], []byte("profile2-unique"))
	profile2.SetProfileID(id2)

	partialSuccess := pprofileotlp.NewExportPartialSuccess()
	partialSuccess.SetErrorMessage("some profiles were rejected")
	partialSuccess.SetRejectedProfiles(1)
	mockSrv.partialSuccess = &partialSuccess

	core, observed := observer.New(zapcore.ErrorLevel)
	logger := zap.New(core)
	exp.settings.Logger = logger

	err = exp.pushProfiles(context.Background(), profiles)
	require.NoError(t, err)

	entries := observed.All()
	found := false
	for _, entry := range entries {
		if entry.Message == "Partial success response from Coralogix" &&
			entry.Level == zapcore.ErrorLevel &&
			entry.ContextMap()["message"] == "some profiles were rejected" &&
			entry.ContextMap()["rejected_profiles"] == int64(1) {
			found = true
		}
	}
	assert.True(t, found, "Expected partial success log with correct fields")
}

func TestProfilesExporter_PushProfiles_Performance(t *testing.T) {
	endpoint, stopFn, mockSrv := startMockOtlpProfilesServer(t)
	defer stopFn()

	cfg := &Config{
		Profiles: configgrpc.ClientConfig{
			Endpoint: endpoint,
			TLS: configtls.ClientConfig{
				Insecure: true,
			},
			Headers: map[string]configopaque.String{},
		},
		PrivateKey: "test-key",
		RateLimiter: RateLimiterConfig{
			Enabled:   true,
			Threshold: 3,
			Duration:  time.Second,
		},
	}

	exp, err := newProfilesExporter(cfg, exportertest.NewNopSettings(exportertest.NopType))
	require.NoError(t, err)

	err = exp.start(context.Background(), componenttest.NewNopHost())
	require.NoError(t, err)
	defer func() {
		err = exp.shutdown(context.Background())
		require.NoError(t, err)
	}()

	t.Run("Under rate limit", func(t *testing.T) {
		mockSrv.recvCount = 0
		profiles := pprofile.NewProfiles()
		rp := profiles.ResourceProfiles().AppendEmpty()
		rp.Resource().Attributes().PutStr("service.name", "test-service")
		sp := rp.ScopeProfiles().AppendEmpty()

		profileCount := 3000
		for i := 0; i < profileCount; i++ {
			profile := sp.Profiles().AppendEmpty()
			var id [16]byte
			binary.LittleEndian.PutUint64(id[:8], uint64(i))
			profile.SetProfileID(id)
<<<<<<< HEAD
			profile.SetStartTime(pcommon.NewTimestampFromTime(time.Now()))
=======
>>>>>>> a69efa15
			profile.SetDuration(pcommon.NewTimestampFromTime(time.Now().Add(time.Second)))
		}

		start := time.Now()
		err = exp.pushProfiles(context.Background(), profiles)
		duration := time.Since(start)

		require.NoError(t, err)
		assert.Equal(t, profileCount, mockSrv.recvCount, "Expected to receive exactly %d profiles", profileCount)
		assert.Less(t, duration, time.Millisecond*100, "Operation took longer than 100 milliseconds")
	})

	t.Run("Over rate limit", func(t *testing.T) {
		mockSrv.recvCount = 0

		for i := 0; i < 5; i++ {
			exp.EnableRateLimit()
		}

		profiles := pprofile.NewProfiles()
		rp := profiles.ResourceProfiles().AppendEmpty()
		rp.Resource().Attributes().PutStr("service.name", "test-service")
		sp := rp.ScopeProfiles().AppendEmpty()

		profileCount := 7000
		for i := 0; i < profileCount; i++ {
			profile := sp.Profiles().AppendEmpty()
			var id [16]byte
			binary.LittleEndian.PutUint64(id[:8], uint64(i))
			profile.SetProfileID(id)
<<<<<<< HEAD
			profile.SetStartTime(pcommon.NewTimestampFromTime(time.Now()))
=======
>>>>>>> a69efa15
			profile.SetDuration(pcommon.NewTimestampFromTime(time.Now().Add(time.Second)))
		}

		start := time.Now()
		err = exp.pushProfiles(context.Background(), profiles)
		duration := time.Since(start)

		assert.Error(t, err)
		assert.Contains(t, err.Error(), "rate limit exceeded")
		assert.Less(t, duration, time.Millisecond*100, "Operation took longer than 100 milliseconds")
		assert.Zero(t, mockSrv.recvCount, "Expected no profiles to be received due to rate limiting")
	})

	t.Run("Rate limit reset", func(t *testing.T) {
		mockSrv.recvCount = 0

		require.Eventually(t, func() bool {
			testProfiles := pprofile.NewProfiles()
			testRp := testProfiles.ResourceProfiles().AppendEmpty()
			testRp.Resource().Attributes().PutStr("service.name", "test-service")
			testSp := testRp.ScopeProfiles().AppendEmpty()
			testProfile := testSp.Profiles().AppendEmpty()
			var testID [16]byte
			binary.LittleEndian.PutUint64(testID[:8], uint64(0))
			testProfile.SetProfileID(testID)

			errPush := exp.pushProfiles(context.Background(), testProfiles)
			return errPush == nil
		}, 3*time.Second, 100*time.Millisecond, "Rate limit should reset within 3 seconds")

		// It's 1 because the last push is successful
		require.Equal(t, 1, mockSrv.recvCount)
		mockSrv.recvCount = 0

		profiles := pprofile.NewProfiles()
		rp := profiles.ResourceProfiles().AppendEmpty()
		rp.Resource().Attributes().PutStr("service.name", "test-service")
		sp := rp.ScopeProfiles().AppendEmpty()

		profileCount := 3000
		for i := 0; i < profileCount; i++ {
			profile := sp.Profiles().AppendEmpty()
			var id [16]byte
			binary.LittleEndian.PutUint64(id[:8], uint64(i))
			profile.SetProfileID(id)
<<<<<<< HEAD
			profile.SetStartTime(pcommon.NewTimestampFromTime(time.Now()))
=======
>>>>>>> a69efa15
			profile.SetDuration(pcommon.NewTimestampFromTime(time.Now().Add(time.Second)))
		}

		start := time.Now()
		err = exp.pushProfiles(context.Background(), profiles)
		duration := time.Since(start)

		require.NoError(t, err)
		assert.Equal(t, profileCount, mockSrv.recvCount, "Expected to receive exactly %d profiles after rate limit reset", profileCount)
		assert.Less(t, duration, time.Millisecond*100, "Operation took longer than 100 milliseconds")
	})
}

func TestProfilesExporter_RateLimitErrorCountReset(t *testing.T) {
	endpoint, stopFn, srv := startMockOtlpProfilesServer(t)
	defer stopFn()

	cfg := &Config{
		Profiles: configgrpc.ClientConfig{
			Endpoint: endpoint,
			TLS: configtls.ClientConfig{
				Insecure: true,
			},
		},
		PrivateKey: "test-key",
		RateLimiter: RateLimiterConfig{
			Enabled:   true,
			Threshold: 5,
			Duration:  time.Second,
		},
	}

	exp, err := newProfilesExporter(cfg, exportertest.NewNopSettings(exportertest.NopType))
	require.NoError(t, err)

	err = exp.start(context.Background(), componenttest.NewNopHost())
	require.NoError(t, err)
	defer func() {
		err = exp.shutdown(context.Background())
		require.NoError(t, err)
	}()

	for i := 0; i < 5; i++ {
		exp.EnableRateLimit()
	}
	assert.Equal(t, int32(5), exp.rateError.errorCount.Load())

	profiles := pprofile.NewProfiles()
	resourceProfiles := profiles.ResourceProfiles().AppendEmpty()
	resource := resourceProfiles.Resource()
	resource.Attributes().PutStr("service.name", "test-service")
	scopeProfiles := resourceProfiles.ScopeProfiles().AppendEmpty()
	profile := scopeProfiles.Profiles().AppendEmpty()
	var id [16]byte
	binary.LittleEndian.PutUint64(id[:8], uint64(1))
	profile.SetProfileID(id)
<<<<<<< HEAD
	profile.SetStartTime(pcommon.NewTimestampFromTime(time.Now()))
=======
>>>>>>> a69efa15
	profile.SetDuration(pcommon.NewTimestampFromTime(time.Now().Add(time.Second)))

	err = exp.pushProfiles(context.Background(), profiles)
	assert.Error(t, err)
	assert.Equal(t, int32(5), exp.rateError.errorCount.Load())
	assert.Equal(t, 0, srv.recvCount)

	require.Eventually(t, func() bool {
		err = exp.pushProfiles(context.Background(), profiles)
		return err == nil &&
			exp.rateError.errorCount.Load() == 0 &&
			srv.recvCount > 0
	}, 3*time.Second, 100*time.Millisecond)
}

func TestProfilesExporter_RateLimitCounterResetOnSuccess(t *testing.T) {
	endpoint, stopFn, srv := startMockOtlpProfilesServer(t)
	defer stopFn()

	cfg := &Config{
		Profiles: configgrpc.ClientConfig{
			Endpoint: endpoint,
			TLS: configtls.ClientConfig{
				Insecure: true,
			},
		},
		PrivateKey: "test-key",
		RateLimiter: RateLimiterConfig{
			Enabled:   true,
			Threshold: 5,
			Duration:  time.Second,
		},
	}

	exp, err := newProfilesExporter(cfg, exportertest.NewNopSettings(exportertest.NopType))
	require.NoError(t, err)

	err = exp.start(context.Background(), componenttest.NewNopHost())
	require.NoError(t, err)
	defer func() {
		err = exp.shutdown(context.Background())
		require.NoError(t, err)
	}()

	createTestProfiles := func() pprofile.Profiles {
		profiles := pprofile.NewProfiles()
		resourceProfiles := profiles.ResourceProfiles().AppendEmpty()
		resource := resourceProfiles.Resource()
		resource.Attributes().PutStr("service.name", "test-service")
		scopeProfiles := resourceProfiles.ScopeProfiles().AppendEmpty()
		profile := scopeProfiles.Profiles().AppendEmpty()
		var id [16]byte
		binary.LittleEndian.PutUint64(id[:8], uint64(1))
		profile.SetProfileID(id)
<<<<<<< HEAD
		profile.SetStartTime(pcommon.NewTimestampFromTime(time.Now()))
=======
>>>>>>> a69efa15
		profile.SetDuration(pcommon.NewTimestampFromTime(time.Now().Add(time.Second)))
		return profiles
	}

	t.Run("Initial successful push", func(t *testing.T) {
		profiles := createTestProfiles()
		err = exp.pushProfiles(context.Background(), profiles)
		require.NoError(t, err)
		assert.Equal(t, int32(0), exp.rateError.errorCount.Load())
		assert.Equal(t, 1, srv.recvCount)
	})

	t.Run("Trigger errors below threshold", func(t *testing.T) {
		for i := 0; i < 4; i++ {
			exp.EnableRateLimit()
		}
		assert.Equal(t, int32(4), exp.rateError.errorCount.Load())
		assert.False(t, exp.rateError.isRateLimited(), "Should not be rate limited yet")
	})

	t.Run("Successful push after errors", func(t *testing.T) {
		profiles := createTestProfiles()
		err = exp.pushProfiles(context.Background(), profiles)
		require.NoError(t, err)
		assert.Equal(t, int32(0), exp.rateError.errorCount.Load())
		assert.Equal(t, 2, srv.recvCount)
	})

	t.Run("Verify error count stays at 0", func(t *testing.T) {
		profiles := createTestProfiles()
		err = exp.pushProfiles(context.Background(), profiles)
		require.NoError(t, err)
		assert.Equal(t, int32(0), exp.rateError.errorCount.Load())
		assert.Equal(t, 3, srv.recvCount)
	})
}<|MERGE_RESOLUTION|>--- conflicted
+++ resolved
@@ -314,10 +314,6 @@
 					var id [16]byte
 					binary.LittleEndian.PutUint64(id[:8], uint64(j))
 					profile.SetProfileID(id)
-<<<<<<< HEAD
-					profile.SetStartTime(pcommon.NewTimestampFromTime(time.Now()))
-=======
->>>>>>> a69efa15
 					profile.SetDuration(1000000000) // 1 second in nanoseconds
 				}
 				_ = exp.pushProfiles(context.Background(), profiles)
@@ -438,10 +434,6 @@
 			var id [16]byte
 			binary.LittleEndian.PutUint64(id[:8], uint64(i))
 			profile.SetProfileID(id)
-<<<<<<< HEAD
-			profile.SetStartTime(pcommon.NewTimestampFromTime(time.Now()))
-=======
->>>>>>> a69efa15
 			profile.SetDuration(pcommon.NewTimestampFromTime(time.Now().Add(time.Second)))
 		}
 
@@ -472,10 +464,6 @@
 			var id [16]byte
 			binary.LittleEndian.PutUint64(id[:8], uint64(i))
 			profile.SetProfileID(id)
-<<<<<<< HEAD
-			profile.SetStartTime(pcommon.NewTimestampFromTime(time.Now()))
-=======
->>>>>>> a69efa15
 			profile.SetDuration(pcommon.NewTimestampFromTime(time.Now().Add(time.Second)))
 		}
 
@@ -521,10 +509,6 @@
 			var id [16]byte
 			binary.LittleEndian.PutUint64(id[:8], uint64(i))
 			profile.SetProfileID(id)
-<<<<<<< HEAD
-			profile.SetStartTime(pcommon.NewTimestampFromTime(time.Now()))
-=======
->>>>>>> a69efa15
 			profile.SetDuration(pcommon.NewTimestampFromTime(time.Now().Add(time.Second)))
 		}
 
@@ -581,10 +565,6 @@
 	var id [16]byte
 	binary.LittleEndian.PutUint64(id[:8], uint64(1))
 	profile.SetProfileID(id)
-<<<<<<< HEAD
-	profile.SetStartTime(pcommon.NewTimestampFromTime(time.Now()))
-=======
->>>>>>> a69efa15
 	profile.SetDuration(pcommon.NewTimestampFromTime(time.Now().Add(time.Second)))
 
 	err = exp.pushProfiles(context.Background(), profiles)
@@ -639,10 +619,6 @@
 		var id [16]byte
 		binary.LittleEndian.PutUint64(id[:8], uint64(1))
 		profile.SetProfileID(id)
-<<<<<<< HEAD
-		profile.SetStartTime(pcommon.NewTimestampFromTime(time.Now()))
-=======
->>>>>>> a69efa15
 		profile.SetDuration(pcommon.NewTimestampFromTime(time.Now().Add(time.Second)))
 		return profiles
 	}
