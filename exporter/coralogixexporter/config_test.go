--- conflicted
+++ resolved
@@ -335,17 +335,10 @@
 	cfg.PrivateKey = "test-key"
 	cfg.AppName = "test-app"
 	cfg.QueueSettings.Enabled = true
-<<<<<<< HEAD
-	cfg.QueueSettings.Batch = &exporterhelper.BatchConfig{
-		FlushTimeout: 1 * time.Second,
-		MinSize:      100,
-	}
-=======
 	cfg.QueueSettings.Batch = configoptional.Some(exporterhelper.BatchConfig{
 		FlushTimeout: 1 * time.Second,
 		MinSize:      100,
 	})
->>>>>>> a69efa15
 
 	// Test traces exporter
 	t.Run("traces_with_batcher", func(t *testing.T) {
