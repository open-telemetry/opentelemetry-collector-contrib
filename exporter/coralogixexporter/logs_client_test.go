// Copyright The OpenTelemetry Authors
// SPDX-License-Identifier: Apache-2.0

package coralogixexporter

import (
	"context"
	"errors"
	"fmt"
	"net"
	"testing"
	"time"

	"github.com/stretchr/testify/assert"
	"github.com/stretchr/testify/require"
	"go.opentelemetry.io/collector/component/componenttest"
	"go.opentelemetry.io/collector/config/configgrpc"
	"go.opentelemetry.io/collector/config/configopaque"
	"go.opentelemetry.io/collector/config/configtls"
	"go.opentelemetry.io/collector/exporter/exportertest"
	"go.opentelemetry.io/collector/pdata/pcommon"
	"go.opentelemetry.io/collector/pdata/plog"
	"go.opentelemetry.io/collector/pdata/plog/plogotlp"
	"go.uber.org/zap"
	"go.uber.org/zap/zapcore"
	"go.uber.org/zap/zaptest/observer"
	"google.golang.org/grpc"
	"google.golang.org/grpc/metadata"
)

func TestNewLogsExporter(t *testing.T) {
	tests := []struct {
		name        string
		cfg         *Config
		shouldError bool
	}{
		{
			name: "Valid domain config",
			cfg: &Config{
				Domain:     "test.domain.com",
				PrivateKey: "test-key",
			},
			shouldError: false,
		},
		{
			name: "Valid logs endpoint config",
			cfg: &Config{
				Logs: configgrpc.ClientConfig{
					Endpoint: "localhost:4317",
				},
				PrivateKey: "test-key",
			},
			shouldError: false,
		},
		{
			name: "Missing both domain and endpoint",
			cfg: &Config{
				PrivateKey: "test-key",
			},
			shouldError: true,
		},
	}

	for _, tt := range tests {
		t.Run(tt.name, func(t *testing.T) {
			exp, err := newLogsExporter(tt.cfg, exportertest.NewNopSettings(exportertest.NopType))
			if tt.shouldError {
				assert.Error(t, err)
				assert.Nil(t, exp)
			} else {
				assert.NoError(t, err)
				assert.NotNil(t, exp)
			}
		})
	}
}

func TestLogsExporter_Start(t *testing.T) {
	cfg := &Config{
		Domain:     "test.domain.com",
		PrivateKey: "test-key",
		Logs: configgrpc.ClientConfig{
			Headers: map[string]configopaque.String{},
		},
	}

	exp, err := newLogsExporter(cfg, exportertest.NewNopSettings(exportertest.NopType))
	require.NoError(t, err)

	err = exp.start(context.Background(), componenttest.NewNopHost())
	require.NoError(t, err)
	assert.NotNil(t, exp.clientConn)
	assert.NotNil(t, exp.logExporter)
	assert.Contains(t, exp.config.Logs.Headers, "Authorization")

	// Test shutdown
	err = exp.shutdown(context.Background())
	require.NoError(t, err)
}

func TestLogsExporter_EnhanceContext(t *testing.T) {
	cfg := &Config{
		Domain:     "test.domain.com",
		PrivateKey: "test-key",
		Logs: configgrpc.ClientConfig{
			Headers: map[string]configopaque.String{
				"test-header": "test-value",
			},
		},
	}

	exp, err := newLogsExporter(cfg, exportertest.NewNopSettings(exportertest.NopType))
	require.NoError(t, err)

	ctx := context.Background()
	enhancedCtx := exp.enhanceContext(ctx)
	assert.NotEqual(t, ctx, enhancedCtx)
}

func TestLogsExporter_PushLogs(t *testing.T) {
	cfg := &Config{
		Domain:     "test.domain.com",
		PrivateKey: "test-key",
		Logs: configgrpc.ClientConfig{
			Headers: map[string]configopaque.String{},
		},
	}

	exp, err := newLogsExporter(cfg, exportertest.NewNopSettings(exportertest.NopType))
	require.NoError(t, err)

	err = exp.start(context.Background(), componenttest.NewNopHost())
	require.NoError(t, err)
	defer func() {
		err = exp.shutdown(context.Background())
		require.NoError(t, err)
	}()

	logs := plog.NewLogs()
	resourceLogs := logs.ResourceLogs()
	rl := resourceLogs.AppendEmpty()

	resource := rl.Resource()
	resource.Attributes().PutStr("service.name", "test-service")

	err = exp.pushLogs(context.Background(), logs)
	assert.Error(t, err)
}

func TestLogsExporter_PushLogs_WhenCannotSend(t *testing.T) {
	tests := []struct {
		description string
		enabled     bool
	}{
		{
			description: "Rate limit exceeded config enabled",
			enabled:     true,
		},
		{
			description: "Rate limit exceeded config disabled",
			enabled:     false,
		},
	}

	for _, tt := range tests {
		t.Run(tt.description, func(t *testing.T) {
			cfg := &Config{
				Domain:     "test.domain.com",
				PrivateKey: "test-key",
				Logs: configgrpc.ClientConfig{
					Headers: map[string]configopaque.String{},
				},
				RateLimiter: RateLimiterConfig{
					Enabled:   tt.enabled,
					Threshold: 1,
					Duration:  time.Minute,
				},
			}

			exp, err := newLogsExporter(cfg, exportertest.NewNopSettings(exportertest.NopType))
			require.NoError(t, err)

			err = exp.start(context.Background(), componenttest.NewNopHost())
			require.NoError(t, err)
			defer func() {
				err = exp.shutdown(context.Background())
				require.NoError(t, err)
			}()

			rateLimitErr := errors.New("rate limit exceeded")
			exp.EnableRateLimit(rateLimitErr)
			exp.EnableRateLimit(rateLimitErr)

			logs := plog.NewLogs()
			resourceLogs := logs.ResourceLogs()
			rl := resourceLogs.AppendEmpty()
			resource := rl.Resource()
			resource.Attributes().PutStr("service.name", "test-service")

			err = exp.pushLogs(context.Background(), logs)
			assert.Error(t, err)
			if tt.enabled {
				assert.Contains(t, err.Error(), "rate limit exceeded")
			} else {
				assert.Contains(t, err.Error(), "no such host")
			}
		})
	}
}

type mockLogsServer struct {
	plogotlp.UnimplementedGRPCServer
	recvCount      int
	partialSuccess *plogotlp.ExportPartialSuccess
	t              testing.TB
}

func (m *mockLogsServer) Export(ctx context.Context, req plogotlp.ExportRequest) (plogotlp.ExportResponse, error) {
	md, ok := metadata.FromIncomingContext(ctx)
	if !ok {
		m.t.Error("No metadata found in context")
		return plogotlp.NewExportResponse(), errors.New("no metadata found")
	}

	authHeader := md.Get("authorization")
	if len(authHeader) == 0 {
		m.t.Error("No Authorization header found")
		return plogotlp.NewExportResponse(), errors.New("no authorization header")
	}

	if authHeader[0] != "Bearer test-key" {
		m.t.Errorf("Expected Authorization header 'Bearer test-key', got %s", authHeader[0])
		return plogotlp.NewExportResponse(), errors.New("invalid authorization header")
	}

	m.recvCount += req.Logs().LogRecordCount()
	resp := plogotlp.NewExportResponse()
	if m.partialSuccess != nil {
		resp.PartialSuccess().SetErrorMessage(m.partialSuccess.ErrorMessage())
		resp.PartialSuccess().SetRejectedLogRecords(m.partialSuccess.RejectedLogRecords())
	}
	return resp, nil
}

func startMockOtlpLogsServer(tb testing.TB) (endpoint string, stopFn func(), srv *mockLogsServer) {
	ln, err := net.Listen("tcp", "127.0.0.1:0")
	if err != nil {
		tb.Fatalf("failed to listen: %v", err)
	}
	grpcServer := grpc.NewServer()
	srv = &mockLogsServer{t: tb}
	plogotlp.RegisterGRPCServer(grpcServer, srv)
	go func() {
		_ = grpcServer.Serve(ln)
	}()
	return ln.Addr().String(), func() {
		grpcServer.Stop()
		ln.Close()
	}, srv
}

func BenchmarkLogsExporter_PushLogs(b *testing.B) {
	endpoint, stopFn, mockSrv := startMockOtlpLogsServer(b)
	defer stopFn()

	cfg := &Config{
		Logs: configgrpc.ClientConfig{
			Endpoint: endpoint,
			TLS: configtls.ClientConfig{
				Insecure: true,
			},
			Headers: map[string]configopaque.String{},
		},
		PrivateKey: "test-key",
	}

	exp, err := newLogsExporter(cfg, exportertest.NewNopSettings(exportertest.NopType))
	if err != nil {
		b.Fatalf("failed to create logs exporter: %v", err)
	}
	if err := exp.start(context.Background(), componenttest.NewNopHost()); err != nil {
		b.Fatalf("failed to start logs exporter: %v", err)
	}
	defer func() {
		_ = exp.shutdown(context.Background())
	}()

	testCases := []int{
		100000,
		500000,
		1000000,
		5000000,
		10000000,
		50000000,
	}
	for _, numLogs := range testCases {
		b.Run("numLogs="+fmt.Sprint(numLogs), func(b *testing.B) {
			for i := 0; i < b.N; i++ {
				logs := plog.NewLogs()
				rl := logs.ResourceLogs().AppendEmpty()
				rl.Resource().Attributes().PutStr("service.name", "benchmark-service")
				sl := rl.ScopeLogs().AppendEmpty()
				for j := 0; j < numLogs; j++ {
					logRecord := sl.LogRecords().AppendEmpty()
					logRecord.Body().SetStr("benchmark log message")
					logRecord.SetTimestamp(pcommon.NewTimestampFromTime(time.Now()))
				}
				_ = exp.pushLogs(context.Background(), logs)
			}
		})
	}
	b.Logf("Total logs received by mock server: %d", mockSrv.recvCount)
}

func TestLogsExporter_PushLogs_PartialSuccess(t *testing.T) {
	endpoint, stopFn, mockSrv := startMockOtlpLogsServer(t)
	defer stopFn()

	cfg := &Config{
		Logs: configgrpc.ClientConfig{
			Endpoint: endpoint,
<<<<<<< HEAD
			TLSSetting: configtls.ClientConfig{
=======
			TLS: configtls.ClientConfig{
>>>>>>> 6ceb1194
				Insecure: true,
			},
			Headers: map[string]configopaque.String{},
		},
		PrivateKey: "test-key",
	}

	exp, err := newLogsExporter(cfg, exportertest.NewNopSettings(exportertest.NopType))
	require.NoError(t, err)

	err = exp.start(context.Background(), componenttest.NewNopHost())
	require.NoError(t, err)
	defer func() {
		err = exp.shutdown(context.Background())
		require.NoError(t, err)
	}()

	logs := plog.NewLogs()
	resourceLogs := logs.ResourceLogs()
	rl := resourceLogs.AppendEmpty()
	resource := rl.Resource()
	resource.Attributes().PutStr("service.name", "test-service")

	scopeLogs := rl.ScopeLogs().AppendEmpty()
	scopeLogs.Scope().SetName("test-scope")

	log1 := scopeLogs.LogRecords().AppendEmpty()
	log1.SetSeverityText("INFO")
	log2 := scopeLogs.LogRecords().AppendEmpty()
	log2.SetSeverityText("ERROR")

	partialSuccess := plogotlp.NewExportPartialSuccess()
	partialSuccess.SetErrorMessage("some logs were rejected")
	partialSuccess.SetRejectedLogRecords(1)
	mockSrv.partialSuccess = &partialSuccess

	core, observed := observer.New(zapcore.ErrorLevel)
	logger := zap.New(core)
	exp.settings.Logger = logger

	err = exp.pushLogs(context.Background(), logs)
	require.NoError(t, err)

	entries := observed.All()
	found := false
	for _, entry := range entries {
		if entry.Message == "Partial success response from Coralogix" &&
			entry.Level == zapcore.ErrorLevel &&
			entry.ContextMap()["message"] == "some logs were rejected" &&
			entry.ContextMap()["rejected_log_records"] == int64(1) {
			found = true
		}
	}
	assert.True(t, found, "Expected partial success log with correct fields")
<<<<<<< HEAD
=======
}

func TestLogsExporter_PushLogs_Performance(t *testing.T) {
	endpoint, stopFn, mockSrv := startMockOtlpLogsServer(t)
	defer stopFn()

	cfg := &Config{
		Logs: configgrpc.ClientConfig{
			Endpoint: endpoint,
			TLS: configtls.ClientConfig{
				Insecure: true,
			},
			Headers: map[string]configopaque.String{},
		},
		PrivateKey: "test-key",
		RateLimiter: RateLimiterConfig{
			Enabled:   true,
			Threshold: 3,
			Duration:  time.Second,
		},
	}

	exp, err := newLogsExporter(cfg, exportertest.NewNopSettings(exportertest.NopType))
	require.NoError(t, err)

	err = exp.start(context.Background(), componenttest.NewNopHost())
	require.NoError(t, err)
	defer func() {
		err = exp.shutdown(context.Background())
		require.NoError(t, err)
	}()

	t.Run("Under rate limit", func(t *testing.T) {
		mockSrv.recvCount = 0
		logs := plog.NewLogs()
		rl := logs.ResourceLogs().AppendEmpty()
		rl.Resource().Attributes().PutStr("service.name", "test-service")
		sl := rl.ScopeLogs().AppendEmpty()

		logCount := 3000
		for i := 0; i < logCount; i++ {
			logRecord := sl.LogRecords().AppendEmpty()
			logRecord.Body().SetStr(fmt.Sprintf("test log message %d", i))
			logRecord.SetTimestamp(pcommon.NewTimestampFromTime(time.Now()))
			logRecord.SetSeverityText("INFO")
		}

		start := time.Now()
		err = exp.pushLogs(context.Background(), logs)
		duration := time.Since(start)

		require.NoError(t, err)
		assert.Equal(t, logCount, mockSrv.recvCount, "Expected to receive exactly %d logs", logCount)
		assert.Less(t, duration, time.Millisecond*100, "Operation took longer than 100 milliseconds")
	})

	t.Run("Over rate limit", func(t *testing.T) {
		mockSrv.recvCount = 0

		rateLimitErr := errors.New("rate limit exceeded")
		for i := 0; i < 5; i++ {
			exp.EnableRateLimit(rateLimitErr)
		}

		logs := plog.NewLogs()
		rl := logs.ResourceLogs().AppendEmpty()
		rl.Resource().Attributes().PutStr("service.name", "test-service")
		sl := rl.ScopeLogs().AppendEmpty()

		logCount := 7000
		for i := 0; i < logCount; i++ {
			logRecord := sl.LogRecords().AppendEmpty()
			logRecord.Body().SetStr(fmt.Sprintf("test log message %d", i))
			logRecord.SetTimestamp(pcommon.NewTimestampFromTime(time.Now()))
			logRecord.SetSeverityText("INFO")
		}

		start := time.Now()
		err = exp.pushLogs(context.Background(), logs)
		duration := time.Since(start)

		assert.Error(t, err)
		assert.Contains(t, err.Error(), "rate limit exceeded")
		assert.Less(t, duration, time.Millisecond*100, "Operation took longer than 100 milliseconds")
		assert.Zero(t, mockSrv.recvCount, "Expected no logs to be received due to rate limiting")
	})

	t.Run("Rate limit reset", func(t *testing.T) {
		mockSrv.recvCount = 0
		time.Sleep(2 * time.Second)

		logs := plog.NewLogs()
		rl := logs.ResourceLogs().AppendEmpty()
		rl.Resource().Attributes().PutStr("service.name", "test-service")
		sl := rl.ScopeLogs().AppendEmpty()

		logCount := 3000
		for i := 0; i < logCount; i++ {
			logRecord := sl.LogRecords().AppendEmpty()
			logRecord.Body().SetStr(fmt.Sprintf("test log message %d", i))
			logRecord.SetTimestamp(pcommon.NewTimestampFromTime(time.Now()))
			logRecord.SetSeverityText("INFO")
		}

		start := time.Now()
		err = exp.pushLogs(context.Background(), logs)
		duration := time.Since(start)

		require.NoError(t, err)
		assert.Equal(t, logCount, mockSrv.recvCount, "Expected to receive exactly %d logs after rate limit reset", logCount)
		assert.Less(t, duration, time.Millisecond*100, "Operation took longer than 100 milliseconds")
	})
>>>>>>> 6ceb1194
}<|MERGE_RESOLUTION|>--- conflicted
+++ resolved
@@ -319,11 +319,7 @@
 	cfg := &Config{
 		Logs: configgrpc.ClientConfig{
 			Endpoint: endpoint,
-<<<<<<< HEAD
-			TLSSetting: configtls.ClientConfig{
-=======
 			TLS: configtls.ClientConfig{
->>>>>>> 6ceb1194
 				Insecure: true,
 			},
 			Headers: map[string]configopaque.String{},
@@ -378,8 +374,6 @@
 		}
 	}
 	assert.True(t, found, "Expected partial success log with correct fields")
-<<<<<<< HEAD
-=======
 }
 
 func TestLogsExporter_PushLogs_Performance(t *testing.T) {
@@ -492,5 +486,4 @@
 		assert.Equal(t, logCount, mockSrv.recvCount, "Expected to receive exactly %d logs after rate limit reset", logCount)
 		assert.Less(t, duration, time.Millisecond*100, "Operation took longer than 100 milliseconds")
 	})
->>>>>>> 6ceb1194
 }