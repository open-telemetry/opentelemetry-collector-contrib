--- conflicted
+++ resolved
@@ -325,11 +325,7 @@
 	cfg := &Config{
 		Metrics: configgrpc.ClientConfig{
 			Endpoint: endpoint,
-<<<<<<< HEAD
-			TLSSetting: configtls.ClientConfig{
-=======
 			TLS: configtls.ClientConfig{
->>>>>>> 6ceb1194
 				Insecure: true,
 			},
 			Headers: map[string]configopaque.String{},
@@ -397,8 +393,6 @@
 		}
 	}
 	assert.True(t, found, "Expected partial success log with correct fields and metric names")
-<<<<<<< HEAD
-=======
 }
 
 func TestMetricsExporter_PushMetrics_Performance(t *testing.T) {
@@ -520,5 +514,4 @@
 		assert.Equal(t, metricCount, mockSrv.recvCount, "Expected to receive exactly %d metrics after rate limit reset", metricCount)
 		assert.Less(t, duration, time.Millisecond*100, "Operation took longer than 100 milliseconds")
 	})
->>>>>>> 6ceb1194
 }