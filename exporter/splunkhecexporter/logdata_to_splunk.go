--- conflicted
+++ resolved
@@ -44,14 +44,10 @@
 	sourcetype := config.SourceType
 	index := config.Index
 	fields := map[string]interface{}{}
-<<<<<<< HEAD
-	res.Attributes().Range(func(k string, v pdata.AttributeValue) bool {
-=======
 	if lr.Name() != "" {
 		fields[splunk.NameLabel] = lr.Name()
 	}
-	res.Attributes().ForEach(func(k string, v pdata.AttributeValue) {
->>>>>>> 80eb4fc4
+	res.Attributes().Range(func(k string, v pdata.AttributeValue) bool {
 		switch k {
 		case conventions.AttributeHostName:
 			host = v.StringVal()
