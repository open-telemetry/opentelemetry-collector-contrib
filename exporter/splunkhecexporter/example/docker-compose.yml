--- conflicted
+++ resolved
@@ -2,11 +2,7 @@
 services:
 
   otel-collector:
-<<<<<<< HEAD
-    image: otel/opentelemetry-collector-contrib:0.128.0
-=======
     image: otel/opentelemetry-collector-contrib:0.129.1
->>>>>>> a69efa15
     container_name: otel
     command: ["--config=/etc/otel-collector-config.yml"]
     volumes:
