--- conflicted
+++ resolved
@@ -27,11 +27,7 @@
 	summary aws.MetricCalculator
 }
 
-<<<<<<< HEAD
-func calculateSummaryDelta(prev *aws.MetricValue, val interface{}, _ time.Time) (interface{}, bool) {
-=======
 func calculateSummaryDelta(prev *aws.MetricValue, val any, _ time.Time) (any, bool) {
->>>>>>> 592374af
 	metricEntry := val.(summaryMetricEntry)
 	summaryDelta := metricEntry.sum
 	countDelta := metricEntry.count
@@ -65,13 +61,10 @@
 	// retained: indicates whether the data point is valid for further process
 	// NOTE: It is an expensive call as it calculates the metric value.
 	CalculateDeltaDatapoints(i int, instrumentationScopeName string, detailedMetrics bool, calculators *emfCalculators) (dataPoint []dataPoint, retained bool)
-<<<<<<< HEAD
-=======
 	// IsStaleOrNaN returns true if metric value has NoRecordedValue flag set or if any metric value contains a NaN.
 	// When return value is true, IsStaleOrNaN also returns the attributes attached to the metric which can be used for
 	// logging purposes.
 	IsStaleOrNaN(i int) (bool, pcommon.Map)
->>>>>>> 592374af
 }
 
 // deltaMetricMetadata contains the metadata required to perform rate/delta calculation
@@ -97,11 +90,6 @@
 }
 
 type exponentialHistogramDataPointSlice struct {
-<<<<<<< HEAD
-=======
-	// TODO: Calculate delta value for count and sum value with exponential histogram
-	// https://github.com/open-telemetry/opentelemetry-collector-contrib/issues/18245
->>>>>>> 592374af
 	deltaMetricMetadata
 	pmetric.ExponentialHistogramDataPointSlice
 }
@@ -169,11 +157,7 @@
 }
 
 // CalculateDeltaDatapoints retrieves the HistogramDataPoint at the given index.
-<<<<<<< HEAD
 func (dps histogramDataPointSlice) CalculateDeltaDatapoints(i int, instrumentationScopeName string, _ bool, calculators *emfCalculators) ([]dataPoint, bool) {
-=======
-func (dps histogramDataPointSlice) CalculateDeltaDatapoints(i int, instrumentationScopeName string, _ bool, _ *emfCalculators) ([]dataPoint, bool) {
->>>>>>> 592374af
 	metric := dps.HistogramDataPointSlice.At(i)
 	labels := createLabels(metric.Attributes(), instrumentationScopeName)
 	timestamp := unixNanoToMilliseconds(metric.Timestamp())
@@ -184,7 +168,7 @@
 	var datapoints []dataPoint
 
 	if dps.adjustToDelta {
-		var delta interface{}
+		var delta any
 		mKey := aws.NewKey(dps.deltaMetricMetadata, labels)
 		delta, retained := calculators.summary.Calculate(mKey, summaryMetricEntry{sum, count}, metric.Timestamp().AsTime())
 
@@ -215,8 +199,6 @@
 	}}, true
 }
 
-<<<<<<< HEAD
-=======
 func (dps histogramDataPointSlice) IsStaleOrNaN(i int) (bool, pcommon.Map) {
 	metric := dps.HistogramDataPointSlice.At(i)
 	if metric.Flags().NoRecordedValue() {
@@ -228,7 +210,6 @@
 	return false, pcommon.Map{}
 }
 
->>>>>>> 592374af
 // CalculateDeltaDatapoints retrieves the ExponentialHistogramDataPoint at the given index.
 func (dps exponentialHistogramDataPointSlice) CalculateDeltaDatapoints(idx int, instrumentationScopeName string, _ bool, _ *emfCalculators) ([]dataPoint, bool) {
 	metric := dps.ExponentialHistogramDataPointSlice.At(idx)
@@ -311,8 +292,6 @@
 	}}, true
 }
 
-<<<<<<< HEAD
-=======
 func (dps exponentialHistogramDataPointSlice) IsStaleOrNaN(i int) (bool, pcommon.Map) {
 	metric := dps.ExponentialHistogramDataPointSlice.At(i)
 	if metric.Flags().NoRecordedValue() {
@@ -327,7 +306,6 @@
 	return false, pcommon.Map{}
 }
 
->>>>>>> 592374af
 // CalculateDeltaDatapoints retrieves the SummaryDataPoint at the given index and perform calculation with sum and count while retain the quantile value.
 func (dps summaryDataPointSlice) CalculateDeltaDatapoints(i int, instrumentationScopeName string, detailedMetrics bool, calculators *emfCalculators) ([]dataPoint, bool) {
 	metric := dps.SummaryDataPointSlice.At(i)
