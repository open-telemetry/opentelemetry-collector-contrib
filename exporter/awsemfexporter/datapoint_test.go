--- conflicted
+++ resolved
@@ -141,13 +141,13 @@
 	}
 	return finalOtelMetrics
 }
-func generateDeltaMetricMetadata(adjustToDelta bool, metricName, namespace, logGroup, logStreamName string) deltaMetricMetadata {
+func generateDeltaMetricMetadata(adjustToDelta bool, metricName string) deltaMetricMetadata {
 	return deltaMetricMetadata{
 		adjustToDelta: adjustToDelta,
 		metricName:    metricName,
-		namespace:     namespace,
-		logGroup:      logGroup,
-		logStream:     logStreamName,
+		logGroup:      "log-group",
+		logStream:     "log-stream",
+		namespace:     "namespace",
 	}
 }
 
@@ -199,51 +199,6 @@
 				labels: map[string]string{oTellibDimensionKey: instrLibName, "label1": "value1"},
 			},
 		},
-<<<<<<< HEAD
-=======
-	}
-
-	for i, tc := range testDeltaCases {
-		t.Run(tc.testName, func(t *testing.T) {
-			testDPS := pmetric.NewNumberDataPointSlice()
-			testDP := testDPS.AppendEmpty()
-			testDP.SetIntValue(tc.value.(int64))
-			testDP.Attributes().PutStr("label", "value")
-
-			dps := numberDataPointSlice{
-				instrLibName,
-				deltaMetricMetadata{
-					tc.adjustToDelta,
-					"foo",
-					"namespace",
-					"log-group",
-					"log-stream",
-				},
-				testDPS,
-			}
-
-			expectedDP := dataPoint{
-				value: tc.calculatedValue,
-				labels: map[string]string{
-					oTellibDimensionKey: instrLibName,
-					"label":             "value",
-				},
-			}
-
-			assert.Equal(t, 1, dps.Len())
-			dp, retained := dps.At(0)
-			assert.Equal(t, i > 0, retained)
-			if retained {
-				assert.Equal(t, expectedDP.labels, dp.labels)
-				assert.InDelta(t, expectedDP.value.(float64), dp.value.(float64), 0.02)
-			}
-		})
-	}
-}
-
-func TestDoubleDataPointSliceAt(t *testing.T) {
-	setupDataPointCache()
->>>>>>> 6b073849
 
 		{
 			name:          "Int data type with 1st delta calculation",
@@ -280,7 +235,6 @@
 		},
 	}
 
-<<<<<<< HEAD
 	for _, tc := range testCases {
 		t.Run(tc.name, func(t *testing.T) {
 			// Given the number datapoint (including Sum and Gauge OTEL metric type) with data type as int or double
@@ -294,28 +248,9 @@
 				numberDP.SetIntValue(v)
 			case float64:
 				numberDP.SetDoubleValue(v)
-=======
-	for i, tc := range testDeltaCases {
-		t.Run(tc.testName, func(t *testing.T) {
-			testDPS := pmetric.NewNumberDataPointSlice()
-			testDP := testDPS.AppendEmpty()
-			testDP.SetDoubleValue(tc.value.(float64))
-			testDP.Attributes().PutStr("label1", "value1")
-
-			dps := numberDataPointSlice{
-				instrLibName,
-				deltaMetricMetadata{
-					tc.adjustToDelta,
-					"foo",
-					"namespace",
-					"log-group",
-					"log-stream",
-				},
-				testDPS,
->>>>>>> 6b073849
 			}
 
-			deltaMetricMetadata := generateDeltaMetricMetadata(tc.adjustToDelta, tc.metricName, "namespace", "log-group", "log-stream")
+			deltaMetricMetadata := generateDeltaMetricMetadata(tc.adjustToDelta, tc.metricName)
 			numberDatapointSlice := numberDataPointSlice{deltaMetricMetadata, numberDPS}
 
 			// When calculate the delta datapoints for number datapoint
@@ -333,7 +268,7 @@
 }
 
 func TestCalculateDeltaDatapoints_HistogramDataPointSlice(t *testing.T) {
-	deltaMetricMetadata := generateDeltaMetricMetadata(false, "foo", "namespace", "log-group", "log-stream")
+	deltaMetricMetadata := generateDeltaMetricMetadata(false, "foo")
 
 	testCases := []struct {
 		name              string
@@ -412,15 +347,8 @@
 
 }
 
-<<<<<<< HEAD
 func TestCalculateDeltaDatapoints_SummaryDataPointSlice(t *testing.T) {
-	deltaMetricMetadata := generateDeltaMetricMetadata(true, "foo", "namespace", "log-group", "log-stream")
-=======
-func TestSummaryDataPointSliceAt(t *testing.T) {
-	setupDataPointCache()
-
-	instrLibName := "cloudwatch-otel"
->>>>>>> 6b073849
+	deltaMetricMetadata := generateDeltaMetricMetadata(true, "foo")
 
 	testCases := []struct {
 		name               string
@@ -459,7 +387,6 @@
 		},
 	}
 
-<<<<<<< HEAD
 	for i, tc := range testCases {
 		t.Run(tc.name, func(t *testing.T) {
 			// Given the summary datapoints with quantile 0, quantile 100, sum and count
@@ -468,35 +395,6 @@
 			summaryDP.SetSum(tc.summaryMetricValue["sum"].(float64))
 			summaryDP.SetCount(tc.summaryMetricValue["count"].(uint64))
 			summaryDP.Attributes().PutStr("label1", "value1")
-=======
-	for i, tt := range testCases {
-		t.Run(tt.testName, func(t *testing.T) {
-			testDPS := pmetric.NewSummaryDataPointSlice()
-			testDP := testDPS.AppendEmpty()
-			testDP.SetSum(tt.inputSumCount[0].(float64))
-			testDP.SetCount(tt.inputSumCount[1].(uint64))
-
-			testDP.QuantileValues().EnsureCapacity(2)
-			testQuantileValue := testDP.QuantileValues().AppendEmpty()
-			testQuantileValue.SetQuantile(0)
-			testQuantileValue.SetValue(float64(1))
-			testQuantileValue = testDP.QuantileValues().AppendEmpty()
-			testQuantileValue.SetQuantile(100)
-			testQuantileValue.SetValue(float64(5))
-			testDP.Attributes().PutStr("label1", "value1")
-
-			dps := summaryDataPointSlice{
-				instrLibName,
-				deltaMetricMetadata{
-					true,
-					"foo",
-					"namespace",
-					"log-group",
-					"log-stream",
-				},
-				testDPS,
-			}
->>>>>>> 6b073849
 
 			summaryDP.QuantileValues().EnsureCapacity(2)
 			firstQuantileValue := summaryDP.QuantileValues().AppendEmpty()
@@ -551,26 +449,9 @@
 func TestGetDataPoints(t *testing.T) {
 	logger := zap.NewNop()
 
-	normalDeltraMetricMetadata := generateDeltaMetricMetadata(false, "foo", "namespace", "log-group", "log-stream")
-	cumulativeDeltaMetricMetadata := generateDeltaMetricMetadata(true, "foo", "namespace", "log-group", "log-stream")
-
-<<<<<<< HEAD
-=======
-	dmm := deltaMetricMetadata{
-		false,
-		"foo",
-		"namespace",
-		"log-group",
-		"log-stream",
-	}
-	cumulativeDmm := deltaMetricMetadata{
-		true,
-		"foo",
-		"namespace",
-		"log-group",
-		"log-stream",
-	}
->>>>>>> 6b073849
+	normalDeltraMetricMetadata := generateDeltaMetricMetadata(false, "foo")
+	cumulativeDeltaMetricMetadata := generateDeltaMetricMetadata(true, "foo")
+
 	testCases := []struct {
 		name                   string
 		isPrometheusMetrics    bool
