--- conflicted
+++ resolved
@@ -23,7 +23,6 @@
 	"github.com/open-telemetry/opentelemetry-collector-contrib/internal/coreinternal/occonventions"
 )
 
-<<<<<<< HEAD
 const defaultNumberOfTestMetrics = 3
 
 func createTestResourceMetrics() pmetric.ResourceMetrics {
@@ -88,66 +87,6 @@
 	q2.SetValue(5)
 
 	for i := 1; i < numMetrics; i++ {
-=======
-func createTestResourceMetrics() pmetric.ResourceMetrics {
-	rm := pmetric.NewResourceMetrics()
-	rm.Resource().Attributes().PutStr(occonventions.AttributeExporterVersion, "SomeVersion")
-	rm.Resource().Attributes().PutStr(conventions.AttributeServiceName, "myServiceName")
-	rm.Resource().Attributes().PutStr(conventions.AttributeServiceNamespace, "myServiceNS")
-	rm.Resource().Attributes().PutStr("ClusterName", "myCluster")
-	rm.Resource().Attributes().PutStr("PodName", "myPod")
-	rm.Resource().Attributes().PutStr(attributeReceiver, prometheusReceiver)
-	sm := rm.ScopeMetrics().AppendEmpty()
-
-	m := sm.Metrics().AppendEmpty()
-	m.SetName("spanGaugeCounter")
-	m.SetDescription("Counting all the spans")
-	m.SetUnit("Count")
-	dp := m.SetEmptyGauge().DataPoints().AppendEmpty()
-	dp.SetTimestamp(pcommon.Timestamp(100_000_000))
-	dp.SetIntValue(1)
-	dp.Attributes().PutStr("spanName", "testSpan")
-	dp.Attributes().PutStr("isItAnError", "false")
-
-	m = sm.Metrics().AppendEmpty()
-	m.SetName("spanGaugeDoubleCounter")
-	m.SetDescription("Counting all the spans")
-	m.SetUnit("Count")
-	dp = m.SetEmptyGauge().DataPoints().AppendEmpty()
-	dp.SetTimestamp(pcommon.Timestamp(100_000_000))
-	dp.SetDoubleValue(0.1)
-	dp.Attributes().PutStr("spanName", "testSpan")
-	dp.Attributes().PutStr("isItAnError", "false")
-
-	m = sm.Metrics().AppendEmpty()
-	m.SetName("spanTimer")
-	m.SetDescription("How long the spans take")
-	m.SetUnit("Seconds")
-	hdp := m.SetEmptyHistogram().DataPoints().AppendEmpty()
-	hdp.SetTimestamp(pcommon.Timestamp(100_000_000))
-	hdp.SetCount(5)
-	hdp.SetSum(15)
-	hdp.ExplicitBounds().FromRaw([]float64{0, 10})
-	hdp.BucketCounts().FromRaw([]uint64{0, 4, 1})
-	hdp.Attributes().PutStr("spanName", "testSpan")
-
-	m = sm.Metrics().AppendEmpty()
-	m.SetName("spanTimer")
-	m.SetDescription("How long the spans take")
-	m.SetUnit("Seconds")
-	sdp := m.SetEmptySummary().DataPoints().AppendEmpty()
-	sdp.SetTimestamp(pcommon.Timestamp(100_000_000))
-	sdp.SetCount(5)
-	sdp.SetSum(15)
-	q1 := sdp.QuantileValues().AppendEmpty()
-	q1.SetQuantile(0)
-	q1.SetValue(1)
-	q2 := sdp.QuantileValues().AppendEmpty()
-	q2.SetQuantile(1)
-	q2.SetValue(5)
-
-	for i := 0; i < 2; i++ {
->>>>>>> 592374af
 		m = sm.Metrics().AppendEmpty()
 		m.SetName("spanCounter")
 		m.SetDescription("Counting all the spans")
@@ -437,12 +376,7 @@
 
 	for _, tc := range testCases {
 		t.Run(tc.testName, func(t *testing.T) {
-<<<<<<< HEAD
-			groupedMetrics := make(map[interface{}]*groupedMetric)
-=======
-
 			groupedMetrics := make(map[any]*groupedMetric)
->>>>>>> 592374af
 			err := translator.translateOTelToGroupedMetric(tc.metric, groupedMetrics, config)
 			assert.Nil(t, err)
 			assert.NotNil(t, groupedMetrics)
@@ -483,11 +417,7 @@
 		rm := pmetric.NewResourceMetrics()
 		rm.Resource().Attributes().PutStr(conventions.AttributeServiceName, "myServiceName")
 		rm.Resource().Attributes().PutStr(occonventions.AttributeExporterVersion, "SomeVersion")
-<<<<<<< HEAD
-		groupedMetrics := make(map[interface{}]*groupedMetric)
-=======
 		groupedMetrics := make(map[any]*groupedMetric)
->>>>>>> 592374af
 		err := translator.translateOTelToGroupedMetric(rm, groupedMetrics, config)
 		assert.Nil(t, err)
 		assert.Equal(t, 0, len(groupedMetrics))
@@ -585,19 +515,18 @@
 			assert.Equal(t, tc.expectedEMFLogEvent, *emfLogEvent.InputLogEvent.Message)
 		})
 	}
-
 }
 
 func TestTranslateCWMetricToEMFForEnhancedContainerInsights(t *testing.T) {
 	testCases := map[string]struct {
 		EnhancedContainerInsights bool
-		fields                    map[string]interface{}
+		fields                    map[string]any
 		measurements              []cWMeasurement
-		expectedEMFLogEvent       interface{}
+		expectedEMFLogEvent       any
 	}{
 		"EnhancedContainerInsightsEnabled": {
 			EnhancedContainerInsights: true,
-			fields: map[string]interface{}{
+			fields: map[string]any{
 				oTellibDimensionKey:                     "cloudwatch-otel",
 				"scrape_samples_post_metric_relabeling": "12",
 				"scrape_samples_scraped":                "34",
@@ -610,7 +539,7 @@
 		},
 		"EnhancedContainerInsightsDisabled": {
 			EnhancedContainerInsights: false,
-			fields: map[string]interface{}{
+			fields: map[string]any{
 				oTellibDimensionKey:                     "cloudwatch-otel",
 				"scrape_samples_post_metric_relabeling": "12",
 				"scrape_samples_scraped":                "34",
@@ -983,7 +912,7 @@
 			&cWMetrics{
 				measurements: []cWMeasurement{},
 				timestampMs:  timestamp,
-				fields: map[string]interface{}{
+				fields: map[string]any{
 					"label1":  "value1",
 					"metric1": 1,
 				},
@@ -2584,11 +2513,7 @@
 
 			translator := newMetricTranslator(*config)
 
-<<<<<<< HEAD
-			groupedMetrics := make(map[interface{}]*groupedMetric)
-=======
 			groupedMetrics := make(map[any]*groupedMetric)
->>>>>>> 592374af
 
 			rm := test.inputMetrics.ResourceMetrics().At(0)
 			err := translator.translateOTelToGroupedMetric(rm, groupedMetrics, config)
