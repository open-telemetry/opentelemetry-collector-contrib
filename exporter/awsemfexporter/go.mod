--- conflicted
+++ resolved
@@ -51,12 +51,8 @@
 	golang.org/x/sys v0.4.0 // indirect
 	golang.org/x/text v0.6.0 // indirect
 	google.golang.org/genproto v0.0.0-20221207170731-23e4bf6bdc37 // indirect
-<<<<<<< HEAD
-	google.golang.org/grpc v1.52.1 // indirect
+	google.golang.org/grpc v1.52.3 // indirect
 	google.golang.org/protobuf v1.28.1 // indirect
-=======
-	google.golang.org/grpc v1.52.3 // indirect
->>>>>>> 6b073849
 	gopkg.in/yaml.v3 v3.0.1 // indirect
 )
 
