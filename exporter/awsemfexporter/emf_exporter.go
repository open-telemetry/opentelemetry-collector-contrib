--- conflicted
+++ resolved
@@ -24,8 +24,6 @@
 	"github.com/aws/aws-sdk-go/aws"
 	"github.com/aws/aws-sdk-go/aws/awserr"
 	"github.com/google/uuid"
-	"go.opentelemetry.io/collector/component"
-	"go.opentelemetry.io/collector/consumer"
 	"go.opentelemetry.io/collector/consumer/consumererror"
 	"go.opentelemetry.io/collector/exporter"
 	"go.opentelemetry.io/collector/pdata/pcommon"
@@ -55,16 +53,8 @@
 	collectorID   string
 }
 
-<<<<<<< HEAD
 // newEmfExporter creates a new exporter using exporterhelper
 func newEmfExporter(config *Config, set exporter.CreateSettings) (*emfExporter, error) {
-=======
-// newEmfPusher func creates an EMF Exporter instance with data push callback func
-func newEmfPusher(
-	config component.Config,
-	params exporter.CreateSettings,
-) (*emfExporter, error) {
->>>>>>> eedb3716
 	if config == nil {
 		return nil, errors.New("emf exporter config is nil")
 	}
@@ -81,20 +71,10 @@
 	svcStructuredLog := cwlogs.NewClient(set.Logger, awsConfig, set.BuildInfo, config.LogGroupName, config.LogRetention, session)
 	collectorIdentifier, err := uuid.NewRandom()
 
-<<<<<<< HEAD
-=======
-// newEmfExporter creates a new exporter using exporterhelper
-func newEmfExporter(
-	config component.Config,
-	set exporter.CreateSettings,
-) (exporter.Metrics, error) {
-	emfPusher, err := newEmfPusher(config, set)
->>>>>>> eedb3716
 	if err != nil {
 		return nil, err
 	}
 
-<<<<<<< HEAD
 	emfExporter := &emfExporter{
 		svcStructuredLog:       svcStructuredLog,
 		config:                 config,
@@ -102,18 +82,6 @@
 		retryCnt:               *awsConfig.MaxRetries,
 		collectorID:            collectorIdentifier.String(),
 		groupStreamToPusherMap: map[string]map[string]cwlogs.Pusher{},
-=======
-	exporter, err := exporterhelper.NewMetricsExporter(
-		context.TODO(),
-		set,
-		config,
-		emfPusher.pushMetricsData,
-		exporterhelper.WithShutdown(emfPusher.shutdown),
-		exporterhelper.WithCapabilities(consumer.Capabilities{MutatesData: false}),
-	)
-	if err != nil {
-		return nil, err
->>>>>>> eedb3716
 	}
 
 	return emfExporter, nil
