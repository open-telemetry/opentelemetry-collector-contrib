--- conflicted
+++ resolved
@@ -135,8 +135,7 @@
 
 	for _, groupedMetric := range groupedMetrics {
 		cWMetric := translateGroupedMetricToCWMetric(groupedMetric, expConfig)
-<<<<<<< HEAD
-		putLogEvent := translateCWMetricToEMF(cWMetric)
+		putLogEvent := translateCWMetricToEMF(cWMetric, expConfig)
 		// Currently we only support two options for "OutputDestination".
 		if strings.EqualFold(outputDestination, outputDestinationStdout) {
 			fmt.Println(*putLogEvent.InputLogEvent.Message)
@@ -146,9 +145,6 @@
 			if logStream == "" {
 				logStream = defaultLogStream
 			}
-=======
-		putLogEvent := translateCWMetricToEMF(cWMetric, expConfig)
->>>>>>> cabe3300
 
 			pusher := emf.getPusher(logGroup, logStream)
 			if pusher != nil {
