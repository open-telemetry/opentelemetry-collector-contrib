--- conflicted
+++ resolved
@@ -31,12 +31,8 @@
 )
 
 require (
-<<<<<<< HEAD
-	github.com/apache/thrift v0.20.0 // indirect
+	github.com/apache/thrift v0.21.0 // indirect
 	github.com/aws/aws-msk-iam-sasl-signer-go v1.0.0 // indirect
-=======
-	github.com/apache/thrift v0.21.0 // indirect
->>>>>>> 985dddba
 	github.com/aws/aws-sdk-go v1.55.5 // indirect
 	github.com/aws/aws-sdk-go-v2 v1.19.0 // indirect
 	github.com/aws/aws-sdk-go-v2/config v1.18.28 // indirect
