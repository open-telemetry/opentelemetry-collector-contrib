--- conflicted
+++ resolved
@@ -211,20 +211,12 @@
 	if marshaler == nil {
 		return nil, errUnrecognizedEncoding
 	}
-<<<<<<< HEAD
 	if config.PartitionMetricsByResourceAttributes {
 		if keyableMarshaler, ok := marshaler.(KeyableMetricsMarshaler); ok {
 			keyableMarshaler.Key()
 		}
 	}
 
-	producer, err := newSaramaProducer(config)
-	if err != nil {
-		return nil, err
-	}
-
-=======
->>>>>>> b4965d28
 	return &kafkaMetricsProducer{
 		cfg:       config,
 		topic:     config.Topic,
