--- conflicted
+++ resolved
@@ -87,11 +87,7 @@
 	}
 
 	if franzGoClientFeatureGate.IsEnabled() {
-<<<<<<< HEAD
-		producer, ferr := kafka.NewFranzSyncProducer(e.cfg.ClientConfig,
-=======
 		producer, ferr := kafka.NewFranzSyncProducer(ctx, e.cfg.ClientConfig,
->>>>>>> f3acb5e4
 			e.cfg.Producer, e.cfg.TimeoutSettings.Timeout, e.logger,
 		)
 		if ferr != nil {
