--- conflicted
+++ resolved
@@ -22,11 +22,8 @@
 	GeneratorURL            string                   `mapstructure:"generator_url"`
 	DefaultSeverity         string                   `mapstructure:"severity"`
 	SeverityAttribute       string                   `mapstructure:"severity_attribute"`
-<<<<<<< HEAD
 	APIVersion              string                   `mapstructure:"api_version"`
-=======
 	EventLabels             []string                 `mapstructure:"event_labels"`
->>>>>>> 9d966da8
 }
 
 var _ component.Config = (*Config)(nil)
