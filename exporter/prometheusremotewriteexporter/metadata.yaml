--- conflicted
+++ resolved
@@ -87,9 +87,6 @@
       unit: ms
       histogram:
         value_type: int
-<<<<<<< HEAD
-        bucket_boundaries: [5, 10, 20, 50, 100, 200, 500, 1000, 2000, 5000]
-=======
         bucket_boundaries: [5, 10, 20, 50, 100, 200, 500, 1000, 2000, 5000]
     exporter_prometheusremotewrite_wal_bytes_written:
       enabled: true
@@ -105,5 +102,4 @@
       unit: "By"
       sum:
         value_type: int
-        monotonic: true
->>>>>>> a69efa15
+        monotonic: true