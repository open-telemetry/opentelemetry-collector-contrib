--- conflicted
+++ resolved
@@ -998,44 +998,10 @@
 	assert.Equal(t, gotFromWAL, gotFromUpload)
 }
 
-<<<<<<< HEAD
 func canceledContext() context.Context {
 	ctx, cancel := context.WithCancel(context.Background())
 	cancel()
 	return ctx
-=======
-func TestRetryOn5xx(t *testing.T) {
-	// Create a mock HTTP server with a counter to simulate a 5xx error on the first attempt and a 2xx success on the second attempt
-	attempts := 0
-	mockServer := httptest.NewServer(http.HandlerFunc(func(w http.ResponseWriter, r *http.Request) {
-		if attempts < 4 {
-			attempts++
-			http.Error(w, "Internal Server Error", http.StatusInternalServerError)
-		} else {
-			w.WriteHeader(http.StatusOK)
-		}
-	}))
-	defer mockServer.Close()
-
-	endpointURL, err := url.Parse(mockServer.URL)
-	require.NoError(t, err)
-
-	// Create the prwExporter
-	exporter := &prwExporter{
-		endpointURL: endpointURL,
-		client:      http.DefaultClient,
-		retrySettings: configretry.BackOffConfig{
-			Enabled: true,
-		},
-	}
-
-	ctx := context.Background()
-
-	// Execute the write request and verify that the exporter returns a non-permanent error on the first attempt.
-	err = exporter.execute(ctx, &prompb.WriteRequest{})
-	assert.NoError(t, err)
-	assert.Equal(t, 4, attempts)
->>>>>>> 3a1412a0
 }
 
 func assertPermanentConsumerError(t assert.TestingT, err error, _ ...any) bool {
@@ -1044,7 +1010,6 @@
 
 func TestRetries(t *testing.T) {
 
-<<<<<<< HEAD
 	tts := []struct {
 		name             string
 		serverErrorCount int // number of times server should return error
@@ -1080,14 +1045,6 @@
 			assert.Error,
 			assertPermanentConsumerError,
 			canceledContext(),
-=======
-	// Create the prwExporter
-	exporter := &prwExporter{
-		endpointURL: endpointURL,
-		client:      http.DefaultClient,
-		retrySettings: configretry.BackOffConfig{
-			Enabled: true,
->>>>>>> 3a1412a0
 		},
 	}
 
@@ -1112,7 +1069,7 @@
 			exporter := &prwExporter{
 				endpointURL: endpointURL,
 				client:      http.DefaultClient,
-				retrySettings: exporterhelper.RetrySettings{
+				retrySettings: configretry.BackOffConfig{
 					Enabled: true,
 				},
 			}
