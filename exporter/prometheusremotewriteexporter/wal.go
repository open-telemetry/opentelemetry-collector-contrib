// Copyright The OpenTelemetry Authors
// SPDX-License-Identifier: Apache-2.0

package prometheusremotewriteexporter // import "github.com/open-telemetry/opentelemetry-collector-contrib/exporter/prometheusremotewriteexporter"

import (
	"context"
	"errors"
	"fmt"
	"path/filepath"
	"sync"
	"sync/atomic"
	"time"

	"github.com/gogo/protobuf/proto"
	"github.com/prometheus/prometheus/prompb"
	"github.com/tidwall/wal"
	"go.uber.org/multierr"
	"go.uber.org/zap"
)

type prweWAL struct {
	mu        sync.Mutex // mu protects the fields below.
	wal       *wal.Log
	walConfig *WALConfig
	walPath   string

	exportSink func(ctx context.Context, reqL []*prompb.WriteRequest) error

	stopOnce  sync.Once
	stopChan  chan struct{}
	rNotify   chan struct{}
	rWALIndex *atomic.Uint64
	wWALIndex *atomic.Uint64

	log *zap.Logger
}

const (
	defaultWALBufferSize        = 300
	defaultWALTruncateFrequency = 1 * time.Minute
)

type WALConfig struct {
	Directory         string        `mapstructure:"directory"`
	BufferSize        int           `mapstructure:"buffer_size"`
	TruncateFrequency time.Duration `mapstructure:"truncate_frequency"`
}

func (wc *WALConfig) bufferSize() int {
	if wc.BufferSize > 0 {
		return wc.BufferSize
	}
	return defaultWALBufferSize
}

func (wc *WALConfig) truncateFrequency() time.Duration {
	if wc.TruncateFrequency > 0 {
		return wc.TruncateFrequency
	}
	return defaultWALTruncateFrequency
}

func newWAL(walConfig *WALConfig, exportSink func(context.Context, []*prompb.WriteRequest) error) *prweWAL {
	if walConfig == nil {
		// There are cases for which the WAL can be disabled.
		// TODO: Perhaps log that the WAL wasn't enabled.
		return nil
	}

	wal := prweWAL{
		exportSink: exportSink,
		walConfig:  walConfig,
		stopChan:   make(chan struct{}),
		rNotify:    make(chan struct{}),
		rWALIndex:  &atomic.Uint64{},
		wWALIndex:  &atomic.Uint64{},
<<<<<<< HEAD
		log:        zap.NewNop(),
	}

	return &wal, nil
=======
	}
>>>>>>> 73cde8dd
}

func (wc *WALConfig) createWAL() (*wal.Log, string, error) {
	walPath := filepath.Join(wc.Directory, "prom_remotewrite")
	log, err := wal.Open(walPath, &wal.Options{
		SegmentCacheSize: wc.bufferSize(),
		NoCopy:           true,
	})
	if err != nil {
		return nil, "", fmt.Errorf("prometheusremotewriteexporter: failed to open WAL: %w", err)
	}
	return log, walPath, nil
}

var (
	errAlreadyClosed = errors.New("already closed")
	errNilWAL        = errors.New("wal is nil")
)

// retrieveWALIndices queries the WriteAheadLog for its current first and last indices.
func (prwe *prweWAL) retrieveWALIndices() (err error) {
	prwe.mu.Lock()
	defer prwe.mu.Unlock()

	err = prwe.closeWAL()
	if err != nil {
		return err
	}

	log, walPath, err := prwe.walConfig.createWAL()
	if err != nil {
		return err
	}

	prwe.wal = log
	prwe.walPath = walPath

	rIndex, err := prwe.wal.FirstIndex()
	if err != nil {
		return fmt.Errorf("prometheusremotewriteexporter: failed to retrieve the first WAL index: %w", err)
	}

	// NOTE: github.com/tidwall/wal reading starts at 1, but FirstIndex() may return 0 if the wal is empty
	prwe.rWALIndex.Store(max(rIndex, 1))

	wIndex, err := prwe.wal.LastIndex()
	if err != nil {
		return fmt.Errorf("prometheusremotewriteexporter: failed to retrieve the last WAL index: %w", err)
	}
	prwe.wWALIndex.Store(wIndex)
	return nil
}

func (prwe *prweWAL) stop() error {
	err := errAlreadyClosed
	prwe.stopOnce.Do(func() {
		prwe.mu.Lock()
		defer prwe.mu.Unlock()

		close(prwe.stopChan)
		err = prwe.closeWAL()
	})
	return err
}

// run begins reading from the WAL until prwe.stopChan is closed.
func (prwe *prweWAL) run(ctx context.Context) (err error) {
	var logger *zap.Logger
	logger, err = loggerFromContext(ctx)
	if err != nil {
		return
	}
	prwe.log = logger

	if err = prwe.retrieveWALIndices(); err != nil {
		logger.Error("unable to start write-ahead log", zap.Error(err))
		return
	}

	runCtx, cancel := context.WithCancel(ctx)

	// Start the process of exporting but wait until the exporting has started.
	waitUntilStartedCh := make(chan bool)
	go func() {
		signalStart := func() { close(waitUntilStartedCh) }
		defer cancel()
		for {
			select {
			case <-runCtx.Done():
				return
			case <-prwe.stopChan:
				return
			default:
				err := prwe.continuallyPopWALThenExport(runCtx, signalStart)
				signalStart = func() {}
				if err != nil {
					// log err
					logger.Error("error processing WAL entries", zap.Error(err))
					// Restart WAL
					if errS := prwe.retrieveWALIndices(); errS != nil {
						logger.Error("unable to re-start write-ahead log after error", zap.Error(errS))
						return
					}
				}
			}
		}
	}()
	<-waitUntilStartedCh
	return nil
}

// continuallyPopWALThenExport reads a prompb.WriteRequest proto encoded blob from the WAL, and moves
// the WAL's front index forward until either the read buffer period expires or the maximum
// buffer size is exceeded. When either of the two conditions are matched, it then exports
// the requests to the Remote-Write endpoint, and then truncates the head of the WAL to where
// it last read from.
func (prwe *prweWAL) continuallyPopWALThenExport(ctx context.Context, signalStart func()) (err error) {
	var reqL []*prompb.WriteRequest
	defer func() {
		// Keeping it within a closure to ensure that the later
		// updated value of reqL is always flushed to disk.
		if errL := prwe.exportSink(ctx, reqL); errL != nil {
			err = multierr.Append(err, errL)
		}
	}()

	freshTimer := func() *time.Timer {
		return time.NewTimer(prwe.walConfig.truncateFrequency())
	}

	timer := freshTimer()
	defer func() {
		// Added in a closure to ensure we capture the later
		// updated value of timer when changed in the loop below.
		timer.Stop()
	}()

	signalStart()

	maxCountPerUpload := prwe.walConfig.bufferSize()
	for {
		select {
		case <-ctx.Done():
			return ctx.Err()
		case <-prwe.stopChan:
			return nil
		default:
		}

		var req *prompb.WriteRequest
		req, err = prwe.readPrompbFromWAL(ctx, prwe.rWALIndex.Load())
		if err != nil {
			return err
		}
		reqL = append(reqL, req)

		var shouldExport bool
		select {
		case <-timer.C:
			shouldExport = true
		default:
			shouldExport = len(reqL) >= maxCountPerUpload
		}

		if !shouldExport {
			continue
		}

		// Otherwise, it is time to export, flush and then truncate the WAL, but also to kill the timer!
		timer.Stop()
		timer = freshTimer()

		if err = prwe.exportThenFrontTruncateWAL(ctx, reqL); err != nil {
			return err
		}
		// Reset but reuse the write requests slice.
		reqL = reqL[:0]
	}
}

func (prwe *prweWAL) closeWAL() error {
	if prwe.wal != nil {
		err := prwe.wal.Close()
		prwe.wal = nil
		return err
	}
	return nil
}

func (prwe *prweWAL) syncAndTruncateFront() error {
	prwe.mu.Lock()
	defer prwe.mu.Unlock()

	if prwe.wal == nil {
		return errNilWAL
	}

	// Save all the entries that aren't yet committed, to the tail of the WAL.
	if err := prwe.wal.Sync(); err != nil {
		return err
	}
	// Truncate the WAL from the front for the entries that we already
	// read from the WAL and had already exported.
	if err := prwe.wal.TruncateFront(prwe.rWALIndex.Load()); err != nil && !errors.Is(err, wal.ErrOutOfRange) {
		return err
	}
	return nil
}

func (prwe *prweWAL) exportThenFrontTruncateWAL(ctx context.Context, reqL []*prompb.WriteRequest) error {
	if len(reqL) == 0 {
		return nil
	}
	if cErr := ctx.Err(); cErr != nil {
		return nil
	}

	if errL := prwe.exportSink(ctx, reqL); errL != nil {
		return errL
	}
	if err := prwe.syncAndTruncateFront(); err != nil {
		return err
	}
	// Reset by retrieving the respective read and write WAL indices.
	return prwe.retrieveWALIndices()
}

// persistToWAL is the routine that'll be hooked into the exporter's receiving side and it'll
// write them to the Write-Ahead-Log so that shutdowns won't lose data, and that the routine that
// reads from the WAL can then process the previously serialized requests.
func (prwe *prweWAL) persistToWAL(requests []*prompb.WriteRequest) error {
	prwe.mu.Lock()
	defer prwe.mu.Unlock()

	// Write all the requests to the WAL in a batch.
	batch := new(wal.Batch)
	for _, req := range requests {
		protoBlob, err := proto.Marshal(req)
		if err != nil {
			return err
		}
		wIndex := prwe.wWALIndex.Add(1)
		prwe.log.Debug("write", zap.Uint64("index", wIndex))
		batch.Write(wIndex, protoBlob)
	}

	// notify possibly waiting tailing routine of write
	select {
	case prwe.rNotify <- struct{}{}:
		// tailing routine is actively waiting for write
	default:
		// no receiver, ignore
	}

	return prwe.wal.WriteBatch(batch)
}

// read repeatedly attempts to fetch a *prompb.WriteRequest from the WAL,
// aborting on error.
// prwe.mu is temporarily acquired for the individual read attempts only,
// allowing writes to happen while waiting
func (prwe *prweWAL) readPrompbFromWAL(ctx context.Context, index uint64) (*prompb.WriteRequest, error) {

	if prwe == nil {
		return nil, fmt.Errorf("attempt to read from closed WAL")
	}

	try := func() (*prompb.WriteRequest, error) {
		prwe.mu.Lock()
		defer prwe.mu.Unlock()

		prwe.log.Debug("read", zap.Uint64("index", index))
		protoBlob, err := prwe.wal.Read(index)
		if err != nil {
			return nil, err
		}

		var req prompb.WriteRequest
		if err := proto.Unmarshal(protoBlob, &req); err != nil {
			return nil, err
		}

		prwe.rWALIndex.Add(1)
		return &req, nil
	}

	for {
		select {
		case <-ctx.Done():
			return nil, ctx.Err()
		case <-prwe.stopChan:
			return nil, fmt.Errorf("attempt to read from WAL after stopped")
		default:
		}

		req, err := try()
		if errors.Is(err, wal.ErrNotFound) {
			prwe.log.Debug("wal empty - waiting for write")

			select {
			case <-prwe.rNotify:
			case <-ctx.Done():
				return nil, ctx.Err()
			}

			continue
		} else if err != nil {
			return nil, err
		}

		return req, nil
	}
}

func max(a, b uint64) uint64 {
	if a > b {
		return a
	}
	return b
}<|MERGE_RESOLUTION|>--- conflicted
+++ resolved
@@ -68,21 +68,15 @@
 		return nil
 	}
 
-	wal := prweWAL{
+	return &prweWAL{
 		exportSink: exportSink,
 		walConfig:  walConfig,
 		stopChan:   make(chan struct{}),
 		rNotify:    make(chan struct{}),
 		rWALIndex:  &atomic.Uint64{},
 		wWALIndex:  &atomic.Uint64{},
-<<<<<<< HEAD
 		log:        zap.NewNop(),
 	}
-
-	return &wal, nil
-=======
-	}
->>>>>>> 73cde8dd
 }
 
 func (wc *WALConfig) createWAL() (*wal.Log, string, error) {
