// Copyright The OpenTelemetry Authors
// SPDX-License-Identifier: Apache-2.0

package prometheusremotewriteexporter

import (
	"math"
	"testing"

	"github.com/prometheus/prometheus/prompb"
	"github.com/stretchr/testify/assert"
)

// Test_batchTimeSeries checks batchTimeSeries return the correct number of requests
// depending on byte size.
func Test_batchTimeSeries(t *testing.T) {
	// First we will instantiate a dummy TimeSeries instance to pass into both the export call and compare the http request
	labels := getPromLabels(label11, value11, label12, value12, label21, value21, label22, value22)
	sample1 := getSample(floatVal1, msTime1)
	sample2 := getSample(floatVal2, msTime2)
	sample3 := getSample(floatVal3, msTime3)
	ts1 := getTimeSeries(labels, sample1, sample2)
	ts2 := getTimeSeries(labels, sample1, sample2, sample3)

	tss1 := []prompb.TimeSeries{}
	tss2 := []prompb.TimeSeries{ts1}
	tss3 := []prompb.TimeSeries{ts1, ts2}

	tests := []struct {
		name                string
		tss                 []prompb.TimeSeries
		maxBatchByteSize    int
		numExpectedRequests int
		returnErr           bool
	}{
		{
			"no_timeseries",
			tss1,
			100,
			-1,
			true,
		},
		{
			"normal_case",
			tss2,
			300,
			1,
			false,
		},
		{
			"two_requests",
			tss3,
			300,
			2,
			false,
		},
	}
	// run tests
	for _, tt := range tests {
		t.Run(tt.name, func(t *testing.T) {
<<<<<<< HEAD
			state := newBatchTimeSericesState()
			requests, err := batchTimeSeries(tt.tss, tt.maxBatchByteSize, nil, &state)
=======
			state := newBatchTimeServicesState()
			requests, err := batchTimeSeries(tt.tsMap, tt.maxBatchByteSize, nil, state)
>>>>>>> 9a57b621
			if tt.returnErr {
				assert.Error(t, err)
				return
			}

			assert.NoError(t, err)
			assert.Len(t, requests, tt.numExpectedRequests)
			if tt.numExpectedRequests <= 1 {
				assert.Equal(t, math.MaxInt, state.nextTimeSeriesBufferSize)
				assert.Equal(t, math.MaxInt, state.nextMetricMetadataBufferSize)
				assert.Equal(t, 2*len(requests), state.nextRequestBufferSize)
			} else {
				assert.Equal(t, max(10, len(requests[len(requests)-2].Timeseries)*2), state.nextTimeSeriesBufferSize)
				assert.Equal(t, math.MaxInt, state.nextMetricMetadataBufferSize)
				assert.Equal(t, 2*len(requests), state.nextRequestBufferSize)
			}
		})
	}
}

func Test_batchTimeSeriesUpdatesStateForLargeBatches(t *testing.T) {
	labels := getPromLabels(label11, value11, label12, value12, label21, value21, label22, value22)
	sample1 := getSample(floatVal1, msTime1)
	sample2 := getSample(floatVal2, msTime2)
	sample3 := getSample(floatVal3, msTime3)

	// Benchmark for large data sizes
	// First allocate 100k time series
	tsArray := make([]prompb.TimeSeries, 0, 100000)
	for i := 0; i < 100000; i++ {
		ts := getTimeSeries(labels, sample1, sample2, sample3)
		tsArray = append(tsArray, ts)
	}

<<<<<<< HEAD
	state := newBatchTimeSericesState()
	requests, err := batchTimeSeries(tsArray, 1000000, nil, &state)
=======
	tsMap1 := getTimeseriesMap(tsArray)

	state := newBatchTimeServicesState()
	requests, err := batchTimeSeries(tsMap1, 1000000, nil, state)
>>>>>>> 9a57b621

	assert.NoError(t, err)
	assert.Len(t, requests, 18)
	assert.Equal(t, len(requests[len(requests)-2].Timeseries)*2, state.nextTimeSeriesBufferSize)
	assert.Equal(t, math.MaxInt, state.nextMetricMetadataBufferSize)
	assert.Equal(t, 36, state.nextRequestBufferSize)
}

// Benchmark_batchTimeSeries checks batchTimeSeries
// To run and gather alloc data:
// go test -bench ^Benchmark_batchTimeSeries$ -benchmem -benchtime=100x -run=^$ -count=10 -memprofile memprofile.out
// go tool pprof -svg memprofile.out
func Benchmark_batchTimeSeries(b *testing.B) {
	labels := getPromLabels(label11, value11, label12, value12, label21, value21, label22, value22)
	sample1 := getSample(floatVal1, msTime1)
	sample2 := getSample(floatVal2, msTime2)
	sample3 := getSample(floatVal3, msTime3)

	// Benchmark for large data sizes
	// First allocate 100k time series
	tsArray := make([]prompb.TimeSeries, 0, 100000)
	for i := 0; i < 100000; i++ {
		ts := getTimeSeries(labels, sample1, sample2, sample3)
		tsArray = append(tsArray, ts)
	}

	b.ReportAllocs()
	b.ResetTimer()

	state := newBatchTimeServicesState()
	// Run batchTimeSeries 100 times with a 1mb max request size
	for i := 0; i < b.N; i++ {
<<<<<<< HEAD
		requests, err := batchTimeSeries(tsArray, 1000000, nil, &state)
=======
		requests, err := batchTimeSeries(tsMap1, 1000000, nil, state)
>>>>>>> 9a57b621
		assert.NoError(b, err)
		assert.Len(b, requests, 18)
	}
}

// Ensure that before a prompb.WriteRequest is created, that the points per TimeSeries
// are sorted by Timestamp value, to prevent Prometheus from barfing when it gets poorly
// sorted values. See issues:
// * https://github.com/open-telemetry/wg-prometheus/issues/10
// * https://github.com/open-telemetry/opentelemetry-collector/issues/2315
func TestEnsureTimeseriesPointsAreSortedByTimestamp(t *testing.T) {
	outOfOrder := []prompb.TimeSeries{
		{
			Samples: []prompb.Sample{
				{
					Value:     10.11,
					Timestamp: 1000,
				},
				{
					Value:     7.81,
					Timestamp: 2,
				},
				{
					Value:     987.81,
					Timestamp: 1,
				},
				{
					Value:     18.22,
					Timestamp: 999,
				},
			},
		},
		{
			Samples: []prompb.Sample{
				{
					Value:     99.91,
					Timestamp: 5,
				},
				{
					Value:     4.33,
					Timestamp: 3,
				},
				{
					Value:     47.81,
					Timestamp: 4,
				},
				{
					Value:     18.22,
					Timestamp: 8,
				},
			},
		},
	}
	got := convertTimeseriesToRequest(outOfOrder)

	// We must ensure that the resulting Timeseries' sample points are sorted by Timestamp.
	want := &prompb.WriteRequest{
		Timeseries: []prompb.TimeSeries{
			{
				Samples: []prompb.Sample{
					{
						Value:     987.81,
						Timestamp: 1,
					},
					{
						Value:     7.81,
						Timestamp: 2,
					},
					{
						Value:     18.22,
						Timestamp: 999,
					},
					{
						Value:     10.11,
						Timestamp: 1000,
					},
				},
			},
			{
				Samples: []prompb.Sample{
					{
						Value:     4.33,
						Timestamp: 3,
					},
					{
						Value:     47.81,
						Timestamp: 4,
					},
					{
						Value:     99.91,
						Timestamp: 5,
					},
					{
						Value:     18.22,
						Timestamp: 8,
					},
				},
			},
		},
	}
	assert.Equal(t, want, got)

	// For a full sanity/logical check, assert that EVERY
	// Sample has a Timestamp bigger than its prior values.
	for ti, ts := range got.Timeseries {
		for i := range ts.Samples {
			si := ts.Samples[i]
			for j := 0; j < i; j++ {
				sj := ts.Samples[j]
				assert.LessOrEqual(t, sj.Timestamp, si.Timestamp, "Timeseries[%d]: Sample[%d].Timestamp(%d) > Sample[%d].Timestamp(%d)",
					ti, j, sj.Timestamp, i, si.Timestamp)
			}
		}
	}
}<|MERGE_RESOLUTION|>--- conflicted
+++ resolved
@@ -58,13 +58,8 @@
 	// run tests
 	for _, tt := range tests {
 		t.Run(tt.name, func(t *testing.T) {
-<<<<<<< HEAD
-			state := newBatchTimeSericesState()
-			requests, err := batchTimeSeries(tt.tss, tt.maxBatchByteSize, nil, &state)
-=======
 			state := newBatchTimeServicesState()
-			requests, err := batchTimeSeries(tt.tsMap, tt.maxBatchByteSize, nil, state)
->>>>>>> 9a57b621
+			requests, err := batchTimeSeries(tt.tss, tt.maxBatchByteSize, nil, state)
 			if tt.returnErr {
 				assert.Error(t, err)
 				return
@@ -99,15 +94,8 @@
 		tsArray = append(tsArray, ts)
 	}
 
-<<<<<<< HEAD
-	state := newBatchTimeSericesState()
-	requests, err := batchTimeSeries(tsArray, 1000000, nil, &state)
-=======
-	tsMap1 := getTimeseriesMap(tsArray)
-
 	state := newBatchTimeServicesState()
-	requests, err := batchTimeSeries(tsMap1, 1000000, nil, state)
->>>>>>> 9a57b621
+	requests, err := batchTimeSeries(tsArray, 1000000, nil, state)
 
 	assert.NoError(t, err)
 	assert.Len(t, requests, 18)
@@ -140,11 +128,7 @@
 	state := newBatchTimeServicesState()
 	// Run batchTimeSeries 100 times with a 1mb max request size
 	for i := 0; i < b.N; i++ {
-<<<<<<< HEAD
-		requests, err := batchTimeSeries(tsArray, 1000000, nil, &state)
-=======
-		requests, err := batchTimeSeries(tsMap1, 1000000, nil, state)
->>>>>>> 9a57b621
+		requests, err := batchTimeSeries(tsArray, 1000000, nil, state)
 		assert.NoError(b, err)
 		assert.Len(b, requests, 18)
 	}
