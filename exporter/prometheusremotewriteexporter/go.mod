module github.com/open-telemetry/opentelemetry-collector-contrib/exporter/prometheusremotewriteexporter

go 1.23.0

require (
	github.com/cenkalti/backoff/v4 v4.3.0
	github.com/gogo/protobuf v1.3.2
	github.com/golang/snappy v1.0.0
	github.com/open-telemetry/opentelemetry-collector-contrib/internal/common v0.125.0
	github.com/open-telemetry/opentelemetry-collector-contrib/internal/coreinternal v0.125.0
	github.com/open-telemetry/opentelemetry-collector-contrib/pkg/resourcetotelemetry v0.125.0
	github.com/open-telemetry/opentelemetry-collector-contrib/pkg/translator/prometheus v0.125.0
	github.com/open-telemetry/opentelemetry-collector-contrib/pkg/translator/prometheusremotewrite v0.125.0
	github.com/prometheus/prometheus v0.300.1
	github.com/stretchr/testify v1.10.0
	github.com/tidwall/wal v1.1.8
	go.opentelemetry.io/collector/component v1.31.1-0.20250505152726-56c7da210783
	go.opentelemetry.io/collector/component/componenttest v0.125.1-0.20250505155216-829157cef7bb
	go.opentelemetry.io/collector/config/confighttp v0.125.1-0.20250505155216-829157cef7bb
	go.opentelemetry.io/collector/config/configopaque v1.31.1-0.20250505152726-56c7da210783
	go.opentelemetry.io/collector/config/configretry v1.31.1-0.20250505152726-56c7da210783
	go.opentelemetry.io/collector/config/configtls v1.31.1-0.20250505152726-56c7da210783
	go.opentelemetry.io/collector/confmap v1.31.1-0.20250505152726-56c7da210783
	go.opentelemetry.io/collector/confmap/xconfmap v0.125.1-0.20250505155216-829157cef7bb
	go.opentelemetry.io/collector/consumer/consumererror v0.125.1-0.20250505155216-829157cef7bb
	go.opentelemetry.io/collector/exporter v0.125.1-0.20250505155216-829157cef7bb
	go.opentelemetry.io/collector/exporter/exportertest v0.125.1-0.20250505155216-829157cef7bb
	go.opentelemetry.io/collector/featuregate v1.31.1-0.20250505152726-56c7da210783
	go.opentelemetry.io/collector/pdata v1.31.1-0.20250505152726-56c7da210783
	go.opentelemetry.io/contrib/instrumentation/net/http/otelhttp v0.60.0
	go.opentelemetry.io/otel v1.35.0
	go.opentelemetry.io/otel/metric v1.35.0
	go.opentelemetry.io/otel/sdk v1.35.0
	go.opentelemetry.io/otel/sdk/metric v1.35.0
	go.opentelemetry.io/otel/trace v1.35.0
	go.uber.org/goleak v1.3.0
	go.uber.org/multierr v1.11.0
	go.uber.org/zap v1.27.0
)

require github.com/fsnotify/fsnotify v1.9.0 // indirect

require (
	cloud.google.com/go/auth v0.9.5 // indirect
	cloud.google.com/go/auth/oauth2adapt v0.2.4 // indirect
	cloud.google.com/go/compute/metadata v0.6.0 // indirect
	github.com/Azure/azure-sdk-for-go/sdk/azcore v1.14.0 // indirect
	github.com/Azure/azure-sdk-for-go/sdk/azidentity v1.7.0 // indirect
	github.com/Azure/azure-sdk-for-go/sdk/internal v1.10.0 // indirect
	github.com/AzureAD/microsoft-authentication-library-for-go v1.2.2 // indirect
	github.com/alecthomas/units v0.0.0-20240626203959-61d1e3462e30 // indirect
	github.com/aws/aws-sdk-go v1.55.5 // indirect
	github.com/beorn7/perks v1.0.1 // indirect
	github.com/cenkalti/backoff/v5 v5.0.2 // indirect
	github.com/cespare/xxhash/v2 v2.3.0 // indirect
	github.com/davecgh/go-spew v1.1.2-0.20180830191138-d8f796af33cc // indirect
	github.com/felixge/httpsnoop v1.0.4 // indirect
	github.com/foxboron/go-tpm-keyfiles v0.0.0-20250323135004-b31fac66206e // indirect
	github.com/go-logr/logr v1.4.2 // indirect
	github.com/go-logr/stdr v1.2.2 // indirect
	github.com/go-viper/mapstructure/v2 v2.2.1 // indirect
<<<<<<< HEAD
	github.com/golang-jwt/jwt/v5 v5.2.1 // indirect
	github.com/golang/groupcache v0.0.0-20210331224755-41bb18bfe9da // indirect
=======
	github.com/gobwas/glob v0.2.3 // indirect
>>>>>>> cc118f55
	github.com/google/go-tpm v0.9.3 // indirect
	github.com/google/s2a-go v0.1.8 // indirect
	github.com/google/uuid v1.6.0 // indirect
	github.com/googleapis/enterprise-certificate-proxy v0.3.4 // indirect
	github.com/grafana/regexp v0.0.0-20240518133315-a468a5bfb3bc // indirect
	github.com/hashicorp/go-version v1.7.0 // indirect
	github.com/jmespath/go-jmespath v0.4.0 // indirect
	github.com/jpillora/backoff v1.0.0 // indirect
	github.com/json-iterator/go v1.1.12 // indirect
	github.com/klauspost/compress v1.18.0 // indirect
	github.com/knadh/koanf/maps v0.1.2 // indirect
	github.com/knadh/koanf/providers/confmap v1.0.0 // indirect
	github.com/knadh/koanf/v2 v2.2.0 // indirect
	github.com/kylelemons/godebug v1.1.0 // indirect
	github.com/mitchellh/copystructure v1.2.0 // indirect
	github.com/mitchellh/reflectwalk v1.0.2 // indirect
	github.com/modern-go/concurrent v0.0.0-20180306012644-bacd9c7ef1dd // indirect
	github.com/modern-go/reflect2 v1.0.2 // indirect
	github.com/munnerz/goautoneg v0.0.0-20191010083416-a7dc8b61c822 // indirect
	github.com/mwitkow/go-conntrack v0.0.0-20190716064945-2f068394615f // indirect
	github.com/pierrec/lz4/v4 v4.1.22 // indirect
	github.com/pkg/browser v0.0.0-20240102092130-5ac0b6a4141c // indirect
	github.com/pmezard/go-difflib v1.0.1-0.20181226105442-5d4384ee4fb2 // indirect
	github.com/prometheus/client_golang v1.20.5 // indirect
	github.com/prometheus/client_model v0.6.1 // indirect
	github.com/prometheus/common v0.62.0 // indirect
	github.com/prometheus/common/sigv4 v0.1.0 // indirect
	github.com/prometheus/procfs v0.15.1 // indirect
	github.com/rs/cors v1.11.1 // indirect
	github.com/tidwall/gjson v1.10.2 // indirect
	github.com/tidwall/match v1.1.1 // indirect
	github.com/tidwall/pretty v1.2.0 // indirect
	github.com/tidwall/tinylru v1.1.0 // indirect
	go.opencensus.io v0.24.0 // indirect
	go.opentelemetry.io/auto/sdk v1.1.0 // indirect
	go.opentelemetry.io/collector/client v1.31.1-0.20250505152726-56c7da210783 // indirect
	go.opentelemetry.io/collector/config/configauth v0.125.1-0.20250505155216-829157cef7bb // indirect
	go.opentelemetry.io/collector/config/configcompression v1.31.1-0.20250505152726-56c7da210783 // indirect
	go.opentelemetry.io/collector/config/configmiddleware v0.125.1-0.20250505155216-829157cef7bb // indirect
	go.opentelemetry.io/collector/consumer v1.31.1-0.20250505152726-56c7da210783 // indirect
	go.opentelemetry.io/collector/consumer/consumertest v0.125.1-0.20250505155216-829157cef7bb // indirect
	go.opentelemetry.io/collector/consumer/xconsumer v0.125.1-0.20250505155216-829157cef7bb // indirect
	go.opentelemetry.io/collector/exporter/xexporter v0.125.1-0.20250505155216-829157cef7bb // indirect
	go.opentelemetry.io/collector/extension v1.31.1-0.20250505152726-56c7da210783 // indirect
	go.opentelemetry.io/collector/extension/extensionauth v1.31.1-0.20250505152726-56c7da210783 // indirect
	go.opentelemetry.io/collector/extension/extensionmiddleware v0.125.1-0.20250505155216-829157cef7bb // indirect
	go.opentelemetry.io/collector/extension/xextension v0.125.1-0.20250505155216-829157cef7bb // indirect
	go.opentelemetry.io/collector/internal/telemetry v0.125.1-0.20250505155216-829157cef7bb // indirect
	go.opentelemetry.io/collector/pdata/pprofile v0.125.1-0.20250505155216-829157cef7bb // indirect
	go.opentelemetry.io/collector/pipeline v0.125.1-0.20250505155216-829157cef7bb // indirect
	go.opentelemetry.io/collector/receiver v1.31.1-0.20250505152726-56c7da210783 // indirect
	go.opentelemetry.io/collector/receiver/receivertest v0.125.1-0.20250505155216-829157cef7bb // indirect
	go.opentelemetry.io/collector/receiver/xreceiver v0.125.1-0.20250505155216-829157cef7bb // indirect
	go.opentelemetry.io/collector/semconv v0.125.1-0.20250505155216-829157cef7bb // indirect
	go.opentelemetry.io/contrib/bridges/otelzap v0.10.0 // indirect
	go.opentelemetry.io/otel/log v0.11.0 // indirect
	golang.org/x/crypto v0.37.0 // indirect
	golang.org/x/net v0.39.0 // indirect
	golang.org/x/oauth2 v0.26.0 // indirect
	golang.org/x/sys v0.32.0 // indirect
<<<<<<< HEAD
	golang.org/x/text v0.24.0 // indirect
	golang.org/x/time v0.6.0 // indirect
	google.golang.org/api v0.199.0 // indirect
=======
	golang.org/x/text v0.25.0 // indirect
>>>>>>> cc118f55
	google.golang.org/genproto/googleapis/rpc v0.0.0-20250218202821-56aae31c358a // indirect
	google.golang.org/grpc v1.72.0 // indirect
	google.golang.org/protobuf v1.36.6 // indirect
	gopkg.in/yaml.v2 v2.4.0 // indirect
	gopkg.in/yaml.v3 v3.0.1 // indirect
	k8s.io/apimachinery v0.31.1 // indirect
	k8s.io/client-go v0.31.1 // indirect
	k8s.io/klog/v2 v2.130.1 // indirect
	k8s.io/utils v0.0.0-20240711033017-18e509b52bc8 // indirect
	sigs.k8s.io/yaml v1.4.0 // indirect
)

replace github.com/open-telemetry/opentelemetry-collector-contrib/internal/common => ../../internal/common

replace github.com/open-telemetry/opentelemetry-collector-contrib/internal/coreinternal => ../../internal/coreinternal

replace github.com/open-telemetry/opentelemetry-collector-contrib/pkg/resourcetotelemetry => ../../pkg/resourcetotelemetry

replace github.com/open-telemetry/opentelemetry-collector-contrib/pkg/translator/prometheus => ../../pkg/translator/prometheus

replace github.com/open-telemetry/opentelemetry-collector-contrib/pkg/translator/prometheusremotewrite => ../../pkg/translator/prometheusremotewrite

retract (
	v0.76.2
	v0.76.1
	v0.65.0
)

replace github.com/open-telemetry/opentelemetry-collector-contrib/pkg/pdatautil => ../../pkg/pdatautil

replace github.com/open-telemetry/opentelemetry-collector-contrib/pkg/pdatatest => ../../pkg/pdatatest

replace github.com/open-telemetry/opentelemetry-collector-contrib/pkg/golden => ../../pkg/golden<|MERGE_RESOLUTION|>--- conflicted
+++ resolved
@@ -59,12 +59,9 @@
 	github.com/go-logr/logr v1.4.2 // indirect
 	github.com/go-logr/stdr v1.2.2 // indirect
 	github.com/go-viper/mapstructure/v2 v2.2.1 // indirect
-<<<<<<< HEAD
 	github.com/golang-jwt/jwt/v5 v5.2.1 // indirect
 	github.com/golang/groupcache v0.0.0-20210331224755-41bb18bfe9da // indirect
-=======
 	github.com/gobwas/glob v0.2.3 // indirect
->>>>>>> cc118f55
 	github.com/google/go-tpm v0.9.3 // indirect
 	github.com/google/s2a-go v0.1.8 // indirect
 	github.com/google/uuid v1.6.0 // indirect
@@ -125,13 +122,10 @@
 	golang.org/x/net v0.39.0 // indirect
 	golang.org/x/oauth2 v0.26.0 // indirect
 	golang.org/x/sys v0.32.0 // indirect
-<<<<<<< HEAD
 	golang.org/x/text v0.24.0 // indirect
 	golang.org/x/time v0.6.0 // indirect
 	google.golang.org/api v0.199.0 // indirect
-=======
 	golang.org/x/text v0.25.0 // indirect
->>>>>>> cc118f55
 	google.golang.org/genproto/googleapis/rpc v0.0.0-20250218202821-56aae31c358a // indirect
 	google.golang.org/grpc v1.72.0 // indirect
 	google.golang.org/protobuf v1.36.6 // indirect
