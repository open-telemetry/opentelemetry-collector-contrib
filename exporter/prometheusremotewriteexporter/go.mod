module github.com/open-telemetry/opentelemetry-collector-contrib/exporter/prometheusremotewriteexporter

go 1.23.0

require (
	github.com/cenkalti/backoff/v4 v4.3.0
	github.com/gogo/protobuf v1.3.2
	github.com/golang/snappy v1.0.0
	github.com/open-telemetry/opentelemetry-collector-contrib/internal/common v0.125.0
	github.com/open-telemetry/opentelemetry-collector-contrib/internal/coreinternal v0.125.0
	github.com/open-telemetry/opentelemetry-collector-contrib/pkg/resourcetotelemetry v0.125.0
	github.com/open-telemetry/opentelemetry-collector-contrib/pkg/translator/prometheus v0.125.0
	github.com/open-telemetry/opentelemetry-collector-contrib/pkg/translator/prometheusremotewrite v0.125.0
	github.com/prometheus/prometheus v0.300.1
	github.com/stretchr/testify v1.10.0
	github.com/tidwall/wal v1.1.8
	go.opentelemetry.io/collector/component v1.31.1-0.20250508034258-ac520a5c14cc
	go.opentelemetry.io/collector/component/componenttest v0.125.1-0.20250508034258-ac520a5c14cc
	go.opentelemetry.io/collector/config/confighttp v0.125.1-0.20250508034258-ac520a5c14cc
	go.opentelemetry.io/collector/config/configopaque v1.31.1-0.20250508034258-ac520a5c14cc
	go.opentelemetry.io/collector/config/configretry v1.31.1-0.20250508034258-ac520a5c14cc
	go.opentelemetry.io/collector/config/configtls v1.31.1-0.20250508034258-ac520a5c14cc
	go.opentelemetry.io/collector/confmap v1.31.1-0.20250508034258-ac520a5c14cc
	go.opentelemetry.io/collector/confmap/xconfmap v0.125.1-0.20250508034258-ac520a5c14cc
	go.opentelemetry.io/collector/consumer/consumererror v0.125.1-0.20250508034258-ac520a5c14cc
	go.opentelemetry.io/collector/exporter v0.125.1-0.20250508034258-ac520a5c14cc
	go.opentelemetry.io/collector/exporter/exportertest v0.125.1-0.20250508034258-ac520a5c14cc
	go.opentelemetry.io/collector/featuregate v1.31.1-0.20250508034258-ac520a5c14cc
	go.opentelemetry.io/collector/pdata v1.31.1-0.20250508034258-ac520a5c14cc
	go.opentelemetry.io/contrib/instrumentation/net/http/otelhttp v0.60.0
	go.opentelemetry.io/otel v1.35.0
	go.opentelemetry.io/otel/metric v1.35.0
	go.opentelemetry.io/otel/sdk v1.35.0
	go.opentelemetry.io/otel/sdk/metric v1.35.0
	go.opentelemetry.io/otel/trace v1.35.0
	go.uber.org/goleak v1.3.0
	go.uber.org/multierr v1.11.0
	go.uber.org/zap v1.27.0
)

require github.com/fsnotify/fsnotify v1.9.0 // indirect

require (
	cloud.google.com/go/auth v0.9.5 // indirect
	cloud.google.com/go/auth/oauth2adapt v0.2.4 // indirect
	cloud.google.com/go/compute/metadata v0.6.0 // indirect
	github.com/Azure/azure-sdk-for-go/sdk/azcore v1.14.0 // indirect
	github.com/Azure/azure-sdk-for-go/sdk/azidentity v1.7.0 // indirect
	github.com/Azure/azure-sdk-for-go/sdk/internal v1.10.0 // indirect
	github.com/AzureAD/microsoft-authentication-library-for-go v1.2.2 // indirect
	github.com/alecthomas/units v0.0.0-20240626203959-61d1e3462e30 // indirect
	github.com/aws/aws-sdk-go v1.55.5 // indirect
	github.com/beorn7/perks v1.0.1 // indirect
	github.com/cenkalti/backoff/v5 v5.0.2 // indirect
	github.com/cespare/xxhash/v2 v2.3.0 // indirect
	github.com/davecgh/go-spew v1.1.2-0.20180830191138-d8f796af33cc // indirect
	github.com/felixge/httpsnoop v1.0.4 // indirect
	github.com/foxboron/go-tpm-keyfiles v0.0.0-20250323135004-b31fac66206e // indirect
	github.com/go-logr/logr v1.4.2 // indirect
	github.com/go-logr/stdr v1.2.2 // indirect
	github.com/go-viper/mapstructure/v2 v2.2.1 // indirect
	github.com/gobwas/glob v0.2.3 // indirect
<<<<<<< HEAD
	github.com/golang-jwt/jwt/v5 v5.2.1 // indirect
	github.com/golang/groupcache v0.0.0-20210331224755-41bb18bfe9da // indirect
	github.com/google/go-tpm v0.9.3 // indirect
	github.com/google/s2a-go v0.1.8 // indirect
=======
	github.com/google/go-tpm v0.9.4 // indirect
>>>>>>> a0044fba
	github.com/google/uuid v1.6.0 // indirect
	github.com/googleapis/enterprise-certificate-proxy v0.3.4 // indirect
	github.com/grafana/regexp v0.0.0-20240518133315-a468a5bfb3bc // indirect
	github.com/hashicorp/go-version v1.7.0 // indirect
	github.com/jmespath/go-jmespath v0.4.0 // indirect
	github.com/jpillora/backoff v1.0.0 // indirect
	github.com/json-iterator/go v1.1.12 // indirect
	github.com/klauspost/compress v1.18.0 // indirect
	github.com/knadh/koanf/maps v0.1.2 // indirect
	github.com/knadh/koanf/providers/confmap v1.0.0 // indirect
	github.com/knadh/koanf/v2 v2.2.0 // indirect
	github.com/kylelemons/godebug v1.1.0 // indirect
	github.com/mitchellh/copystructure v1.2.0 // indirect
	github.com/mitchellh/reflectwalk v1.0.2 // indirect
	github.com/modern-go/concurrent v0.0.0-20180306012644-bacd9c7ef1dd // indirect
	github.com/modern-go/reflect2 v1.0.2 // indirect
	github.com/munnerz/goautoneg v0.0.0-20191010083416-a7dc8b61c822 // indirect
	github.com/mwitkow/go-conntrack v0.0.0-20190716064945-2f068394615f // indirect
	github.com/pierrec/lz4/v4 v4.1.22 // indirect
	github.com/pkg/browser v0.0.0-20240102092130-5ac0b6a4141c // indirect
	github.com/pmezard/go-difflib v1.0.1-0.20181226105442-5d4384ee4fb2 // indirect
	github.com/prometheus/client_golang v1.20.5 // indirect
	github.com/prometheus/client_model v0.6.1 // indirect
	github.com/prometheus/common v0.62.0 // indirect
	github.com/prometheus/common/sigv4 v0.1.0 // indirect
	github.com/prometheus/procfs v0.15.1 // indirect
	github.com/rs/cors v1.11.1 // indirect
	github.com/tidwall/gjson v1.10.2 // indirect
	github.com/tidwall/match v1.1.1 // indirect
	github.com/tidwall/pretty v1.2.0 // indirect
	github.com/tidwall/tinylru v1.1.0 // indirect
	go.opencensus.io v0.24.0 // indirect
	go.opentelemetry.io/auto/sdk v1.1.0 // indirect
	go.opentelemetry.io/collector/client v1.31.1-0.20250508034258-ac520a5c14cc // indirect
	go.opentelemetry.io/collector/config/configauth v0.125.1-0.20250508034258-ac520a5c14cc // indirect
	go.opentelemetry.io/collector/config/configcompression v1.31.1-0.20250508034258-ac520a5c14cc // indirect
	go.opentelemetry.io/collector/config/configmiddleware v0.125.1-0.20250508034258-ac520a5c14cc // indirect
	go.opentelemetry.io/collector/consumer v1.31.1-0.20250508034258-ac520a5c14cc // indirect
	go.opentelemetry.io/collector/consumer/consumertest v0.125.1-0.20250508034258-ac520a5c14cc // indirect
	go.opentelemetry.io/collector/consumer/xconsumer v0.125.1-0.20250508034258-ac520a5c14cc // indirect
	go.opentelemetry.io/collector/exporter/xexporter v0.125.1-0.20250508034258-ac520a5c14cc // indirect
	go.opentelemetry.io/collector/extension v1.31.1-0.20250508034258-ac520a5c14cc // indirect
	go.opentelemetry.io/collector/extension/extensionauth v1.31.1-0.20250508034258-ac520a5c14cc // indirect
	go.opentelemetry.io/collector/extension/extensionmiddleware v0.125.1-0.20250508034258-ac520a5c14cc // indirect
	go.opentelemetry.io/collector/extension/xextension v0.125.1-0.20250508034258-ac520a5c14cc // indirect
	go.opentelemetry.io/collector/internal/telemetry v0.125.1-0.20250508034258-ac520a5c14cc // indirect
	go.opentelemetry.io/collector/pdata/pprofile v0.125.1-0.20250508034258-ac520a5c14cc // indirect
	go.opentelemetry.io/collector/pipeline v0.125.1-0.20250508034258-ac520a5c14cc // indirect
	go.opentelemetry.io/collector/receiver v1.31.1-0.20250508034258-ac520a5c14cc // indirect
	go.opentelemetry.io/collector/receiver/receivertest v0.125.1-0.20250508034258-ac520a5c14cc // indirect
	go.opentelemetry.io/collector/receiver/xreceiver v0.125.1-0.20250508034258-ac520a5c14cc // indirect
	go.opentelemetry.io/collector/semconv v0.125.1-0.20250508034258-ac520a5c14cc // indirect
	go.opentelemetry.io/contrib/bridges/otelzap v0.10.0 // indirect
	go.opentelemetry.io/otel/log v0.11.0 // indirect
<<<<<<< HEAD
	golang.org/x/crypto v0.37.0 // indirect
	golang.org/x/net v0.39.0 // indirect
	golang.org/x/oauth2 v0.26.0 // indirect
	golang.org/x/sys v0.32.0 // indirect
=======
	golang.org/x/crypto v0.38.0 // indirect
	golang.org/x/net v0.40.0 // indirect
	golang.org/x/sys v0.33.0 // indirect
>>>>>>> a0044fba
	golang.org/x/text v0.25.0 // indirect
	golang.org/x/time v0.6.0 // indirect
	google.golang.org/api v0.199.0 // indirect
	google.golang.org/genproto/googleapis/rpc v0.0.0-20250218202821-56aae31c358a // indirect
	google.golang.org/grpc v1.72.0 // indirect
	google.golang.org/protobuf v1.36.6 // indirect
	gopkg.in/yaml.v2 v2.4.0 // indirect
	gopkg.in/yaml.v3 v3.0.1 // indirect
	k8s.io/apimachinery v0.31.1 // indirect
	k8s.io/client-go v0.31.1 // indirect
	k8s.io/klog/v2 v2.130.1 // indirect
	k8s.io/utils v0.0.0-20240711033017-18e509b52bc8 // indirect
	sigs.k8s.io/yaml v1.4.0 // indirect
)

replace github.com/open-telemetry/opentelemetry-collector-contrib/internal/common => ../../internal/common

replace github.com/open-telemetry/opentelemetry-collector-contrib/internal/coreinternal => ../../internal/coreinternal

replace github.com/open-telemetry/opentelemetry-collector-contrib/pkg/resourcetotelemetry => ../../pkg/resourcetotelemetry

replace github.com/open-telemetry/opentelemetry-collector-contrib/pkg/translator/prometheus => ../../pkg/translator/prometheus

replace github.com/open-telemetry/opentelemetry-collector-contrib/pkg/translator/prometheusremotewrite => ../../pkg/translator/prometheusremotewrite

retract (
	v0.76.2
	v0.76.1
	v0.65.0
)

replace github.com/open-telemetry/opentelemetry-collector-contrib/pkg/pdatautil => ../../pkg/pdatautil

replace github.com/open-telemetry/opentelemetry-collector-contrib/pkg/pdatatest => ../../pkg/pdatatest

replace github.com/open-telemetry/opentelemetry-collector-contrib/pkg/golden => ../../pkg/golden<|MERGE_RESOLUTION|>--- conflicted
+++ resolved
@@ -60,14 +60,10 @@
 	github.com/go-logr/stdr v1.2.2 // indirect
 	github.com/go-viper/mapstructure/v2 v2.2.1 // indirect
 	github.com/gobwas/glob v0.2.3 // indirect
-<<<<<<< HEAD
 	github.com/golang-jwt/jwt/v5 v5.2.1 // indirect
 	github.com/golang/groupcache v0.0.0-20210331224755-41bb18bfe9da // indirect
-	github.com/google/go-tpm v0.9.3 // indirect
+	github.com/google/go-tpm v0.9.4 // indirect
 	github.com/google/s2a-go v0.1.8 // indirect
-=======
-	github.com/google/go-tpm v0.9.4 // indirect
->>>>>>> a0044fba
 	github.com/google/uuid v1.6.0 // indirect
 	github.com/googleapis/enterprise-certificate-proxy v0.3.4 // indirect
 	github.com/grafana/regexp v0.0.0-20240518133315-a468a5bfb3bc // indirect
@@ -122,16 +118,10 @@
 	go.opentelemetry.io/collector/semconv v0.125.1-0.20250508034258-ac520a5c14cc // indirect
 	go.opentelemetry.io/contrib/bridges/otelzap v0.10.0 // indirect
 	go.opentelemetry.io/otel/log v0.11.0 // indirect
-<<<<<<< HEAD
-	golang.org/x/crypto v0.37.0 // indirect
-	golang.org/x/net v0.39.0 // indirect
-	golang.org/x/oauth2 v0.26.0 // indirect
-	golang.org/x/sys v0.32.0 // indirect
-=======
 	golang.org/x/crypto v0.38.0 // indirect
 	golang.org/x/net v0.40.0 // indirect
+	golang.org/x/oauth2 v0.26.0 // indirect
 	golang.org/x/sys v0.33.0 // indirect
->>>>>>> a0044fba
 	golang.org/x/text v0.25.0 // indirect
 	golang.org/x/time v0.6.0 // indirect
 	google.golang.org/api v0.199.0 // indirect
