// Copyright The OpenTelemetry Authors
// SPDX-License-Identifier: Apache-2.0

package prometheusremotewriteexporter // import "github.com/open-telemetry/opentelemetry-collector-contrib/exporter/prometheusremotewriteexporter"

import (
	"bytes"
	"context"
	"errors"
	"fmt"
	"io"
	"math"
	"net/http"
	"net/url"
	"strings"
	"sync"

	"github.com/cenkalti/backoff/v4"
	"github.com/gogo/protobuf/proto"
	"github.com/golang/snappy"
	"github.com/prometheus/prometheus/config"
	"github.com/prometheus/prometheus/prompb"
	"go.opentelemetry.io/collector/component"
	"go.opentelemetry.io/collector/config/confighttp"
	"go.opentelemetry.io/collector/config/configretry"
	"go.opentelemetry.io/collector/consumer/consumererror"
	"go.opentelemetry.io/collector/exporter"
	"go.opentelemetry.io/collector/pdata/pmetric"
	"go.opentelemetry.io/otel/attribute"
	"go.opentelemetry.io/otel/metric"
	"go.uber.org/multierr"
	"go.uber.org/zap"

	"github.com/open-telemetry/opentelemetry-collector-contrib/exporter/prometheusremotewriteexporter/internal/metadata"
	prometheustranslator "github.com/open-telemetry/opentelemetry-collector-contrib/pkg/translator/prometheus"
	"github.com/open-telemetry/opentelemetry-collector-contrib/pkg/translator/prometheusremotewrite"
)

type prwTelemetry interface {
	recordTranslationFailure(ctx context.Context)
	recordTranslatedTimeSeries(ctx context.Context, numTS int)
	recordRemoteWriteSentBatch(ctx context.Context)
	setNumberConsumer(ctx context.Context, n int64)
}

type prwTelemetryOtel struct {
	telemetryBuilder *metadata.TelemetryBuilder
	otelAttrs        []attribute.KeyValue
}

func (p *prwTelemetryOtel) setNumberConsumer(ctx context.Context, n int64) {
	p.telemetryBuilder.ExporterPrometheusremotewriteConsumers.Add(ctx, n, metric.WithAttributes(p.otelAttrs...))
}

func (p *prwTelemetryOtel) recordRemoteWriteSentBatch(ctx context.Context) {
	p.telemetryBuilder.ExporterPrometheusremotewriteSentBatches.Add(ctx, 1, metric.WithAttributes(p.otelAttrs...))
}

func (p *prwTelemetryOtel) recordTranslationFailure(ctx context.Context) {
	p.telemetryBuilder.ExporterPrometheusremotewriteFailedTranslations.Add(ctx, 1, metric.WithAttributes(p.otelAttrs...))
}

func (p *prwTelemetryOtel) recordTranslatedTimeSeries(ctx context.Context, numTS int) {
	p.telemetryBuilder.ExporterPrometheusremotewriteTranslatedTimeSeries.Add(ctx, int64(numTS), metric.WithAttributes(p.otelAttrs...))
}

type buffer struct {
	protobuf *proto.Buffer
	snappy   []byte
}

// A reusable buffer pool for serializing protobufs and compressing them with Snappy.
var bufferPool = sync.Pool{
	New: func() any {
		return &buffer{
			protobuf: proto.NewBuffer(nil),
			snappy:   nil,
		}
	},
}

// prwExporter converts OTLP metrics to Prometheus remote write TimeSeries and sends them to a remote endpoint.
type prwExporter struct {
<<<<<<< HEAD
	endpointURL          *url.URL
	client               *http.Client
	wg                   *sync.WaitGroup
	closeChan            chan struct{}
	concurrency          int
	userAgentHeader      string
	maxBatchSizeBytes    int
	clientSettings       *confighttp.ClientConfig
	settings             component.TelemetrySettings
	retrySettings        configretry.BackOffConfig
	retryOnHTTP429       bool
	wal                  *prweWAL
	exporterSettings     prometheusremotewrite.Settings
	telemetry            prwTelemetry
	batchTimeSeriesState batchTimeSeriesState
	RemoteWriteProtoMsg  config.RemoteWriteProtoMsg
=======
	endpointURL       *url.URL
	client            *http.Client
	wg                *sync.WaitGroup
	closeChan         chan struct{}
	concurrency       int
	userAgentHeader   string
	maxBatchSizeBytes int
	clientSettings    *confighttp.ClientConfig
	settings          component.TelemetrySettings
	retrySettings     configretry.BackOffConfig
	retryOnHTTP429    bool
	wal               *prweWAL
	exporterSettings  prometheusremotewrite.Settings
	telemetry         prwTelemetry

	// When concurrency is enabled, concurrent goroutines would potentially
	// fight over the same batchState object. To avoid this, we use a pool
	// to provide each goroutine with its own state.
	batchStatePool sync.Pool
>>>>>>> f2993463
}

func newPRWTelemetry(set exporter.Settings, endpointURL *url.URL) (prwTelemetry, error) {
	telemetryBuilder, err := metadata.NewTelemetryBuilder(set.TelemetrySettings)
	if err != nil {
		return nil, err
	}

	return &prwTelemetryOtel{
		telemetryBuilder: telemetryBuilder,
		otelAttrs: []attribute.KeyValue{
			attribute.String("exporter", set.ID.String()),
			attribute.String("endpoint", endpointURL.String()),
		},
	}, nil
}

// newPRWExporter initializes a new prwExporter instance and sets fields accordingly.
func newPRWExporter(cfg *Config, set exporter.Settings) (*prwExporter, error) {
	sanitizedLabels, err := validateAndSanitizeExternalLabels(cfg)
	if err != nil {
		return nil, err
	}

	endpointURL, err := url.ParseRequestURI(cfg.ClientConfig.Endpoint)
	if err != nil {
		return nil, errors.New("invalid endpoint")
	}

	telemetry, err := newPRWTelemetry(set, endpointURL)
	if err != nil {
		return nil, err
	}

	if err := config.RemoteWriteProtoMsg.Validate(cfg.RemoteWriteProtoMsg); err != nil {
		return nil, err
	}

	userAgentHeader := fmt.Sprintf("%s/%s", strings.ReplaceAll(strings.ToLower(set.BuildInfo.Description), " ", "-"), set.BuildInfo.Version)

	concurrency := 5
	if !enableMultipleWorkersFeatureGate.IsEnabled() {
		concurrency = cfg.RemoteWriteQueue.NumConsumers
	}
	if cfg.MaxBatchRequestParallelism != nil {
		concurrency = *cfg.MaxBatchRequestParallelism
	}

	// Set the desired number of consumers as a metric for the exporter.
	telemetry.setNumberConsumer(context.Background(), int64(concurrency))

	prwe := &prwExporter{
<<<<<<< HEAD
		endpointURL:         endpointURL,
		wg:                  new(sync.WaitGroup),
		closeChan:           make(chan struct{}),
		userAgentHeader:     userAgentHeader,
		maxBatchSizeBytes:   cfg.MaxBatchSizeBytes,
		concurrency:         cfg.RemoteWriteQueue.NumConsumers,
		clientSettings:      &cfg.ClientConfig,
		settings:            set.TelemetrySettings,
		retrySettings:       cfg.BackOffConfig,
		retryOnHTTP429:      retryOn429FeatureGate.IsEnabled(),
		RemoteWriteProtoMsg: cfg.RemoteWriteProtoMsg,
=======
		endpointURL:       endpointURL,
		wg:                new(sync.WaitGroup),
		closeChan:         make(chan struct{}),
		userAgentHeader:   userAgentHeader,
		maxBatchSizeBytes: cfg.MaxBatchSizeBytes,
		concurrency:       concurrency,
		clientSettings:    &cfg.ClientConfig,
		settings:          set.TelemetrySettings,
		retrySettings:     cfg.BackOffConfig,
		retryOnHTTP429:    retryOn429FeatureGate.IsEnabled(),
>>>>>>> f2993463
		exporterSettings: prometheusremotewrite.Settings{
			Namespace:         cfg.Namespace,
			ExternalLabels:    sanitizedLabels,
			DisableTargetInfo: !cfg.TargetInfo.Enabled,
			AddMetricSuffixes: cfg.AddMetricSuffixes,
			SendMetadata:      cfg.SendMetadata,
		},
<<<<<<< HEAD
		telemetry:            prwTelemetry,
		batchTimeSeriesState: newBatchTimeSericesState(),
	}

	prwe.settings.Logger.Info("starting prometheus remote write exporter", zap.Any("ProtoMsg", cfg.RemoteWriteProtoMsg))
	if prwe.exporterSettings.ExportCreatedMetric {
		prwe.settings.Logger.Warn("export_created_metric is deprecated and will be removed in a future release")
=======
		telemetry:      telemetry,
		batchStatePool: sync.Pool{New: func() any { return newBatchTimeServicesState() }},
>>>>>>> f2993463
	}

	prwe.wal = newWAL(cfg.WAL, prwe.export)
	return prwe, nil
}

// Start creates the prometheus client
func (prwe *prwExporter) Start(ctx context.Context, host component.Host) (err error) {
	prwe.client, err = prwe.clientSettings.ToClient(ctx, host, prwe.settings)
	if err != nil {
		return err
	}
	return prwe.turnOnWALIfEnabled(contextWithLogger(ctx, prwe.settings.Logger.Named("prw.wal")))
}

func (prwe *prwExporter) shutdownWALIfEnabled() error {
	if !prwe.walEnabled() {
		return nil
	}
	return prwe.wal.stop()
}

// Shutdown stops the exporter from accepting incoming calls(and return error), and wait for current export operations
// to finish before returning
func (prwe *prwExporter) Shutdown(context.Context) error {
	select {
	case <-prwe.closeChan:
	default:
		close(prwe.closeChan)
	}
	err := prwe.shutdownWALIfEnabled()
	prwe.wg.Wait()
	return err
}

func (prwe *prwExporter) pushMetricsV1(ctx context.Context, md pmetric.Metrics) error {
	tsMap, err := prometheusremotewrite.FromMetrics(md, prwe.exporterSettings)

	prwe.telemetry.recordTranslatedTimeSeries(ctx, len(tsMap))

	var m []*prompb.MetricMetadata
	if prwe.exporterSettings.SendMetadata {
		m = prometheusremotewrite.OtelMetricsToMetadata(md, prwe.exporterSettings.AddMetricSuffixes)
	}
	if err != nil {
		prwe.telemetry.recordTranslationFailure(ctx)
		prwe.settings.Logger.Debug("failed to translate metrics, exporting remaining metrics", zap.Error(err), zap.Int("translated", len(tsMap)))
	}
	// Call export even if a conversion error, since there may be points that were successfully converted.
	return prwe.handleExport(ctx, tsMap, m)
}

// PushMetrics converts metrics to Prometheus remote write TimeSeries and send to remote endpoint. It maintain a map of
// TimeSeries, validates and handles each individual metric, adding the converted TimeSeries to the map, and finally
// exports the map.
func (prwe *prwExporter) PushMetrics(ctx context.Context, md pmetric.Metrics) error {
	prwe.wg.Add(1)
	defer prwe.wg.Done()

	select {
	case <-prwe.closeChan:
		return errors.New("shutdown has been called")
	default:

		// If feature flag not enabled support only RW1
		if !enableSendingRW2FeatureGate.IsEnabled() {
			return prwe.pushMetricsV1(ctx, md)
		}

		// If feature flag enabled check if we want to send RW1 or RW2
		switch prwe.RemoteWriteProtoMsg {
		case config.RemoteWriteProtoMsgV1:
			// Rw1 case
			return prwe.pushMetricsV1(ctx, md)
		case config.RemoteWriteProtoMsgV2:
			// RW2 case
			return prwe.pushMetricsV2(ctx, md)

		default:
			return fmt.Errorf("unsupported remote-write protobuf message: %v", prwe.RemoteWriteProtoMsg)
		}
	}
}

func validateAndSanitizeExternalLabels(cfg *Config) (map[string]string, error) {
	sanitizedLabels := make(map[string]string)
	for key, value := range cfg.ExternalLabels {
		if key == "" || value == "" {
			return nil, errors.New("prometheus remote write: external labels configuration contains an empty key or value")
		}
		sanitizedLabels[prometheustranslator.NormalizeLabel(key)] = value
	}

	return sanitizedLabels, nil
}

func (prwe *prwExporter) handleExport(ctx context.Context, tsMap map[string]*prompb.TimeSeries, m []*prompb.MetricMetadata) error {
	// There are no metrics to export, so return.
	if len(tsMap) == 0 {
		return nil
	}
<<<<<<< HEAD
=======

	state := prwe.batchStatePool.Get().(*batchTimeSeriesState)
	defer prwe.batchStatePool.Put(state)
>>>>>>> f2993463
	// Calls the helper function to convert and batch the TsMap to the desired format
	requests, err := batchTimeSeries(tsMap, prwe.maxBatchSizeBytes, m, state)
	if err != nil {
		return err
	}
	if !prwe.walEnabled() {
		// Perform a direct export otherwise.
		return prwe.export(ctx, requests)
	}

	// Otherwise the WAL is enabled, and just persist the requests to the WAL
	// and they'll be exported in another goroutine to the RemoteWrite endpoint.
	if err = prwe.wal.persistToWAL(requests); err != nil {
		return consumererror.NewPermanent(err)
	}
	return nil
}

// export sends a Snappy-compressed WriteRequest containing TimeSeries to a remote write endpoint in order
func (prwe *prwExporter) export(ctx context.Context, requests []*prompb.WriteRequest) error {
	input := make(chan *prompb.WriteRequest, len(requests))
	for _, request := range requests {
		input <- request
	}
	close(input)

	var wg sync.WaitGroup

	concurrencyLimit := int(math.Min(float64(prwe.concurrency), float64(len(requests))))
	wg.Add(concurrencyLimit) // used to wait for workers to be finished

	var mu sync.Mutex
	var errs error
	// Run concurrencyLimit of workers until there
	// is no more requests to execute in the input channel.
	for i := 0; i < concurrencyLimit; i++ {
		go func() {
			defer wg.Done()
			for {
				select {
				case <-ctx.Done(): // Check firstly to ensure that the context wasn't cancelled.
					return

				case request, ok := <-input:
					if !ok {
						return
					}

					buf := bufferPool.Get().(*buffer)
					buf.protobuf.Reset()
					defer bufferPool.Put(buf)

					// Uses proto.Marshal to convert the WriteRequest into bytes array.
					if errMarshal := buf.protobuf.Marshal(request); errMarshal != nil {
						errs = multierr.Append(errs, consumererror.NewPermanent(errMarshal))
						return
					}

					if errExecute := prwe.execute(ctx, buf); errExecute != nil {
						mu.Lock()
						errs = multierr.Append(errs, consumererror.NewPermanent(errExecute))
						mu.Unlock()
					}
				}
			}
		}()
	}
	wg.Wait()

	return errs
}

func (prwe *prwExporter) execute(ctx context.Context, buf *buffer) error {
	// If we don't pass a buffer large enough, Snappy Encode function will not use it and instead will allocate a new buffer.
	// Manually grow the buffer to make sure Snappy uses it and we can re-use it afterwards.
	maxCompressedLen := snappy.MaxEncodedLen(len(buf.protobuf.Bytes()))
	if maxCompressedLen > len(buf.snappy) {
		if cap(buf.snappy) < maxCompressedLen {
			buf.snappy = make([]byte, maxCompressedLen)
		} else {
			buf.snappy = buf.snappy[:maxCompressedLen]
		}
	}
	compressedData := snappy.Encode(buf.snappy, buf.protobuf.Bytes())

	// executeFunc can be used for backoff and non backoff scenarios.
	executeFunc := func() error {
		// check there was no timeout in the component level to avoid retries
		// to continue to run after a timeout
		select {
		case <-ctx.Done():
			return backoff.Permanent(ctx.Err())
		default:
			// continue
		}

		// Create the HTTP POST request to send to the endpoint
		req, err := http.NewRequestWithContext(ctx, http.MethodPost, prwe.endpointURL.String(), bytes.NewReader(compressedData))
		if err != nil {
			return backoff.Permanent(consumererror.NewPermanent(err))
		}

		// Add necessary headers specified by:
		// https://cortexmetrics.io/docs/apis/#remote-api
		req.Header.Add("Content-Encoding", "snappy")
		req.Header.Set("User-Agent", prwe.userAgentHeader)

		switch {
		// If feature flag not enabled support only RW1
		case !enableSendingRW2FeatureGate.IsEnabled(), prwe.RemoteWriteProtoMsg == config.RemoteWriteProtoMsgV1:
			req.Header.Set("Content-Type", "application/x-protobuf")
			req.Header.Set("X-Prometheus-Remote-Write-Version", "0.1.0")
		case prwe.RemoteWriteProtoMsg == config.RemoteWriteProtoMsgV2:
			req.Header.Set("Content-Type", "application/x-protobuf;proto=io.prometheus.write.v2.Request")
			req.Header.Set("X-Prometheus-Remote-Write-Version", "2.0.0")
		default:
			return errors.New("proto message validated earlier")
		}

		resp, err := prwe.client.Do(req)
		prwe.telemetry.recordRemoteWriteSentBatch(ctx)
		if err != nil {
			return err
		}
		defer func() {
			_, _ = io.Copy(io.Discard, resp.Body)
			resp.Body.Close()
		}()

		// 2xx status code is considered a success
		// 5xx errors are recoverable and the exporter should retry
		// Reference for different behavior according to status code:
		// https://github.com/prometheus/prometheus/pull/2552/files#diff-ae8db9d16d8057358e49d694522e7186
		if resp.StatusCode >= 200 && resp.StatusCode < 300 {
			return nil
		}

		body, err := io.ReadAll(io.LimitReader(resp.Body, 256))
		rerr := fmt.Errorf("remote write returned HTTP status %v; err = %w: %s", resp.Status, err, body)
		if resp.StatusCode >= 500 && resp.StatusCode < 600 {
			return rerr
		}

		// 429 errors are recoverable and the exporter should retry if RetryOnHTTP429 enabled
		// Reference: https://github.com/prometheus/prometheus/pull/12677
		if prwe.retryOnHTTP429 && resp.StatusCode == http.StatusTooManyRequests {
			return rerr
		}

		return backoff.Permanent(consumererror.NewPermanent(rerr))
	}

	var err error
	if prwe.retrySettings.Enabled {
		// Use the BackOff instance to retry the func with exponential backoff.
		err = backoff.Retry(executeFunc, &backoff.ExponentialBackOff{
			InitialInterval:     prwe.retrySettings.InitialInterval,
			RandomizationFactor: prwe.retrySettings.RandomizationFactor,
			Multiplier:          prwe.retrySettings.Multiplier,
			MaxInterval:         prwe.retrySettings.MaxInterval,
			MaxElapsedTime:      prwe.retrySettings.MaxElapsedTime,
			Stop:                backoff.Stop,
			Clock:               backoff.SystemClock,
		})
	} else {
		err = executeFunc()
	}

	if err != nil {
		return consumererror.NewPermanent(err)
	}

	return err
}

func (prwe *prwExporter) walEnabled() bool { return prwe.wal != nil }

func (prwe *prwExporter) turnOnWALIfEnabled(ctx context.Context) error {
	if !prwe.walEnabled() {
		return nil
	}
	cancelCtx, cancel := context.WithCancel(ctx)
	go func() {
		<-prwe.closeChan
		cancel()
	}()
	return prwe.wal.run(cancelCtx)
}<|MERGE_RESOLUTION|>--- conflicted
+++ resolved
@@ -81,7 +81,6 @@
 
 // prwExporter converts OTLP metrics to Prometheus remote write TimeSeries and sends them to a remote endpoint.
 type prwExporter struct {
-<<<<<<< HEAD
 	endpointURL          *url.URL
 	client               *http.Client
 	wg                   *sync.WaitGroup
@@ -98,27 +97,6 @@
 	telemetry            prwTelemetry
 	batchTimeSeriesState batchTimeSeriesState
 	RemoteWriteProtoMsg  config.RemoteWriteProtoMsg
-=======
-	endpointURL       *url.URL
-	client            *http.Client
-	wg                *sync.WaitGroup
-	closeChan         chan struct{}
-	concurrency       int
-	userAgentHeader   string
-	maxBatchSizeBytes int
-	clientSettings    *confighttp.ClientConfig
-	settings          component.TelemetrySettings
-	retrySettings     configretry.BackOffConfig
-	retryOnHTTP429    bool
-	wal               *prweWAL
-	exporterSettings  prometheusremotewrite.Settings
-	telemetry         prwTelemetry
-
-	// When concurrency is enabled, concurrent goroutines would potentially
-	// fight over the same batchState object. To avoid this, we use a pool
-	// to provide each goroutine with its own state.
-	batchStatePool sync.Pool
->>>>>>> f2993463
 }
 
 func newPRWTelemetry(set exporter.Settings, endpointURL *url.URL) (prwTelemetry, error) {
@@ -171,7 +149,6 @@
 	telemetry.setNumberConsumer(context.Background(), int64(concurrency))
 
 	prwe := &prwExporter{
-<<<<<<< HEAD
 		endpointURL:         endpointURL,
 		wg:                  new(sync.WaitGroup),
 		closeChan:           make(chan struct{}),
@@ -183,18 +160,6 @@
 		retrySettings:       cfg.BackOffConfig,
 		retryOnHTTP429:      retryOn429FeatureGate.IsEnabled(),
 		RemoteWriteProtoMsg: cfg.RemoteWriteProtoMsg,
-=======
-		endpointURL:       endpointURL,
-		wg:                new(sync.WaitGroup),
-		closeChan:         make(chan struct{}),
-		userAgentHeader:   userAgentHeader,
-		maxBatchSizeBytes: cfg.MaxBatchSizeBytes,
-		concurrency:       concurrency,
-		clientSettings:    &cfg.ClientConfig,
-		settings:          set.TelemetrySettings,
-		retrySettings:     cfg.BackOffConfig,
-		retryOnHTTP429:    retryOn429FeatureGate.IsEnabled(),
->>>>>>> f2993463
 		exporterSettings: prometheusremotewrite.Settings{
 			Namespace:         cfg.Namespace,
 			ExternalLabels:    sanitizedLabels,
@@ -202,7 +167,6 @@
 			AddMetricSuffixes: cfg.AddMetricSuffixes,
 			SendMetadata:      cfg.SendMetadata,
 		},
-<<<<<<< HEAD
 		telemetry:            prwTelemetry,
 		batchTimeSeriesState: newBatchTimeSericesState(),
 	}
@@ -210,10 +174,6 @@
 	prwe.settings.Logger.Info("starting prometheus remote write exporter", zap.Any("ProtoMsg", cfg.RemoteWriteProtoMsg))
 	if prwe.exporterSettings.ExportCreatedMetric {
 		prwe.settings.Logger.Warn("export_created_metric is deprecated and will be removed in a future release")
-=======
-		telemetry:      telemetry,
-		batchStatePool: sync.Pool{New: func() any { return newBatchTimeServicesState() }},
->>>>>>> f2993463
 	}
 
 	prwe.wal = newWAL(cfg.WAL, prwe.export)
@@ -315,12 +275,6 @@
 	if len(tsMap) == 0 {
 		return nil
 	}
-<<<<<<< HEAD
-=======
-
-	state := prwe.batchStatePool.Get().(*batchTimeSeriesState)
-	defer prwe.batchStatePool.Put(state)
->>>>>>> f2993463
 	// Calls the helper function to convert and batch the TsMap to the desired format
 	requests, err := batchTimeSeries(tsMap, prwe.maxBatchSizeBytes, m, state)
 	if err != nil {
