--- conflicted
+++ resolved
@@ -50,12 +50,9 @@
 	concurrency     int
 	userAgentHeader string
 	clientSettings  *confighttp.HTTPClientSettings
-<<<<<<< HEAD
+	settings        component.TelemetrySettings
 
 	wal *prweWAL
-=======
-	settings        component.TelemetrySettings
->>>>>>> 59cc13eb
 }
 
 // newPRWExporter initializes a new prwExporter instance and sets fields accordingly.
@@ -81,7 +78,7 @@
 		userAgentHeader: userAgentHeader,
 		concurrency:     cfg.RemoteWriteQueue.NumConsumers,
 		clientSettings:  &cfg.HTTPClientSettings,
-<<<<<<< HEAD
+		settings:        set.TelemetrySettings,
 	}
 	if cfg.WAL == nil {
 		return prwe, nil
@@ -97,7 +94,7 @@
 
 // Start creates the prometheus client
 func (prwe *prwExporter) Start(ctx context.Context, host component.Host) (err error) {
-	prwe.client, err = prwe.clientSettings.ToClient(host.GetExtensions())
+	prwe.client, err = prwe.clientSettings.ToClient(host.GetExtensions(), prwe.settings)
 	if err != nil {
 		return err
 	}
@@ -109,16 +106,6 @@
 		return nil
 	}
 	return prwe.wal.stop()
-=======
-		settings:        set.TelemetrySettings,
-	}, nil
-}
-
-// Start creates the prometheus client
-func (prwe *prwExporter) Start(_ context.Context, host component.Host) (err error) {
-	prwe.client, err = prwe.clientSettings.ToClient(host.GetExtensions(), prwe.settings)
-	return err
->>>>>>> 59cc13eb
 }
 
 // Shutdown stops the exporter from accepting incoming calls(and return error), and wait for current export operations
