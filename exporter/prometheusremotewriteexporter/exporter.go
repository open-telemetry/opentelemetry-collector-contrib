--- conflicted
+++ resolved
@@ -217,9 +217,14 @@
 }
 
 func (prwe *prwExporter) pushMetricsV1(ctx context.Context, md pmetric.Metrics) error {
-	tsMap, err := prometheusremotewrite.FromMetrics(md, prwe.exporterSettings)
-
-	prwe.telemetry.recordTranslatedTimeSeries(ctx, len(tsMap))
+	converter := converterPool.Get().(*prometheusremotewrite.PrometheusConverter)
+	converter.Reset()
+	defer converterPool.Put(converter)
+
+	err := converter.Convert(md, prwe.exporterSettings)
+	tss := converter.TimeSeries()
+
+	prwe.telemetry.recordTranslatedTimeSeries(ctx, len(tss))
 
 	var m []*prompb.MetricMetadata
 	if prwe.exporterSettings.SendMetadata {
@@ -227,10 +232,11 @@
 	}
 	if err != nil {
 		prwe.telemetry.recordTranslationFailure(ctx)
-		prwe.settings.Logger.Debug("failed to translate metrics, exporting remaining metrics", zap.Error(err), zap.Int("translated", len(tsMap)))
-	}
+		prwe.settings.Logger.Debug("failed to translate metrics, exporting remaining metrics", zap.Error(err), zap.Int("translated", len(tss)))
+	}
+
 	// Call export even if a conversion error, since there may be points that were successfully converted.
-	return prwe.handleExport(ctx, tsMap, m)
+	return prwe.handleExport(ctx, tss, m)
 }
 
 // PushMetrics converts metrics to Prometheus remote write TimeSeries and send to remote endpoint. It maintain a map of
@@ -244,20 +250,6 @@
 	case <-prwe.closeChan:
 		return errors.New("shutdown has been called")
 	default:
-		converter := converterPool.Get().(*prometheusremotewrite.PrometheusConverter)
-		converter.Reset()
-		defer converterPool.Put(converter)
-
-<<<<<<< HEAD
-		err := converter.Convert(md, prwe.exporterSettings)
-		tss := converter.TimeSeries()
-		if err != nil {
-			prwe.telemetry.recordTranslationFailure(ctx)
-			prwe.settings.Logger.Debug("failed to translate metrics, exporting remaining metrics", zap.Error(err), zap.Int("translated", len(tss)))
-		}
-
-		prwe.telemetry.recordTranslatedTimeSeries(ctx, len(tss))
-=======
 		// If feature flag not enabled support only RW1.
 		if !enableSendingRW2FeatureGate.IsEnabled() {
 			return prwe.pushMetricsV1(ctx, md)
@@ -269,17 +261,10 @@
 			return prwe.pushMetricsV1(ctx, md)
 		case config.RemoteWriteProtoMsgV2:
 			return prwe.pushMetricsV2(ctx, md)
->>>>>>> eae15340
 
 		default:
 			return fmt.Errorf("unsupported remote-write protobuf message: %v", prwe.RemoteWriteProtoMsg)
 		}
-<<<<<<< HEAD
-
-		// Call export even if a conversion error, since there may be points that were successfully converted.
-		return prwe.handleExport(ctx, tss, m)
-=======
->>>>>>> eae15340
 	}
 }
 
