--- conflicted
+++ resolved
@@ -134,24 +134,12 @@
 	case <-prwe.closeChan:
 		return errors.New("shutdown has been called")
 	default:
-<<<<<<< HEAD
-		tsMap, dropped, errs := prometheusremotewrite.MetricsToPRW(prwe.namespace, prwe.externalLabels, md)
-
-		if exportErrors := prwe.handleExport(ctx, tsMap); len(exportErrors) != 0 {
-			dropped = md.MetricCount()
-			errs = multierr.Append(errs, multierr.Combine(exportErrors...))
-		}
-
-		if dropped != 0 {
-			return errs
-=======
 		tsMap, err := prometheusremotewrite.FromMetrics(md, prometheusremotewrite.Settings{Namespace: prwe.namespace, ExternalLabels: prwe.externalLabels})
 		if err != nil {
 			err = consumererror.NewPermanent(err)
->>>>>>> c887d276
 		}
 		// Call export even if a conversion error, since there may be points that were successfully converted.
-		return multierr.Combine(err, prwe.export(ctx, tsMap))
+		return multierr.Combine(err, prwe.handleExport(ctx, tsMap))
 	}
 }
 
@@ -183,13 +171,7 @@
 	return sanitizedLabels, nil
 }
 
-<<<<<<< HEAD
-func (prwe *prwExporter) handleExport(ctx context.Context, tsMap map[string]*prompb.TimeSeries) []error {
-	var errs []error
-=======
-// export sends a Snappy-compressed WriteRequest containing TimeSeries to a remote write endpoint in order
-func (prwe *prwExporter) export(ctx context.Context, tsMap map[string]*prompb.TimeSeries) error {
->>>>>>> c887d276
+func (prwe *prwExporter) handleExport(ctx context.Context, tsMap map[string]*prompb.TimeSeries) error {
 	// Calls the helper function to convert and batch the TsMap to the desired format
 	requests, err := batchTimeSeries(tsMap, maxBatchByteSize)
 	if err != nil {
@@ -202,14 +184,14 @@
 
 	// Otherwise the WAL is enabled, and just persist the requests to the WAL
 	// and they'll be exported in another goroutine to the RemoteWrite endpoint.
-	if err := prwe.wal.persistToWAL(requests); err != nil {
-		errs = append(errs, consumererror.NewPermanent(err))
-	}
-	return errs
+	if err = prwe.wal.persistToWAL(requests); err != nil {
+		return consumererror.NewPermanent(err)
+	}
+	return nil
 }
 
 // export sends a Snappy-compressed WriteRequest containing TimeSeries to a remote write endpoint in order
-func (prwe *prwExporter) export(ctx context.Context, requests []*prompb.WriteRequest) (errs []error) {
+func (prwe *prwExporter) export(ctx context.Context, requests []*prompb.WriteRequest) error {
 	input := make(chan *prompb.WriteRequest, len(requests))
 	for _, request := range requests {
 		input <- request
@@ -228,8 +210,6 @@
 	for i := 0; i < concurrencyLimit; i++ {
 		go func() {
 			defer wg.Done()
-<<<<<<< HEAD
-
 			for {
 				select {
 				case <-ctx.Done(): // Check firstly to ensure that the context wasn't cancelled.
@@ -239,19 +219,11 @@
 					if !ok {
 						return
 					}
-
-					if err := prwe.execute(ctx, request); err != nil {
+					if errExecute := prwe.execute(ctx, request); errExecute != nil {
 						mu.Lock()
-						errs = append(errs, err)
+						errs = multierr.Append(errs, consumererror.NewPermanent(errExecute))
 						mu.Unlock()
 					}
-=======
-			for request := range input {
-				if errExecute := prwe.execute(ctx, request); errExecute != nil {
-					mu.Lock()
-					errs = multierr.Append(errs, consumererror.NewPermanent(errExecute))
-					mu.Unlock()
->>>>>>> c887d276
 				}
 			}
 		}()
