module github.com/open-telemetry/opentelemetry-collector-contrib/exporter/azuredataexplorerexporter

go 1.19

require (
	github.com/Azure/azure-kusto-go v0.11.0
	github.com/google/uuid v1.3.0
	github.com/json-iterator/go v1.1.12
	github.com/open-telemetry/opentelemetry-collector-contrib/internal/coreinternal v0.73.0
	github.com/stretchr/testify v1.8.2
	go.opentelemetry.io/collector v0.73.0
	go.opentelemetry.io/collector/component v0.73.0
	go.opentelemetry.io/collector/confmap v0.73.0
	go.opentelemetry.io/collector/exporter v0.73.0
	go.opentelemetry.io/collector/pdata v1.0.0-rc7
	go.uber.org/zap v1.24.0
)

require (
	github.com/Azure/azure-pipeline-go v0.2.3 // indirect
	github.com/Azure/azure-sdk-for-go v67.1.0+incompatible // indirect
	github.com/Azure/azure-sdk-for-go/sdk/azcore v1.2.0 // indirect
	github.com/Azure/azure-sdk-for-go/sdk/azidentity v1.2.0 // indirect
	github.com/Azure/azure-sdk-for-go/sdk/internal v1.1.1 // indirect
	github.com/Azure/azure-sdk-for-go/sdk/storage/azblob v0.6.1 // indirect
	github.com/Azure/azure-storage-queue-go v0.0.0-20191125232315-636801874cdd // indirect
	github.com/Azure/go-autorest v14.2.0+incompatible // indirect
	github.com/Azure/go-autorest/autorest v0.11.28 // indirect
	github.com/Azure/go-autorest/autorest/adal v0.9.22 // indirect
	github.com/Azure/go-autorest/autorest/date v0.3.0 // indirect
	github.com/Azure/go-autorest/logger v0.2.1 // indirect
	github.com/Azure/go-autorest/tracing v0.6.0 // indirect
	github.com/AzureAD/microsoft-authentication-library-for-go v0.7.0 // indirect
	github.com/benbjohnson/clock v1.3.0 // indirect
	github.com/cenkalti/backoff/v4 v4.2.0 // indirect
	github.com/davecgh/go-spew v1.1.1 // indirect
	github.com/gofrs/uuid v4.2.0+incompatible // indirect
	github.com/gogo/protobuf v1.3.2 // indirect
<<<<<<< HEAD
	github.com/golang-jwt/jwt/v4 v4.4.3 // indirect
	github.com/golang/protobuf v1.5.2 // indirect
=======
	github.com/golang-jwt/jwt/v4 v4.2.0 // indirect
	github.com/golang/protobuf v1.5.3 // indirect
	github.com/google/uuid v1.3.0 // indirect
>>>>>>> 25cbf9d2
	github.com/knadh/koanf v1.5.0 // indirect
	github.com/kylelemons/godebug v1.1.0 // indirect
	github.com/mattn/go-ieproxy v0.0.1 // indirect
	github.com/mitchellh/copystructure v1.2.0 // indirect
	github.com/mitchellh/mapstructure v1.5.0 // indirect
	github.com/mitchellh/reflectwalk v1.0.2 // indirect
	github.com/modern-go/concurrent v0.0.0-20180306012644-bacd9c7ef1dd // indirect
	github.com/modern-go/reflect2 v1.0.2 // indirect
	github.com/pkg/browser v0.0.0-20210911075715-681adbf594b8 // indirect
	github.com/pmezard/go-difflib v1.0.0 // indirect
	github.com/rogpeppe/go-internal v1.9.0 // indirect
	github.com/samber/lo v1.37.0 // indirect
	go.opencensus.io v0.24.0 // indirect
	go.opentelemetry.io/collector/consumer v0.73.0 // indirect
	go.opentelemetry.io/collector/featuregate v0.73.0 // indirect
	go.opentelemetry.io/collector/receiver v0.73.0 // indirect
	go.opentelemetry.io/otel v1.14.0 // indirect
	go.opentelemetry.io/otel/metric v0.37.0 // indirect
	go.opentelemetry.io/otel/trace v1.14.0 // indirect
	go.uber.org/atomic v1.10.0 // indirect
<<<<<<< HEAD
	go.uber.org/multierr v1.9.0 // indirect
	golang.org/x/crypto v0.6.0 // indirect
	golang.org/x/exp v0.0.0-20220303212507-bbda1eaf7a17 // indirect
	golang.org/x/net v0.7.0 // indirect
	golang.org/x/sys v0.5.0 // indirect
	golang.org/x/text v0.7.0 // indirect
=======
	go.uber.org/multierr v1.10.0 // indirect
	golang.org/x/crypto v0.7.0 // indirect
	golang.org/x/net v0.8.0 // indirect
	golang.org/x/sys v0.6.0 // indirect
	golang.org/x/text v0.8.0 // indirect
>>>>>>> 25cbf9d2
	google.golang.org/genproto v0.0.0-20230110181048-76db0878b65f // indirect
	google.golang.org/grpc v1.53.0 // indirect
	google.golang.org/protobuf v1.29.1 // indirect
	gopkg.in/yaml.v3 v3.0.1 // indirect
)

replace github.com/open-telemetry/opentelemetry-collector-contrib/internal/coreinternal => ../../internal/coreinternal

retract v0.65.0<|MERGE_RESOLUTION|>--- conflicted
+++ resolved
@@ -36,14 +36,9 @@
 	github.com/davecgh/go-spew v1.1.1 // indirect
 	github.com/gofrs/uuid v4.2.0+incompatible // indirect
 	github.com/gogo/protobuf v1.3.2 // indirect
-<<<<<<< HEAD
-	github.com/golang-jwt/jwt/v4 v4.4.3 // indirect
-	github.com/golang/protobuf v1.5.2 // indirect
-=======
 	github.com/golang-jwt/jwt/v4 v4.2.0 // indirect
 	github.com/golang/protobuf v1.5.3 // indirect
 	github.com/google/uuid v1.3.0 // indirect
->>>>>>> 25cbf9d2
 	github.com/knadh/koanf v1.5.0 // indirect
 	github.com/kylelemons/godebug v1.1.0 // indirect
 	github.com/mattn/go-ieproxy v0.0.1 // indirect
@@ -64,20 +59,11 @@
 	go.opentelemetry.io/otel/metric v0.37.0 // indirect
 	go.opentelemetry.io/otel/trace v1.14.0 // indirect
 	go.uber.org/atomic v1.10.0 // indirect
-<<<<<<< HEAD
-	go.uber.org/multierr v1.9.0 // indirect
-	golang.org/x/crypto v0.6.0 // indirect
-	golang.org/x/exp v0.0.0-20220303212507-bbda1eaf7a17 // indirect
-	golang.org/x/net v0.7.0 // indirect
-	golang.org/x/sys v0.5.0 // indirect
-	golang.org/x/text v0.7.0 // indirect
-=======
 	go.uber.org/multierr v1.10.0 // indirect
 	golang.org/x/crypto v0.7.0 // indirect
 	golang.org/x/net v0.8.0 // indirect
 	golang.org/x/sys v0.6.0 // indirect
 	golang.org/x/text v0.8.0 // indirect
->>>>>>> 25cbf9d2
 	google.golang.org/genproto v0.0.0-20230110181048-76db0878b65f // indirect
 	google.golang.org/grpc v1.53.0 // indirect
 	google.golang.org/protobuf v1.29.1 // indirect
