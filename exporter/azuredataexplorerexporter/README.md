--- conflicted
+++ resolved
@@ -16,10 +16,7 @@
   [Azure Data Explorer](https://docs.microsoft.com/en-us/azure/data-explorer),
   [Azure Synapse Data Explorer](https://docs.microsoft.com/en-us/azure/synapse-analytics/data-explorer/data-explorer-overview) and
   [Real time analytics in Fabric](https://learn.microsoft.com/en-us/fabric/real-time-analytics/overview)
-<<<<<<< HEAD
-=======
-
->>>>>>> 592374af
+
 ## Configuration
 
 The following settings are required:
@@ -207,9 +204,6 @@
 
 .alter table HistoData policy update 
 @'[{ "IsEnabled": true, "Source": "RawMetricsData","Query": "ExtractHistoCountColumns()", "IsTransactional": false, "PropagateIngestionProperties": false}]'
-<<<<<<< HEAD
-```
-=======
 ```
 
 ### Opentelemetry Exporter Helper Configurations
@@ -231,5 +225,4 @@
       enabled: true
       initial_interval: 10s
       max_interval: 60s
-      max_elapsed_time: 10m
->>>>>>> 592374af
+      max_elapsed_time: 10m