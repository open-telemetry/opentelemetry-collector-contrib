--- conflicted
+++ resolved
@@ -163,7 +163,6 @@
 	assert.Nil(t, res)
 }
 
-<<<<<<< HEAD
 // loadMetricsMap will parse the given yaml file into a map[string]pmetric.Metrics
 func loadMetricsMap(t *testing.T, path string) map[string]pmetric.Metrics {
 	b, err := os.ReadFile(path)
@@ -171,18 +170,6 @@
 
 	var expectedOutputRaw map[string]any
 	err = yaml.Unmarshal(b, &expectedOutputRaw)
-=======
-func TestConsumeMetrics(t *testing.T) {
-	componentFactory := func(_ context.Context, _ string) (component.Component, error) {
-		return newNopMockMetricsExporter(), nil
-	}
-	lb, err := newLoadBalancer(exportertest.NewNopSettings(), serviceBasedRoutingConfig(), componentFactory)
-	require.NotNil(t, lb)
-	require.NoError(t, err)
-
-	p, err := newMetricsExporter(exportertest.NewNopSettings(), serviceBasedRoutingConfig())
-	require.NotNil(t, p)
->>>>>>> dba9416f
 	require.NoError(t, err)
 
 	expectedOutput := map[string]pmetric.Metrics{}
@@ -255,21 +242,12 @@
 			compareMetricsMaps(t, expectedOutput, output)
 		})
 	}
-<<<<<<< HEAD
 }
 
 func TestSplitMetricsByResourceServiceNameFailsIfMissingServiceNameAttribute(t *testing.T) {
 	t.Parallel()
 
 	input, err := golden.ReadMetrics(filepath.Join("testdata", "metrics", "split_metrics", "missing_service_name", "input.yaml"))
-=======
-	lb, err := newLoadBalancer(exportertest.NewNopSettings(), simpleConfig(), componentFactory)
-	require.NotNil(t, lb)
-	require.NoError(t, err)
-
-	p, err := newMetricsExporter(exportertest.NewNopSettings(), simpleConfig())
-	require.NotNil(t, p)
->>>>>>> dba9416f
 	require.NoError(t, err)
 
 	_, err = splitMetricsByResourceServiceName(input)
@@ -320,21 +298,10 @@
 			compareMetricsMaps(t, expectedOutput, output)
 		})
 	}
-<<<<<<< HEAD
 }
 
 func TestConsumeMetrics_SingleEndpoint(t *testing.T) {
 	t.Parallel()
-=======
-	lb, err := newLoadBalancer(exportertest.NewNopSettings(), serviceBasedRoutingConfig(), componentFactory)
-	require.NotNil(t, lb)
-	require.NoError(t, err)
-
-	p, err := newMetricsExporter(exportertest.NewNopSettings(), serviceBasedRoutingConfig())
-	require.NotNil(t, p)
-	require.NoError(t, err)
-	assert.Equal(t, p.routingKey, svcRouting)
->>>>>>> dba9416f
 
 	testCases := []struct {
 		name       string
@@ -429,7 +396,6 @@
 			))
 		})
 	}
-<<<<<<< HEAD
 }
 
 func TestConsumeMetrics_TripleEndpoint(t *testing.T) {
@@ -438,16 +404,6 @@
 	// So if that algorithm changes, all these tests will need to be updated. In addition,
 	// it's not easy to "know" what the routing *should* be. Can *can* calculate it by
 	// hand, but it's very tedious.
-=======
-	lb, err := newLoadBalancer(exportertest.NewNopSettings(), resourceBasedRoutingConfig(), componentFactory)
-	require.NotNil(t, lb)
-	require.NoError(t, err)
-
-	p, err := newMetricsExporter(exportertest.NewNopSettings(), resourceBasedRoutingConfig())
-	require.NotNil(t, p)
-	require.NoError(t, err)
-	assert.Equal(t, p.routingKey, resourceRouting)
->>>>>>> dba9416f
 
 	t.Parallel()
 
@@ -586,19 +542,11 @@
 	componentFactory := func(_ context.Context, _ string) (component.Component, error) {
 		return te, nil
 	}
-<<<<<<< HEAD
 	lb, err := newLoadBalancer(exportertest.NewNopCreateSettings(), simpleConfig(), componentFactory)
 	require.NotNil(t, lb)
 	require.NoError(t, err)
 
 	p, err := newMetricsExporter(exportertest.NewNopCreateSettings(), simpleConfig())
-=======
-	lb, err := newLoadBalancer(exportertest.NewNopSettings(), metricNameBasedRoutingConfig(), componentFactory)
-	require.NotNil(t, lb)
-	require.NoError(t, err)
-
-	p, err := newMetricsExporter(exportertest.NewNopSettings(), metricNameBasedRoutingConfig())
->>>>>>> dba9416f
 	require.NotNil(t, p)
 	require.NoError(t, err)
 
