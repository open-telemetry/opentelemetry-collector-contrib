--- conflicted
+++ resolved
@@ -74,22 +74,11 @@
 
 func (cfg *Config) Validate() error {
 
-<<<<<<< HEAD
 	if cfg.CompressEncoding != nil {
 		return errors.New("support for compress_encoding configuration has been removed, in favor of compression")
-=======
+
 	if cfg.ClientConfig.Timeout < 1 || cfg.ClientConfig.Timeout > maxTimeout {
 		return fmt.Errorf("timeout must be between 1 and 55 seconds, got %v", cfg.ClientConfig.Timeout)
-	}
-
-	switch cfg.CompressEncoding {
-	case configcompression.TypeGzip:
-	case configcompression.TypeDeflate:
-	case NoCompression:
-
-	default:
-		return fmt.Errorf("invalid compression encoding type: %v", cfg.CompressEncoding)
->>>>>>> 4623e7ef
 	}
 
 	switch cfg.ClientConfig.Compression {
