--- conflicted
+++ resolved
@@ -64,20 +64,12 @@
 				QueueSize:       10,
 				Sizer:           exporterhelper.RequestSizerTypeItems,
 				BlockOnOverflow: true,
-<<<<<<< HEAD
-				Batch: &exporterhelper.BatchConfig{
-					FlushTimeout: 200 * time.Millisecond,
-					MinSize:      1000,
-					MaxSize:      10000,
-				},
-=======
 				Batch: configoptional.Some(exporterhelper.BatchConfig{
 					FlushTimeout: 200 * time.Millisecond,
 					Sizer:        exporterhelper.RequestSizerTypeItems,
 					MinSize:      1000,
 					MaxSize:      10000,
 				}),
->>>>>>> a69efa15
 			},
 			ClientConfig: configgrpc.ClientConfig{
 				Headers: map[string]configopaque.String{
@@ -100,11 +92,7 @@
 				}),
 				WriteBufferSize: 512 * 1024,
 				BalancerName:    "experimental",
-<<<<<<< HEAD
-				Auth:            &configauth.Config{AuthenticatorID: component.NewID(component.MustNewType("nop"))},
-=======
 				Auth:            configoptional.Some(configauth.Config{AuthenticatorID: component.NewID(component.MustNewType("nop"))}),
->>>>>>> a69efa15
 			},
 			Arrow: ArrowConfig{
 				NumStreams:         2,
