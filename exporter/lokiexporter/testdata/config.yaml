--- conflicted
+++ resolved
@@ -20,19 +20,11 @@
   loki/allsettings:
     endpoint: "https://loki:3100/loki/api/v1/push"
     tenant_id: "example"
-<<<<<<< HEAD
-    insecure: true
-    format: "body"
-    ca_file: /var/lib/mycert.pem
-    cert_file: certfile
-    key_file: keyfile
-=======
     tls:
       insecure: true
       ca_file: /var/lib/mycert.pem
       cert_file: certfile
       key_file: keyfile
->>>>>>> dc00e5ee
     timeout: 10s
     read_buffer_size: 123
     write_buffer_size: 345
