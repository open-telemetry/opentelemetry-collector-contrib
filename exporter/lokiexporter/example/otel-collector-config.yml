--- conflicted
+++ resolved
@@ -6,16 +6,6 @@
   batch:
     send_batch_size: 50
     timeout: 5s
-<<<<<<< HEAD
-  # Enabling the memory_limiter is strongly recommended for every pipeline.
-  # Configuration is based on the amount of memory allocated to the collector.
-  # The configuration below assumes 2GB of memory. In general, the limit should be 90% of
-  # the collector's memory up to 2GB, and the spike should be 25% of the
-  # collector's memory up to 2GB.
-  # For more information, see
-  # https://github.com/open-telemetry/opentelemetry-collector/blob/main/processor/memorylimiterprocessor/README.md
-=======
->>>>>>> 88e62c64
   memory_limiter:
     check_interval: 2s
     limit_mib: 1800
