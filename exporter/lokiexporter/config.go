--- conflicted
+++ resolved
@@ -66,7 +66,6 @@
 	for l, v := range c.Attributes {
 		if len(v) > 0 && !model.LabelName(v).IsValid() {
 			return fmt.Errorf(logRecordNameInvalidErr, v)
-<<<<<<< HEAD
 		} else if len(v) == 0 && !model.LabelName(l).IsValid() {
 			return fmt.Errorf(logRecordNameInvalidErr, l)
 		}
@@ -77,18 +76,6 @@
 		if len(v) > 0 && !model.LabelName(v).IsValid() {
 			return fmt.Errorf(resourceNameInvalidErr, v)
 		} else if len(v) == 0 && !model.LabelName(l).IsValid() {
-=======
-		} else if len(v) == 0 && !model.LabelName(l).IsValid() {
-			return fmt.Errorf(logRecordNameInvalidErr, l)
-		}
-	}
-
-	resourceNameInvalidErr := "the label `%s` in \"labels.resource\" is not a valid label name. Label names must match " + model.LabelNameRE.String()
-	for l, v := range c.ResourceAttributes {
-		if len(v) > 0 && !model.LabelName(v).IsValid() {
-			return fmt.Errorf(resourceNameInvalidErr, v)
-		} else if len(v) == 0 && !model.LabelName(l).IsValid() {
->>>>>>> ff5099cd
 			return fmt.Errorf(resourceNameInvalidErr, l)
 		}
 	}
@@ -96,14 +83,9 @@
 	return nil
 }
 
-<<<<<<< HEAD
-// getLogRecordAttributes creates a lookup of allowed attributes to valid Loki label names.
-func (c *LabelsConfig) getLogRecordAttributes() map[string]model.LabelName {
-=======
 // getAttributes creates a lookup of allowed attributes to valid Loki label names.
 func (c *LabelsConfig) getAttributes(labels map[string]string) map[string]model.LabelName {
 
->>>>>>> ff5099cd
 	attributes := map[string]model.LabelName{}
 
 	for attrName, lblName := range labels {
