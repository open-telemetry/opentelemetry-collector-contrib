--- conflicted
+++ resolved
@@ -49,8 +49,7 @@
 [core repository](https://github.com/open-telemetry/opentelemetry-collector) and
 core distribution of the Collector. Typically, these contributions are vendor
 specific receivers/exporters and/or components that are only
-<<<<<<< HEAD
-useful to a relatively small number of users. 
+useful to a relatively small number of users.
 
 ## Docker Images
 Docker images for all releases are published at https://hub.docker.com/r/otel/opentelemetry-collector-contrib
@@ -64,9 +63,6 @@
 ## Contributing
 If you would like to contribute please read [contributing guidelines](https://github.com/open-telemetry/opentelemetry-collector/blob/master/CONTRIBUTING.md)
 before you begin your work.
-=======
-useful to a relatively small number of users.
->>>>>>> bb120e74
 
 ## Adding New Components
 Before you start please read the [contributing
