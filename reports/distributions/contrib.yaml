--- conflicted
+++ resolved
@@ -5,11 +5,8 @@
     connector:
         - count
         - datadog
-<<<<<<< HEAD
         - exceptions
-=======
         - grafanacloud
->>>>>>> e44f565f
         - routing
         - servicegraph
         - spanmetrics
