--- conflicted
+++ resolved
@@ -77,8 +77,6 @@
 		return kr.handleError(err, "failed to create dynamic client")
 	}
 	kr.client = client
-<<<<<<< HEAD
-=======
 
 	// Validate objects against K8s API
 	validObjects, err := kr.config.getValidObjects()
@@ -107,10 +105,9 @@
 	}
 
 	kr.setting.Logger.Info("Object Receiver started")
->>>>>>> 0796f50a
 
 	// Get valid objects first
-	validObjects, err := kr.config.getValidObjects()
+	validObjects, err = kr.config.getValidObjects()
 	if err != nil {
 		return kr.handleError(err, "failed to get valid objects")
 	}
@@ -168,11 +165,7 @@
 	cctx, cancel := context.WithCancel(ctx)
 	kr.cancel = cancel
 
-<<<<<<< HEAD
-	for _, object := range validConfigs {
-=======
 	for _, object := range kr.objects {
->>>>>>> 0796f50a
 		kr.start(cctx, object)
 	}
 	return nil
