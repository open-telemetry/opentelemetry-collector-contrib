--- conflicted
+++ resolved
@@ -67,7 +67,6 @@
 	makeDynamicClient   func() (dynamic.Interface, error)
 }
 
-<<<<<<< HEAD
 func (c *Config) SetLogger(logger *zap.Logger) {
 	c.logger = logger
 }
@@ -75,11 +74,10 @@
 func (c *Config) Validate() error {
 	switch c.ErrorMode {
 	case PropagateError, IgnoreError, SilentError:
-		return nil
 	default:
 		return fmt.Errorf("invalid error_mode %q: must be one of 'propagate', 'ignore', or 'silent'", c.ErrorMode)
-=======
-func (c *Config) Validate() error {
+	}
+
 	for _, object := range c.Objects {
 		if object.Mode == "" {
 			object.Mode = defaultMode
@@ -92,10 +90,10 @@
 		}
 
 		if object.Mode == PullMode && len(object.ExcludeWatchType) != 0 {
-			return errors.New("the Exclude config can only be used with watch mode")
+			return fmt.Errorf("the Exclude config can only be used with watch mode")
 		}
->>>>>>> 0796f50a
 	}
+	return nil
 }
 
 func (c *Config) getDiscoveryClient() (discovery.ServerResourcesInterface, error) {
