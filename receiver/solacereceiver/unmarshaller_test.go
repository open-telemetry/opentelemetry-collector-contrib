--- conflicted
+++ resolved
@@ -298,11 +298,7 @@
 			want: func() *ptrace.Traces {
 				traces := ptrace.NewTraces()
 				resource := traces.ResourceSpans().AppendEmpty()
-<<<<<<< HEAD
-				populateAttributes(t, resource.Resource().Attributes(), map[string]interface{}{
-=======
 				populateAttributes(t, resource.Resource().Attributes(), map[string]any{
->>>>>>> 592374af
 					"service.name":        "someRouterName",
 					"service.instance.id": "someVpnName",
 					"service.version":     "10.0.0",
