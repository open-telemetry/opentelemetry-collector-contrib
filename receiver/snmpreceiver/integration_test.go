// Copyright The OpenTelemetry Authors
//
// Licensed under the Apache License, Version 2.0 (the "License");
// you may not use this file except in compliance with the License.
// You may obtain a copy of the License at
//
//      http://www.apache.org/licenses/LICENSE-2.0
//
// Unless required by applicable law or agreed to in writing, software
// distributed under the License is distributed on an "AS IS" BASIS,
// WITHOUT WARRANTIES OR CONDITIONS OF ANY KIND, either express or implied.
// See the License for the specific language governing permissions and
// limitations under the License.

//go:build integration
// +build integration

package snmpreceiver

import (
	"context"
	"path/filepath"
	"testing"
	"time"

	"github.com/stretchr/testify/require"
	"github.com/testcontainers/testcontainers-go"
	"go.opentelemetry.io/collector/component"
	"go.opentelemetry.io/collector/component/componenttest"
	"go.opentelemetry.io/collector/consumer/consumertest"
	"go.opentelemetry.io/collector/otelcol/otelcoltest"
	"go.opentelemetry.io/collector/receiver/receivertest"

	"github.com/open-telemetry/opentelemetry-collector-contrib/internal/coreinternal/golden"
	"github.com/open-telemetry/opentelemetry-collector-contrib/pkg/pdatatest/pmetrictest"
)

func TestSnmpReceiverIntegration(t *testing.T) {
	testCases := []struct {
		desc                    string
		configFilename          string
		expectedResultsFilename string
	}{
		{
			desc:                    "Integration test with v2c configuration",
			configFilename:          "integration_test_v2c_config.yaml",
			expectedResultsFilename: "v2c_config_expected_metrics.yaml",
		},
		{
			desc:                    "Integration test with v3 configuration",
			configFilename:          "integration_test_v3_config.yaml",
			expectedResultsFilename: "v3_config_expected_metrics.yaml",
		},
	}

	container := getContainer(t, snmpAgentContainerRequest)
	defer func() {
		require.NoError(t, container.Terminate(context.Background()))
	}()
	_, err := container.Host(context.Background())
	require.NoError(t, err)
	factories, err := otelcoltest.NopFactories()
	require.NoError(t, err)

	for _, testCase := range testCases {
		t.Run(testCase.desc, func(t *testing.T) {
<<<<<<< HEAD

=======
>>>>>>> 84d9f480
			t.Skip("Flaky test, see https://github.com/open-telemetry/opentelemetry-collector-contrib/issues/21086")
			factory := NewFactory()
			factories.Receivers[typeStr] = factory
			configFile := filepath.Join("testdata", "integration", testCase.configFilename)
			cfg, err := otelcoltest.LoadConfigAndValidate(configFile, factories)
			require.NoError(t, err)
			snmpConfig := cfg.Receivers[component.NewID(typeStr)].(*Config)

			consumer := new(consumertest.MetricsSink)
			settings := receivertest.NewNopCreateSettings()
			rcvr, err := factory.CreateMetricsReceiver(context.Background(), settings, snmpConfig, consumer)
			require.NoError(t, err, "failed creating metrics receiver")
			require.NoError(t, rcvr.Start(context.Background(), componenttest.NewNopHost()))
			require.Eventuallyf(t, func() bool {
				return len(consumer.AllMetrics()) > 0
			}, 2*time.Minute, 1*time.Second, "failed to receive more than 0 metrics")
			require.NoError(t, rcvr.Shutdown(context.Background()))

			actualMetrics := consumer.AllMetrics()[0]
			expectedFile := filepath.Join("testdata", "integration", testCase.expectedResultsFilename)
			expectedMetrics, err := golden.ReadMetrics(expectedFile)
			require.NoError(t, err)
			err = pmetrictest.CompareMetrics(expectedMetrics, actualMetrics, pmetrictest.IgnoreMetricsOrder(),
				pmetrictest.IgnoreTimestamp(), pmetrictest.IgnoreStartTimestamp())
			require.NoError(t, err)
		})
	}
}

var (
	snmpAgentContainerRequest = testcontainers.ContainerRequest{
		FromDockerfile: testcontainers.FromDockerfile{
			Context:    filepath.Join("testdata", "integration", "docker"),
			Dockerfile: "snmp_agent.Dockerfile",
		},
		ExposedPorts: []string{"1024:1024/udp"},
	}
)

func getContainer(t *testing.T, req testcontainers.ContainerRequest) testcontainers.Container {
	require.NoError(t, req.Validate())
	container, err := testcontainers.GenericContainer(
		context.Background(),
		testcontainers.GenericContainerRequest{
			ContainerRequest: req,
			Started:          true,
		})
	require.NoError(t, err)
	return container
}<|MERGE_RESOLUTION|>--- conflicted
+++ resolved
@@ -64,10 +64,6 @@
 
 	for _, testCase := range testCases {
 		t.Run(testCase.desc, func(t *testing.T) {
-<<<<<<< HEAD
-
-=======
->>>>>>> 84d9f480
 			t.Skip("Flaky test, see https://github.com/open-telemetry/opentelemetry-collector-contrib/issues/21086")
 			factory := NewFactory()
 			factories.Receivers[typeStr] = factory
