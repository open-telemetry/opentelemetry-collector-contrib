--- conflicted
+++ resolved
@@ -39,20 +39,6 @@
 	CertificateLocation    string `mapstructure:"certificate_location"`
 
 	// Performance and feature toggles
-<<<<<<< HEAD
-	EnableDatabaseSampleMetrics    bool `mapstructure:"enable_database_sample_metrics"`
-	EnableBufferMetrics            bool `mapstructure:"enable_buffer_metrics"`
-	EnableDatabaseReserveMetrics   bool `mapstructure:"enable_database_reserve_metrics"`
-	EnableDiskMetricsInBytes       bool `mapstructure:"enable_disk_metrics_in_bytes"`
-	EnableIOMetrics                bool `mapstructure:"enable_io_metrics"`
-	EnableLogGrowthMetrics         bool `mapstructure:"enable_log_growth_metrics"`
-	EnablePageFileMetrics          bool `mapstructure:"enable_page_file_metrics"`
-	EnablePageFileTotalMetrics     bool `mapstructure:"enable_page_file_total_metrics"`
-	EnableMemoryMetrics            bool `mapstructure:"enable_memory_metrics"`
-	EnableMemoryTotalMetrics       bool `mapstructure:"enable_memory_total_metrics"`
-	EnableMemoryAvailableMetrics   bool `mapstructure:"enable_memory_available_metrics"`
-	EnableMemoryUtilizationMetrics bool `mapstructure:"enable_memory_utilization_metrics"`
-=======
 	EnableDatabaseSampleMetrics  bool `mapstructure:"enable_database_sample_metrics"`
 	EnableFailoverClusterMetrics bool `mapstructure:"enable_failover_cluster_metrics"`
 
@@ -91,7 +77,6 @@
 	EnableMemoryTotalMetrics                   bool `mapstructure:"enable_memory_total_metrics"`
 	EnableMemoryAvailableMetrics               bool `mapstructure:"enable_memory_available_metrics"`
 	EnableMemoryUtilizationMetrics             bool `mapstructure:"enable_memory_utilization_metrics"`
->>>>>>> 8afcb8b3
 
 	// User Connection Metrics - Granular toggles for different metric categories
 	EnableUserConnectionMetrics            bool `mapstructure:"enable_user_connection_metrics"`             // Master toggle for all user connection metrics
@@ -137,20 +122,6 @@
 		Port:     "1433",
 
 		// Default feature toggles (matching nri-mssql defaults)
-<<<<<<< HEAD
-		EnableDatabaseSampleMetrics:    false, // Master toggle - when true, enables all database metrics
-		EnableBufferMetrics:            true,
-		EnableDatabaseReserveMetrics:   true,
-		EnableDiskMetricsInBytes:       true,
-		EnableIOMetrics:                true,
-		EnableLogGrowthMetrics:         true,
-		EnablePageFileMetrics:          true,
-		EnablePageFileTotalMetrics:     true,
-		EnableMemoryMetrics:            true,
-		EnableMemoryTotalMetrics:       true,
-		EnableMemoryAvailableMetrics:   true,
-		EnableMemoryUtilizationMetrics: true,
-=======
 		EnableDatabaseSampleMetrics:  false, // Master toggle - when true, enables all database metrics
 		EnableFailoverClusterMetrics: false, // Failover cluster and Always On metrics
 
@@ -189,7 +160,6 @@
 		EnableMemoryTotalMetrics:                   true,
 		EnableMemoryAvailableMetrics:               true,
 		EnableMemoryUtilizationMetrics:             true,
->>>>>>> 8afcb8b3
 
 		// Default user connection metrics (all enabled by default for comprehensive monitoring)
 		EnableUserConnectionMetrics:            true, // Master toggle
@@ -436,7 +406,102 @@
 	return cfg.EnableDatabaseSampleMetrics || cfg.EnableMemoryUtilizationMetrics
 }
 
-<<<<<<< HEAD
+// IsFailoverClusterMetricsEnabled checks if failover cluster metrics should be collected
+func (cfg *Config) IsFailoverClusterMetricsEnabled() bool {
+	return cfg.EnableFailoverClusterMetrics
+}
+
+// Granular failover cluster metrics helper methods
+
+// IsFailoverClusterReplicaMetricsEnabled checks if failover cluster replica metrics should be collected
+func (cfg *Config) IsFailoverClusterReplicaMetricsEnabled() bool {
+	return cfg.EnableFailoverClusterMetrics || cfg.EnableFailoverClusterReplicaMetrics
+}
+
+// IsFailoverClusterReplicaStateMetricsEnabled checks if failover cluster replica state metrics should be collected
+func (cfg *Config) IsFailoverClusterReplicaStateMetricsEnabled() bool {
+	return cfg.EnableFailoverClusterMetrics || cfg.EnableFailoverClusterReplicaStateMetrics
+}
+
+// IsFailoverClusterNodeMetricsEnabled checks if failover cluster node metrics should be collected
+func (cfg *Config) IsFailoverClusterNodeMetricsEnabled() bool {
+	return cfg.EnableFailoverClusterMetrics || cfg.EnableFailoverClusterNodeMetrics
+}
+
+// IsFailoverClusterAvailabilityGroupHealthMetricsEnabled checks if availability group health metrics should be collected
+func (cfg *Config) IsFailoverClusterAvailabilityGroupHealthMetricsEnabled() bool {
+	return cfg.EnableFailoverClusterMetrics || cfg.EnableFailoverClusterAvailabilityGroupHealthMetrics
+}
+
+// IsFailoverClusterAvailabilityGroupMetricsEnabled checks if availability group configuration metrics should be collected
+func (cfg *Config) IsFailoverClusterAvailabilityGroupMetricsEnabled() bool {
+	return cfg.EnableFailoverClusterMetrics || cfg.EnableFailoverClusterAvailabilityGroupMetrics
+}
+
+// IsFailoverClusterPerformanceCounterMetricsEnabled checks if failover cluster performance counter metrics should be collected
+func (cfg *Config) IsFailoverClusterPerformanceCounterMetricsEnabled() bool {
+	return cfg.EnableFailoverClusterMetrics || cfg.EnableFailoverClusterPerformanceCounterMetrics
+}
+
+// IsFailoverClusterClusterPropertiesMetricsEnabled checks if cluster properties metrics should be collected
+func (cfg *Config) IsFailoverClusterClusterPropertiesMetricsEnabled() bool {
+	return cfg.EnableFailoverClusterMetrics || cfg.EnableFailoverClusterClusterPropertiesMetrics
+}
+
+// IsDatabasePrincipalsMetricsEnabled checks if database principals metrics should be collected
+func (cfg *Config) IsDatabasePrincipalsMetricsEnabled() bool {
+	return cfg.EnableDatabasePrincipalsMetrics
+}
+
+// Granular database principals metrics helper methods
+
+// IsDatabasePrincipalsDetailsMetricsEnabled checks if database principals details metrics should be collected
+func (cfg *Config) IsDatabasePrincipalsDetailsMetricsEnabled() bool {
+	return cfg.EnableDatabasePrincipalsMetrics || cfg.EnableDatabasePrincipalsDetailsMetrics
+}
+
+// IsDatabasePrincipalsSummaryMetricsEnabled checks if database principals summary metrics should be collected
+func (cfg *Config) IsDatabasePrincipalsSummaryMetricsEnabled() bool {
+	return cfg.EnableDatabasePrincipalsMetrics || cfg.EnableDatabasePrincipalsSummaryMetrics
+}
+
+// IsDatabasePrincipalsActivityMetricsEnabled checks if database principals activity metrics should be collected
+func (cfg *Config) IsDatabasePrincipalsActivityMetricsEnabled() bool {
+	return cfg.EnableDatabasePrincipalsMetrics || cfg.EnableDatabasePrincipalsActivityMetrics
+}
+
+// IsDatabaseRoleMembershipMetricsEnabled checks if database role membership metrics should be collected
+func (cfg *Config) IsDatabaseRoleMembershipMetricsEnabled() bool {
+	return cfg.EnableDatabaseRoleMembershipMetrics
+}
+
+// Granular database role membership metrics helper methods
+
+// IsDatabaseRoleMembershipDetailsMetricsEnabled checks if database role membership details metrics should be collected
+func (cfg *Config) IsDatabaseRoleMembershipDetailsMetricsEnabled() bool {
+	return cfg.EnableDatabaseRoleMembershipMetrics || cfg.EnableDatabaseRoleMembershipDetailsMetrics
+}
+
+// IsDatabaseRoleMembershipSummaryMetricsEnabled checks if database role membership summary metrics should be collected
+func (cfg *Config) IsDatabaseRoleMembershipSummaryMetricsEnabled() bool {
+	return cfg.EnableDatabaseRoleMembershipMetrics || cfg.EnableDatabaseRoleMembershipSummaryMetrics
+}
+
+// IsDatabaseRoleHierarchyMetricsEnabled checks if database role hierarchy metrics should be collected
+func (cfg *Config) IsDatabaseRoleHierarchyMetricsEnabled() bool {
+	return cfg.EnableDatabaseRoleMembershipMetrics || cfg.EnableDatabaseRoleHierarchyMetrics
+}
+
+// IsDatabaseRoleActivityMetricsEnabled checks if database role activity metrics should be collected
+func (cfg *Config) IsDatabaseRoleActivityMetricsEnabled() bool {
+	return cfg.EnableDatabaseRoleMembershipMetrics || cfg.EnableDatabaseRoleActivityMetrics
+}
+
+// IsDatabaseRolePermissionMatrixMetricsEnabled checks if database role permission matrix metrics should be collected
+func (cfg *Config) IsDatabaseRolePermissionMatrixMetricsEnabled() bool {
+	return cfg.EnableDatabaseRoleMembershipMetrics || cfg.EnableDatabaseRolePermissionMatrixMetrics
+}
+
 // User Connection Metrics - Granular helper methods with master toggle support
 
 // IsUserConnectionMetricsEnabled checks if any user connection metrics should be collected (master toggle)
@@ -499,100 +564,4 @@
 // IsFailedLoginSummaryMetricsEnabled checks if failed login summary metrics should be collected
 func (cfg *Config) IsFailedLoginSummaryMetricsEnabled() bool {
 	return cfg.EnableLoginLogoutMetrics || cfg.EnableFailedLoginSummaryMetrics
-=======
-// IsFailoverClusterMetricsEnabled checks if failover cluster metrics should be collected
-func (cfg *Config) IsFailoverClusterMetricsEnabled() bool {
-	return cfg.EnableFailoverClusterMetrics
-}
-
-// Granular failover cluster metrics helper methods
-
-// IsFailoverClusterReplicaMetricsEnabled checks if failover cluster replica metrics should be collected
-func (cfg *Config) IsFailoverClusterReplicaMetricsEnabled() bool {
-	return cfg.EnableFailoverClusterMetrics || cfg.EnableFailoverClusterReplicaMetrics
-}
-
-// IsFailoverClusterReplicaStateMetricsEnabled checks if failover cluster replica state metrics should be collected
-func (cfg *Config) IsFailoverClusterReplicaStateMetricsEnabled() bool {
-	return cfg.EnableFailoverClusterMetrics || cfg.EnableFailoverClusterReplicaStateMetrics
-}
-
-// IsFailoverClusterNodeMetricsEnabled checks if failover cluster node metrics should be collected
-func (cfg *Config) IsFailoverClusterNodeMetricsEnabled() bool {
-	return cfg.EnableFailoverClusterMetrics || cfg.EnableFailoverClusterNodeMetrics
-}
-
-// IsFailoverClusterAvailabilityGroupHealthMetricsEnabled checks if availability group health metrics should be collected
-func (cfg *Config) IsFailoverClusterAvailabilityGroupHealthMetricsEnabled() bool {
-	return cfg.EnableFailoverClusterMetrics || cfg.EnableFailoverClusterAvailabilityGroupHealthMetrics
-}
-
-// IsFailoverClusterAvailabilityGroupMetricsEnabled checks if availability group configuration metrics should be collected
-func (cfg *Config) IsFailoverClusterAvailabilityGroupMetricsEnabled() bool {
-	return cfg.EnableFailoverClusterMetrics || cfg.EnableFailoverClusterAvailabilityGroupMetrics
-}
-
-// IsFailoverClusterPerformanceCounterMetricsEnabled checks if failover cluster performance counter metrics should be collected
-func (cfg *Config) IsFailoverClusterPerformanceCounterMetricsEnabled() bool {
-	return cfg.EnableFailoverClusterMetrics || cfg.EnableFailoverClusterPerformanceCounterMetrics
-}
-
-// IsFailoverClusterClusterPropertiesMetricsEnabled checks if cluster properties metrics should be collected
-func (cfg *Config) IsFailoverClusterClusterPropertiesMetricsEnabled() bool {
-	return cfg.EnableFailoverClusterMetrics || cfg.EnableFailoverClusterClusterPropertiesMetrics
-}
-
-// IsDatabasePrincipalsMetricsEnabled checks if database principals metrics should be collected
-func (cfg *Config) IsDatabasePrincipalsMetricsEnabled() bool {
-	return cfg.EnableDatabasePrincipalsMetrics
-}
-
-// Granular database principals metrics helper methods
-
-// IsDatabasePrincipalsDetailsMetricsEnabled checks if database principals details metrics should be collected
-func (cfg *Config) IsDatabasePrincipalsDetailsMetricsEnabled() bool {
-	return cfg.EnableDatabasePrincipalsMetrics || cfg.EnableDatabasePrincipalsDetailsMetrics
-}
-
-// IsDatabasePrincipalsSummaryMetricsEnabled checks if database principals summary metrics should be collected
-func (cfg *Config) IsDatabasePrincipalsSummaryMetricsEnabled() bool {
-	return cfg.EnableDatabasePrincipalsMetrics || cfg.EnableDatabasePrincipalsSummaryMetrics
-}
-
-// IsDatabasePrincipalsActivityMetricsEnabled checks if database principals activity metrics should be collected
-func (cfg *Config) IsDatabasePrincipalsActivityMetricsEnabled() bool {
-	return cfg.EnableDatabasePrincipalsMetrics || cfg.EnableDatabasePrincipalsActivityMetrics
-}
-
-// IsDatabaseRoleMembershipMetricsEnabled checks if database role membership metrics should be collected
-func (cfg *Config) IsDatabaseRoleMembershipMetricsEnabled() bool {
-	return cfg.EnableDatabaseRoleMembershipMetrics
-}
-
-// Granular database role membership metrics helper methods
-
-// IsDatabaseRoleMembershipDetailsMetricsEnabled checks if database role membership details metrics should be collected
-func (cfg *Config) IsDatabaseRoleMembershipDetailsMetricsEnabled() bool {
-	return cfg.EnableDatabaseRoleMembershipMetrics || cfg.EnableDatabaseRoleMembershipDetailsMetrics
-}
-
-// IsDatabaseRoleMembershipSummaryMetricsEnabled checks if database role membership summary metrics should be collected
-func (cfg *Config) IsDatabaseRoleMembershipSummaryMetricsEnabled() bool {
-	return cfg.EnableDatabaseRoleMembershipMetrics || cfg.EnableDatabaseRoleMembershipSummaryMetrics
-}
-
-// IsDatabaseRoleHierarchyMetricsEnabled checks if database role hierarchy metrics should be collected
-func (cfg *Config) IsDatabaseRoleHierarchyMetricsEnabled() bool {
-	return cfg.EnableDatabaseRoleMembershipMetrics || cfg.EnableDatabaseRoleHierarchyMetrics
-}
-
-// IsDatabaseRoleActivityMetricsEnabled checks if database role activity metrics should be collected
-func (cfg *Config) IsDatabaseRoleActivityMetricsEnabled() bool {
-	return cfg.EnableDatabaseRoleMembershipMetrics || cfg.EnableDatabaseRoleActivityMetrics
-}
-
-// IsDatabaseRolePermissionMatrixMetricsEnabled checks if database role permission matrix metrics should be collected
-func (cfg *Config) IsDatabaseRolePermissionMatrixMetricsEnabled() bool {
-	return cfg.EnableDatabaseRoleMembershipMetrics || cfg.EnableDatabaseRolePermissionMatrixMetrics
->>>>>>> 8afcb8b3
 }