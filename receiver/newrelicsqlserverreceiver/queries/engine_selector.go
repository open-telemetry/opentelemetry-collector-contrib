--- conflicted
+++ resolved
@@ -98,13 +98,10 @@
 	InstanceQueries = iota
 	DatabaseQueries
 	PerformanceQueries
-<<<<<<< HEAD
 	UserConnectionQueries
-=======
 	FailoverClusterQueries
 	DatabasePrincipalsQueries
 	DatabaseRoleMembershipQueries
->>>>>>> 8afcb8b3
 )
 
 // QueryDefinition represents a SQL query with metadata
@@ -383,7 +380,6 @@
 	},
 }
 
-<<<<<<< HEAD
 // Query definitions for user connection metrics (Default/Standard SQL Server)
 var userConnectionQueriesDefault = []*QueryDefinition{
 	{
@@ -528,7 +524,9 @@
 		Query:       UserConnectionClientSummaryQueryAzureMI,
 		MetricName:  "sqlserver.user_connections.client.summary",
 		Description: "User connection client summary statistics (Azure SQL Managed Instance)",
-=======
+	},
+}
+
 // Failover cluster query definitions for Default SQL Server
 var failoverClusterQueriesDefault = []*QueryDefinition{
 	{
@@ -787,7 +785,6 @@
 		Query:       DatabaseRolePermissionMatrixQuery,
 		MetricName:  "database_role_permission_matrix",
 		Description: "Database role permission matrix analysis (Azure SQL Managed Instance)",
->>>>>>> 8afcb8b3
 	},
 }
 
@@ -803,12 +800,11 @@
 		AzureSQLDatabase:        databaseQueriesAzureManagedDatabase,
 		AzureSQLManagedInstance: databaseQueriesAzureManagedInstance,
 	},
-<<<<<<< HEAD
 	UserConnectionQueries: {
 		Default:                 userConnectionQueriesDefault,
 		AzureSQLDatabase:        userConnectionQueriesAzureDatabase,
 		AzureSQLManagedInstance: userConnectionQueriesAzureManagedInstance,
-=======
+	},
 	FailoverClusterQueries: {
 		Default:                 failoverClusterQueriesDefault,
 		AzureSQLDatabase:        failoverClusterQueriesAzureManagedDatabase,
@@ -823,7 +819,6 @@
 		Default:                 databaseRoleMembershipQueriesDefault,
 		AzureSQLDatabase:        databaseRoleMembershipQueriesAzureDatabase,
 		AzureSQLManagedInstance: databaseRoleMembershipQueriesAzureManagedInstance,
->>>>>>> 8afcb8b3
 	},
 }
 
