// Copyright The OpenTelemetry Authors
//
// Licensed under the Apache License, Version 2.0 (the "License");
// you may not use this file except in compliance with the License.
// You may obtain a copy of the License at
//
//       http://www.apache.org/licenses/LICENSE-2.0
//
// Unless required by applicable law or agreed to in writing, software
// distributed under the License is distributed on an "AS IS" BASIS,
// WITHOUT WARRANTIES OR CONDITIONS OF ANY KIND, either express or implied.
// See the License for the specific language governing permissions and
// limitations under the License.

package sqlqueryreceiver // import "github.com/open-telemetry/opentelemetry-collector-contrib/receiver/sqlqueryreceiver"

import (
	"context"
	"database/sql"
	"fmt"
	"time"

	"github.com/open-telemetry/opentelemetry-collector-contrib/pkg/stanza/adapter"
	"go.opentelemetry.io/collector/component"
	"go.opentelemetry.io/collector/consumer"
	"go.opentelemetry.io/collector/extension/experimental/storage"
	"go.opentelemetry.io/collector/pdata/plog"
	"go.opentelemetry.io/collector/receiver"
	"go.uber.org/multierr"
	"go.uber.org/zap"

	"github.com/open-telemetry/opentelemetry-collector-contrib/receiver/sqlqueryreceiver/internal/observability"
)

type logsReceiver struct {
	config           *Config
	settings         receiver.CreateSettings
	createConnection dbProviderFunc
	createClient     clientProviderFunc
	queryReceivers   []*logsQueryReceiver
	nextConsumer     consumer.Logs

	isStarted                bool
	collectionIntervalTicker *time.Ticker
	shutdownRequested        chan struct{}

	id            component.ID
	storageClient storage.Client
}

func newLogsReceiver(
	config *Config,
	settings receiver.CreateSettings,
	sqlOpenerFunc sqlOpenerFunc,
	createClient clientProviderFunc,
	nextConsumer consumer.Logs,
) (*logsReceiver, error) {
	receiver := &logsReceiver{
		config:   config,
		settings: settings,
		createConnection: func() (*sql.DB, error) {
			return sqlOpenerFunc(config.Driver, config.DataSource)
		},
		createClient:      createClient,
		nextConsumer:      nextConsumer,
		shutdownRequested: make(chan struct{}),
		id:                settings.ID,
	}

	return receiver, nil
}

func (receiver *logsReceiver) Start(ctx context.Context, host component.Host) error {
	if receiver.isStarted {
		receiver.settings.Logger.Debug("requested start, but already started, ignoring.")
		return nil
	}
	receiver.settings.Logger.Debug("starting...")
	receiver.isStarted = true

	var err error
	receiver.storageClient, err = adapter.GetStorageClient(ctx, host, receiver.config.StorageID, receiver.settings.ID)
	if err != nil {
		return fmt.Errorf("error connecting to storage: %w", err)
	}

	err = receiver.createQueryReceivers()
	if err != nil {
		return err
	}

	for _, queryReceiver := range receiver.queryReceivers {
		err := queryReceiver.start(ctx)
		if err != nil {
			if err := observability.RecordErrors(observability.StartError, receiver.id.String(), queryReceiver.ID()); err != nil {
				receiver.settings.Logger.Debug("error recording metric for errors count", zap.Error(err))
			}
			return err
		}

		if err := observability.RecordNoErrors(observability.StartError, receiver.id.String(), queryReceiver.ID()); err != nil {
			receiver.settings.Logger.Debug("error recording metric for errors count", zap.Error(err))
		}
	}

	receiver.startCollecting()
	receiver.settings.Logger.Debug("started.")
	return nil
}

func (receiver *logsReceiver) createQueryReceivers() error {
	receiver.queryReceivers = nil
	for i, query := range receiver.config.Queries {
		if len(query.Logs) == 0 {
			continue
		}
		id := fmt.Sprintf("query-%d: %s", i, query.SQL)
		queryReceiver := newLogsQueryReceiver(
			id,
			query,
			receiver.createConnection,
			receiver.createClient,
			receiver.settings.Logger,
			receiver.storageClient,
		)
		receiver.queryReceivers = append(receiver.queryReceivers, queryReceiver)
	}
	return nil
}

func (receiver *logsReceiver) startCollecting() {
	receiver.collectionIntervalTicker = time.NewTicker(receiver.config.CollectionInterval)

	go func() {
		for {
			select {
			case <-receiver.collectionIntervalTicker.C:
				receiver.collect()
			case <-receiver.shutdownRequested:
				return
			}
		}
	}()
}

func (receiver *logsReceiver) collect() {
	logsChannel := make(chan plog.Logs)
	for _, queryReceiver := range receiver.queryReceivers {
		go func(queryReceiver *logsQueryReceiver) {
			logs, err := queryReceiver.collect(context.Background())
			if err != nil {
<<<<<<< HEAD
				receiver.settings.Logger.Error("error collecting logs", zap.Error(err), zap.String("query", queryReceiver.ID()))
=======
				receiver.settings.Logger.Error("Error collecting logs", zap.Error(err), zap.String("query", queryReceiver.ID()))
				if err := observability.RecordErrors(observability.CollectError, receiver.id.String(), queryReceiver.ID()); err != nil {
					receiver.settings.Logger.Debug("error for recording metric for errors count", zap.Error(err))
				}
			}

			if err := observability.RecordNoErrors(observability.CollectError, receiver.id.String(), queryReceiver.ID()); err != nil {
				receiver.settings.Logger.Debug("error for recording metric for errors count", zap.Error(err))
>>>>>>> a63f68bd
			}

			if err := observability.RecordAcceptedLogs(int64(logs.LogRecordCount()), receiver.id.String(), queryReceiver.id); err != nil {
				receiver.settings.Logger.Debug("error recording metric for number of collected logs", zap.Error(err))
			}

			logsChannel <- logs
		}(queryReceiver)
	}

	allLogs := plog.NewLogs()
	for range receiver.queryReceivers {
		logs := <-logsChannel
		logs.ResourceLogs().MoveAndAppendTo(allLogs.ResourceLogs())
	}
	if allLogs.LogRecordCount() > 0 {
		receiver.nextConsumer.ConsumeLogs(context.Background(), allLogs)
	}
}

func (receiver *logsReceiver) Shutdown(ctx context.Context) error {
	if !receiver.isStarted {
		receiver.settings.Logger.Debug("Requested shutdown, but not started, ignoring.")
		return nil
	}

	receiver.settings.Logger.Debug("stopping...")
	receiver.stopCollecting()
	for _, queryReceiver := range receiver.queryReceivers {
		queryReceiver.shutdown(ctx)
	}

	var errors error
	if receiver.storageClient != nil {
		errors = multierr.Append(errors, receiver.storageClient.Close(ctx))
	}

	receiver.isStarted = false
	receiver.settings.Logger.Debug("stopped.")

	return errors
}

func (receiver *logsReceiver) stopCollecting() {
	receiver.collectionIntervalTicker.Stop()
	close(receiver.shutdownRequested)
}

type logsQueryReceiver struct {
	id           string
	query        Query
	createDb     dbProviderFunc
	createClient clientProviderFunc
	logger       *zap.Logger

	db            *sql.DB
	client        dbClient
	trackingValue string
	// TODO: Extract persistence into its own component
	storageClient           storage.Client
	trackingValueStorageKey string
}

func newLogsQueryReceiver(
	id string,
	query Query,
	dbProviderFunc dbProviderFunc,
	clientProviderFunc clientProviderFunc,
	logger *zap.Logger,
	storageClient storage.Client,
) *logsQueryReceiver {
	queryReceiver := &logsQueryReceiver{
		id:            id,
		query:         query,
		createDb:      dbProviderFunc,
		createClient:  clientProviderFunc,
		logger:        logger,
		storageClient: storageClient,
	}
	queryReceiver.trackingValue = queryReceiver.query.TrackingStartValue
	queryReceiver.trackingValueStorageKey = fmt.Sprintf("%s.%s", queryReceiver.id, "trackingValue")
	return queryReceiver
}

func (queryReceiver *logsQueryReceiver) ID() string {
	return queryReceiver.id
}

func (queryReceiver *logsQueryReceiver) start(ctx context.Context) error {
	var err error
	queryReceiver.db, err = queryReceiver.createDb()
	if err != nil {
		return fmt.Errorf("failed to open db connection: %w", err)
	}
	queryReceiver.client = queryReceiver.createClient(dbWrapper{queryReceiver.db}, queryReceiver.query.SQL, queryReceiver.logger)

	queryReceiver.trackingValue = queryReceiver.retrieveTrackingValue(ctx)

	return nil
}

// retrieveTrackingValue retrieves the tracking value from storage, if storage is configured.
// Otherwise, it returns the tracking value configured in `tracking_start_value`.
func (queryReceiver *logsQueryReceiver) retrieveTrackingValue(ctx context.Context) string {
	trackingValueFromConfig := queryReceiver.query.TrackingStartValue
	if queryReceiver.storageClient == nil {
		return trackingValueFromConfig
	}

	storedTrackingValueBytes, err := queryReceiver.storageClient.Get(ctx, queryReceiver.trackingValueStorageKey)
	if err != nil || storedTrackingValueBytes == nil {
		return trackingValueFromConfig
	}

	return string(storedTrackingValueBytes)

}

func (queryReceiver *logsQueryReceiver) collect(ctx context.Context) (plog.Logs, error) {
	logs := plog.NewLogs()

	var rows []stringMap
	var err error
	if queryReceiver.query.TrackingColumn != "" {
		rows, err = queryReceiver.client.queryRows(ctx, queryReceiver.trackingValue)
	} else {
		rows, err = queryReceiver.client.queryRows(ctx)
	}
	if err != nil {
		return logs, fmt.Errorf("error getting rows: %w", err)
	}

	var errs error
	scopeLogs := logs.ResourceLogs().AppendEmpty().ScopeLogs().AppendEmpty().LogRecords()
	for logsConfigIndex, logsConfig := range queryReceiver.query.Logs {
		for i, row := range rows {
			if err = rowToLog(row, logsConfig, scopeLogs.AppendEmpty()); err != nil {
				err = fmt.Errorf("row %d: %w", i, err)
				errs = multierr.Append(errs, err)
			}
			if logsConfigIndex == 0 {
				queryReceiver.storeTrackingValue(ctx, row)
			}
		}
	}
	return logs, nil
}

func (queryReceiver *logsQueryReceiver) storeTrackingValue(ctx context.Context, row stringMap) {
	if queryReceiver.query.TrackingColumn == "" {
		return
	}
	queryReceiver.trackingValue = row[queryReceiver.query.TrackingColumn]
	if queryReceiver.storageClient != nil {
		queryReceiver.storageClient.Set(ctx, queryReceiver.trackingValueStorageKey, []byte(queryReceiver.trackingValue))
	}
}

func rowToLog(row stringMap, config LogsCfg, logRecord plog.LogRecord) error {
	logRecord.Body().SetStr(row[config.BodyColumn])
	return nil
}

func (queryReceiver *logsQueryReceiver) shutdown(ctx context.Context) error {
	return nil
}<|MERGE_RESOLUTION|>--- conflicted
+++ resolved
@@ -102,7 +102,6 @@
 			receiver.settings.Logger.Debug("error recording metric for errors count", zap.Error(err))
 		}
 	}
-
 	receiver.startCollecting()
 	receiver.settings.Logger.Debug("started.")
 	return nil
@@ -149,10 +148,7 @@
 		go func(queryReceiver *logsQueryReceiver) {
 			logs, err := queryReceiver.collect(context.Background())
 			if err != nil {
-<<<<<<< HEAD
 				receiver.settings.Logger.Error("error collecting logs", zap.Error(err), zap.String("query", queryReceiver.ID()))
-=======
-				receiver.settings.Logger.Error("Error collecting logs", zap.Error(err), zap.String("query", queryReceiver.ID()))
 				if err := observability.RecordErrors(observability.CollectError, receiver.id.String(), queryReceiver.ID()); err != nil {
 					receiver.settings.Logger.Debug("error for recording metric for errors count", zap.Error(err))
 				}
@@ -160,7 +156,6 @@
 
 			if err := observability.RecordNoErrors(observability.CollectError, receiver.id.String(), queryReceiver.ID()); err != nil {
 				receiver.settings.Logger.Debug("error for recording metric for errors count", zap.Error(err))
->>>>>>> a63f68bd
 			}
 
 			if err := observability.RecordAcceptedLogs(int64(logs.LogRecordCount()), receiver.id.String(), queryReceiver.id); err != nil {
