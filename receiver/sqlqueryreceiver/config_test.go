--- conflicted
+++ resolved
@@ -106,15 +106,9 @@
 			errorMessage: "'driver' cannot be empty",
 		},
 		{
-<<<<<<< HEAD
 			fname:        "config-invalid-missing-logs-metrics.yaml",
-			id:           component.NewIDWithName(typeStr, ""),
+			id:           component.NewIDWithName(metadata.Type, ""),
 			errorMessage: "at least one of 'query.logs' and 'query.metrics' must not be empty",
-=======
-			fname:        "config-invalid-missing-metrics.yaml",
-			id:           component.NewIDWithName(metadata.Type, ""),
-			errorMessage: "'query.metrics' cannot be empty",
->>>>>>> 470ae6a7
 		},
 		{
 			fname:        "config-invalid-missing-datasource.yaml",
