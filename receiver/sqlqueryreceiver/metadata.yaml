--- conflicted
+++ resolved
@@ -4,9 +4,5 @@
   class: receiver
   stability:
     alpha: [metrics]
-<<<<<<< HEAD
     development: [logs]
-  distributions: [contrib, splunk, observiq]
-=======
-  distributions: [contrib, splunk, observiq, sumo]
->>>>>>> cd820967
+  distributions: [contrib, splunk, observiq, sumo]