--- conflicted
+++ resolved
@@ -109,11 +109,7 @@
 			Endpoint:  "0.0.0.0:11800",
 			Transport: confignet.TransportTypeTCP,
 		},
-<<<<<<< HEAD
-		TLS: &configtls.ServerConfig{
-=======
 		TLS: configoptional.Some(configtls.ServerConfig{
->>>>>>> a69efa15
 			Config: configtls.Config{
 				CertFile: "./testdata/server.crt",
 				KeyFile:  "./testdata/server.key",
@@ -132,11 +128,7 @@
 
 	cfg.(*Config).HTTP = &confighttp.ServerConfig{
 		Endpoint: "0.0.0.0:12800",
-<<<<<<< HEAD
-		TLS: &configtls.ServerConfig{
-=======
 		TLS: configoptional.Some(configtls.ServerConfig{
->>>>>>> a69efa15
 			Config: configtls.Config{
 				CertFile: "./testdata/server.crt",
 				KeyFile:  "./testdata/server.key",
