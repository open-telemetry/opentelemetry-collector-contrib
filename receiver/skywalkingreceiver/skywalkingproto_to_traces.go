// Copyright The OpenTelemetry Authors
//
// Licensed under the Apache License, Version 2.0 (the "License");
// you may not use this file except in compliance with the License.
// You may obtain a copy of the License at
//
//       http://www.apache.org/licenses/LICENSE-2.0
//
// Unless required by applicable law or agreed to in writing, software
// distributed under the License is distributed on an "AS IS" BASIS,
// WITHOUT WARRANTIES OR CONDITIONS OF ANY KIND, either express or implied.
// See the License for the specific language governing permissions and
// limitations under the License.

package skywalkingreceiver // import "github.com/open-telemetry/opentelemetry-collector-contrib/receiver/skywalkingreceiver"

import (
	"bytes"
	"encoding/hex"
	"reflect"
	"strconv"
	"time"
	"unsafe"

	"github.com/google/uuid"
	"go.opentelemetry.io/collector/pdata/pcommon"
	"go.opentelemetry.io/collector/pdata/ptrace"
	conventions "go.opentelemetry.io/collector/semconv/v1.8.0"
	common "skywalking.apache.org/repo/goapi/collect/common/v3"
	agentV3 "skywalking.apache.org/repo/goapi/collect/language/agent/v3"
)

const (
	AttributeRefType                  = "refType"
	AttributeParentService            = "parent.service"
	AttributeParentInstance           = "parent.service.instance"
	AttributeParentEndpoint           = "parent.endpoint"
	AttributeSkywalkingSpanID         = "sw8.span_id"
	AttributeSkywalkingTraceID        = "sw8.trace_id"
	AttributeSkywalkingSegmentID      = "sw8.segment_id"
	AttributeNetworkAddressUsedAtPeer = "network.AddressUsedAtPeer"
)

var otSpanTagsMapping = map[string]string{
	"url":         conventions.AttributeHTTPURL,
	"status_code": conventions.AttributeHTTPStatusCode,
	"db.type":     conventions.AttributeDBSystem,
	"db.instance": conventions.AttributeDBName,
	"mq.broker":   conventions.AttributeNetPeerName,
}

func SkywalkingToTraces(segment *agentV3.SegmentObject) ptrace.Traces {
	traceData := ptrace.NewTraces()

	swSpans := segment.Spans
	if swSpans == nil && len(swSpans) == 0 {
		return traceData
	}

	resourceSpan := traceData.ResourceSpans().AppendEmpty()
	rs := resourceSpan.Resource()

	for _, span := range swSpans {
		swTagsToInternalResource(span, rs)
	}

	rs.Attributes().Insert(conventions.AttributeServiceName, pcommon.NewValueString(segment.GetService()))
	rs.Attributes().Insert(conventions.AttributeServiceInstanceID, pcommon.NewValueString(segment.GetServiceInstance()))
	rs.Attributes().Insert(AttributeSkywalkingTraceID, pcommon.NewValueString(segment.GetTraceId()))

	il := resourceSpan.ScopeSpans().AppendEmpty()
	swSpansToSpanSlice(segment.GetTraceId(), segment.GetTraceSegmentId(), swSpans, il.Spans())

	return traceData
}

func swTagsToInternalResource(span *agentV3.SpanObject, dest pcommon.Resource) {
	if span == nil {
		return
	}

	attrs := dest.Attributes()
	attrs.Clear()

	tags := span.Tags
	if tags == nil {
		return
	}

	for _, tag := range tags {
		otKey, ok := otSpanTagsMapping[tag.Key]
		if ok {
			attrs.UpsertString(otKey, tag.Value)
		}
	}
}

func swSpansToSpanSlice(traceID string, segmentID string, spans []*agentV3.SpanObject, dest ptrace.SpanSlice) {
	if len(spans) == 0 {
		return
	}

	dest.EnsureCapacity(len(spans))
	for _, span := range spans {
		if span == nil {
			continue
		}
		swSpanToSpan(traceID, segmentID, span, dest.AppendEmpty())
	}
}

func swSpanToSpan(traceID string, segmentID string, span *agentV3.SpanObject, dest ptrace.Span) {
	dest.SetTraceID(swTraceIDToTraceID(traceID))
	// skywalking defines segmentId + spanId as unique identifier
	// so use segmentId to convert to an unique otel-span
	dest.SetSpanID(segmentIDToSpanID(segmentID, uint32(span.GetSpanId())))

	// parent spanid = -1, means(root span) no parent span in skywalking,so just make otlp's parent span id empty.
	if span.ParentSpanId != -1 {
		dest.SetParentSpanID(segmentIDToSpanID(segmentID, uint32(span.GetParentSpanId())))
	}

	dest.SetName(span.OperationName)
	dest.SetStartTimestamp(microsecondsToTimestamp(span.GetStartTime()))
	dest.SetEndTimestamp(microsecondsToTimestamp(span.GetEndTime()))

	attrs := dest.Attributes()
	attrs.EnsureCapacity(len(span.Tags))
	swKvPairsToInternalAttributes(span.Tags, attrs)
	// drop the attributes slice if all of them were replaced during translation
	if attrs.Len() == 0 {
		attrs.Clear()
	}
	attrs.InsertInt(AttributeSkywalkingSpanID, int64(span.GetSpanId()))
	attrs.InsertString(AttributeSkywalkingSegmentID, segmentID)
	setInternalSpanStatus(span, dest.Status())

	switch {
	case span.SpanLayer == agentV3.SpanLayer_MQ:
		if span.SpanType == agentV3.SpanType_Entry {
			dest.SetKind(ptrace.SpanKindConsumer)
		} else if span.SpanType == agentV3.SpanType_Exit {
			dest.SetKind(ptrace.SpanKindProducer)
		}
	case span.GetSpanType() == agentV3.SpanType_Exit:
		dest.SetKind(ptrace.SpanKindClient)
	case span.GetSpanType() == agentV3.SpanType_Entry:
		dest.SetKind(ptrace.SpanKindServer)
	case span.GetSpanType() == agentV3.SpanType_Local:
		dest.SetKind(ptrace.SpanKindInternal)
	default:
		dest.SetKind(ptrace.SpanKindUnspecified)
	}

	swLogsToSpanEvents(span.GetLogs(), dest.Events())
	// skywalking: In the across thread and across processes, these references target the parent segments.
	swReferencesToSpanLinks(span.Refs, dest.Links())
}

func swReferencesToSpanLinks(refs []*agentV3.SegmentReference, dest ptrace.SpanLinkSlice) {
	if len(refs) == 0 {
		return
	}

	dest.EnsureCapacity(len(refs))

	for _, ref := range refs {
		link := dest.AppendEmpty()
		link.SetTraceID(swTraceIDToTraceID(ref.TraceId))
		link.SetSpanID(segmentIDToSpanID(ref.ParentTraceSegmentId, uint32(ref.ParentSpanId)))
		link.SetTraceState("")
		kvParis := []*common.KeyStringValuePair{
			{
				Key:   AttributeParentService,
				Value: ref.ParentService,
			},
			{
				Key:   AttributeParentInstance,
				Value: ref.ParentServiceInstance,
			},
			{
				Key:   AttributeParentEndpoint,
				Value: ref.ParentEndpoint,
			},
			{
				Key:   AttributeNetworkAddressUsedAtPeer,
				Value: ref.NetworkAddressUsedAtPeer,
			},
			{
				Key:   AttributeRefType,
				Value: ref.RefType.String(),
			},
		}
		swKvPairsToInternalAttributes(kvParis, link.Attributes())
	}
}

func setInternalSpanStatus(span *agentV3.SpanObject, dest ptrace.SpanStatus) {
	if span.GetIsError() {
		dest.SetCode(ptrace.StatusCodeError)
		dest.SetMessage("ERROR")
	} else {
		dest.SetCode(ptrace.StatusCodeOk)
		dest.SetMessage("SUCCESS")
	}
}

func swLogsToSpanEvents(logs []*agentV3.Log, dest ptrace.SpanEventSlice) {
	if len(logs) == 0 {
		return
	}
	dest.EnsureCapacity(len(logs))

	for i, log := range logs {
		var event ptrace.SpanEvent
		if dest.Len() > i {
			event = dest.At(i)
		} else {
			event = dest.AppendEmpty()
		}

		event.SetName("logs")
		event.SetTimestamp(microsecondsToTimestamp(log.GetTime()))
		if len(log.GetData()) == 0 {
			continue
		}

		attrs := event.Attributes()
		attrs.Clear()
		attrs.EnsureCapacity(len(log.GetData()))
		swKvPairsToInternalAttributes(log.GetData(), attrs)
	}
}

func swKvPairsToInternalAttributes(pairs []*common.KeyStringValuePair, dest pcommon.Map) {
	if pairs == nil {
		return
	}

	for _, pair := range pairs {
		dest.UpsertString(pair.Key, pair.Value)
	}
}

// microsecondsToTimestamp converts epoch microseconds to pcommon.Timestamp
func microsecondsToTimestamp(ms int64) pcommon.Timestamp {
	return pcommon.NewTimestampFromTime(time.UnixMilli(ms))
}

func swTraceIDToTraceID(traceID string) pcommon.TraceID {
	// skywalking traceid format:
	// de5980b8-fce3-4a37-aab9-b4ac3af7eedd: from browser/js-sdk/envoy/nginx-lua sdk/py-agent
	// 56a5e1c519ae4c76a2b8b11d92cead7f.12.16563474296430001: from java-agent

	if len(traceID) <= 36 { // 36: uuid length (rfc4122)
		uid, err := uuid.Parse(traceID)
		if err != nil {
			return pcommon.InvalidTraceID()
		}
		return pcommon.NewTraceID(uid)
	}
	return pcommon.NewTraceID(swStringToUUID(traceID, 0))
}

func segmentIDToSpanID(segmentID string, spanID uint32) pcommon.SpanID {
	// skywalking segmentid format:
	// 56a5e1c519ae4c76a2b8b11d92cead7f.12.16563474296430001: from TraceSegmentId
	// 56a5e1c519ae4c76a2b8b11d92cead7f: from ParentTraceSegmentId

	if len(segmentID) < 32 {
		return pcommon.InvalidSpanID()
	}
	return pcommon.NewSpanID(uuidTo8Bytes(swStringToUUID(segmentID, spanID)))
}

func swStringToUUID(s string, extra uint32) (dst [16]byte) {
	// there are 2 possible formats for 's':
	// s format = 56a5e1c519ae4c76a2b8b11d92cead7f.0000000000.000000000000000000
	//            ^ start(length=32)               ^ mid(u32) ^ last(u64)
	// uid = UUID(start) XOR ([4]byte(extra) . [4]byte(uint32(mid)) . [8]byte(uint64(last)))

	// s format = 56a5e1c519ae4c76a2b8b11d92cead7f
	//            ^ start(length=32)
	// uid = UUID(start) XOR [4]byte(extra)

	if len(s) < 32 {
		return
	}

	t := unsafeGetBytes(s)
	var uid [16]byte
	_, err := hex.Decode(uid[:], t[:32])
	if err != nil {
		return uid
	}

	for i := 0; i < 4; i++ {
		uid[i] ^= byte(extra)
		extra >>= 8
	}

	if len(s) == 32 {
		return uid
	}

	index1 := bytes.IndexByte(t, '.')
	index2 := bytes.LastIndexByte(t, '.')
	if index1 != 32 || index2 < 0 {
		return
	}

	mid, err := strconv.Atoi(s[index1+1 : index2])
<<<<<<< HEAD
	if err != nil {
		return
	}

	last, err := strconv.Atoi(s[index2+1:])
	if err != nil {
		return
	}

	for i := 4; i < 8; i++ {
		uid[i] ^= byte(mid)
		mid >>= 8
	}

=======
	if err != nil {
		return
	}

	last, err := strconv.Atoi(s[index2+1:])
	if err != nil {
		return
	}

	for i := 4; i < 8; i++ {
		uid[i] ^= byte(mid)
		mid >>= 8
	}

>>>>>>> 393b4c2a
	for i := 8; i < 16; i++ {
		uid[i] ^= byte(last)
		last >>= 8
	}

	return uid
}

func uuidTo8Bytes(uuid [16]byte) [8]byte {
	// high bit XOR low bit
	var dst [8]byte
	for i := 0; i < 8; i++ {
		dst[i] = uuid[i] ^ uuid[i+8]
	}
	return dst
}

func unsafeGetBytes(s string) []byte {
	return (*[0x7fff0000]byte)(unsafe.Pointer(
		(*reflect.StringHeader)(unsafe.Pointer(&s)).Data),
	)[:len(s):len(s)]
}<|MERGE_RESOLUTION|>--- conflicted
+++ resolved
@@ -38,6 +38,7 @@
 	AttributeSkywalkingSpanID         = "sw8.span_id"
 	AttributeSkywalkingTraceID        = "sw8.trace_id"
 	AttributeSkywalkingSegmentID      = "sw8.segment_id"
+	AttributeSkywalkingParentSpanID   = "sw8.parent_span_id"
 	AttributeNetworkAddressUsedAtPeer = "network.AddressUsedAtPeer"
 )
 
@@ -131,8 +132,9 @@
 	if attrs.Len() == 0 {
 		attrs.Clear()
 	}
-	attrs.InsertInt(AttributeSkywalkingSpanID, int64(span.GetSpanId()))
+
 	attrs.InsertString(AttributeSkywalkingSegmentID, segmentID)
+	setSwSpanIDToAttributes(span, attrs)
 	setInternalSpanStatus(span, dest.Status())
 
 	switch {
@@ -205,6 +207,13 @@
 	}
 }
 
+func setSwSpanIDToAttributes(span *agentV3.SpanObject, dest pcommon.Map) {
+	dest.InsertInt(AttributeSkywalkingSpanID, int64(span.GetSpanId()))
+	if span.ParentSpanId != -1 {
+		dest.InsertInt(AttributeSkywalkingParentSpanID, int64(span.GetParentSpanId()))
+	}
+}
+
 func swLogsToSpanEvents(logs []*agentV3.Log, dest ptrace.SpanEventSlice) {
 	if len(logs) == 0 {
 		return
@@ -310,7 +319,6 @@
 	}
 
 	mid, err := strconv.Atoi(s[index1+1 : index2])
-<<<<<<< HEAD
 	if err != nil {
 		return
 	}
@@ -325,22 +333,6 @@
 		mid >>= 8
 	}
 
-=======
-	if err != nil {
-		return
-	}
-
-	last, err := strconv.Atoi(s[index2+1:])
-	if err != nil {
-		return
-	}
-
-	for i := 4; i < 8; i++ {
-		uid[i] ^= byte(mid)
-		mid >>= 8
-	}
-
->>>>>>> 393b4c2a
 	for i := 8; i < 16; i++ {
 		uid[i] ^= byte(last)
 		last >>= 8
