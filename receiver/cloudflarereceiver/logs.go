// Copyright The OpenTelemetry Authors
// SPDX-License-Identifier: Apache-2.0

package cloudflarereceiver // import "github.com/open-telemetry/opentelemetry-collector-contrib/receiver/cloudflarereceiver"

import (
	"bytes"
	"compress/gzip"
	"context"
	"encoding/json"
	"fmt"
	"io"
	"net"
	"net/http"
	"strconv"
	"sync"
	"time"

	"go.opentelemetry.io/collector/component"
	"go.opentelemetry.io/collector/consumer"
	"go.opentelemetry.io/collector/pdata/pcommon"
	"go.opentelemetry.io/collector/pdata/plog"
	rcvr "go.opentelemetry.io/collector/receiver"
	"go.uber.org/zap"

	"github.com/open-telemetry/opentelemetry-collector-contrib/receiver/cloudflarereceiver/internal/metadata"
)

type logsReceiver struct {
	logger   *zap.Logger
	cfg      *LogsConfig
	server   *http.Server
	consumer consumer.Logs
	wg       *sync.WaitGroup
	id       component.ID // ID of the receiver component
}

const secretHeaderName = "X-CF-Secret"
const receiverScopeName = "otelcol/" + metadata.Type

func newLogsReceiver(params rcvr.CreateSettings, cfg *Config, consumer consumer.Logs) (*logsReceiver, error) {
	recv := &logsReceiver{
		cfg:      &cfg.Logs,
		consumer: consumer,
		logger:   params.Logger,
		wg:       &sync.WaitGroup{},
		id:       params.ID,
	}

	recv.server = &http.Server{
		Handler:           http.HandlerFunc(recv.handleRequest),
		ReadHeaderTimeout: 20 * time.Second,
	}

	if recv.cfg.TLS != nil {
		tlsConfig, err := recv.cfg.TLS.LoadTLSConfig()
		if err != nil {
			return nil, err
		}

		recv.server.TLSConfig = tlsConfig
	}

	return recv, nil
}

func (l *logsReceiver) Start(ctx context.Context, host component.Host) error {
	return l.startListening(ctx, host)
}

func (l *logsReceiver) Shutdown(ctx context.Context) error {
	l.logger.Debug("Shutting down server")
	err := l.server.Shutdown(ctx)
	if err != nil {
		return err
	}

	l.logger.Debug("Waiting for shutdown to complete.")
	l.wg.Wait()
	return nil
}

func (l *logsReceiver) startListening(ctx context.Context, host component.Host) error {
	l.logger.Debug("starting receiver HTTP server")
	// We use l.server.Serve* over l.server.ListenAndServe*
	// So that we can catch and return errors relating to binding to network interface on start.
	var lc net.ListenConfig

	listener, err := lc.Listen(ctx, "tcp", l.cfg.Endpoint)
	if err != nil {
		return err
	}

	l.wg.Add(1)
	go func() {
		defer l.wg.Done()

		if l.cfg.TLS != nil {
			l.logger.Debug("Starting ServeTLS",
				zap.String("address", l.cfg.Endpoint),
				zap.String("certfile", l.cfg.TLS.CertFile),
				zap.String("keyfile", l.cfg.TLS.KeyFile))

			err := l.server.ServeTLS(listener, l.cfg.TLS.CertFile, l.cfg.TLS.KeyFile)

			l.logger.Debug("ServeTLS done")

			if err != http.ErrServerClosed {
				l.logger.Error("ServeTLS failed", zap.Error(err))
				host.ReportFatalError(err)
			}

		} else {
			l.logger.Debug("Starting Serve",
				zap.String("address", l.cfg.Endpoint))

			err := l.server.Serve(listener)

			l.logger.Debug("Serve done")

			if err != http.ErrServerClosed {
				l.logger.Error("Serve failed", zap.Error(err))
				host.ReportFatalError(err)
			}

		}
	}()
	return nil
}

func (l *logsReceiver) handleRequest(rw http.ResponseWriter, req *http.Request) {
	if l.cfg.Secret != "" {
		secretHeader := req.Header.Get(secretHeaderName)
		if secretHeader == "" {
			rw.WriteHeader(http.StatusUnauthorized)
			l.logger.Debug("Got payload with no Secret when it was specified in config, dropping...")
			return
		} else if secretHeader != l.cfg.Secret {
			rw.WriteHeader(http.StatusUnauthorized)
			l.logger.Debug("Got payload with invalid Secret, dropping...")
			return
		}
	}

	var payload []byte
	if req.Header.Get("Content-Encoding") == "gzip" {
		reader, err := gzip.NewReader(req.Body)
		if err != nil {
			rw.WriteHeader(http.StatusUnprocessableEntity)
			l.logger.Debug("Got payload with gzip, but failed to read", zap.Error(err))
			return
		}
		defer reader.Close()
		// Read the decompressed response body
		payload, err = io.ReadAll(reader)
		if err != nil {
			rw.WriteHeader(http.StatusUnprocessableEntity)
			l.logger.Debug("Got payload with gzip, but failed to read", zap.Error(err))
			return
		}
	} else {
		var err error
		payload, err = io.ReadAll(req.Body)
		if err != nil {
			rw.WriteHeader(http.StatusUnprocessableEntity)
			l.logger.Debug("Failed to read alerts payload", zap.Error(err), zap.String("remote", req.RemoteAddr))
			return
		}
	}

	if string(payload) == "test" {
		l.logger.Info("Received test request from Cloudflare")
		rw.WriteHeader(http.StatusOK)
		return
	}

	logs, err := parsePayload(payload)
	if err != nil {
		rw.WriteHeader(http.StatusUnprocessableEntity)
		l.logger.Error("Failed to convert cloudflare request payload to maps", zap.Error(err))
		return
	}

	if err := l.consumer.ConsumeLogs(req.Context(), l.processLogs(pcommon.NewTimestampFromTime(time.Now()), logs)); err != nil {
		rw.WriteHeader(http.StatusInternalServerError)
		l.logger.Error("Failed to consumer alert as log", zap.Error(err))
		return
	}

	rw.WriteHeader(http.StatusOK)
}

<<<<<<< HEAD
func parsePayload(payload []byte) ([]map[string]interface{}, error) {
	lines := bytes.Split(payload, []byte("\n"))
	logs := make([]map[string]interface{}, 0, len(lines))
=======
func parsePayload(payload []byte) ([]map[string]any, error) {
	lines := bytes.Split(payload, []byte("\n"))
	logs := make([]map[string]any, 0, len(lines))
>>>>>>> 592374af
	for _, line := range lines {
		if len(line) == 0 {
			continue
		}
		var log map[string]any
		err := json.Unmarshal(line, &log)
		if err != nil {
			return logs, err
		}
		logs = append(logs, log)
	}
	return logs, nil
}

func (l *logsReceiver) processLogs(now pcommon.Timestamp, logs []map[string]any) plog.Logs {
	pLogs := plog.NewLogs()

	// Group logs by ZoneName field if it was configured so it can be used as a resource attribute
	groupedLogs := make(map[string][]map[string]any)
	for _, log := range logs {
		zone := ""
		if v, ok := log["ZoneName"]; ok {
			if stringV, ok := v.(string); ok {
				zone = stringV
			}
		}
		groupedLogs[zone] = append(groupedLogs[zone], log)
	}

	for zone, logGroup := range groupedLogs {
		resourceLogs := pLogs.ResourceLogs().AppendEmpty()
		if zone != "" {
			resource := resourceLogs.Resource()
			resource.Attributes().PutStr("cloudflare.zone", zone)
		}
		scopeLogs := resourceLogs.ScopeLogs().AppendEmpty()
		scopeLogs.Scope().SetName(receiverScopeName)

		for _, log := range logGroup {
			logRecord := scopeLogs.LogRecords().AppendEmpty()
			logRecord.SetObservedTimestamp(now)

			if v, ok := log[l.cfg.TimestampField]; ok {
				if stringV, ok := v.(string); ok {
					ts, err := time.Parse(time.RFC3339, stringV)
					if err != nil {
						l.logger.Warn(fmt.Sprintf("unable to parse %s", l.cfg.TimestampField), zap.Error(err), zap.String("value", stringV))
					} else {
						logRecord.SetTimestamp(pcommon.NewTimestampFromTime(ts))
					}
				} else {
					l.logger.Warn(fmt.Sprintf("unable to parse %s", l.cfg.TimestampField), zap.Any("value", v))
				}
			}

			if v, ok := log["EdgeResponseStatus"]; ok {
				sev := plog.SeverityNumberUnspecified
				switch v := v.(type) {
				case string:
					intV, err := strconv.ParseInt(v, 10, 64)
					if err != nil {
						l.logger.Warn("unable to parse EdgeResponseStatus", zap.Error(err), zap.String("value", v))
					} else {
						sev = severityFromStatusCode(intV)
					}
				case int64:
					sev = severityFromStatusCode(v)
				case float64:
					sev = severityFromStatusCode(int64(v))
				}
				if sev != plog.SeverityNumberUnspecified {
					logRecord.SetSeverityNumber(sev)
					logRecord.SetSeverityText(sev.String())
				}
			}

			attrs := logRecord.Attributes()
			for field, attribute := range l.cfg.Attributes {
				if v, ok := log[field]; ok {
					switch v := v.(type) {
					case string:
						attrs.PutStr(attribute, v)
					case int:
						attrs.PutInt(attribute, int64(v))
					case int64:
						attrs.PutInt(attribute, v)
					case float64:
						attrs.PutDouble(attribute, v)
					case bool:
						attrs.PutBool(attribute, v)
					default:
						l.logger.Warn("unable to translate field to attribute, unsupported type", zap.String("field", field), zap.Any("value", v), zap.String("type", fmt.Sprintf("%T", v)))
					}
				}
			}

			err := logRecord.Body().SetEmptyMap().FromRaw(log)
			if err != nil {
				l.logger.Warn("unable to set body", zap.Error(err))
			}
		}
	}

	return pLogs
}

// severityFromStatusCode translates HTTP status code to OpenTelemetry severity number.
func severityFromStatusCode(statusCode int64) plog.SeverityNumber {
	switch {
	case statusCode < 300:
		return plog.SeverityNumberInfo
	case statusCode < 400:
		return plog.SeverityNumberInfo2
	case statusCode < 500:
		return plog.SeverityNumberWarn
	case statusCode < 600:
		return plog.SeverityNumberError
	default:
		return plog.SeverityNumberUnspecified
	}
}<|MERGE_RESOLUTION|>--- conflicted
+++ resolved
@@ -190,15 +190,9 @@
 	rw.WriteHeader(http.StatusOK)
 }
 
-<<<<<<< HEAD
-func parsePayload(payload []byte) ([]map[string]interface{}, error) {
-	lines := bytes.Split(payload, []byte("\n"))
-	logs := make([]map[string]interface{}, 0, len(lines))
-=======
 func parsePayload(payload []byte) ([]map[string]any, error) {
 	lines := bytes.Split(payload, []byte("\n"))
 	logs := make([]map[string]any, 0, len(lines))
->>>>>>> 592374af
 	for _, line := range lines {
 		if len(line) == 0 {
 			continue
