--- conflicted
+++ resolved
@@ -69,11 +69,10 @@
       enabled: true
     mongodb.operation.time:
       enabled: true
-<<<<<<< HEAD
     mongodb.page_faults:
       enabled: true
     mongodb.queries.rate:
-=======
+      enabled: true
     mongodb.repl_commands_per_sec:
       enabled: true
     mongodb.repl_deletes_per_sec:
@@ -85,7 +84,6 @@
     mongodb.repl_queries_per_sec:
       enabled: true
     mongodb.repl_updates_per_sec:
->>>>>>> 4abf37a4
       enabled: true
     mongodb.session.count:
       enabled: true
@@ -174,11 +172,10 @@
       enabled: false
     mongodb.operation.time:
       enabled: false
-<<<<<<< HEAD
     mongodb.page_faults:
       enabled: false
     mongodb.queries.rate:
-=======
+      enabled: false
     mongodb.repl_commands_per_sec:
       enabled: false
     mongodb.repl_deletes_per_sec:
@@ -190,7 +187,6 @@
     mongodb.repl_queries_per_sec:
       enabled: false
     mongodb.repl_updates_per_sec:
->>>>>>> 4abf37a4
       enabled: false
     mongodb.session.count:
       enabled: false
