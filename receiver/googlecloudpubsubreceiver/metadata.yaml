type: googlecloudpubsub

status:
  class: receiver
  stability:
    beta: [traces, logs, metrics]
  distributions: [contrib]
  codeowners:
    active: [alexvanboxel]

telemetry:
  metrics:
    receiver.googlecloudpubsub.encoding_error:
      enabled: true
<<<<<<< HEAD
      stability:
        level: development
      description: Number of times the stream (re)starts due to a Pub/Sub servers connection close
=======
      description: Number of times a message couldn't be decoded by the configured encoder
>>>>>>> ea52fa64
      unit: "1"
      sum:
        value_type: int
        monotonic: true
      extended_documentation: |
        The receiver reads messages from Google Cloud Pub/Sub and tries to decode the message using the configured
        encoder. Each time a message fails to decoded the counter is increased.
    receiver.googlecloudpubsub.stream_restarts:
      enabled: true
<<<<<<< HEAD
      stability:
        level: development
      description: Number of times a message couldn't be decoded by the configured encoder
=======
      description: Number of times the stream (re)starts due to a Pub/Sub servers connection close
>>>>>>> ea52fa64
      unit: "1"
      sum:
        value_type: int
        monotonic: true
      extended_documentation: |
        The receiver uses the Google Cloud Pub/Sub StreamingPull API and keeps a open connection. The Pub/Sub servers
        recurrently close the connection after a time period to avoid a long-running sticky connection. This metric
        counts the number of the resets that occurred during the lifetime of the container.

tests:
  config:
    project: my-project
    user_agent: user-agent
    timeout: 20s
    subscription: projects/my-project/subscriptions/otlp-subscription
  skip_lifecycle: true
  goleak:
    ignore:
      # See https://github.com/census-instrumentation/opencensus-go/issues/1191 for more information.
      top: go.opencensus.io/stats/view.(*worker).start<|MERGE_RESOLUTION|>--- conflicted
+++ resolved
@@ -12,13 +12,9 @@
   metrics:
     receiver.googlecloudpubsub.encoding_error:
       enabled: true
-<<<<<<< HEAD
       stability:
         level: development
-      description: Number of times the stream (re)starts due to a Pub/Sub servers connection close
-=======
       description: Number of times a message couldn't be decoded by the configured encoder
->>>>>>> ea52fa64
       unit: "1"
       sum:
         value_type: int
@@ -28,13 +24,9 @@
         encoder. Each time a message fails to decoded the counter is increased.
     receiver.googlecloudpubsub.stream_restarts:
       enabled: true
-<<<<<<< HEAD
       stability:
         level: development
-      description: Number of times a message couldn't be decoded by the configured encoder
-=======
       description: Number of times the stream (re)starts due to a Pub/Sub servers connection close
->>>>>>> ea52fa64
       unit: "1"
       sum:
         value_type: int
