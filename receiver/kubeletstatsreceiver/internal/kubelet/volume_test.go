// Copyright The OpenTelemetry Authors
// SPDX-License-Identifier: Apache-2.0

package kubelet

import (
	"testing"

	"github.com/stretchr/testify/require"
	v1 "k8s.io/api/core/v1"
	metav1 "k8s.io/apimachinery/pkg/apis/meta/v1"
	"k8s.io/apimachinery/pkg/types"
	stats "k8s.io/kubelet/pkg/apis/stats/v1alpha1"

	"github.com/open-telemetry/opentelemetry-collector-contrib/receiver/kubeletstatsreceiver/internal/metadata"
)

type pod struct {
	uid       string
	name      string
	namespace string
}

// Tests for correctness of additional labels collected from PVCs.
func TestDetailedPVCLabels(t *testing.T) {
	tests := []struct {
		name                            string
		volumeName                      string
		volumeSource                    v1.VolumeSource
		pod                             pod
		detailedPVCLabelsSetterOverride func(rb *metadata.ResourceBuilder, volCacheID, volumeClaim, namespace string) error
<<<<<<< HEAD
		want                            map[string]interface{}
=======
		want                            map[string]any
>>>>>>> 592374af
	}{
		{
			name:       "persistentVolumeClaim - with detailed PVC labels (AWS)",
			volumeName: "volume0",
			volumeSource: v1.VolumeSource{
				PersistentVolumeClaim: &v1.PersistentVolumeClaimVolumeSource{
					ClaimName: "claim-name",
				},
			},
			pod: pod{uid: "uid-1234", name: "pod-name", namespace: "pod-namespace"},
			detailedPVCLabelsSetterOverride: func(rb *metadata.ResourceBuilder, volCacheID, volumeClaim, namespace string) error {
				SetPersistentVolumeLabels(rb, v1.PersistentVolumeSource{
					AWSElasticBlockStore: &v1.AWSElasticBlockStoreVolumeSource{
						VolumeID:  "volume_id",
						FSType:    "fs_type",
						Partition: 10,
					},
				})
				return nil
			},
			want: map[string]any{
				"k8s.volume.name":                "volume0",
				"k8s.volume.type":                "awsElasticBlockStore",
				"aws.volume.id":                  "volume_id",
				"fs.type":                        "fs_type",
				"partition":                      "10",
				"k8s.persistentvolumeclaim.name": "claim-name",
				"k8s.pod.uid":                    "uid-1234",
				"k8s.pod.name":                   "pod-name",
				"k8s.namespace.name":             "pod-namespace",
			},
		},
		{
			name:       "persistentVolumeClaim - with detailed PVC labels (GCP)",
			volumeName: "volume0",
			volumeSource: v1.VolumeSource{
				PersistentVolumeClaim: &v1.PersistentVolumeClaimVolumeSource{
					ClaimName: "claim-name",
				},
			},
			pod: pod{uid: "uid-1234", name: "pod-name", namespace: "pod-namespace"},
			detailedPVCLabelsSetterOverride: func(rb *metadata.ResourceBuilder, volCacheID, volumeClaim, namespace string) error {
				SetPersistentVolumeLabels(rb, v1.PersistentVolumeSource{
					GCEPersistentDisk: &v1.GCEPersistentDiskVolumeSource{
						PDName:    "pd_name",
						FSType:    "fs_type",
						Partition: 10,
					},
				})
				return nil
			},
			want: map[string]any{
				"k8s.volume.name":                "volume0",
				"k8s.volume.type":                "gcePersistentDisk",
				"gce.pd.name":                    "pd_name",
				"fs.type":                        "fs_type",
				"partition":                      "10",
				"k8s.persistentvolumeclaim.name": "claim-name",
				"k8s.pod.uid":                    "uid-1234",
				"k8s.pod.name":                   "pod-name",
				"k8s.namespace.name":             "pod-namespace",
			},
		},
		{
			name:       "persistentVolumeClaim - with detailed PVC labels (GlusterFS)",
			volumeName: "volume0",
			volumeSource: v1.VolumeSource{
				PersistentVolumeClaim: &v1.PersistentVolumeClaimVolumeSource{
					ClaimName: "claim-name",
				},
			},
			pod: pod{uid: "uid-1234", name: "pod-name", namespace: "pod-namespace"},
			detailedPVCLabelsSetterOverride: func(rb *metadata.ResourceBuilder, volCacheID, volumeClaim, namespace string) error {
				SetPersistentVolumeLabels(rb, v1.PersistentVolumeSource{
					Glusterfs: &v1.GlusterfsPersistentVolumeSource{
						EndpointsName: "endpoints_name",
						Path:          "path",
					},
				})
				return nil
			},
			want: map[string]any{
				"k8s.volume.name":                "volume0",
				"k8s.volume.type":                "glusterfs",
				"glusterfs.endpoints.name":       "endpoints_name",
				"glusterfs.path":                 "path",
				"k8s.persistentvolumeclaim.name": "claim-name",
				"k8s.pod.uid":                    "uid-1234",
				"k8s.pod.name":                   "pod-name",
				"k8s.namespace.name":             "pod-namespace",
			},
		},
		{
			name:       "persistentVolumeClaim - with detailed PVC labels (local)",
			volumeName: "volume0",
			volumeSource: v1.VolumeSource{
				PersistentVolumeClaim: &v1.PersistentVolumeClaimVolumeSource{
					ClaimName: "claim-name",
				},
			},
			pod: pod{uid: "uid-1234", name: "pod-name", namespace: "pod-namespace"},
			detailedPVCLabelsSetterOverride: func(rb *metadata.ResourceBuilder, volCacheID, volumeClaim, namespace string) error {
				SetPersistentVolumeLabels(rb, v1.PersistentVolumeSource{
					Local: &v1.LocalVolumeSource{
						Path: "path",
					},
				})
				return nil
			},
			want: map[string]any{
				"k8s.volume.name":                "volume0",
				"k8s.volume.type":                "local",
				"k8s.persistentvolumeclaim.name": "claim-name",
				"k8s.pod.uid":                    "uid-1234",
				"k8s.pod.name":                   "pod-name",
				"k8s.namespace.name":             "pod-namespace",
			},
		},
	}
	for _, tt := range tests {
		t.Run(tt.name, func(t *testing.T) {
			podStats := stats.PodStats{
				PodRef: stats.PodReference{
					UID:       tt.pod.uid,
					Name:      tt.pod.name,
					Namespace: tt.pod.namespace,
				},
			}
			rb := metadata.NewResourceBuilder(metadata.DefaultResourceAttributesConfig())
			metadata := NewMetadata([]MetadataLabel{MetadataLabelVolumeType}, &v1.PodList{
				Items: []v1.Pod{
					{
						ObjectMeta: metav1.ObjectMeta{
							UID:       types.UID(tt.pod.uid),
							Name:      tt.pod.name,
							Namespace: tt.pod.namespace,
						},
						Spec: v1.PodSpec{
							Volumes: []v1.Volume{
								{
									Name:         tt.volumeName,
									VolumeSource: tt.volumeSource,
								},
							},
						},
					},
				},
			}, nil)
			metadata.DetailedPVCResourceSetter = tt.detailedPVCLabelsSetterOverride

			res, err := getVolumeResourceOptions(rb, podStats, stats.VolumeStats{Name: tt.volumeName}, metadata)
			require.NoError(t, err)

			require.Equal(t, tt.want, res.Attributes().AsRaw())
		})
	}
}<|MERGE_RESOLUTION|>--- conflicted
+++ resolved
@@ -29,11 +29,7 @@
 		volumeSource                    v1.VolumeSource
 		pod                             pod
 		detailedPVCLabelsSetterOverride func(rb *metadata.ResourceBuilder, volCacheID, volumeClaim, namespace string) error
-<<<<<<< HEAD
-		want                            map[string]interface{}
-=======
 		want                            map[string]any
->>>>>>> 592374af
 	}{
 		{
 			name:       "persistentVolumeClaim - with detailed PVC labels (AWS)",
