// Copyright The OpenTelemetry Authors
// SPDX-License-Identifier: Apache-2.0

package jmxreceiver // import "github.com/open-telemetry/opentelemetry-collector-contrib/receiver/jmxreceiver"

import "fmt"

type supportedJar struct {
	jar             string
	version         string
	addedValidation func(c *Config, j supportedJar) error
}

// Provided as a build time variable if a development or customer specific JMX Metrics Gatherer needs to be supported
var MetricsGathererHash = "n/a"

// Support for SSL properties passed via property file will be available starting in v1.14.0
func oldFormatProperties(c *Config, j supportedJar) error {
	if c.KeystorePassword != "" ||
		c.KeystorePath != "" ||
		c.KeystoreType != "" ||
		c.TruststorePassword != "" ||
		c.TruststorePath != "" ||
		c.TruststoreType != "" {
		return fmt.Errorf("version %s of the JMX Metrics Gatherer does not support SSL parameters (Keystore & Truststore) "+
			"from the jmxreceiver. Update to the latest JMX Metrics Gatherer if you would like SSL support", j.version)
	}
	return nil
}

// If you change this variable name, please open an issue in opentelemetry-java-contrib
// so that repository's release automation can be updated
var jmxMetricsGathererVersions = map[string]supportedJar{
<<<<<<< HEAD
=======
	"e19041d478c2f3641cee499bae74baa66c97c193b0012369deeb587d5add958a": {
		version: "1.42.0-alpha",
		jar:     "JMX metrics gatherer",
	},
>>>>>>> 03e370a1
	"8005bee5861f0a9f72577ee6e64d2f9f7ce72a063c88ba38db9568785c7f0cfd": {
		version: "1.41.0-alpha",
		jar:     "JMX metrics gatherer",
	},
	"a51b50329446ae7516888ef915e4b20fb61b986b2230d66eacaf61d8690525c9": {
		version: "1.40.0-alpha",
		jar:     "JMX metrics gatherer",
	},
	"43543679b12c7772fffe78ad9dcde3421cb5dd2a704231f9901d32578b2cf69e": {
		version: "1.39.0-alpha",
		jar:     "JMX metrics gatherer",
	},
	"75d03922df2306086b9eee2daccbfd8c9b94ce140a482fb4698a839ec3d3f192": {
		version: "1.38.0-alpha",
		jar:     "JMX metrics gatherer",
	},
	"74d23e8714deab770c940a14175ab5dfd0cd0c16e198861e45a72fbb854bc727": {
		version: "1.37.0-alpha",
		jar:     "JMX metrics gatherer",
	},
	"ab53c54b7cd8a6e31bb40e8ab3a9a9dedc9386cb4905c2a7f2188d3baae99f39": {
		version: "1.36.0-alpha",
		jar:     "JMX metrics gatherer",
	},
	"60b2ee1a798c35d10f6e3602ea46f1b1c0298080262636d73b4fc652b7dcd0da": {
		version: "1.35.0-alpha",
		jar:     "JMX metrics gatherer",
	},
	"a939251bbdb91ede2b5fbe891fd50775dd21f41c3369b5abec7dd74e4bf1a9fd": {
		version: "1.34.0-alpha",
		jar:     "JMX metrics gatherer",
	},
	"50ad8ed45fa17bc6edafe4649008d1f0b57181d3162e64c76d6da9a49272db33": {
		version: "1.33.0-alpha",
		jar:     "JMX metrics gatherer",
	},
	"0ba6647cc31b627dbe20de87d696c3cffb0f72f0fc2ad3d3fe2be8aa3582bf26": {
		version: "1.32.0-alpha",
		jar:     "JMX metrics gatherer",
	},
	"9f4f7ab6fe7040dbeb91fae75dc17199c408a6339eb498d2f29088b78c621c2c": {
		version: "1.31.0-alpha",
		jar:     "JMX metrics gatherer",
	},
	"0b4b280fa745702e83a0b3c0d191144c9069c215848c61d3092d41f000770e12": {
		version: "1.30.0-alpha",
		jar:     "JMX metrics gatherer",
	},
	"0b947c255f3fd358343ab43475875dbb09233d369ff91a88a28c38f767a2a6fb": {
		version: "1.29.0-alpha",
		jar:     "JMX metrics gatherer",
	},
	"32fead1e233e67dea56f0d08628540938a41ecd87a3b4c4bdf78193c3b62c6dd": {
		version: "1.28.0-alpha",
		jar:     "JMX metrics gatherer",
	},
	"97d3a0767642297d7259ac274c4eb107b4e83d48fa2b8d91ceb800a31437a734": {
		version: "1.27.0-alpha",
		jar:     "JMX metrics gatherer",
	},
	"12e6dba902d35872cd69b99f23863dc9536660620fc0eb9eed8d0e45b2354970": {
		version: "1.26.0-alpha",
		jar:     "JMX metrics gatherer",
	},
	"6a41aa8fb8edcafac604324818216a405a96245255a66ba96cf3668ef59927b8": {
		version: "1.25.1-alpha",
		jar:     "JMX metrics gatherer",
	},
	"b6f5030acdbef44afb79afe1c547f55a446f6e60c24db9cdcf6e8dba49f87a16": {
		version: "1.25.0-alpha",
		jar:     "JMX metrics gatherer",
	},
	"7ac5485801bf5fea347aac0d828bade875686fecbed83b3ce44088c87bdf9d46": {
		version: "1.24.0-alpha",
		jar:     "JMX metrics gatherer",
	},
	"af15e12aa1edb0f694408cbf0b7fae7fb8d36e7904d9b68c93c7645101769f63": {
		version: "1.23.0-alpha",
		jar:     "JMX metrics gatherer",
	},
	"b90f675c5722931d2ebbb4bae959841b78fe5f87fe461a23a8837f95dec517ff": {
		version: "1.22.0-alpha",
		jar:     "JMX metrics gatherer",
	},
	"ca176a2cb59884f4436139587ff891e47160449354dcbc9b7b71ed26d4185962": {
		version: "1.21.0-alpha",
		jar:     "JMX metrics gatherer",
	},
	"7150bd5f2d594aa9fff9572d5aefeed5ca9d6465d2c967befe00cae6a1b13416": {
		version: "1.20.1-alpha",
		jar:     "JMX metrics gatherer",
	},
	"ef4267c2ff607200c40a87233eb7a3c6457ffaa190463faa83fdcc331d6161d8": {
		version: "1.20.0-alpha",
		jar:     "JMX metrics gatherer",
	},
	"3c46cff8521cdb0d36bb2891b15cbc1bb2fcbca7c5344253403ab30fe9f693a6": {
		version: "1.15.0-alpha",
		jar:     "JMX metrics gatherer",
	},
	"0646639df98404bd9b1263b46e2fd4612bc378f9951a561f0a0be9725718db36": {
		version: "1.14.0-alpha",
		jar:     "JMX metrics gatherer",
	},
	"623572be30e3c546d60b0ac890935790bc3cb8d0b4ff5150a58b43a99f68ed05": {
		version:         "1.13.0-alpha",
		jar:             "JMX metrics gatherer",
		addedValidation: oldFormatProperties,
	},
	"c0b1a19c4965c7961abaaccfbb4d358e5f3b0b5b105578a4782702f126bfa8b7": {
		version:         "1.12.0-alpha",
		jar:             "JMX metrics gatherer",
		addedValidation: oldFormatProperties,
	},
	"ca689ca2da8a412c7f4ea0e816f47e8639b4270a48fb877c9a910b44757bc0a4": {
		version:         "1.11.0-alpha",
		jar:             "JMX metrics gatherer",
		addedValidation: oldFormatProperties,
	},
	"4b14d26fb383ed925fe1faf1b7fe2103559ed98ce6cf761ac9afc0158d2a218c": {
		version:         "1.10.0-alpha",
		jar:             "JMX metrics gatherer",
		addedValidation: oldFormatProperties,
	},
}

// Separated into two functions for tests
func init() {
	initSupportedJars()
}

func initSupportedJars() {
	if MetricsGathererHash != "n/a" {
		jmxMetricsGathererVersions = map[string]supportedJar{
			MetricsGathererHash: {
				version: "custom",
				jar:     "JMX metrics gatherer",
			},
		}
	}
}

var wildflyJarVersions = map[string]supportedJar{
	"637d78e6c2275178623012e75e407b7e36856e26f05bd8eebc68a79628eaf6e4": {
		version: "9.0.2",
		jar:     "wildfly jboss client",
	},
	"7e695092dae15744f787a1765aed65819f04cd7f3f3cc88c38f6004d1acfb65e": {
		version: "10.1.0",
		jar:     "wildfly jboss client",
	},
	"c46e38bdcc9601614c0ef6c7fea5d72b8369eee8cd1501eb691abfc9c0743eac": {
		version: "11.0.0",
		jar:     "wildfly jboss client",
	},
	"1cd7e1f40b9e8023d80c79986e54253576f52fdcc4837ea9d59f9f0c2aae6b75": {
		version: "12.0.0",
		jar:     "wildfly jboss client",
	},
	"ea0cb65bbca5f9948244f8a6a3c8c7d2aba39703ca518064aeb54dce8c618947": {
		version: "13.0.0",
		jar:     "wildfly jboss client",
	},
	"3eba02a6300f635c87a48a8450f3a83637c28f8fd9970c24c4e3637d6702a8b1": {
		version: "14.0.0",
		jar:     "wildfly jboss client",
	},
	"01cc95f4344f31da95aeee81427eef9038ad0982f2b1c9288e30dea03ea649c7": {
		version: "14.0.1",
		jar:     "wildfly jboss client",
	},
	"f3f5af42ba64a32b95b5790737e086286a737c7cdce2b9935748b5b74212f399": {
		version: "15.0.0",
		jar:     "wildfly jboss client",
	},
	"dcc6549d8a09164748b5e58ecbba28a60930952ac5e2e2d4e23db42a177e3056": {
		version: "15.0.1",
		jar:     "wildfly jboss client",
	},
	"20e09860bca8446f8969b0f0076b4639a9633b3aa9b5cf1bb6199ed38f0c20ce": {
		version: "16.0.0",
		jar:     "wildfly jboss client",
	},
	"c766d9ab833f7e32be82d4e815a73fb3d0b97bcf22a81ea46135a46e18158ea7": {
		version: "17.0.0",
		jar:     "wildfly jboss client",
	},
	"49a47c0636886d3c9fab14c026c1271236be4032ed9d2bb77c0326efdefa7f7f": {
		version: "17.0.1",
		jar:     "wildfly jboss client",
	},
	"a439a4058a935714ad7a7d2c743573a42852a9b3c52e7810931fb18df20b3a9f": {
		version: "18.0.0",
		jar:     "wildfly jboss client",
	},
	"9f4d9cdbec1d2ec613fea2f455d543cf203347307fc11167d056fabe8816f441": {
		version: "18.0.1",
		jar:     "wildfly jboss client",
	},
	"e94f6d22332ad2e658883cee6b03940a73acf22d5655f9544f335ce018a65895": {
		version: "19.0.0",
		jar:     "wildfly jboss client",
	},
	"08d8445dd74665119eca7329f6e84dafcf6557e1e3c06e99db4ffa76029d2942": {
		version: "19.1.0",
		jar:     "wildfly jboss client",
	},
	"43a7faa5919aced0089be5f1810336fccfdb9f470e2b05f0fc32aa66455687e4": {
		version: "20.0.0",
		jar:     "wildfly jboss client",
	},
	"4b35baa7164c9447edfc418bd8b41ec2c6bd7069c80ae32bdee659c1243582c0": {
		version: "20.0.1",
		jar:     "wildfly jboss client",
	},
	"038842dc04a50b87fecea01d3449c4e03d8364c26c07624779dc47832d807369": {
		version: "21.0.0",
		jar:     "wildfly jboss client",
	},
	"3a8e301a3ef7ba443648102e0bc4b31ea6bacba8fe0832a0210ae548274cfb94": {
		version: "21.0.1",
		jar:     "wildfly jboss client",
	},
	"740cf15531c73b6b11ad022f3cd401b9cf28e80ec36f2130ecaac08fba5109ba": {
		version: "21.0.2",
		jar:     "wildfly jboss client",
	},
	"06bec7ed175fa65b76f554c5a989a53fecf412cb71adeeb5731833fbc211ff53": {
		version: "22.0.0",
		jar:     "wildfly jboss client",
	},
	"39daed5a4f73b173b822988ea161dcfae37b459984d67cb71fc29c7e0c33873c": {
		version: "22.0.1",
		jar:     "wildfly jboss client",
	},
	"6d41c7f3ba33cbcfb1a5a639eccc1d04c494f855f15324e175736c4ac184336d": {
		version: "23.0.0",
		jar:     "wildfly jboss client",
	},
	"8f974f36a927b8a51f2ef807c58e10960bc502c1caa5b93722e3dc913c74c466": {
		version: "23.0.1",
		jar:     "wildfly jboss client",
	},
	"fb9b638b04f0e54adc8343daed0fb07d38deadcc7ee8ba48a1c3ac44d9f87cff": {
		version: "23.0.2",
		jar:     "wildfly jboss client",
	},
	"fb633ed945d21de548b266f09b9467295571e429a301eae456713424cbc23464": {
		version: "24.0.0",
		jar:     "wildfly jboss client",
	},
	"cd5b72bbdbb99123a78d9837339f10a849f6c48d8503840cf9ab673cae4039b6": {
		version: "24.0.1",
		jar:     "wildfly jboss client",
	},
	"56d1c33707c38860192d4678cecdb4041198a97b98cd852c8d3a4ffa23133977": {
		version: "25.0.0",
		jar:     "wildfly jboss client",
	},
	"b160673ab755d82b423cc41be07df7922c3481e74b7ad324e664460f2c24341c": {
		version: "25.0.1",
		jar:     "wildfly jboss client",
	},
	"132a8d51d5ab3a5394257501b70a059850af7b4b3c8037cf5caedd3c50c17bc0": {
		version: "26.0.0",
		jar:     "wildfly jboss client",
	},
	"859e69844bf047193f4ab461c7cc2b7c4b18ec76d1f32ebebcb9470097ef7dcd": {
		version: "26.0.1",
		jar:     "wildfly jboss client",
	},
	"86b65d22d3904e6fa7a9016e574b67ad1caf0548d7bc51b229f9026ed459738f": {
		version: "26.1.0",
		jar:     "wildfly jboss client",
	},
	"8dd73d59bc458457f95abb2532d24650ac1025b6150fa7d4a24c674ab309eb02": {
		version: "26.1.1",
		jar:     "wildfly jboss client",
	},
}<|MERGE_RESOLUTION|>--- conflicted
+++ resolved
@@ -31,13 +31,10 @@
 // If you change this variable name, please open an issue in opentelemetry-java-contrib
 // so that repository's release automation can be updated
 var jmxMetricsGathererVersions = map[string]supportedJar{
-<<<<<<< HEAD
-=======
 	"e19041d478c2f3641cee499bae74baa66c97c193b0012369deeb587d5add958a": {
 		version: "1.42.0-alpha",
 		jar:     "JMX metrics gatherer",
 	},
->>>>>>> 03e370a1
 	"8005bee5861f0a9f72577ee6e64d2f9f7ce72a063c88ba38db9568785c7f0cfd": {
 		version: "1.41.0-alpha",
 		jar:     "JMX metrics gatherer",
