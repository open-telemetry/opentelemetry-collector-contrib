// Copyright The OpenTelemetry Authors
//
// Licensed under the Apache License, Version 2.0 (the "License");
// you may not use this file except in compliance with the License.
// You may obtain a copy of the License at
//
//     http://www.apache.org/licenses/LICENSE-2.0
//
// Unless required by applicable law or agreed to in writing, software
// distributed under the License is distributed on an "AS IS" BASIS,
// WITHOUT WARRANTIES OR CONDITIONS OF ANY KIND, either express or implied.
// See the License for the specific language governing permissions and
// limitations under the License.

package aerospikereceiver // import "github.com/open-telemetry/opentelemetry-collector-contrib/receiver/aerospikereceiver"

import (
	"crypto/tls"
	"fmt"
	"strings"
	"sync"
	"time"

	as "github.com/aerospike/aerospike-client-go/v5"
	"go.uber.org/zap"

	"github.com/open-telemetry/opentelemetry-collector-contrib/receiver/aerospikereceiver/cluster"
)

var defaultNodeInfoCommands = []string{
	"node",
	"statistics",
}

// nodeName: metricName: stats
type clusterInfo = map[string]map[string]string

// Aerospike is the interface that provides information about a given node
type Aerospike interface {
	// NamespaceInfo gets information about a specific namespace
	NamespaceInfo() namespaceInfo
	// Info gets high-level information about the node/system.
	Info() clusterInfo
	// Close closes the connection to the Aerospike node
	Close()
}

type clientConfig struct {
<<<<<<< HEAD
	host                  *as.Host
	username              string
	password              string
	timeout               time.Duration
	logger                *zap.Logger
	collectClusterMetrics bool
	tls                   *tls.Config
=======
	host                  string
	port                  int
	username              string
	password              string
	timeout               time.Duration
	logger                *zap.SugaredLogger
	collectClusterMetrics bool
>>>>>>> e0d15e23
}

type nodeGetter interface {
	GetNodes() []cluster.Node
	Close()
}

type defaultASClient struct {
	cluster nodeGetter
<<<<<<< HEAD
	policy  *as.ClientPolicy // Timeout and authentication information
	logger  *zap.Logger      // logs malformed metrics in responses
=======
	policy  *as.ClientPolicy   // Timeout and authentication information
	logger  *zap.SugaredLogger // logs malformed metrics in responses
>>>>>>> e0d15e23
}

type nodeGetterFactoryFunc func(cfg *clientConfig, policy *as.ClientPolicy, authEnabled bool) (nodeGetter, error)

func nodeGetterFactory(cfg *clientConfig, policy *as.ClientPolicy, authEnabled bool) (nodeGetter, error) {
<<<<<<< HEAD
	hosts := []*as.Host{cfg.host}
=======
	hosts := []*as.Host{as.NewHost(cfg.host, cfg.port)}
>>>>>>> e0d15e23

	if cfg.collectClusterMetrics {
		cluster, err := cluster.NewCluster(policy, hosts)
		return cluster, err
	}

	cluster, err := cluster.NewSubsetCluster(
		policy,
		hosts,
		authEnabled,
	)
	return cluster, err

}

// newASClient creates a new defaultASClient connected to the given host and port
// If collectClusterMetrics is true, the client will connect to and tend all nodes in the cluster
// If username and password aren't blank, they're used to authenticate
func newASClient(cfg *clientConfig, ngf nodeGetterFactoryFunc) (*defaultASClient, error) {
	authEnabled := cfg.username != "" && cfg.password != ""

	policy := as.NewClientPolicy()
	policy.Timeout = cfg.timeout
	if authEnabled {
		policy.User = cfg.username
		policy.Password = cfg.password
	}

<<<<<<< HEAD
	if cfg.tls != nil {
		// enable TLS
		policy.TlsConfig = cfg.tls
	}

	cluster, err := ngf(cfg, policy, authEnabled)
	if err != nil {
		return nil, err
	}

=======
	cluster, err := ngf(cfg, policy, authEnabled)
	if err != nil {
		return nil, err
	}

>>>>>>> e0d15e23
	return &defaultASClient{
		cluster: cluster,
		logger:  cfg.logger,
		policy:  policy,
	}, nil
}

// useNodeFunc maps a nodeFunc to all the client's nodes
func (c *defaultASClient) useNodeFunc(nf nodeFunc) clusterInfo {
	var res clusterInfo

	nodes := c.cluster.GetNodes()

	policy := as.NewInfoPolicy()
	policy.Timeout = c.policy.Timeout

	res = mapNodeInfoFunc(
		nodes,
		nf,
		policy,
		c.logger,
	)

	return res
}

// metricName: stat
// may be used as, commandName: stat
type metricsMap = map[string]string

// Info returns a clusterInfo map of node names to metricMaps
// it uses the info commands defined in defaultNodeInfoCommands
func (c *defaultASClient) Info() clusterInfo {
	res := clusterInfo{}

	// NOTE this discards the command names
	metricsToParse := c.useNodeFunc(allNodeInfo)
	for node, commands := range metricsToParse {
		res[node] = metricsMap{}
		for command, stats := range commands {
			ps := parseStats(command, stats, ";")
			mergeMetricsMap(res[node], ps, c.logger)
		}
	}

	return res
}

// nodeName: namespaceName: metricName: stats
type namespaceInfo = map[string]map[string]map[string]string

// NamespaceInfo returns a namespaceInfo map
// the map contains the results of the "namespace/<name>" info command
// for all nodes' namespaces
func (c *defaultASClient) NamespaceInfo() namespaceInfo {
	res := namespaceInfo{}

	metricsToParse := c.useNodeFunc(allNamespaceInfo)
	for node, namespaces := range metricsToParse {
		res[node] = map[string]map[string]string{}
		for ns, stats := range namespaces {
			// ns == "namespace/<namespaceName>"
			nsName := strings.SplitN(ns, "/", 2)[1]
			res[node][nsName] = parseStats(ns, stats, ";")
		}
	}

	return res
}

// Close closes the client's connections to all nodes
func (c *defaultASClient) Close() {
	c.cluster.Close()
}

// mapNodeInfoFunc maps a nodeFunc to all nodes in the list in parallel
// if an error occurs during any of the nodeFuncs' execution, it is logged but not returned
// the return value is a clusterInfo map from node name to command to unparsed metric string
<<<<<<< HEAD
func mapNodeInfoFunc(nodes []cluster.Node, nodeF nodeFunc, policy *as.InfoPolicy, logger *zap.Logger) clusterInfo {
=======
func mapNodeInfoFunc(nodes []cluster.Node, nodeF nodeFunc, policy *as.InfoPolicy, logger *zap.SugaredLogger) clusterInfo {
>>>>>>> e0d15e23
	numNodes := len(nodes)
	res := make(clusterInfo, numNodes)

	type nodeStats struct {
		name    string
		metrics metricsMap
		error   error
	}

	var wg sync.WaitGroup
	resChan := make(chan nodeStats, numNodes)
<<<<<<< HEAD

	for _, nd := range nodes {
		wg.Add(1)
		go func(nd cluster.Node) {
			defer wg.Done()

			name := nd.GetName()
			metrics, err := nodeF(nd, policy)
			if err != nil {
				logger.Sugar().Errorf("mapNodeInfoFunc err: %s", err)
=======

	for _, nd := range nodes {
		wg.Add(1)
		go func(nd cluster.Node) {
			defer wg.Done()

			name := nd.GetName()
			metrics, err := nodeF(nd, policy)
			if err != nil {
				logger.Errorf("mapNodeInfoFunc err: %s", err)
>>>>>>> e0d15e23
			}

			ns := nodeStats{
				name:    name,
				metrics: metrics,
				error:   err,
			}

			resChan <- ns
		}(nd)
	}

	wg.Wait()
	close(resChan)

	for ns := range resChan {
		res[ns.name] = ns.metrics
	}

	return res
}

// node wise info functions

// nodeFunc is a function that requests info commands from a node
// and returns a metricsMap from command to metric string
type nodeFunc func(n cluster.Node, policy *as.InfoPolicy) (metricsMap, error)

// namespaceNames is used by nodeFuncs to get the names of all namespaces ona node
func namespaceNames(n cluster.Node, policy *as.InfoPolicy) ([]string, error) {
	var namespaces []string

	info, err := n.RequestInfo(policy, "namespaces")
	if err != nil {
		return nil, err
	}

	namespaces = strings.Split(info["namespaces"], ";")
	return namespaces, err
}

// allNodeInfo returns the results of defaultNodeInfoCommands for a node
func allNodeInfo(n cluster.Node, policy *as.InfoPolicy) (metricsMap, error) {
	var res metricsMap
	commands := defaultNodeInfoCommands

	res, err := n.RequestInfo(policy, commands...)
	if err != nil {
		return nil, err
	}

	return res, nil
}

// allNamespaceInfo returns the results of namespace/%s for each namespace on the node
func allNamespaceInfo(n cluster.Node, policy *as.InfoPolicy) (metricsMap, error) {
	var res metricsMap

	names, err := namespaceNames(n, policy)
	if err != nil {
		return nil, err
	}

	commands := make([]string, len(names))
	for i, name := range names {
		commands[i] = fmt.Sprintf("namespace/%s", name)
	}

	res, err = n.RequestInfo(policy, commands...)
	if err != nil {
		return nil, err
	}

	return res, nil
}

func parseStats(defaultKey, s, sep string) metricsMap {
	stats := make(metricsMap, strings.Count(s, sep)+1)
	s2 := strings.Split(s, sep)
	for _, s := range s2 {
		list := strings.SplitN(s, "=", 2)
		switch len(list) {
		case 0:
		case 1:
			stats[defaultKey] = list[0]
		case 2:
			stats[list[0]] = list[1]
		default:
			stats[list[0]] = strings.Join(list[1:], "=")
		}
	}

	return stats
}

// mergeMetricsMap merges values from rm into lm
// logs a warning if a duplicate key is found
<<<<<<< HEAD
func mergeMetricsMap(lm, rm metricsMap, logger *zap.Logger) {
	for k, v := range rm {
		if _, ok := lm[k]; ok {
			logger.Sugar().Warnf("duplicate key: %s", k)
=======
func mergeMetricsMap(lm, rm metricsMap, logger *zap.SugaredLogger) {
	for k, v := range rm {
		if _, ok := lm[k]; ok {
			logger.Warnf("duplicate key: %s", k)
>>>>>>> e0d15e23
		}
		lm[k] = v
	}
}<|MERGE_RESOLUTION|>--- conflicted
+++ resolved
@@ -46,23 +46,13 @@
 }
 
 type clientConfig struct {
-<<<<<<< HEAD
 	host                  *as.Host
-	username              string
-	password              string
-	timeout               time.Duration
-	logger                *zap.Logger
-	collectClusterMetrics bool
-	tls                   *tls.Config
-=======
-	host                  string
-	port                  int
 	username              string
 	password              string
 	timeout               time.Duration
 	logger                *zap.SugaredLogger
 	collectClusterMetrics bool
->>>>>>> e0d15e23
+	tls                   *tls.Config
 }
 
 type nodeGetter interface {
@@ -72,23 +62,14 @@
 
 type defaultASClient struct {
 	cluster nodeGetter
-<<<<<<< HEAD
-	policy  *as.ClientPolicy // Timeout and authentication information
-	logger  *zap.Logger      // logs malformed metrics in responses
-=======
 	policy  *as.ClientPolicy   // Timeout and authentication information
 	logger  *zap.SugaredLogger // logs malformed metrics in responses
->>>>>>> e0d15e23
 }
 
 type nodeGetterFactoryFunc func(cfg *clientConfig, policy *as.ClientPolicy, authEnabled bool) (nodeGetter, error)
 
 func nodeGetterFactory(cfg *clientConfig, policy *as.ClientPolicy, authEnabled bool) (nodeGetter, error) {
-<<<<<<< HEAD
 	hosts := []*as.Host{cfg.host}
-=======
-	hosts := []*as.Host{as.NewHost(cfg.host, cfg.port)}
->>>>>>> e0d15e23
 
 	if cfg.collectClusterMetrics {
 		cluster, err := cluster.NewCluster(policy, hosts)
@@ -117,7 +98,6 @@
 		policy.Password = cfg.password
 	}
 
-<<<<<<< HEAD
 	if cfg.tls != nil {
 		// enable TLS
 		policy.TlsConfig = cfg.tls
@@ -128,13 +108,6 @@
 		return nil, err
 	}
 
-=======
-	cluster, err := ngf(cfg, policy, authEnabled)
-	if err != nil {
-		return nil, err
-	}
-
->>>>>>> e0d15e23
 	return &defaultASClient{
 		cluster: cluster,
 		logger:  cfg.logger,
@@ -213,11 +186,7 @@
 // mapNodeInfoFunc maps a nodeFunc to all nodes in the list in parallel
 // if an error occurs during any of the nodeFuncs' execution, it is logged but not returned
 // the return value is a clusterInfo map from node name to command to unparsed metric string
-<<<<<<< HEAD
-func mapNodeInfoFunc(nodes []cluster.Node, nodeF nodeFunc, policy *as.InfoPolicy, logger *zap.Logger) clusterInfo {
-=======
 func mapNodeInfoFunc(nodes []cluster.Node, nodeF nodeFunc, policy *as.InfoPolicy, logger *zap.SugaredLogger) clusterInfo {
->>>>>>> e0d15e23
 	numNodes := len(nodes)
 	res := make(clusterInfo, numNodes)
 
@@ -229,7 +198,6 @@
 
 	var wg sync.WaitGroup
 	resChan := make(chan nodeStats, numNodes)
-<<<<<<< HEAD
 
 	for _, nd := range nodes {
 		wg.Add(1)
@@ -239,19 +207,7 @@
 			name := nd.GetName()
 			metrics, err := nodeF(nd, policy)
 			if err != nil {
-				logger.Sugar().Errorf("mapNodeInfoFunc err: %s", err)
-=======
-
-	for _, nd := range nodes {
-		wg.Add(1)
-		go func(nd cluster.Node) {
-			defer wg.Done()
-
-			name := nd.GetName()
-			metrics, err := nodeF(nd, policy)
-			if err != nil {
 				logger.Errorf("mapNodeInfoFunc err: %s", err)
->>>>>>> e0d15e23
 			}
 
 			ns := nodeStats{
@@ -349,17 +305,10 @@
 
 // mergeMetricsMap merges values from rm into lm
 // logs a warning if a duplicate key is found
-<<<<<<< HEAD
-func mergeMetricsMap(lm, rm metricsMap, logger *zap.Logger) {
-	for k, v := range rm {
-		if _, ok := lm[k]; ok {
-			logger.Sugar().Warnf("duplicate key: %s", k)
-=======
 func mergeMetricsMap(lm, rm metricsMap, logger *zap.SugaredLogger) {
 	for k, v := range rm {
 		if _, ok := lm[k]; ok {
 			logger.Warnf("duplicate key: %s", k)
->>>>>>> e0d15e23
 		}
 		lm[k] = v
 	}
