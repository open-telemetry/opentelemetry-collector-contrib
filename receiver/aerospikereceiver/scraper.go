--- conflicted
+++ resolved
@@ -44,11 +44,7 @@
 }
 
 // clientFactoryFunc creates an Aerospike connection to the given host and port
-<<<<<<< HEAD
-type clientFactoryFunc func(host string, port int) (Aerospike, error)
-=======
 type clientFactoryFunc func() (Aerospike, error)
->>>>>>> 3340115a
 
 // newAerospikeReceiver creates a new aerospikeReceiver connected to the endpoint provided in cfg
 //
@@ -73,36 +69,23 @@
 		return nil, fmt.Errorf("%w: %s", errBadPort, err)
 	}
 
-<<<<<<< HEAD
-=======
 	ashost := as.NewHost(host, int(port))
 	ashost.TLSName = cfg.TLSName
 
->>>>>>> 3340115a
 	sugaredLogger := params.Logger.Sugar()
 	return &aerospikeReceiver{
 		logger:   sugaredLogger,
 		config:   cfg,
 		consumer: consumer,
-<<<<<<< HEAD
-		clientFactory: func(host string, port int) (Aerospike, error) {
-			conf := &clientConfig{
-				host:                  host,
-				port:                  port,
-=======
 		clientFactory: func() (Aerospike, error) {
 			conf := &clientConfig{
 				host:                  ashost,
->>>>>>> 3340115a
 				username:              cfg.Username,
 				password:              cfg.Password,
 				timeout:               cfg.Timeout,
 				logger:                sugaredLogger,
 				collectClusterMetrics: cfg.CollectClusterMetrics,
-<<<<<<< HEAD
-=======
 				tls:                   tlsCfg,
->>>>>>> 3340115a
 			}
 			return newASClient(
 				conf,
@@ -116,11 +99,7 @@
 func (r *aerospikeReceiver) start(_ context.Context, _ component.Host) error {
 	r.logger.Debug("executing start")
 
-<<<<<<< HEAD
-	client, err := r.clientFactory(r.host, r.port)
-=======
 	client, err := r.clientFactory()
->>>>>>> 3340115a
 	if err != nil {
 		client = nil
 		r.logger.Warn("initial client creation failed: %w", err) //  .Sugar().Warnf("initial client creation failed: %w", err)
@@ -147,11 +126,7 @@
 	if r.client == nil {
 		var err error
 		r.logger.Debug("client is nil, attempting to create a new client")
-<<<<<<< HEAD
-		r.client, err = r.clientFactory(r.host, r.port)
-=======
 		r.client, err = r.clientFactory()
->>>>>>> 3340115a
 		if err != nil {
 			r.client = nil
 			addPartialIfError(errs, fmt.Errorf("client creation failed: %w", err))
