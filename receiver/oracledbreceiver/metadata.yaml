--- conflicted
+++ resolved
@@ -579,7 +579,6 @@
       value_type: int
       input_type: string
     unit: "{executions}"
-<<<<<<< HEAD
   oracledb.logons:
     description: Number of logon operations
     enabled: false
@@ -589,11 +588,11 @@
       value_type: int
       input_type: string
     unit: "{operation}"
-=======
+
+
 tests:
   config:
   goleak:
     ignore:
       any:
-      - "github.com/cihub/seelog.(*asyncLoopLogger).processQueue" # see https://github.com/cihub/seelog/issues/182
->>>>>>> 0937a6b2
+      - "github.com/cihub/seelog.(*asyncLoopLogger).processQueue" # see https://github.com/cihub/seelog/issues/182