// Copyright The OpenTelemetry Authors
// SPDX-License-Identifier: Apache-2.0

package oracledbreceiver // import "github.com/open-telemetry/opentelemetry-collector-contrib/receiver/oracledbreceiver"

import (
	"context"
	"database/sql"
	_ "embed"
	"encoding/hex"
	"encoding/json"
	"errors"
	"fmt"
	"sort"
	"strconv"
	"strings"
	"time"

	lru "github.com/hashicorp/golang-lru/v2"
	"go.opentelemetry.io/collector/component"
	"go.opentelemetry.io/collector/pdata/pcommon"
	"go.opentelemetry.io/collector/pdata/plog"
	"go.opentelemetry.io/collector/pdata/pmetric"
	"go.opentelemetry.io/collector/scraper"
	"go.opentelemetry.io/collector/scraper/scrapererror"
	"go.opentelemetry.io/collector/scraper/scraperhelper"
	"go.opentelemetry.io/otel/propagation"
	"go.uber.org/multierr"
	"go.uber.org/zap"

	"github.com/open-telemetry/opentelemetry-collector-contrib/receiver/oracledbreceiver/internal/metadata"
)

const (
	statsSQL                       = "select * from v$sysstat"
	enqueueDeadlocks               = "enqueue deadlocks"
	exchangeDeadlocks              = "exchange deadlocks"
	executeCount                   = "execute count"
	parseCountTotal                = "parse count (total)"
	parseCountHard                 = "parse count (hard)"
	logons                         = "logons cumulative"
	userCommits                    = "user commits"
	userRollbacks                  = "user rollbacks"
	physicalReads                  = "physical reads"
	physicalReadsDirect            = "physical reads direct"
	physicalReadIORequests         = "physical read IO requests"
	physicalWrites                 = "physical writes"
	physicalWritesDirect           = "physical writes direct"
	physicalWriteIORequests        = "physical write IO requests"
	queriesParallelized            = "queries parallelized"
	ddlStatementsParallelized      = "DDL statements parallelized"
	dmlStatementsParallelized      = "DML statements parallelized"
	parallelOpsNotDowngraded       = "Parallel operations not downgraded"
	parallelOpsDowngradedToSerial  = "Parallel operations downgraded to serial"
	parallelOpsDowngraded1To25Pct  = "Parallel operations downgraded 1 to 25 pct"
	parallelOpsDowngraded25To50Pct = "Parallel operations downgraded 25 to 50 pct"
	parallelOpsDowngraded50To75Pct = "Parallel operations downgraded 50 to 75 pct"
	parallelOpsDowngraded75To99Pct = "Parallel operations downgraded 75 to 99 pct"
	sessionLogicalReads            = "session logical reads"
	cpuTime                        = "CPU used by this session"
	pgaMemory                      = "session pga memory"
	dbBlockGets                    = "db block gets"
	consistentGets                 = "consistent gets"
	sessionCountSQL                = "select status, type, count(*) as VALUE FROM v$session GROUP BY status, type"
	systemResourceLimitsSQL        = "select RESOURCE_NAME, CURRENT_UTILIZATION, LIMIT_VALUE, CASE WHEN TRIM(INITIAL_ALLOCATION) LIKE 'UNLIMITED' THEN '-1' ELSE TRIM(INITIAL_ALLOCATION) END as INITIAL_ALLOCATION, CASE WHEN TRIM(LIMIT_VALUE) LIKE 'UNLIMITED' THEN '-1' ELSE TRIM(LIMIT_VALUE) END as LIMIT_VALUE from v$resource_limit"
	tablespaceUsageSQL             = `
		select um.TABLESPACE_NAME, um.USED_SPACE, um.TABLESPACE_SIZE, ts.BLOCK_SIZE
		FROM DBA_TABLESPACE_USAGE_METRICS um INNER JOIN DBA_TABLESPACES ts
		ON um.TABLESPACE_NAME = ts.TABLESPACE_NAME`

	dbTimeReferenceFormat = "2006-01-02 15:04:05"
	sqlIDAttr             = "SQL_ID"
	childAddressAttr      = "CHILD_ADDRESS"
	childNumberAttr       = "CHILD_NUMBER"
	sqlTextAttr           = "SQL_FULLTEXT"
	dbSystemNameVal       = "oracle"

	queryExecutionMetric        = "EXECUTIONS"
	elapsedTimeMetric           = "ELAPSED_TIME"
	cpuTimeMetric               = "CPU_TIME"
	applicationWaitTimeMetric   = "APPLICATION_WAIT_TIME"
	concurrencyWaitTimeMetric   = "CONCURRENCY_WAIT_TIME"
	userIoWaitTimeMetric        = "USER_IO_WAIT_TIME"
	clusterWaitTimeMetric       = "CLUSTER_WAIT_TIME"
	rowsProcessedMetric         = "ROWS_PROCESSED"
	bufferGetsMetric            = "BUFFER_GETS"
	physicalReadRequestsMetric  = "PHYSICAL_READ_REQUESTS"
	physicalWriteRequestsMetric = "PHYSICAL_WRITE_REQUESTS"
	physicalReadBytesMetric     = "PHYSICAL_READ_BYTES"
	physicalWriteBytesMetric    = "PHYSICAL_WRITE_BYTES"
	queryDiskReadsMetric        = "DISK_READS"
	queryDirectReadsMetric      = "DIRECT_READS"
	queryDirectWritesMetric     = "DIRECT_WRITES"
)

var (
	//go:embed templates/oracleQuerySampleSql.tmpl
	samplesQuery string
	//go:embed templates/oracleQueryMetricsAndTextSql.tmpl
	oracleQueryMetricsSQL string
	//go:embed templates/oracleQueryPlanSql.tmpl
	oracleQueryPlanDataSQL string
)

type dbProviderFunc func() (*sql.DB, error)

type clientProviderFunc func(*sql.DB, string, *zap.Logger) dbClient

type oracleScraper struct {
	statsClient                dbClient
	tablespaceUsageClient      dbClient
	systemResourceLimitsClient dbClient
	sessionCountClient         dbClient
	oracleQueryMetricsClient   dbClient
	oraclePlanDataClient       dbClient
	samplesQueryClient         dbClient
	db                         *sql.DB
	clientProviderFunc         clientProviderFunc
	mb                         *metadata.MetricsBuilder
	lb                         *metadata.LogsBuilder
	dbProviderFunc             dbProviderFunc
	logger                     *zap.Logger
	id                         component.ID
	instanceName               string
	hostName                   string
	scrapeCfg                  scraperhelper.ControllerConfig
	startTime                  pcommon.Timestamp
	metricsBuilderConfig       metadata.MetricsBuilderConfig
	logsBuilderConfig          metadata.LogsBuilderConfig
	metricCache                *lru.Cache[string, map[string]int64]
	topQueryCollectCfg         TopQueryCollection
	obfuscator                 *obfuscator
	querySampleCfg             QuerySample
}

func newScraper(metricsBuilder *metadata.MetricsBuilder, metricsBuilderConfig metadata.MetricsBuilderConfig, scrapeCfg scraperhelper.ControllerConfig, logger *zap.Logger, providerFunc dbProviderFunc, clientProviderFunc clientProviderFunc, instanceName, hostName string) (scraper.Metrics, error) {
	s := &oracleScraper{
		mb:                   metricsBuilder,
		metricsBuilderConfig: metricsBuilderConfig,
		scrapeCfg:            scrapeCfg,
		logger:               logger,
		dbProviderFunc:       providerFunc,
		clientProviderFunc:   clientProviderFunc,
		instanceName:         instanceName,
		hostName:             hostName,
	}
	return scraper.NewMetrics(s.scrape, scraper.WithShutdown(s.shutdown), scraper.WithStart(s.start))
}

func newLogsScraper(logsBuilder *metadata.LogsBuilder, logsBuilderConfig metadata.LogsBuilderConfig, scrapeCfg scraperhelper.ControllerConfig,
	logger *zap.Logger, providerFunc dbProviderFunc, clientProviderFunc clientProviderFunc, instanceName string, metricCache *lru.Cache[string, map[string]int64],
	topQueryCollectCfg TopQueryCollection, querySampleCfg QuerySample, hostName string,
) (scraper.Logs, error) {
	s := &oracleScraper{
		lb:                 logsBuilder,
		logsBuilderConfig:  logsBuilderConfig,
		scrapeCfg:          scrapeCfg,
		logger:             logger,
		dbProviderFunc:     providerFunc,
		clientProviderFunc: clientProviderFunc,
		instanceName:       instanceName,
		metricCache:        metricCache,
		topQueryCollectCfg: topQueryCollectCfg,
		querySampleCfg:     querySampleCfg,
		hostName:           hostName,
		obfuscator:         newObfuscator(),
	}
	return scraper.NewLogs(s.scrapeLogs, scraper.WithShutdown(s.shutdown), scraper.WithStart(s.start))
}

func (s *oracleScraper) start(context.Context, component.Host) error {
	s.startTime = pcommon.NewTimestampFromTime(time.Now())
	var err error
	s.db, err = s.dbProviderFunc()
	if err != nil {
		return fmt.Errorf("failed to open db connection: %w", err)
	}
	s.statsClient = s.clientProviderFunc(s.db, statsSQL, s.logger)
	s.sessionCountClient = s.clientProviderFunc(s.db, sessionCountSQL, s.logger)
	s.systemResourceLimitsClient = s.clientProviderFunc(s.db, systemResourceLimitsSQL, s.logger)
	s.tablespaceUsageClient = s.clientProviderFunc(s.db, tablespaceUsageSQL, s.logger)
	s.samplesQueryClient = s.clientProviderFunc(s.db, samplesQuery, s.logger)
	return nil
}

func (s *oracleScraper) scrape(ctx context.Context) (pmetric.Metrics, error) {
	s.logger.Debug("Begin scrape")

	var scrapeErrors []error

	runStats := s.metricsBuilderConfig.Metrics.OracledbEnqueueDeadlocks.Enabled ||
		s.metricsBuilderConfig.Metrics.OracledbExchangeDeadlocks.Enabled ||
		s.metricsBuilderConfig.Metrics.OracledbExecutions.Enabled ||
		s.metricsBuilderConfig.Metrics.OracledbParseCalls.Enabled ||
		s.metricsBuilderConfig.Metrics.OracledbHardParses.Enabled ||
		s.metricsBuilderConfig.Metrics.OracledbUserCommits.Enabled ||
		s.metricsBuilderConfig.Metrics.OracledbUserRollbacks.Enabled ||
		s.metricsBuilderConfig.Metrics.OracledbPhysicalReads.Enabled ||
		s.metricsBuilderConfig.Metrics.OracledbPhysicalReadsDirect.Enabled ||
		s.metricsBuilderConfig.Metrics.OracledbPhysicalReadIoRequests.Enabled ||
		s.metricsBuilderConfig.Metrics.OracledbPhysicalWrites.Enabled ||
		s.metricsBuilderConfig.Metrics.OracledbPhysicalWritesDirect.Enabled ||
		s.metricsBuilderConfig.Metrics.OracledbPhysicalWriteIoRequests.Enabled ||
		s.metricsBuilderConfig.Metrics.OracledbQueriesParallelized.Enabled ||
		s.metricsBuilderConfig.Metrics.OracledbDdlStatementsParallelized.Enabled ||
		s.metricsBuilderConfig.Metrics.OracledbDmlStatementsParallelized.Enabled ||
		s.metricsBuilderConfig.Metrics.OracledbParallelOperationsNotDowngraded.Enabled ||
		s.metricsBuilderConfig.Metrics.OracledbParallelOperationsDowngradedToSerial.Enabled ||
		s.metricsBuilderConfig.Metrics.OracledbParallelOperationsDowngraded1To25Pct.Enabled ||
		s.metricsBuilderConfig.Metrics.OracledbParallelOperationsDowngraded25To50Pct.Enabled ||
		s.metricsBuilderConfig.Metrics.OracledbParallelOperationsDowngraded50To75Pct.Enabled ||
		s.metricsBuilderConfig.Metrics.OracledbParallelOperationsDowngraded75To99Pct.Enabled ||
		s.metricsBuilderConfig.Metrics.OracledbLogicalReads.Enabled ||
		s.metricsBuilderConfig.Metrics.OracledbCPUTime.Enabled ||
		s.metricsBuilderConfig.Metrics.OracledbPgaMemory.Enabled ||
		s.metricsBuilderConfig.Metrics.OracledbDbBlockGets.Enabled ||
		s.metricsBuilderConfig.Metrics.OracledbConsistentGets.Enabled ||
		s.metricsBuilderConfig.Metrics.OracledbLogons.Enabled
	if runStats {
		now := pcommon.NewTimestampFromTime(time.Now())
		rows, execError := s.statsClient.metricRows(ctx)
		if execError != nil {
			scrapeErrors = append(scrapeErrors, fmt.Errorf("error executing %s: %w", statsSQL, execError))
		}

		for _, row := range rows {
			switch row["NAME"] {
			case enqueueDeadlocks:
				err := s.mb.RecordOracledbEnqueueDeadlocksDataPoint(now, row["VALUE"])
				if err != nil {
					scrapeErrors = append(scrapeErrors, err)
				}
			case exchangeDeadlocks:
				err := s.mb.RecordOracledbExchangeDeadlocksDataPoint(now, row["VALUE"])
				if err != nil {
					scrapeErrors = append(scrapeErrors, err)
				}
			case executeCount:
				err := s.mb.RecordOracledbExecutionsDataPoint(now, row["VALUE"])
				if err != nil {
					scrapeErrors = append(scrapeErrors, err)
				}
			case parseCountTotal:
				err := s.mb.RecordOracledbParseCallsDataPoint(now, row["VALUE"])
				if err != nil {
					scrapeErrors = append(scrapeErrors, err)
				}
			case parseCountHard:
				err := s.mb.RecordOracledbHardParsesDataPoint(now, row["VALUE"])
				if err != nil {
					scrapeErrors = append(scrapeErrors, err)
				}
			case userCommits:
				err := s.mb.RecordOracledbUserCommitsDataPoint(now, row["VALUE"])
				if err != nil {
					scrapeErrors = append(scrapeErrors, err)
				}
			case userRollbacks:
				err := s.mb.RecordOracledbUserRollbacksDataPoint(now, row["VALUE"])
				if err != nil {
					scrapeErrors = append(scrapeErrors, err)
				}
			case physicalReads:
				err := s.mb.RecordOracledbPhysicalReadsDataPoint(now, row["VALUE"])
				if err != nil {
					scrapeErrors = append(scrapeErrors, err)
				}
			case physicalReadsDirect:
				err := s.mb.RecordOracledbPhysicalReadsDirectDataPoint(now, row["VALUE"])
				if err != nil {
					scrapeErrors = append(scrapeErrors, err)
				}
			case physicalReadIORequests:
				err := s.mb.RecordOracledbPhysicalReadIoRequestsDataPoint(now, row["VALUE"])
				if err != nil {
					scrapeErrors = append(scrapeErrors, err)
				}
			case physicalWrites:
				err := s.mb.RecordOracledbPhysicalWritesDataPoint(now, row["VALUE"])
				if err != nil {
					scrapeErrors = append(scrapeErrors, err)
				}
			case physicalWritesDirect:
				err := s.mb.RecordOracledbPhysicalWritesDirectDataPoint(now, row["VALUE"])
				if err != nil {
					scrapeErrors = append(scrapeErrors, err)
				}
			case physicalWriteIORequests:
				err := s.mb.RecordOracledbPhysicalWriteIoRequestsDataPoint(now, row["VALUE"])
				if err != nil {
					scrapeErrors = append(scrapeErrors, err)
				}
			case queriesParallelized:
				err := s.mb.RecordOracledbQueriesParallelizedDataPoint(now, row["VALUE"])
				if err != nil {
					scrapeErrors = append(scrapeErrors, err)
				}
			case ddlStatementsParallelized:
				err := s.mb.RecordOracledbDdlStatementsParallelizedDataPoint(now, row["VALUE"])
				if err != nil {
					scrapeErrors = append(scrapeErrors, err)
				}
			case dmlStatementsParallelized:
				err := s.mb.RecordOracledbDmlStatementsParallelizedDataPoint(now, row["VALUE"])
				if err != nil {
					scrapeErrors = append(scrapeErrors, err)
				}
			case parallelOpsNotDowngraded:
				err := s.mb.RecordOracledbParallelOperationsNotDowngradedDataPoint(now, row["VALUE"])
				if err != nil {
					scrapeErrors = append(scrapeErrors, err)
				}
			case parallelOpsDowngradedToSerial:
				err := s.mb.RecordOracledbParallelOperationsDowngradedToSerialDataPoint(now, row["VALUE"])
				if err != nil {
					scrapeErrors = append(scrapeErrors, err)
				}
			case parallelOpsDowngraded1To25Pct:
				err := s.mb.RecordOracledbParallelOperationsDowngraded1To25PctDataPoint(now, row["VALUE"])
				if err != nil {
					scrapeErrors = append(scrapeErrors, err)
				}
			case parallelOpsDowngraded25To50Pct:
				err := s.mb.RecordOracledbParallelOperationsDowngraded25To50PctDataPoint(now, row["VALUE"])
				if err != nil {
					scrapeErrors = append(scrapeErrors, err)
				}
			case parallelOpsDowngraded50To75Pct:
				err := s.mb.RecordOracledbParallelOperationsDowngraded50To75PctDataPoint(now, row["VALUE"])
				if err != nil {
					scrapeErrors = append(scrapeErrors, err)
				}
			case parallelOpsDowngraded75To99Pct:
				err := s.mb.RecordOracledbParallelOperationsDowngraded75To99PctDataPoint(now, row["VALUE"])
				if err != nil {
					scrapeErrors = append(scrapeErrors, err)
				}
			case sessionLogicalReads:
				err := s.mb.RecordOracledbLogicalReadsDataPoint(now, row["VALUE"])
				if err != nil {
					scrapeErrors = append(scrapeErrors, err)
				}
			case cpuTime:
				value, err := strconv.ParseFloat(row["VALUE"], 64)
				if err != nil {
					scrapeErrors = append(scrapeErrors, fmt.Errorf("%s value: %q, %w", cpuTime, row["VALUE"], err))
				} else {
					// divide by 100 as the value is expressed in tens of milliseconds
					value /= 100
					s.mb.RecordOracledbCPUTimeDataPoint(now, value)
				}
			case pgaMemory:
				err := s.mb.RecordOracledbPgaMemoryDataPoint(pcommon.NewTimestampFromTime(time.Now()), row["VALUE"])
				if err != nil {
					scrapeErrors = append(scrapeErrors, err)
				}
			case dbBlockGets:
				err := s.mb.RecordOracledbDbBlockGetsDataPoint(now, row["VALUE"])
				if err != nil {
					scrapeErrors = append(scrapeErrors, err)
				}
			case consistentGets:
				err := s.mb.RecordOracledbConsistentGetsDataPoint(now, row["VALUE"])
				if err != nil {
					scrapeErrors = append(scrapeErrors, err)
				}
			case logons:
				err := s.mb.RecordOracledbLogonsDataPoint(now, row["VALUE"])
				if err != nil {
					scrapeErrors = append(scrapeErrors, err)
				}
			}
		}
	}

	if s.metricsBuilderConfig.Metrics.OracledbSessionsUsage.Enabled {
		rows, err := s.sessionCountClient.metricRows(ctx)
		if err != nil {
			scrapeErrors = append(scrapeErrors, fmt.Errorf("error executing %s: %w", sessionCountSQL, err))
		}
		for _, row := range rows {
			err := s.mb.RecordOracledbSessionsUsageDataPoint(pcommon.NewTimestampFromTime(time.Now()), row["VALUE"],
				row["TYPE"], row["STATUS"])
			if err != nil {
				scrapeErrors = append(scrapeErrors, err)
			}
		}
	}

	if s.metricsBuilderConfig.Metrics.OracledbSessionsLimit.Enabled ||
		s.metricsBuilderConfig.Metrics.OracledbProcessesUsage.Enabled ||
		s.metricsBuilderConfig.Metrics.OracledbProcessesLimit.Enabled ||
		s.metricsBuilderConfig.Metrics.OracledbEnqueueResourcesUsage.Enabled ||
		s.metricsBuilderConfig.Metrics.OracledbEnqueueResourcesLimit.Enabled ||
		s.metricsBuilderConfig.Metrics.OracledbEnqueueLocksLimit.Enabled ||
		s.metricsBuilderConfig.Metrics.OracledbEnqueueLocksUsage.Enabled {
		rows, err := s.systemResourceLimitsClient.metricRows(ctx)
		if err != nil {
			scrapeErrors = append(scrapeErrors, fmt.Errorf("error executing %s: %w", systemResourceLimitsSQL, err))
		}
		for _, row := range rows {
			resourceName := row["RESOURCE_NAME"]
			switch resourceName {
			case "processes":
				if err := s.mb.RecordOracledbProcessesUsageDataPoint(pcommon.NewTimestampFromTime(time.Now()),
					row["CURRENT_UTILIZATION"]); err != nil {
					scrapeErrors = append(scrapeErrors, err)
				}
				if err := s.mb.RecordOracledbProcessesLimitDataPoint(pcommon.NewTimestampFromTime(time.Now()),
					row["LIMIT_VALUE"]); err != nil {
					scrapeErrors = append(scrapeErrors, err)
				}
			case "sessions":
				err := s.mb.RecordOracledbSessionsLimitDataPoint(pcommon.NewTimestampFromTime(time.Now()),
					row["LIMIT_VALUE"])
				if err != nil {
					scrapeErrors = append(scrapeErrors, err)
				}
			case "enqueue_locks":
				if err := s.mb.RecordOracledbEnqueueLocksUsageDataPoint(pcommon.NewTimestampFromTime(time.Now()),
					row["CURRENT_UTILIZATION"]); err != nil {
					scrapeErrors = append(scrapeErrors, err)
				}
				if err := s.mb.RecordOracledbEnqueueLocksLimitDataPoint(pcommon.NewTimestampFromTime(time.Now()),
					row["LIMIT_VALUE"]); err != nil {
					scrapeErrors = append(scrapeErrors, err)
				}
			case "dml_locks":
				if err := s.mb.RecordOracledbDmlLocksUsageDataPoint(pcommon.NewTimestampFromTime(time.Now()),
					row["CURRENT_UTILIZATION"]); err != nil {
					scrapeErrors = append(scrapeErrors, err)
				}
				if err := s.mb.RecordOracledbDmlLocksLimitDataPoint(pcommon.NewTimestampFromTime(time.Now()),
					row["LIMIT_VALUE"]); err != nil {
					scrapeErrors = append(scrapeErrors, err)
				}
			case "enqueue_resources":
				if err := s.mb.RecordOracledbEnqueueResourcesUsageDataPoint(pcommon.NewTimestampFromTime(time.Now()),
					row["CURRENT_UTILIZATION"]); err != nil {
					scrapeErrors = append(scrapeErrors, err)
				}
				if err := s.mb.RecordOracledbEnqueueResourcesLimitDataPoint(pcommon.NewTimestampFromTime(time.Now()),
					row["LIMIT_VALUE"]); err != nil {
					scrapeErrors = append(scrapeErrors, err)
				}
			case "transactions":
				if err := s.mb.RecordOracledbTransactionsUsageDataPoint(pcommon.NewTimestampFromTime(time.Now()),
					row["CURRENT_UTILIZATION"]); err != nil {
					scrapeErrors = append(scrapeErrors, err)
				}
				if err := s.mb.RecordOracledbTransactionsLimitDataPoint(pcommon.NewTimestampFromTime(time.Now()),
					row["LIMIT_VALUE"]); err != nil {
					scrapeErrors = append(scrapeErrors, err)
				}
			}
		}
	}

	if s.metricsBuilderConfig.Metrics.OracledbTablespaceSizeUsage.Enabled ||
		s.metricsBuilderConfig.Metrics.OracledbTablespaceSizeLimit.Enabled {
		rows, err := s.tablespaceUsageClient.metricRows(ctx)
		if err != nil {
			scrapeErrors = append(scrapeErrors, fmt.Errorf("error executing %s: %w", tablespaceUsageSQL, err))
		} else {
			now := pcommon.NewTimestampFromTime(time.Now())
			for _, row := range rows {
				tablespaceName := row["TABLESPACE_NAME"]
				usedSpaceBlockCount, err := strconv.ParseInt(row["USED_SPACE"], 10, 64)
				if err != nil {
					scrapeErrors = append(scrapeErrors, fmt.Errorf("failed to parse int64 for OracledbTablespaceSizeUsage, value was %s: %w", row["USED_SPACE"], err))
					continue
				}

				tablespaceSizeOriginal := row["TABLESPACE_SIZE"]
				var tablespaceSizeBlockCount int64
				// Tablespace size should never be empty using the DBA_TABLESPACE_USAGE_METRICS query. This logic is done
				// to preserve backward compatibility for with the original metric gathered from querying DBA_TABLESPACES
				if tablespaceSizeOriginal == "" {
					tablespaceSizeBlockCount = -1
				} else {
					tablespaceSizeBlockCount, err = strconv.ParseInt(tablespaceSizeOriginal, 10, 64)
					if err != nil {
						scrapeErrors = append(scrapeErrors, fmt.Errorf("failed to parse int64 for OracledbTablespaceSizeLimit, value was %s: %w", tablespaceSizeOriginal, err))
						continue
					}
				}

				blockSize, err := strconv.ParseInt(row["BLOCK_SIZE"], 10, 64)
				if err != nil {
					scrapeErrors = append(scrapeErrors, fmt.Errorf("failed to parse int64 for OracledbBlockSize, value was %s: %w", row["BLOCK_SIZE"], err))
					continue
				}

				s.mb.RecordOracledbTablespaceSizeUsageDataPoint(now, usedSpaceBlockCount*blockSize, tablespaceName)

				if tablespaceSizeBlockCount < 0 {
					s.mb.RecordOracledbTablespaceSizeLimitDataPoint(now, -1, tablespaceName)
				} else {
					s.mb.RecordOracledbTablespaceSizeLimitDataPoint(now, tablespaceSizeBlockCount*blockSize, tablespaceName)
				}
			}
		}
	}

	rb := s.mb.NewResourceBuilder()
	rb.SetOracledbInstanceName(s.instanceName)
	rb.SetHostName(s.hostName)
	out := s.mb.Emit(metadata.WithResource(rb.Emit()))
	s.logger.Debug("Done scraping")
	if len(scrapeErrors) > 0 {
		return out, scrapererror.NewPartialScrapeError(multierr.Combine(scrapeErrors...), len(scrapeErrors))
	}
	return out, nil
}

type queryMetricCacheHit struct {
	sqlID        string
	childNumber  string
	childAddress string
	queryText    string
	metrics      map[string]int64
}

func (s *oracleScraper) scrapeLogs(ctx context.Context) (plog.Logs, error) {
	logs := plog.NewLogs()
	var scrapeErrors []error

	if s.logsBuilderConfig.Events.DbServerTopQuery.Enabled {
		topNCollectionErrors := s.collectTopNMetricData(ctx, logs)
		if topNCollectionErrors != nil {
			scrapeErrors = append(scrapeErrors, topNCollectionErrors)
		}
	}

	if s.logsBuilderConfig.Events.DbServerQuerySample.Enabled {
		samplesCollectionErrors := s.collectQuerySamples(ctx, logs)
		if samplesCollectionErrors != nil {
			scrapeErrors = append(scrapeErrors, samplesCollectionErrors)
		}
	}

	return logs, errors.Join(scrapeErrors...)
}

func (s *oracleScraper) collectTopNMetricData(ctx context.Context, logs plog.Logs) error {
	var errs []error
	// get metrics and query texts from DB
	timestamp := pcommon.NewTimestampFromTime(time.Now())
	intervalSeconds := int(s.scrapeCfg.CollectionInterval.Seconds())
	s.oracleQueryMetricsClient = s.clientProviderFunc(s.db, oracleQueryMetricsSQL, s.logger)
	now := timestamp.AsTime().Format(dbTimeReferenceFormat)
	metricRows, metricError := s.oracleQueryMetricsClient.metricRows(ctx, now, intervalSeconds, s.topQueryCollectCfg.MaxQuerySampleCount)

	if metricError != nil {
		return fmt.Errorf("error executing oracleQueryMetricsSQL: %w", metricError)
	}
	if len(metricRows) == 0 {
		return errors.New("no data returned from oracleQueryMetricsClient")
	}

	metricNames := s.getTopNMetricNames()
	var hits []queryMetricCacheHit
	var cacheUpdates, discardedHits int
	for _, row := range metricRows {
		newCacheVal := make(map[string]int64, len(metricNames))
		for _, columnName := range metricNames {
			val := row[columnName]
			valInt64, err := strconv.ParseInt(val, 10, 64)
			if err != nil {
				errs = append(errs, err)
			} else {
				newCacheVal[columnName] = valInt64
			}
		}

		cacheKey := fmt.Sprintf("%v:%v", row[sqlIDAttr], row[childNumberAttr])
		// if we have a cache hit and the query doesn't belong to top N, cache is updated anyway
		// as a result, once it finally makes its way to the top N queries, only the latest delta will be sent downstream
		if oldCacheVal, ok := s.metricCache.Get(cacheKey); ok {
			hit := queryMetricCacheHit{
				sqlID:        row[sqlIDAttr],
				queryText:    row[sqlTextAttr],
				childNumber:  row[childNumberAttr],
				childAddress: row[childAddressAttr],
				metrics:      make(map[string]int64, len(metricNames)),
			}

			// it is possible we get a record with all deltas equal to zero. we don't want to process it any further
			var possiblePurge, positiveDelta bool
			for _, columnName := range metricNames {
				delta := newCacheVal[columnName] - oldCacheVal[columnName]

				// if any of the deltas is less than zero, cursor was likely purged from the shared pool
				if delta < 0 {
					possiblePurge = true
					break
				} else if delta > 0 {
					positiveDelta = true
				}

				hit.metrics[columnName] = delta
			}

			// skip if possible purge or all the deltas are equal to zero
			if !possiblePurge && positiveDelta {
				hits = append(hits, hit)
			} else {
				discardedHits++
			}
		}
		s.metricCache.Add(cacheKey, newCacheVal)
		cacheUpdates++
	}

	// if cache updates is not equal to rows returned, that indicates there is problem somewhere
	s.logger.Debug("Cache update", zap.Int("update-count", cacheUpdates), zap.Int("new-size", s.metricCache.Len()))

	if len(hits) == 0 {
		s.logger.Info("No log records for this scrape")
		return errors.Join(errs...)
	}

	s.logger.Debug("Cache hits", zap.Int("hit-count", len(hits)), zap.Int("discarded-hit-count", discardedHits))

	// order by elapsed time delta, descending
	sort.Slice(hits, func(i, j int) bool {
		return hits[i].metrics[elapsedTimeMetric] > hits[j].metrics[elapsedTimeMetric]
	})

	// keep at most maxHitSize
	maxHitsSize := min(len(hits), int(s.topQueryCollectCfg.TopQueryCount))
	hits = hits[:maxHitsSize]

	hits = s.obfuscateCacheHits(hits)
	childAddressToPlanMap := s.getChildAddressToPlanMap(ctx, hits)

	rb := s.lb.NewResourceBuilder()
	rb.SetOracledbInstanceName(s.instanceName)
	rb.SetHostName(s.hostName)

	for _, hit := range hits {
		planBytes, err := json.Marshal(childAddressToPlanMap[hit.childAddress])
		if err != nil {
			s.logger.Error("Error marshaling plan data to JSON", zap.Error(err))
		}
		planString := string(planBytes)

		s.lb.RecordDbServerTopQueryEvent(context.Background(),
			timestamp,
			dbSystemNameVal,
			s.hostName,
			hit.queryText,
			planString, hit.sqlID, hit.childNumber,
			hit.childAddress,
			asFloatInSeconds(hit.metrics[applicationWaitTimeMetric]),
			hit.metrics[bufferGetsMetric],
			asFloatInSeconds(hit.metrics[clusterWaitTimeMetric]),
			asFloatInSeconds(hit.metrics[concurrencyWaitTimeMetric]),
			asFloatInSeconds(hit.metrics[cpuTimeMetric]),
			hit.metrics[queryDirectReadsMetric],
			hit.metrics[queryDirectWritesMetric],
			hit.metrics[queryDiskReadsMetric],
			asFloatInSeconds(hit.metrics[elapsedTimeMetric]),
			hit.metrics[queryExecutionMetric],
			hit.metrics[physicalReadBytesMetric],
			hit.metrics[physicalReadRequestsMetric],
			hit.metrics[physicalWriteBytesMetric],
			hit.metrics[physicalWriteRequestsMetric],
			hit.metrics[rowsProcessedMetric],
			asFloatInSeconds(hit.metrics[userIoWaitTimeMetric]))
	}

	hitCount := len(hits)
	if hitCount > 0 {
		s.logger.Debug("Log records for this scrape", zap.Int("count", hitCount))
	}

	s.lb.Emit(metadata.WithLogsResource(rb.Emit())).ResourceLogs().MoveAndAppendTo(logs.ResourceLogs())

	return errors.Join(errs...)
}

func (s *oracleScraper) collectQuerySamples(ctx context.Context, logs plog.Logs) error {
	const action = "ACTION"
	const duration = "DURATION_SEC"
	const event = "EVENT"
	const hostName = "MACHINE"
	const module = "MODULE"
	const osUser = "OSUSER"
	const objectName = "OBJECT_NAME"
	const objectType = "OBJECT_TYPE"
	const process = "PROCESS"
	const program = "PROGRAM"
	const planHashValue = "PLAN_HASH_VALUE"
	const sqlID = "SQL_ID"
	const schemaName = "SCHEMANAME"
	const sqlChildNumber = "SQL_CHILD_NUMBER"
	const childAddress = "CHILD_ADDRESS"
	const sid = "SID"
	const serialNumber = "SERIAL#"
	const status = "STATUS"
	const state = "STATE"
	const sqlText = "SQL_FULLTEXT"
	const username = "USERNAME"
	const waitclass = "WAIT_CLASS"
	const port = "PORT"
	const serviceName = "SERVICE_NAME"

	var scrapeErrors []error

	dbClients := s.samplesQueryClient
	propagator := propagation.TraceContext{}
	timestamp := pcommon.NewTimestampFromTime(time.Now())

	rows, err := dbClients.metricRows(ctx, s.querySampleCfg.MaxRowsPerQuery)
	if err != nil {
		scrapeErrors = append(scrapeErrors, fmt.Errorf("error executing %s: %w", samplesQuery, err))
	}

	rb := s.lb.NewResourceBuilder()
	rb.SetOracledbInstanceName(s.instanceName)
	rb.SetHostName(s.hostName)

	for _, row := range rows {
		if row[sqlText] == "" {
			continue
		}

		obfuscatedSQL, err := s.obfuscator.obfuscateSQLString(row[sqlText])
		if err != nil {
			s.logger.Error(fmt.Sprintf("oracleScraper failed updating this log record: %s", err))
			continue
		}

		queryPlanHashVal := hex.EncodeToString([]byte(row[planHashValue]))

		queryDuration, err := strconv.ParseFloat(row[duration], 64)
		if err != nil {
			scrapeErrors = append(scrapeErrors, fmt.Errorf("failed to parse int64 for Duration, value was %s: %w", row[duration], err))
		}

		clientPort, err := strconv.ParseInt(row[port], 10, 64)
		if err != nil {
			clientPort = 0
		}

<<<<<<< HEAD
		s.lb.RecordDbServerQuerySampleEvent(ctx, timestamp, obfuscatedSQL, dbSystemNameVal, row[username], row[serviceName], row[hostName],
			clientPort, row[hostName], clientPort, queryPlanHashVal, row[sqlID], row[sqlChildNumber], row[childAddress], row[sid], row[serialNumber], row[process],
=======
		queryContext := propagator.Extract(ctx, propagation.MapCarrier{
			"traceparent": row[action],
		})

		s.lb.RecordDbServerQuerySampleEvent(queryContext, timestamp, obfuscatedSQL, dbSystemNameVal, row[username], row[serviceName], row[hostName],
			clientPort, row[hostName], clientPort, queryPlanHashVal, row[sqlID], row[sqlChildNumber], row[sid], row[serialNumber], row[process],
>>>>>>> cd3ece12
			row[schemaName], row[program], row[module], row[status], row[state], row[waitclass], row[event], row[objectName], row[objectType],
			row[osUser], queryDuration)
	}

	s.lb.Emit(metadata.WithLogsResource(rb.Emit())).ResourceLogs().MoveAndAppendTo(logs.ResourceLogs())

	return errors.Join(scrapeErrors...)
}

func asFloatInSeconds(value int64) float64 {
	return float64(value) / 1_000_000
}

func (s *oracleScraper) obfuscateCacheHits(hits []queryMetricCacheHit) []queryMetricCacheHit {
	var obfuscatedHits []queryMetricCacheHit
	for _, hit := range hits {
		// obfuscate and normalize the query text
		obfuscatedSQL, err := s.obfuscator.obfuscateSQLString(hit.queryText)
		if err != nil {
			s.logger.Error("oracleScraper failed getting metric rows", zap.Error(err))
		} else {
			hit.queryText = obfuscatedSQL
			obfuscatedHits = append(obfuscatedHits, hit)
		}
	}
	return obfuscatedHits
}

func (s *oracleScraper) getChildAddressToPlanMap(ctx context.Context, hits []queryMetricCacheHit) map[string][]metricRow {
	childAddressToPlanMap := map[string][]metricRow{}
	if len(hits) == 0 {
		return childAddressToPlanMap
	}

	var childAddressSlice []any
	placeholders := make([]string, len(hits))
	for i, hit := range hits {
		placeholders[i] = fmt.Sprintf("HEXTORAW(:%d)", i+1)
		childAddressSlice = append(childAddressSlice, hit.childAddress)
	}

	placeholdersCombined := strings.Join(placeholders, ", ")
	sqlQuery := fmt.Sprintf(oracleQueryPlanDataSQL, placeholdersCombined)

	s.logger.Debug("Fetching execution plans")
	s.oraclePlanDataClient = s.clientProviderFunc(s.db, sqlQuery, s.logger)
	planData, _ := s.oraclePlanDataClient.metricRows(ctx, childAddressSlice...)

	for _, row := range planData {
		currentChildAddress := row[childAddressAttr]
		jsonPlansSlice, ok := childAddressToPlanMap[currentChildAddress]
		// child address was for internal use only, it's not going to be used beyond this point
		delete(row, childAddressAttr)
		if ok {
			childAddressToPlanMap[currentChildAddress] = append(jsonPlansSlice, row)
		} else {
			childAddressToPlanMap[currentChildAddress] = []metricRow{row}
		}
	}

	return childAddressToPlanMap
}

func (*oracleScraper) getTopNMetricNames() []string {
	return []string{
		elapsedTimeMetric, queryExecutionMetric, cpuTimeMetric, applicationWaitTimeMetric,
		concurrencyWaitTimeMetric, userIoWaitTimeMetric, clusterWaitTimeMetric, rowsProcessedMetric, bufferGetsMetric,
		physicalReadRequestsMetric, physicalWriteRequestsMetric, physicalReadBytesMetric, physicalWriteBytesMetric,
		queryDirectReadsMetric, queryDirectWritesMetric, queryDiskReadsMetric,
	}
}

func (s *oracleScraper) shutdown(_ context.Context) error {
	if s.db == nil {
		return nil
	}
	return s.db.Close()
}<|MERGE_RESOLUTION|>--- conflicted
+++ resolved
@@ -681,6 +681,7 @@
 }
 
 func (s *oracleScraper) collectQuerySamples(ctx context.Context, logs plog.Logs) error {
+	s.logger.Info(">>>>  collecting sqmples")
 	const action = "ACTION"
 	const duration = "DURATION_SEC"
 	const event = "EVENT"
@@ -744,17 +745,12 @@
 			clientPort = 0
 		}
 
-<<<<<<< HEAD
-		s.lb.RecordDbServerQuerySampleEvent(ctx, timestamp, obfuscatedSQL, dbSystemNameVal, row[username], row[serviceName], row[hostName],
-			clientPort, row[hostName], clientPort, queryPlanHashVal, row[sqlID], row[sqlChildNumber], row[childAddress], row[sid], row[serialNumber], row[process],
-=======
 		queryContext := propagator.Extract(ctx, propagation.MapCarrier{
 			"traceparent": row[action],
 		})
 
 		s.lb.RecordDbServerQuerySampleEvent(queryContext, timestamp, obfuscatedSQL, dbSystemNameVal, row[username], row[serviceName], row[hostName],
-			clientPort, row[hostName], clientPort, queryPlanHashVal, row[sqlID], row[sqlChildNumber], row[sid], row[serialNumber], row[process],
->>>>>>> cd3ece12
+			clientPort, row[hostName], clientPort, queryPlanHashVal, row[sqlID], row[sqlChildNumber], row[childAddress], row[sid], row[serialNumber], row[process],
 			row[schemaName], row[program], row[module], row[status], row[state], row[waitclass], row[event], row[objectName], row[objectType],
 			row[osUser], queryDuration)
 	}
