--- conflicted
+++ resolved
@@ -87,12 +87,8 @@
 //
 // The <metric_timestamp> is the Unix time text of when the measurement was
 // made.
-<<<<<<< HEAD
 func (pph *PathParserHelper) Parse(data []byte) (pmetric.Metrics, error) {
 	line := strings.TrimSpace(string(data))
-=======
-func (pph *pathParserHelper) Parse(line string) (pmetric.Metric, error) {
->>>>>>> 0bce6a23
 	parts := strings.SplitN(line, " ", 4)
 	if len(parts) != 3 {
 		return pmetric.NewMetrics(), fmt.Errorf("invalid carbon metric [%s]", line)
@@ -134,14 +130,9 @@
 	} else {
 		dp.SetIntValue(intVal)
 	}
-<<<<<<< HEAD
 	parsedPath.Attributes.CopyTo(dp.Attributes())
 	metrics := pmetric.NewMetrics()
 	newMetric := metrics.ResourceMetrics().AppendEmpty().ScopeMetrics().AppendEmpty().Metrics().AppendEmpty()
 	m.MoveTo(newMetric)
 	return metrics, nil
-=======
-	pp.Attributes.CopyTo(dp.Attributes())
-	return m, nil
->>>>>>> 0bce6a23
 }