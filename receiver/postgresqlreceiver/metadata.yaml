<<<<<<< HEAD
name: postgresql

labels:
  database:
    description: The name of the database.
  table:
    description: The schema name followed by the table name.
  source:
    description: The block read source type.
    enum: [ heap_read, heap_hit, idx_read, idx_hit, toast_read, toast_hit, tidx_read, tidx_hit ]  
  operation:
    description: The database operation.
    enum: [ ins, upd, del, hot_upd ]
  state:
    description: The tuple (row) state.
    enum: [ dead, live ]


metrics:
  postgresql.blocks_read:
    description: The number of blocks read.
    units: 1
    data:
      type: sum
      monotonic: true
      aggregation: cumulative
    attributes: [ database, table, source ]
  postgresql.commits:
    description: The number of commits.
    units: 1
    data:
      type: sum
      monotonic: true
      aggregation: cumulative
    attributes: [ database ]
  postgresql.db_size:
    description: The database disk usage.
    units: By
    data:
      type: gauge
    attributes: [ database ]
  postgresql.backends:
    description: The number of backends.
    units: 1
    data:
      type: gauge
    attributes: [ database ]
  postgresql.rows:
    description: The number of rows in the database.
    units: 1
    data:
      type: gauge
    attributes: [ database, table, state ]
  postgresql.operations:
    description: The number of db row operations.
    units: 1
    data:
      type: sum
      monotonic: true
      aggregation: cumulative
    attributes: [ database, table, operation ]
  postgresql.rollbacks:
    description: The number of rollbacks.
    units: 1
    data:
      type: sum
      monotonic: true
      aggregation: cumulative
    attributes: [ database ]
=======
name: postgresql
>>>>>>> 8216d54a
<|MERGE_RESOLUTION|>--- conflicted
+++ resolved
@@ -1,7 +1,6 @@
-<<<<<<< HEAD
 name: postgresql
 
-labels:
+attributes:
   database:
     description: The name of the database.
   table:
@@ -67,7 +66,4 @@
       type: sum
       monotonic: true
       aggregation: cumulative
-    attributes: [ database ]
-=======
-name: postgresql
->>>>>>> 8216d54a
+    attributes: [ database ]