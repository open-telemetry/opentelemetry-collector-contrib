// Copyright The OpenTelemetry Authors
// SPDX-License-Identifier: Apache-2.0

package opencensusreceiver // import "github.com/open-telemetry/opentelemetry-collector-contrib/receiver/opencensusreceiver"

import (
	"context"
	"errors"
	"fmt"
	"net"
	"net/http"
	"sync"
	"time"

	agentmetricspb "github.com/census-instrumentation/opencensus-proto/gen-go/agent/metrics/v1"
	agenttracepb "github.com/census-instrumentation/opencensus-proto/gen-go/agent/trace/v1"
	gatewayruntime "github.com/grpc-ecosystem/grpc-gateway/v2/runtime"
	"github.com/rs/cors"
	"github.com/soheilhy/cmux"
	"go.opentelemetry.io/collector/component"
	"go.opentelemetry.io/collector/config/configgrpc"
	"go.opentelemetry.io/collector/consumer"
	"go.opentelemetry.io/collector/receiver"
	"google.golang.org/grpc"
	"google.golang.org/grpc/credentials/insecure"

	"github.com/open-telemetry/opentelemetry-collector-contrib/receiver/opencensusreceiver/internal/ocmetrics"
	"github.com/open-telemetry/opentelemetry-collector-contrib/receiver/opencensusreceiver/internal/octrace"
)

// ocReceiver is the type that exposes Trace and Metrics reception.
type ocReceiver struct {
	cfg                *Config
	ln                 net.Listener
	serverGRPC         *grpc.Server
	serverHTTP         *http.Server
	gatewayMux         *gatewayruntime.ServeMux
	corsOrigins        []string
	grpcServerSettings configgrpc.ServerConfig
	cancel             context.CancelFunc

	traceReceiver   *octrace.Receiver
	metricsReceiver *ocmetrics.Receiver

	traceConsumer   consumer.Traces
	metricsConsumer consumer.Metrics

	stopWG sync.WaitGroup

	settings    receiver.CreateSettings
	multiplexer cmux.CMux
}

// newOpenCensusReceiver just creates the OpenCensus receiver services. It is the caller's
// responsibility to invoke the respective Start*Reception methods as well
// as the various Stop*Reception methods to end it.
func newOpenCensusReceiver(
	cfg *Config,
	tc consumer.Traces,
	mc consumer.Metrics,
	settings receiver.CreateSettings,
	opts ...ocOption,
) *ocReceiver {
	ocr := &ocReceiver{
		cfg:             cfg,
		corsOrigins:     []string{}, // Disable CORS by default.
		gatewayMux:      gatewayruntime.NewServeMux(),
		traceConsumer:   tc,
		metricsConsumer: mc,
		settings:        settings,
	}

	for _, opt := range opts {
		opt.withReceiver(ocr)
	}

	return ocr
}

// Start runs the trace receiver on the gRPC server. Currently
// it also enables the metrics receiver too.
func (ocr *ocReceiver) Start(ctx context.Context, host component.Host) error {
	var err error
	ocr.serverGRPC, err = ocr.grpcServerSettings.ToServerContext(ctx, host, ocr.settings.TelemetrySettings)
	if err != nil {
		return err
	}
	var mux http.Handler = ocr.gatewayMux
	if len(ocr.corsOrigins) > 0 {
		co := cors.Options{AllowedOrigins: ocr.corsOrigins}
		mux = cors.New(co).Handler(mux)
	}
	ocr.serverHTTP = &http.Server{Handler: mux, ReadHeaderTimeout: 20 * time.Second}
	hasConsumer := false
	if ocr.traceConsumer != nil {
		hasConsumer = true
		ocr.traceReceiver, err = octrace.New(ocr.traceConsumer, ocr.settings)
		if err != nil {
			return err
		}
		agenttracepb.RegisterTraceServiceServer(ocr.serverGRPC, ocr.traceReceiver)
	}

	if ocr.metricsConsumer != nil {
		hasConsumer = true
		ocr.metricsReceiver, err = ocmetrics.New(ocr.metricsConsumer, ocr.settings)
		if err != nil {
			return err
		}
		agentmetricspb.RegisterMetricsServiceServer(ocr.serverGRPC, ocr.metricsReceiver)
	}

	if !hasConsumer {
		return errors.New("cannot start receiver: no consumers were specified")
	}
	ocr.ln, err = net.Listen(ocr.cfg.NetAddr.Transport, ocr.cfg.NetAddr.Endpoint)
	if err != nil {
		return fmt.Errorf("failed to bind to address %q: %w", ocr.cfg.NetAddr.Endpoint, err)
	}
	// Register the grpc-gateway on the HTTP server mux
	var c context.Context
	c, ocr.cancel = context.WithCancel(context.Background())

	endpoint := ocr.ln.Addr().String()

	_, ok := ocr.ln.(*net.UnixListener)
	if ok {
		endpoint = "unix:" + endpoint
	}

	// Start the gRPC and HTTP/JSON (grpc-gateway) servers on the same port.
	ocr.multiplexer = cmux.New(ocr.ln)
	grpcL := ocr.multiplexer.MatchWithWriters(
		cmux.HTTP2MatchHeaderFieldSendSettings("content-type", "application/grpc"),
		cmux.HTTP2MatchHeaderFieldSendSettings("content-type", "application/grpc+proto"))

	httpL := ocr.multiplexer.Match(cmux.Any())
	ocr.stopWG.Add(1)
	startWG := sync.WaitGroup{}
	startWG.Add(3)

	go func() {
		defer ocr.stopWG.Done()
		startWG.Done()
		// Check for cmux.ErrServerClosed, because during the shutdown this is not properly close before closing the cmux,
		if err := ocr.serverGRPC.Serve(grpcL); !errors.Is(err, grpc.ErrServerStopped) && !errors.Is(err, cmux.ErrServerClosed) && err != nil {
			ocr.settings.TelemetrySettings.ReportStatus(component.NewFatalErrorEvent(err))
		}
	}()
	go func() {
		startWG.Done()
		if err := ocr.serverHTTP.Serve(httpL); !errors.Is(err, http.ErrServerClosed) && !errors.Is(err, cmux.ErrServerClosed) && err != nil {
			ocr.settings.TelemetrySettings.ReportStatus(component.NewFatalErrorEvent(err))
		}
	}()
	go func() {
		startWG.Done()
		if err := ocr.multiplexer.Serve(); !errors.Is(err, cmux.ErrServerClosed) && err != nil {
			ocr.settings.TelemetrySettings.ReportStatus(component.NewFatalErrorEvent(err))
		}
	}()

	startWG.Wait()

	opts := []grpc.DialOption{grpc.WithTransportCredentials(insecure.NewCredentials()), grpc.WithBlock()}
	if err := agenttracepb.RegisterTraceServiceHandlerFromEndpoint(c, ocr.gatewayMux, endpoint, opts); err != nil {
		return err
	}

<<<<<<< HEAD
	if err := agentmetricspb.RegisterMetricsServiceHandlerFromEndpoint(c, ocr.gatewayMux, endpoint, opts); err != nil {
		return err
=======
	if ocr.serverGRPC == nil {
		var err error
		ocr.serverGRPC, err = ocr.grpcServerSettings.ToServerContext(context.Background(), host, ocr.settings.TelemetrySettings)
		if err != nil {
			return nil, err
		}
>>>>>>> 80ebb76a
	}

	// At this point we've successfully started all the services/receivers.
	// Add other start routines here.
	return nil
}

// Shutdown is a method to turn off receiving.
func (ocr *ocReceiver) Shutdown(context.Context) error {

	if ocr.cancel != nil {
		ocr.cancel()
	}

	if ocr.serverGRPC != nil {
		ocr.serverGRPC.Stop()
		ocr.stopWG.Wait()
	}

	if ocr.serverHTTP != nil {
		_ = ocr.serverHTTP.Close()
	}

	if ocr.ln != nil {
		_ = ocr.ln.Close()
	}

	if ocr.multiplexer != nil {
		ocr.multiplexer.Close()
	}

	ocr.traceConsumer = nil
	ocr.metricsConsumer = nil

	return nil
}<|MERGE_RESOLUTION|>--- conflicted
+++ resolved
@@ -113,7 +113,7 @@
 	if !hasConsumer {
 		return errors.New("cannot start receiver: no consumers were specified")
 	}
-	ocr.ln, err = net.Listen(ocr.cfg.NetAddr.Transport, ocr.cfg.NetAddr.Endpoint)
+	ocr.ln, err = net.Listen(string(ocr.cfg.NetAddr.Transport), ocr.cfg.NetAddr.Endpoint)
 	if err != nil {
 		return fmt.Errorf("failed to bind to address %q: %w", ocr.cfg.NetAddr.Endpoint, err)
 	}
@@ -167,17 +167,16 @@
 		return err
 	}
 
-<<<<<<< HEAD
 	if err := agentmetricspb.RegisterMetricsServiceHandlerFromEndpoint(c, ocr.gatewayMux, endpoint, opts); err != nil {
 		return err
-=======
+	}
+
 	if ocr.serverGRPC == nil {
 		var err error
 		ocr.serverGRPC, err = ocr.grpcServerSettings.ToServerContext(context.Background(), host, ocr.settings.TelemetrySettings)
 		if err != nil {
-			return nil, err
-		}
->>>>>>> 80ebb76a
+			return err
+		}
 	}
 
 	// At this point we've successfully started all the services/receivers.
