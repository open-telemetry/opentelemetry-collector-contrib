// Copyright The OpenTelemetry Authors
// SPDX-License-Identifier: Apache-2.0

package opencensusreceiver

import (
	"path/filepath"
	"testing"
	"time"

	"github.com/stretchr/testify/assert"
	"github.com/stretchr/testify/require"
	"go.opentelemetry.io/collector/component"
	"go.opentelemetry.io/collector/config/configgrpc"
	"go.opentelemetry.io/collector/config/confignet"
	"go.opentelemetry.io/collector/config/configoptional"
	"go.opentelemetry.io/collector/config/configtls"
	"go.opentelemetry.io/collector/confmap/confmaptest"
	"go.opentelemetry.io/collector/confmap/xconfmap"

	"github.com/open-telemetry/opentelemetry-collector-contrib/receiver/opencensusreceiver/internal/metadata"
)

func TestLoadConfig(t *testing.T) {
	t.Parallel()

	cm, err := confmaptest.LoadConf(filepath.Join("testdata", "config.yaml"))
	require.NoError(t, err)

	tests := []struct {
		id       component.ID
		expected component.Config
	}{
		{
			id: component.NewIDWithName(metadata.Type, "customname"),
			expected: &Config{
				ServerConfig: configgrpc.ServerConfig{
					NetAddr: confignet.AddrConfig{
						Endpoint:  "0.0.0.0:9090",
						Transport: confignet.TransportTypeTCP,
					},
					ReadBufferSize: 512 * 1024,
				},
			},
		},
		{
			id: component.NewIDWithName(metadata.Type, "keepalive"),
			expected: &Config{
				ServerConfig: configgrpc.ServerConfig{
					NetAddr: confignet.AddrConfig{
						Endpoint:  "localhost:55678",
						Transport: confignet.TransportTypeTCP,
					},
					ReadBufferSize: 512 * 1024,
					Keepalive: configoptional.Some(configgrpc.KeepaliveServerConfig{
						ServerParameters: &configgrpc.KeepaliveServerParameters{
							MaxConnectionIdle:     11 * time.Second,
							MaxConnectionAge:      12 * time.Second,
							MaxConnectionAgeGrace: 13 * time.Second,
							Time:                  30 * time.Second,
							Timeout:               5 * time.Second,
						},
						EnforcementPolicy: &configgrpc.KeepaliveEnforcementPolicy{
							MinTime:             10 * time.Second,
							PermitWithoutStream: true,
						},
					}),
				},
			},
		},
		{
			id: component.NewIDWithName(metadata.Type, "msg-size-conc-connect-max-idle"),
			expected: &Config{
				ServerConfig: configgrpc.ServerConfig{
					NetAddr: confignet.AddrConfig{
						Endpoint:  "localhost:55678",
						Transport: confignet.TransportTypeTCP,
					},
					MaxRecvMsgSizeMiB:    32,
					MaxConcurrentStreams: 16,
					ReadBufferSize:       1024,
					WriteBufferSize:      1024,
					Keepalive: configoptional.Some(configgrpc.KeepaliveServerConfig{
						ServerParameters: &configgrpc.KeepaliveServerParameters{
							MaxConnectionIdle: 10 * time.Second,
						},
					}),
				},
			},
		},
		{
			id: component.NewIDWithName(metadata.Type, "tlscredentials"),
			expected: &Config{
				ServerConfig: configgrpc.ServerConfig{
					NetAddr: confignet.AddrConfig{
						Endpoint:  "localhost:55678",
						Transport: confignet.TransportTypeTCP,
					},
					ReadBufferSize: 512 * 1024,
<<<<<<< HEAD
					TLS: &configtls.ServerConfig{
=======
					TLS: configoptional.Some(configtls.ServerConfig{
>>>>>>> a69efa15
						Config: configtls.Config{
							CertFile: "test.crt",
							KeyFile:  "test.key",
						},
					}),
				},
			},
		},
		{
			id: component.NewIDWithName(metadata.Type, "cors"),
			expected: &Config{
				ServerConfig: configgrpc.ServerConfig{
					NetAddr: confignet.AddrConfig{
						Endpoint:  "localhost:55678",
						Transport: confignet.TransportTypeTCP,
					},
					ReadBufferSize: 512 * 1024,
				},
				CorsOrigins: []string{"https://*.test.com", "https://test.com"},
			},
		},
		{
			id: component.NewIDWithName(metadata.Type, "uds"),
			expected: &Config{
				ServerConfig: configgrpc.ServerConfig{
					NetAddr: confignet.AddrConfig{
						Endpoint:  "/tmp/opencensus.sock",
						Transport: confignet.TransportTypeUnix,
					},
					ReadBufferSize: 512 * 1024,
				},
			},
		},
	}

	for _, tt := range tests {
		t.Run(tt.id.String(), func(t *testing.T) {
			factory := NewFactory()
			cfg := factory.CreateDefaultConfig()

			sub, err := cm.Sub(tt.id.String())
			require.NoError(t, err)
			require.NoError(t, sub.Unmarshal(cfg))

			assert.NoError(t, xconfmap.Validate(cfg))
			assert.Equal(t, tt.expected, cfg)
		})
	}
}<|MERGE_RESOLUTION|>--- conflicted
+++ resolved
@@ -97,11 +97,7 @@
 						Transport: confignet.TransportTypeTCP,
 					},
 					ReadBufferSize: 512 * 1024,
-<<<<<<< HEAD
-					TLS: &configtls.ServerConfig{
-=======
 					TLS: configoptional.Some(configtls.ServerConfig{
->>>>>>> a69efa15
 						Config: configtls.Config{
 							CertFile: "test.crt",
 							KeyFile:  "test.key",
