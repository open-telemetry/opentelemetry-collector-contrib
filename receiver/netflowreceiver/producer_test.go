--- conflicted
+++ resolved
@@ -169,13 +169,8 @@
 	// Create a mock consumer
 	mockConsumer := consumertest.NewNop()
 
-<<<<<<< HEAD
-	// Wrap a PanicProducer (instead of ProtoProducer) in the otelLogsProducerWrapper
-	wrapper := newOtelLogsProducer(&PanicProducer{}, mockConsumer, logger, false)
-=======
-	// Wrap a panicProducer (instead of ProtoProducer) in the OtelLogsProducerWrapper
+	// Wrap a panicProducer (instead of ProtoProducer) in the otelLogsProducerWrapper
 	wrapper := newOtelLogsProducer(&panicProducer{}, mockConsumer, logger, false)
->>>>>>> 0ec58b8d
 
 	// Call Produce which should recover from panic
 	messages, err := wrapper.Produce(nil, &producer.ProduceArgs{
