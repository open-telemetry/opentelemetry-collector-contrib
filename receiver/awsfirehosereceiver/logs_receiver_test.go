--- conflicted
+++ resolved
@@ -64,11 +64,11 @@
 		},
 		"WithUnknownEncoding": {
 			encoding: "invalid",
-			wantErr:  "unknown encoding extension \"invalid\"",
+			wantErr:  "failed to load encoding extension: unknown encoding extension \"invalid\"",
 		},
 		"WithNonLogUnmarshalerExtension": {
 			encoding: "otlp_metrics",
-			wantErr:  `extension "otlp_metrics" is not a logs unmarshaler`,
+			wantErr:  `failed to load encoding extension: extension "otlp_metrics" is not a logs unmarshaler`,
 		},
 	}
 	for name, testCase := range testCases {
@@ -78,12 +78,7 @@
 			cfg.RecordType = testCase.recordType
 			got, err := newLogsReceiver(
 				cfg,
-<<<<<<< HEAD
-				receivertest.NewNopSettings(),
-=======
 				receivertest.NewNopSettings(metadata.Type),
-				unmarshalers,
->>>>>>> d57fb58d
 				consumertest.NewNop(),
 			)
 			require.NoError(t, err)
