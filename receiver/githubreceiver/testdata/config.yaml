--- conflicted
+++ resolved
@@ -3,11 +3,7 @@
     initial_delay: 1s
     collection_interval: 60s
     scrapers:
-<<<<<<< HEAD
-      github:
-=======
       scraper:
->>>>>>> 03e370a1
     webhook:
       endpoint: localhost:8080
       read_timeout: "500ms"
@@ -22,11 +18,7 @@
     initial_delay: 1s
     collection_interval: 30s
     scrapers:
-<<<<<<< HEAD
-      github:
-=======
       scraper:
->>>>>>> 03e370a1
     webhook:
       endpoint: localhost:8080
       read_timeout: "500ms"
