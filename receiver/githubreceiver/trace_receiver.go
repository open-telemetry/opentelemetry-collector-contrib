--- conflicted
+++ resolved
@@ -47,11 +47,7 @@
 	}
 
 	transport := "http"
-<<<<<<< HEAD
-	if config.WebHook.TLS != nil {
-=======
 	if config.WebHook.TLS.HasValue() {
->>>>>>> a69efa15
 		transport = "https"
 	}
 
