--- conflicted
+++ resolved
@@ -51,18 +51,15 @@
   splunk.feature.health:
     description: The Health (in color form) of a Splunk Feature from the Splunk Health Introspection Endpoint
     type: string
-<<<<<<< HEAD
+  splunk.search.state:
+    description: The dispatch state of the search
+    type: string
   splunk.searchable.restart:
     description: Boolean that indicates if a searchable rolling restart/upgrade in progress.t
     type: bool
   splunk.rollingorrestart:
     description: Boolean that indicates if there is a rolling restart or rolling upgrade in progress.
     type: bool
-=======
-  splunk.search.state:
-    description: The dispatch state of the search
-    type: string
->>>>>>> 01b1c270
 
 metrics:
   splunk.license.index.usage:
