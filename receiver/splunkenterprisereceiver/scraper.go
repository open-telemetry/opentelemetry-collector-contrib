// Copyright The OpenTelemetry Authors
// SPDX-License-Identifier: Apache-2.0

package splunkenterprisereceiver // import "github.com/open-telemetry/opentelemetry-collector-contrib/receiver/splunkenterprisereceiver"

import (
	"context"
	"encoding/json"
	"encoding/xml"
	"errors"
	"fmt"
	"io"
	"net/http"
	"strconv"
	"sync"
	"time"

	"go.opentelemetry.io/collector/component"
	"go.opentelemetry.io/collector/pdata/pcommon"
	"go.opentelemetry.io/collector/pdata/pmetric"
	"go.opentelemetry.io/collector/receiver"
	"go.opentelemetry.io/collector/receiver/scrapererror"

	"github.com/open-telemetry/opentelemetry-collector-contrib/receiver/splunkenterprisereceiver/internal/metadata"
)

var (
	errMaxSearchWaitTimeExceeded = errors.New("maximum search wait time exceeded for metric")
)

type splunkScraper struct {
	splunkClient *splunkEntClient
	settings     component.TelemetrySettings
	conf         *Config
	mb           *metadata.MetricsBuilder
}

func newSplunkMetricsScraper(params receiver.CreateSettings, cfg *Config) splunkScraper {
	return splunkScraper{
		settings: params.TelemetrySettings,
		conf:     cfg,
		mb:       metadata.NewMetricsBuilder(cfg.MetricsBuilderConfig, params),
	}
}

// Create a client instance and add to the splunkScraper
func (s *splunkScraper) start(_ context.Context, h component.Host) (err error) {
	client, err := newSplunkEntClient(s.conf, h, s.settings)
	if err != nil {
		return err
	}
	s.splunkClient = client
	return nil
}

// listens to the error channel and combines errors sent from different metric scrape functions,
// returning the combined error list should context timeout or a nil error value is sent in the
// channel signifying the end of a scrape cycle
func errorListener(ctx context.Context, eQueue <-chan error, eOut chan<- *scrapererror.ScrapeErrors) {
	errs := &scrapererror.ScrapeErrors{}

	for {
		select {
		// context timeout
		case <-ctx.Done():
			eOut <- errs
			return
		case err, ok := <-eQueue:
			// shutdown
			if err == nil || !ok {
				eOut <- errs
				return
				// or add an error to errs
			} else {
				errs.Add(err)
			}
		}
	}
}

// The big one: Describes how all scraping tasks should be performed. Part of the scraper interface
func (s *splunkScraper) scrape(ctx context.Context) (pmetric.Metrics, error) {
	var wg sync.WaitGroup
	errChan := make(chan error, 9)
	errOut := make(chan *scrapererror.ScrapeErrors)
	var errs *scrapererror.ScrapeErrors
	now := pcommon.NewTimestampFromTime(time.Now())
	metricScrapes := []func(context.Context, pcommon.Timestamp, chan error){
		s.scrapeLicenseUsageByIndex,
		s.scrapeIndexThroughput,
		s.scrapeIndexesTotalSize,
		s.scrapeIndexesEventCount,
		s.scrapeIndexesBucketCount,
		s.scrapeIndexesRawSize,
		s.scrapeIndexesBucketEventCount,
		s.scrapeIndexesBucketHotWarmCount,
		s.scrapeIntrospectionQueues,
		s.scrapeIntrospectionQueuesBytes,
		s.scrapeAvgExecLatencyByHost,
		s.scrapeIndexerPipelineQueues,
		s.scrapeBucketsSearchableStatus,
		s.scrapeIndexesBucketCountAdHoc,
		s.scrapeSchedulerCompletionRatioByHost,
		s.scrapeIndexerRawWriteSecondsByHost,
		s.scrapeIndexerCPUSecondsByHost,
		s.scrapeAvgIopsByHost,
		s.scrapeSchedulerRunTimeByHost,
		s.scrapeIndexerAvgRate,
	}

	go func() {
		errorListener(ctx, errChan, errOut)
	}()

	for _, fn := range metricScrapes {
		wg.Add(1)
		go func(
			fn func(ctx context.Context, now pcommon.Timestamp, errs chan error),
			ctx context.Context,
			now pcommon.Timestamp,
			errs chan error) {
			// actual function body
			defer wg.Done()
			fn(ctx, now, errs)
		}(fn, ctx, now, errChan)
	}

	wg.Wait()
	errChan <- nil
	errs = <-errOut
	return s.mb.Emit(), errs.Combine()
}

// Each metric has its own scrape function associated with it
<<<<<<< HEAD
func (s *splunkScraper) scrapeLicenseUsageByIndex(ctx context.Context, now pcommon.Timestamp, errs chan error) {
=======
func (s *splunkScraper) scrapeLicenseUsageByIndex(ctx context.Context, now pcommon.Timestamp, errs *scrapererror.ScrapeErrors) {
>>>>>>> 3d8aecb1
	// Because we have to utilize network resources for each KPI we should check that each metrics
	// is enabled before proceeding
	if !s.conf.MetricsBuilderConfig.Metrics.SplunkLicenseIndexUsage.Enabled || !s.splunkClient.isConfigured(typeCm) {
		return
	}
	ctx = context.WithValue(ctx, endpointType("type"), typeCm)
<<<<<<< HEAD
=======

>>>>>>> 3d8aecb1
	sr := searchResponse{
		search: searchDict[`SplunkLicenseIndexUsageSearch`],
	}

	var (
		req *http.Request
		res *http.Response
		err error
	)

	start := time.Now()

	for {
		req, err = s.splunkClient.createRequest(ctx, &sr)
		if err != nil {
			errs <- err
			return
		}

		res, err = s.splunkClient.makeRequest(req)
		if err != nil {
			errs <- err
			return
		}

		// if its a 204 the body will be empty because we are still waiting on search results
		err = unmarshallSearchReq(res, &sr)
		if err != nil {
			errs <- err
		}
		res.Body.Close()

		// if no errors and 200 returned scrape was successful, return. Note we must make sure that
		// the 200 is coming after the first request which provides a jobId to retrieve results
		if sr.Return == 200 && sr.Jobid != nil {
			break
		}

		if sr.Return == 204 {
			time.Sleep(2 * time.Second)
		}

		if time.Since(start) > s.conf.ScraperControllerSettings.Timeout {
			errs <- errMaxSearchWaitTimeExceeded
			return
		}
	}

	// Record the results
	var indexName string
	for _, f := range sr.Fields {
		switch fieldName := f.FieldName; fieldName {
		case "indexname":
			indexName = f.Value
			continue
		case "By":
			v, err := strconv.ParseFloat(f.Value, 64)
			if err != nil {
				errs <- err
				continue
			}
			s.mb.RecordSplunkLicenseIndexUsageDataPoint(now, int64(v), indexName)
		}
	}
}

<<<<<<< HEAD
func (s *splunkScraper) scrapeAvgExecLatencyByHost(ctx context.Context, now pcommon.Timestamp, errs chan error) {
=======
func (s *splunkScraper) scrapeAvgExecLatencyByHost(ctx context.Context, now pcommon.Timestamp, errs *scrapererror.ScrapeErrors) {
>>>>>>> 3d8aecb1
	// Because we have to utilize network resources for each KPI we should check that each metrics
	// is enabled before proceeding
	if !s.conf.MetricsBuilderConfig.Metrics.SplunkSchedulerAvgExecutionLatency.Enabled {
		return
	}
<<<<<<< HEAD
=======

>>>>>>> 3d8aecb1
	sr := searchResponse{
		search: searchDict[`SplunkSchedulerAvgExecLatencySearch`],
	}
	ctx = context.WithValue(ctx, endpointType("type"), typeCm)

	var (
		req *http.Request
		res *http.Response
		err error
	)

	start := time.Now()

	for {
		req, err = s.splunkClient.createRequest(ctx, &sr)
		if err != nil {
			errs <- err
			return
		}

		res, err = s.splunkClient.makeRequest(req)
		if err != nil {
			errs <- err
			return
		}

		// if its a 204 the body will be empty because we are still waiting on search results
		err = unmarshallSearchReq(res, &sr)
		if err != nil {
			errs <- err
		}
		res.Body.Close()

		// if no errors and 200 returned scrape was successful, return. Note we must make sure that
		// the 200 is coming after the first request which provides a jobId to retrieve results
		if sr.Return == 200 && sr.Jobid != nil {
			break
		}

		if sr.Return == 204 {
			time.Sleep(2 * time.Second)
		}

		if sr.Return == 400 {
			break
		}

		if time.Since(start) > s.conf.ScraperControllerSettings.Timeout {
			errs <- errMaxSearchWaitTimeExceeded
			return
		}
	}

	// Record the results
	var host string
	for _, f := range sr.Fields {
		switch fieldName := f.FieldName; fieldName {
		case "host":
			host = f.Value
			continue
		case "latency_avg_exec":
			v, err := strconv.ParseFloat(f.Value, 64)
			if err != nil {
				errs <- err
				continue
			}
			s.mb.RecordSplunkSchedulerAvgExecutionLatencyDataPoint(now, v, host)
		}
	}
}

<<<<<<< HEAD
func (s *splunkScraper) scrapeIndexerAvgRate(ctx context.Context, now pcommon.Timestamp, errs chan error) {
=======
func (s *splunkScraper) scrapeIndexerAvgRate(ctx context.Context, now pcommon.Timestamp, errs *scrapererror.ScrapeErrors) {
>>>>>>> 3d8aecb1
	// Because we have to utilize network resources for each KPI we should check that each metrics
	// is enabled before proceeding
	if !s.conf.MetricsBuilderConfig.Metrics.SplunkIndexerAvgRate.Enabled {
		return
	}

	sr := searchResponse{
		search: searchDict[`SplunkIndexerAvgRate`],
	}
	ctx = context.WithValue(ctx, endpointType("type"), typeCm)

	var (
		req *http.Request
		res *http.Response
		err error
	)

	start := time.Now()

	for {
		req, err = s.splunkClient.createRequest(ctx, &sr)
		if err != nil {
			errs <- err
			return
		}

		res, err = s.splunkClient.makeRequest(req)
		if err != nil {
			errs <- err
			return
		}

		// if its a 204 the body will be empty because we are still waiting on search results
		err = unmarshallSearchReq(res, &sr)
		if err != nil {
			errs <- err
		}
		res.Body.Close()

		// if no errors and 200 returned scrape was successful, return. Note we must make sure that
		// the 200 is coming after the first request which provides a jobId to retrieve results
		if sr.Return == 200 && sr.Jobid != nil {
			break
		}

		if sr.Return == 200 {
			break
		}

		if sr.Return == 204 {
			time.Sleep(2 * time.Second)
		}

		if sr.Return == 400 {
			break
		}

		if time.Since(start) > s.conf.ScraperControllerSettings.Timeout {
			errs <- errMaxSearchWaitTimeExceeded
			return
		}
	}
	// Record the results
	var host string
	for _, f := range sr.Fields {
		switch fieldName := f.FieldName; fieldName {
		case "host":
			host = f.Value
			continue
		case "indexer_avg_kbps":
			v, err := strconv.ParseFloat(f.Value, 64)
			if err != nil {
				errs <- err
				continue
			}
			s.mb.RecordSplunkIndexerAvgRateDataPoint(now, v, host)
		}
	}
}

<<<<<<< HEAD
func (s *splunkScraper) scrapeIndexerPipelineQueues(ctx context.Context, now pcommon.Timestamp, errs chan error) {
=======
func (s *splunkScraper) scrapeIndexerPipelineQueues(ctx context.Context, now pcommon.Timestamp, errs *scrapererror.ScrapeErrors) {
>>>>>>> 3d8aecb1
	// Because we have to utilize network resources for each KPI we should check that each metrics
	// is enabled before proceeding
	if !s.conf.MetricsBuilderConfig.Metrics.SplunkAggregationQueueRatio.Enabled {
		return
	}

	sr := searchResponse{
		search: searchDict[`SplunkPipelineQueues`],
	}
	ctx = context.WithValue(ctx, endpointType("type"), typeCm)

	var (
		req *http.Request
		res *http.Response
		err error
	)

	start := time.Now()

	for {
		req, err = s.splunkClient.createRequest(ctx, &sr)
		if err != nil {
			errs <- err
			return
		}

		res, err = s.splunkClient.makeRequest(req)
		if err != nil {
			errs <- err
			return
		}

		// if its a 204 the body will be empty because we are still waiting on search results
		err = unmarshallSearchReq(res, &sr)
		if err != nil {
			errs <- err
		}

		res.Body.Close()

		// if no errors and 200 returned scrape was successful, return. Note we must make sure that
		// the 200 is coming after the first request which provides a jobId to retrieve results
		if sr.Return == 200 && sr.Jobid != nil {
			break
		}

		if sr.Return == 200 {
			break
		}

		if sr.Return == 204 {
			time.Sleep(2 * time.Second)
		}

		if sr.Return == 400 {
			break
		}

		if time.Since(start) > s.conf.ScraperControllerSettings.Timeout {
			errs <- errMaxSearchWaitTimeExceeded
			return
		}

	}
	// Record the results
	var host string
	var ps int64
	for _, f := range sr.Fields {
		switch fieldName := f.FieldName; fieldName {
		case "host":
			host = f.Value
			continue
		case "agg_queue_ratio":
			v, err := strconv.ParseFloat(f.Value, 64)
			if err != nil {
				errs <- err
				continue
			}
			s.mb.RecordSplunkAggregationQueueRatioDataPoint(now, v, host)
		case "index_queue_ratio":
			v, err := strconv.ParseFloat(f.Value, 64)
			if err != nil {
				errs <- err
				continue
			}
			s.mb.RecordSplunkIndexerQueueRatioDataPoint(now, v, host)
		case "parse_queue_ratio":
			v, err := strconv.ParseFloat(f.Value, 64)
			if err != nil {
				errs <- err
				continue
			}
			s.mb.RecordSplunkParseQueueRatioDataPoint(now, v, host)
		case "pipeline_sets":
			v, err := strconv.ParseInt(f.Value, 10, 64)
			ps = v
			if err != nil {
				errs <- err
				continue
			}
			s.mb.RecordSplunkPipelineSetCountDataPoint(now, ps, host)
		case "typing_queue_ratio":
			v, err := strconv.ParseFloat(f.Value, 64)
			if err != nil {
				errs <- err
				continue
			}
			s.mb.RecordSplunkTypingQueueRatioDataPoint(now, v, host)
		}
	}
}

<<<<<<< HEAD
func (s *splunkScraper) scrapeBucketsSearchableStatus(ctx context.Context, now pcommon.Timestamp, errs chan error) {
=======
func (s *splunkScraper) scrapeBucketsSearchableStatus(ctx context.Context, now pcommon.Timestamp, errs *scrapererror.ScrapeErrors) {
>>>>>>> 3d8aecb1
	// Because we have to utilize network resources for each KPI we should check that each metrics
	// is enabled before proceeding
	if !s.conf.MetricsBuilderConfig.Metrics.SplunkBucketsSearchableStatus.Enabled {
		return
	}

	sr := searchResponse{
		search: searchDict[`SplunkBucketsSearchableStatus`],
	}
	ctx = context.WithValue(ctx, endpointType("type"), typeCm)

	var (
		req *http.Request
		res *http.Response
		err error
	)

	start := time.Now()

	for {
		req, err = s.splunkClient.createRequest(ctx, &sr)
		if err != nil {
			errs <- err
			return
		}

		res, err = s.splunkClient.makeRequest(req)
		if err != nil {
			errs <- err
			return
		}

		// if its a 204 the body will be empty because we are still waiting on search results
		err = unmarshallSearchReq(res, &sr)
		if err != nil {
			errs <- err
		}

		res.Body.Close()

		// if no errors and 200 returned scrape was successful, return. Note we must make sure that
		// the 200 is coming after the first request which provides a jobId to retrieve results
		if sr.Return == 200 && sr.Jobid != nil {
			break
		}

		if sr.Return == 200 {
			break
		}

		if sr.Return == 204 {
			time.Sleep(2 * time.Second)
		}

		if sr.Return == 400 {
			break
		}

		if time.Since(start) > s.conf.ScraperControllerSettings.Timeout {
			errs <- errMaxSearchWaitTimeExceeded
			return
		}
	}
	// Record the results
	var host string
	var searchable string
	var bc int64
	for _, f := range sr.Fields {
		switch fieldName := f.FieldName; fieldName {
		case "host":
			host = f.Value
			continue
		case "is_searchable":
			searchable = f.Value
			continue
		case "bucket_count":
			v, err := strconv.ParseInt(f.Value, 10, 64)
			bc = v
			if err != nil {
				errs <- err
				continue
			}
			s.mb.RecordSplunkBucketsSearchableStatusDataPoint(now, bc, host, searchable)
		}
	}
}

<<<<<<< HEAD
func (s *splunkScraper) scrapeIndexesBucketCountAdHoc(ctx context.Context, now pcommon.Timestamp, errs chan error) {
=======
func (s *splunkScraper) scrapeIndexesBucketCountAdHoc(ctx context.Context, now pcommon.Timestamp, errs *scrapererror.ScrapeErrors) {
>>>>>>> 3d8aecb1
	// Because we have to utilize network resources for each KPI we should check that each metrics
	// is enabled before proceeding
	if !s.conf.MetricsBuilderConfig.Metrics.SplunkIndexesSize.Enabled {
		return
	}

	sr := searchResponse{
		search: searchDict[`SplunkIndexesData`],
	}
	ctx = context.WithValue(ctx, endpointType("type"), typeCm)

	var (
		req *http.Request
		res *http.Response
		err error
	)

	start := time.Now()

	for {
		req, err = s.splunkClient.createRequest(ctx, &sr)
		if err != nil {
			errs <- err
			return
		}

		res, err = s.splunkClient.makeRequest(req)
		if err != nil {
			errs <- err
			return
		}

		// if its a 204 the body will be empty because we are still waiting on search results
		err = unmarshallSearchReq(res, &sr)
		if err != nil {
			errs <- err
		}
		res.Body.Close()

		// if no errors and 200 returned scrape was successful, return. Note we must make sure that
		// the 200 is coming after the first request which provides a jobId to retrieve results

		if sr.Return == 200 && sr.Jobid != nil {
			break
		}

		if sr.Return == 200 {
			break
		}

		if sr.Return == 204 {
			time.Sleep(2 * time.Second)
		}

		if sr.Return == 400 {
			break
		}

		if time.Since(start) > s.conf.ScraperControllerSettings.Timeout {
			errs <- errMaxSearchWaitTimeExceeded
			return
		}
	}
	// Record the results
	var indexer string
	var bc int64
	for _, f := range sr.Fields {
		switch fieldName := f.FieldName; fieldName {
		case "title":
			indexer = f.Value
			continue
		case "total_size_gb":
			v, err := strconv.ParseFloat(f.Value, 64)
			if err != nil {
				errs <- err
				continue
			}
			s.mb.RecordSplunkIndexesSizeDataPoint(now, v, indexer)
		case "average_size_gb":
			v, err := strconv.ParseFloat(f.Value, 64)
			if err != nil {
				errs <- err
				continue
			}
			s.mb.RecordSplunkIndexesAvgSizeDataPoint(now, v, indexer)
		case "average_usage_perc":
			v, err := strconv.ParseFloat(f.Value, 64)
			if err != nil {
				errs <- err
				continue
			}
			s.mb.RecordSplunkIndexesAvgUsageDataPoint(now, v, indexer)
		case "median_data_age":
			v, err := strconv.ParseInt(f.Value, 10, 64)
			bc = v
			if err != nil {
				errs <- err
				continue
			}
			s.mb.RecordSplunkIndexesMedianDataAgeDataPoint(now, bc, indexer)
		case "bucket_count":
			v, err := strconv.ParseInt(f.Value, 10, 64)
			bc = v
			if err != nil {
				errs <- err
				continue
			}
			s.mb.RecordSplunkIndexesBucketCountDataPoint(now, bc, indexer)
		}
	}
}

<<<<<<< HEAD
func (s *splunkScraper) scrapeSchedulerCompletionRatioByHost(ctx context.Context, now pcommon.Timestamp, errs chan error) {
=======
func (s *splunkScraper) scrapeSchedulerCompletionRatioByHost(ctx context.Context, now pcommon.Timestamp, errs *scrapererror.ScrapeErrors) {
>>>>>>> 3d8aecb1
	// Because we have to utilize network resources for each KPI we should check that each metrics
	// is enabled before proceeding
	if !s.conf.MetricsBuilderConfig.Metrics.SplunkSchedulerCompletionRatio.Enabled {
		return
	}

	sr := searchResponse{
		search: searchDict[`SplunkSchedulerCompletionRatio`],
	}
	ctx = context.WithValue(ctx, endpointType("type"), typeCm)

	var (
		req *http.Request
		res *http.Response
		err error
	)

	start := time.Now()

	for {
		req, err = s.splunkClient.createRequest(ctx, &sr)
		if err != nil {
			errs <- err
			return
		}

		res, err = s.splunkClient.makeRequest(req)
		if err != nil {
			errs <- err
			return
		}

		// if its a 204 the body will be empty because we are still waiting on search results
		err = unmarshallSearchReq(res, &sr)
		if err != nil {
			errs <- err
		}
		res.Body.Close()

		// if no errors and 200 returned scrape was successful, return. Note we must make sure that
		// the 200 is coming after the first request which provides a jobId to retrieve results
		if sr.Return == 200 && sr.Jobid != nil {
			break
		}

		if sr.Return == 204 {
			time.Sleep(2 * time.Second)
		}

		if sr.Return == 400 {
			break
		}

		if time.Since(start) > s.conf.ScraperControllerSettings.Timeout {
			errs <- errMaxSearchWaitTimeExceeded
			return
		}
	}

	// Record the results
	var host string
	for _, f := range sr.Fields {
		switch fieldName := f.FieldName; fieldName {
		case "host":
			host = f.Value
			continue
		case "completion_ratio":
			v, err := strconv.ParseFloat(f.Value, 64)
			if err != nil {
				errs <- err
				continue
			}
			s.mb.RecordSplunkSchedulerCompletionRatioDataPoint(now, v, host)
		}
	}
}

<<<<<<< HEAD
func (s *splunkScraper) scrapeIndexerRawWriteSecondsByHost(ctx context.Context, now pcommon.Timestamp, errs chan error) {
=======
func (s *splunkScraper) scrapeIndexerRawWriteSecondsByHost(ctx context.Context, now pcommon.Timestamp, errs *scrapererror.ScrapeErrors) {
>>>>>>> 3d8aecb1
	// Because we have to utilize network resources for each KPI we should check that each metrics
	// is enabled before proceeding
	if !s.conf.MetricsBuilderConfig.Metrics.SplunkIndexerRawWriteTime.Enabled {
		return
	}

	sr := searchResponse{
		search: searchDict[`SplunkIndexerRawWriteSeconds`],
	}
	ctx = context.WithValue(ctx, endpointType("type"), typeCm)

	var (
		req *http.Request
		res *http.Response
		err error
	)

	start := time.Now()

	for {
		req, err = s.splunkClient.createRequest(ctx, &sr)
		if err != nil {
			errs <- err
			return
		}

		res, err = s.splunkClient.makeRequest(req)
		if err != nil {
			errs <- err
			return
		}

		// if its a 204 the body will be empty because we are still waiting on search results
		err = unmarshallSearchReq(res, &sr)
		if err != nil {
			errs <- err
		}
		res.Body.Close()

		// if no errors and 200 returned scrape was successful, return. Note we must make sure that
		// the 200 is coming after the first request which provides a jobId to retrieve results
		if sr.Return == 200 && sr.Jobid != nil {
			break
		}

		if sr.Return == 204 {
			time.Sleep(2 * time.Second)
		}

		if sr.Return == 400 {
			break
		}

		if time.Since(start) > s.conf.ScraperControllerSettings.Timeout {
			errs <- errMaxSearchWaitTimeExceeded
			return
		}
	}

	// Record the results
	var host string
	for _, f := range sr.Fields {
		switch fieldName := f.FieldName; fieldName {
		case "host":
			host = f.Value
			continue
		case "raw_data_write_seconds":
			v, err := strconv.ParseFloat(f.Value, 64)
			if err != nil {
				errs <- err
				continue
			}
			s.mb.RecordSplunkIndexerRawWriteTimeDataPoint(now, v, host)
		}
	}
}

<<<<<<< HEAD
func (s *splunkScraper) scrapeIndexerCPUSecondsByHost(ctx context.Context, now pcommon.Timestamp, errs chan error) {
=======
func (s *splunkScraper) scrapeIndexerCPUSecondsByHost(ctx context.Context, now pcommon.Timestamp, errs *scrapererror.ScrapeErrors) {
>>>>>>> 3d8aecb1
	// Because we have to utilize network resources for each KPI we should check that each metrics
	// is enabled before proceeding
	if !s.conf.MetricsBuilderConfig.Metrics.SplunkIndexerCPUTime.Enabled {
		return
	}

	sr := searchResponse{
		search: searchDict[`SplunkIndexerCpuSeconds`],
	}
	ctx = context.WithValue(ctx, endpointType("type"), typeCm)

	var (
		req *http.Request
		res *http.Response
		err error
	)

	start := time.Now()

	for {
		req, err = s.splunkClient.createRequest(ctx, &sr)
		if err != nil {
			errs <- err
			return
		}

		res, err = s.splunkClient.makeRequest(req)
		if err != nil {
			errs <- err
			return
		}

		// if its a 204 the body will be empty because we are still waiting on search results
		err = unmarshallSearchReq(res, &sr)
		if err != nil {
			errs <- err
		}
		res.Body.Close()

		// if no errors and 200 returned scrape was successful, return. Note we must make sure that
		// the 200 is coming after the first request which provides a jobId to retrieve results
		if sr.Return == 200 && sr.Jobid != nil {
			break
		}

		if sr.Return == 204 {
			time.Sleep(2 * time.Second)
		}

		if sr.Return == 400 {
			break
		}

		if time.Since(start) > s.conf.ScraperControllerSettings.Timeout {
			errs <- errMaxSearchWaitTimeExceeded
			return
		}
	}

	// Record the results
	var host string
	for _, f := range sr.Fields {
		switch fieldName := f.FieldName; fieldName {
		case "host":
			host = f.Value
			continue
		case "service_cpu_seconds":
			v, err := strconv.ParseFloat(f.Value, 64)
			if err != nil {
				errs <- err
				continue
			}
			s.mb.RecordSplunkIndexerCPUTimeDataPoint(now, v, host)
		}
	}
}

<<<<<<< HEAD
func (s *splunkScraper) scrapeAvgIopsByHost(ctx context.Context, now pcommon.Timestamp, errs chan error) {
=======
func (s *splunkScraper) scrapeAvgIopsByHost(ctx context.Context, now pcommon.Timestamp, errs *scrapererror.ScrapeErrors) {
>>>>>>> 3d8aecb1
	// Because we have to utilize network resources for each KPI we should check that each metrics
	// is enabled before proceeding
	if !s.conf.MetricsBuilderConfig.Metrics.SplunkIoAvgIops.Enabled {
		return
	}

	sr := searchResponse{
		search: searchDict[`SplunkIoAvgIops`],
	}
	ctx = context.WithValue(ctx, endpointType("type"), typeCm)

	var (
		req *http.Request
		res *http.Response
		err error
	)

	start := time.Now()

	for {
		req, err = s.splunkClient.createRequest(ctx, &sr)
		if err != nil {
			errs <- err
			return
		}

		res, err = s.splunkClient.makeRequest(req)
		if err != nil {
			errs <- err
			return
		}

		// if its a 204 the body will be empty because we are still waiting on search results
		err = unmarshallSearchReq(res, &sr)
		if err != nil {
			errs <- err
		}
		res.Body.Close()

		// if no errors and 200 returned scrape was successful, return. Note we must make sure that
		// the 200 is coming after the first request which provides a jobId to retrieve results
		if sr.Return == 200 && sr.Jobid != nil {
			break
		}

		if sr.Return == 204 {
			time.Sleep(2 * time.Second)
		}

		if sr.Return == 400 {
			break
		}

		if time.Since(start) > s.conf.ScraperControllerSettings.Timeout {
			errs <- errMaxSearchWaitTimeExceeded
			return
		}
	}

	// Record the results
	var host string
	for _, f := range sr.Fields {
		switch fieldName := f.FieldName; fieldName {
		case "host":
			host = f.Value
			continue
		case "iops":
			v, err := strconv.ParseInt(f.Value, 10, 64)
			if err != nil {
				errs <- err
				continue
			}
			s.mb.RecordSplunkIoAvgIopsDataPoint(now, v, host)
		}
	}
}

<<<<<<< HEAD
func (s *splunkScraper) scrapeSchedulerRunTimeByHost(ctx context.Context, now pcommon.Timestamp, errs chan error) {
=======
func (s *splunkScraper) scrapeSchedulerRunTimeByHost(ctx context.Context, now pcommon.Timestamp, errs *scrapererror.ScrapeErrors) {
>>>>>>> 3d8aecb1
	// Because we have to utilize network resources for each KPI we should check that each metrics
	// is enabled before proceeding
	if !s.conf.MetricsBuilderConfig.Metrics.SplunkSchedulerAvgRunTime.Enabled {
		return
	}

	sr := searchResponse{
		search: searchDict[`SplunkSchedulerAvgRunTime`],
	}
	ctx = context.WithValue(ctx, endpointType("type"), typeCm)

	var (
		req *http.Request
		res *http.Response
		err error
	)

	start := time.Now()

	for {
		req, err = s.splunkClient.createRequest(ctx, &sr)
		if err != nil {
			errs <- err
			return
		}

		res, err = s.splunkClient.makeRequest(req)
		if err != nil {
			errs <- err
			return
		}

		// if its a 204 the body will be empty because we are still waiting on search results
		err = unmarshallSearchReq(res, &sr)
		if err != nil {
			errs <- err
		}
		res.Body.Close()

		// if no errors and 200 returned scrape was successful, return. Note we must make sure that
		// the 200 is coming after the first request which provides a jobId to retrieve results
		if sr.Return == 200 && sr.Jobid != nil {
			break
		}

		if sr.Return == 204 {
			time.Sleep(2 * time.Second)
		}

		if sr.Return == 400 {
			break
		}

		if time.Since(start) > s.conf.ScraperControllerSettings.Timeout {
			errs <- errMaxSearchWaitTimeExceeded
			return
		}
	}

	// Record the results
	var host string
	for _, f := range sr.Fields {
		switch fieldName := f.FieldName; fieldName {
		case "host":
			host = f.Value
			continue
		case "run_time_avg":
			v, err := strconv.ParseFloat(f.Value, 64)
			if err != nil {
				errs <- err
				continue
			}
			s.mb.RecordSplunkSchedulerAvgRunTimeDataPoint(now, v, host)
		}
	}
}

// Helper function for unmarshaling search endpoint requests
func unmarshallSearchReq(res *http.Response, sr *searchResponse) error {
	sr.Return = res.StatusCode

	if res.ContentLength == 0 {
		return nil
	}

	body, err := io.ReadAll(res.Body)
	if err != nil {
		return fmt.Errorf("Failed to read response: %w", err)
	}

	err = xml.Unmarshal(body, &sr)
	if err != nil {
		return fmt.Errorf("Failed to unmarshall response: %w", err)
	}

	return nil
}

// Scrape index throughput introspection endpoint
<<<<<<< HEAD
func (s *splunkScraper) scrapeIndexThroughput(ctx context.Context, now pcommon.Timestamp, errs chan error) {
=======
func (s *splunkScraper) scrapeIndexThroughput(ctx context.Context, now pcommon.Timestamp, errs *scrapererror.ScrapeErrors) {
>>>>>>> 3d8aecb1
	if !s.conf.MetricsBuilderConfig.Metrics.SplunkIndexerThroughput.Enabled || !s.splunkClient.isConfigured(typeIdx) {
		return
	}

	ctx = context.WithValue(ctx, endpointType("type"), typeIdx)
	var it indexThroughput

	ept := apiDict[`SplunkIndexerThroughput`]

	req, err := s.splunkClient.createAPIRequest(ctx, ept)
	if err != nil {
		errs <- err
		return
	}

	res, err := s.splunkClient.makeRequest(req)
	if err != nil {
		errs <- err
		return
	}
	defer res.Body.Close()

	body, err := io.ReadAll(res.Body)
	if err != nil {
		errs <- err
		return
	}

	err = json.Unmarshal(body, &it)
	if err != nil {
		errs <- err
		return
	}

	for _, entry := range it.Entries {
		s.mb.RecordSplunkIndexerThroughputDataPoint(now, 1000*entry.Content.AvgKb, entry.Content.Status)
	}
}

// Scrape indexes extended total size
<<<<<<< HEAD
func (s *splunkScraper) scrapeIndexesTotalSize(ctx context.Context, now pcommon.Timestamp, errs chan error) {
=======
func (s *splunkScraper) scrapeIndexesTotalSize(ctx context.Context, now pcommon.Timestamp, errs *scrapererror.ScrapeErrors) {
>>>>>>> 3d8aecb1
	if !s.conf.MetricsBuilderConfig.Metrics.SplunkDataIndexesExtendedTotalSize.Enabled || !s.splunkClient.isConfigured(typeIdx) {
		return
	}

	ctx = context.WithValue(ctx, endpointType("type"), typeIdx)
	var it IndexesExtended
	ept := apiDict[`SplunkDataIndexesExtended`]

	req, err := s.splunkClient.createAPIRequest(ctx, ept)
	if err != nil {
		errs <- err
		return
	}

	res, err := s.splunkClient.makeRequest(req)
	if err != nil {
		errs <- err
		return
	}
	defer res.Body.Close()

	body, err := io.ReadAll(res.Body)
	if err != nil {
		errs <- err
		return
	}

	err = json.Unmarshal(body, &it)
	if err != nil {
		errs <- err
		return
	}

	var name string
	var totalSize int64
	for _, f := range it.Entries {
		if f.Name != "" {
			name = f.Name
		}
		if f.Content.TotalSize != "" {
			mb, err := strconv.ParseFloat(f.Content.TotalSize, 64)
			totalSize = int64(mb * 1024 * 1024)
			if err != nil {
				errs <- err
			}
		}

		s.mb.RecordSplunkDataIndexesExtendedTotalSizeDataPoint(now, totalSize, name)
	}
}

// Scrape indexes extended total event count
<<<<<<< HEAD
func (s *splunkScraper) scrapeIndexesEventCount(ctx context.Context, now pcommon.Timestamp, errs chan error) {
=======
func (s *splunkScraper) scrapeIndexesEventCount(ctx context.Context, now pcommon.Timestamp, errs *scrapererror.ScrapeErrors) {
>>>>>>> 3d8aecb1
	if !s.conf.MetricsBuilderConfig.Metrics.SplunkDataIndexesExtendedEventCount.Enabled || !s.splunkClient.isConfigured(typeIdx) {
		return
	}

	ctx = context.WithValue(ctx, endpointType("type"), typeIdx)
	var it IndexesExtended

	ept := apiDict[`SplunkDataIndexesExtended`]

	req, err := s.splunkClient.createAPIRequest(ctx, ept)
	if err != nil {
		errs <- err
		return
	}

	res, err := s.splunkClient.makeRequest(req)
	if err != nil {
		errs <- err
		return
	}
	defer res.Body.Close()

	body, err := io.ReadAll(res.Body)
	if err != nil {
		errs <- err
		return
	}

	err = json.Unmarshal(body, &it)
	if err != nil {
		errs <- err
		return
	}

	var name string
	for _, f := range it.Entries {
		if f.Name != "" {
			name = f.Name
		}
		totalEventCount := int64(f.Content.TotalEventCount)

		s.mb.RecordSplunkDataIndexesExtendedEventCountDataPoint(now, totalEventCount, name)
	}
}

// Scrape indexes extended total bucket count
<<<<<<< HEAD
func (s *splunkScraper) scrapeIndexesBucketCount(ctx context.Context, now pcommon.Timestamp, errs chan error) {
=======
func (s *splunkScraper) scrapeIndexesBucketCount(ctx context.Context, now pcommon.Timestamp, errs *scrapererror.ScrapeErrors) {
>>>>>>> 3d8aecb1
	if !s.conf.MetricsBuilderConfig.Metrics.SplunkDataIndexesExtendedBucketCount.Enabled || !s.splunkClient.isConfigured(typeIdx) {
		return
	}

	ctx = context.WithValue(ctx, endpointType("type"), typeIdx)
	var it IndexesExtended

	ept := apiDict[`SplunkDataIndexesExtended`]

	req, err := s.splunkClient.createAPIRequest(ctx, ept)
	if err != nil {
		errs <- err
		return
	}

	res, err := s.splunkClient.makeRequest(req)
	if err != nil {
		errs <- err
		return
	}
	defer res.Body.Close()

	body, err := io.ReadAll(res.Body)
	if err != nil {
		errs <- err
		return
	}

	err = json.Unmarshal(body, &it)
	if err != nil {
		errs <- err
		return
	}

	var name string
	var totalBucketCount int64
	for _, f := range it.Entries {
		if f.Name != "" {
			name = f.Name
		}
		if f.Content.TotalBucketCount != "" {
			totalBucketCount, err = strconv.ParseInt(f.Content.TotalBucketCount, 10, 64)
			if err != nil {
				errs <- err
			}
		}

		s.mb.RecordSplunkDataIndexesExtendedBucketCountDataPoint(now, totalBucketCount, name)
	}
}

// Scrape indexes extended raw size
<<<<<<< HEAD
func (s *splunkScraper) scrapeIndexesRawSize(ctx context.Context, now pcommon.Timestamp, errs chan error) {
=======
func (s *splunkScraper) scrapeIndexesRawSize(ctx context.Context, now pcommon.Timestamp, errs *scrapererror.ScrapeErrors) {
>>>>>>> 3d8aecb1
	if !s.conf.MetricsBuilderConfig.Metrics.SplunkDataIndexesExtendedRawSize.Enabled || !s.splunkClient.isConfigured(typeIdx) {
		return
	}

	ctx = context.WithValue(ctx, endpointType("type"), typeIdx)
	var it IndexesExtended

	ept := apiDict[`SplunkDataIndexesExtended`]

	req, err := s.splunkClient.createAPIRequest(ctx, ept)
	if err != nil {
		errs <- err
		return
	}

	res, err := s.splunkClient.makeRequest(req)
	if err != nil {
		errs <- err
		return
	}
	defer res.Body.Close()

	body, err := io.ReadAll(res.Body)
	if err != nil {
		errs <- err
		return
	}

	err = json.Unmarshal(body, &it)
	if err != nil {
		errs <- err
		return
	}

	var name string
	var totalRawSize int64
	for _, f := range it.Entries {
		if f.Name != "" {
			name = f.Name
		}
		if f.Content.TotalRawSize != "" {
			mb, err := strconv.ParseFloat(f.Content.TotalRawSize, 64)
			totalRawSize = int64(mb * 1024 * 1024)
			if err != nil {
				errs <- err
			}
		}
		s.mb.RecordSplunkDataIndexesExtendedRawSizeDataPoint(now, totalRawSize, name)
	}
}

// Scrape indexes extended bucket event count
<<<<<<< HEAD
func (s *splunkScraper) scrapeIndexesBucketEventCount(ctx context.Context, now pcommon.Timestamp, errs chan error) {
=======
func (s *splunkScraper) scrapeIndexesBucketEventCount(ctx context.Context, now pcommon.Timestamp, errs *scrapererror.ScrapeErrors) {
>>>>>>> 3d8aecb1
	if !s.conf.MetricsBuilderConfig.Metrics.SplunkDataIndexesExtendedBucketEventCount.Enabled || !s.splunkClient.isConfigured(typeIdx) {
		return
	}

	ctx = context.WithValue(ctx, endpointType("type"), typeIdx)
	var it IndexesExtended

	ept := apiDict[`SplunkDataIndexesExtended`]

	req, err := s.splunkClient.createAPIRequest(ctx, ept)
	if err != nil {
		errs <- err
		return
	}

	res, err := s.splunkClient.makeRequest(req)
	if err != nil {
		errs <- err
		return
	}
	defer res.Body.Close()

	body, err := io.ReadAll(res.Body)
	if err != nil {
		errs <- err
		return
	}

	err = json.Unmarshal(body, &it)
	if err != nil {
		errs <- err
		return
	}

	var name string
	var bucketDir string
	var bucketEventCount int64
	for _, f := range it.Entries {
		if f.Name != "" {
			name = f.Name
		}
		if f.Content.BucketDirs.Cold.EventCount != "" {
			bucketDir = "cold"
			bucketEventCount, err = strconv.ParseInt(f.Content.BucketDirs.Cold.EventCount, 10, 64)
			if err != nil {
				errs <- err
			}
			s.mb.RecordSplunkDataIndexesExtendedBucketEventCountDataPoint(now, bucketEventCount, name, bucketDir)
		}
		if f.Content.BucketDirs.Home.EventCount != "" {
			bucketDir = "home"
			bucketEventCount, err = strconv.ParseInt(f.Content.BucketDirs.Home.EventCount, 10, 64)
			if err != nil {
				errs <- err
			}
			s.mb.RecordSplunkDataIndexesExtendedBucketEventCountDataPoint(now, bucketEventCount, name, bucketDir)
		}
		if f.Content.BucketDirs.Thawed.EventCount != "" {
			bucketDir = "thawed"
			bucketEventCount, err = strconv.ParseInt(f.Content.BucketDirs.Thawed.EventCount, 10, 64)
			if err != nil {
				errs <- err
			}
			s.mb.RecordSplunkDataIndexesExtendedBucketEventCountDataPoint(now, bucketEventCount, name, bucketDir)
		}
	}
}

// Scrape indexes extended bucket hot/warm count
<<<<<<< HEAD
func (s *splunkScraper) scrapeIndexesBucketHotWarmCount(ctx context.Context, now pcommon.Timestamp, errs chan error) {
=======
func (s *splunkScraper) scrapeIndexesBucketHotWarmCount(ctx context.Context, now pcommon.Timestamp, errs *scrapererror.ScrapeErrors) {
>>>>>>> 3d8aecb1
	if !s.conf.MetricsBuilderConfig.Metrics.SplunkDataIndexesExtendedBucketHotCount.Enabled || !s.splunkClient.isConfigured(typeIdx) {
		return
	}

	ctx = context.WithValue(ctx, endpointType("type"), typeIdx)
	var it IndexesExtended

	ept := apiDict[`SplunkDataIndexesExtended`]

	req, err := s.splunkClient.createAPIRequest(ctx, ept)
	if err != nil {
		errs <- err
		return
	}

	res, err := s.splunkClient.makeRequest(req)
	if err != nil {
		errs <- err
		return
	}
	defer res.Body.Close()

	body, err := io.ReadAll(res.Body)
	if err != nil {
		errs <- err
		return
	}

	err = json.Unmarshal(body, &it)
	if err != nil {
		errs <- err
		return
	}

	var name string
	var bucketDir string
	var bucketHotCount int64
	var bucketWarmCount int64
	for _, f := range it.Entries {
		if f.Name != "" {
			name = f.Name
		}
		if f.Content.BucketDirs.Home.HotBucketCount != "" {
			bucketHotCount, err = strconv.ParseInt(f.Content.BucketDirs.Home.HotBucketCount, 10, 64)
			bucketDir = "hot"
			if err != nil {
				errs <- err
			}
			s.mb.RecordSplunkDataIndexesExtendedBucketHotCountDataPoint(now, bucketHotCount, name, bucketDir)
		}
		if f.Content.BucketDirs.Home.WarmBucketCount != "" {
			bucketWarmCount, err = strconv.ParseInt(f.Content.BucketDirs.Home.WarmBucketCount, 10, 64)
			bucketDir = "warm"
			if err != nil {
				errs <- err
			}
			s.mb.RecordSplunkDataIndexesExtendedBucketWarmCountDataPoint(now, bucketWarmCount, name, bucketDir)
		}
	}
}

// Scrape introspection queues
<<<<<<< HEAD
func (s *splunkScraper) scrapeIntrospectionQueues(ctx context.Context, now pcommon.Timestamp, errs chan error) {
=======
func (s *splunkScraper) scrapeIntrospectionQueues(ctx context.Context, now pcommon.Timestamp, errs *scrapererror.ScrapeErrors) {
>>>>>>> 3d8aecb1
	if !s.conf.MetricsBuilderConfig.Metrics.SplunkServerIntrospectionQueuesCurrent.Enabled || !s.splunkClient.isConfigured(typeIdx) {
		return
	}

	ctx = context.WithValue(ctx, endpointType("type"), typeIdx)
	var it IntrospectionQueues

	ept := apiDict[`SplunkIntrospectionQueues`]

	req, err := s.splunkClient.createAPIRequest(ctx, ept)
	if err != nil {
		errs <- err
		return
	}

	res, err := s.splunkClient.makeRequest(req)
	if err != nil {
		errs <- err
		return
	}
	defer res.Body.Close()

	body, err := io.ReadAll(res.Body)
	if err != nil {
		errs <- err
		return
	}

	err = json.Unmarshal(body, &it)
	if err != nil {
		errs <- err
		return
	}

	var name string
	for _, f := range it.Entries {
		if f.Name != "" {
			name = f.Name
		}

		currentQueuesSize := int64(f.Content.CurrentSize)

		s.mb.RecordSplunkServerIntrospectionQueuesCurrentDataPoint(now, currentQueuesSize, name)
	}
}

// Scrape introspection queues bytes
<<<<<<< HEAD
func (s *splunkScraper) scrapeIntrospectionQueuesBytes(ctx context.Context, now pcommon.Timestamp, errs chan error) {
=======
func (s *splunkScraper) scrapeIntrospectionQueuesBytes(ctx context.Context, now pcommon.Timestamp, errs *scrapererror.ScrapeErrors) {
>>>>>>> 3d8aecb1
	if !s.conf.MetricsBuilderConfig.Metrics.SplunkServerIntrospectionQueuesCurrentBytes.Enabled || !s.splunkClient.isConfigured(typeIdx) {
		return
	}

	ctx = context.WithValue(ctx, endpointType("type"), typeIdx)
	var it IntrospectionQueues

	ept := apiDict[`SplunkIntrospectionQueues`]

	req, err := s.splunkClient.createAPIRequest(ctx, ept)
	if err != nil {
		errs <- err
		return
	}

	res, err := s.splunkClient.makeRequest(req)
	if err != nil {
		errs <- err
		return
	}
	defer res.Body.Close()

	body, err := io.ReadAll(res.Body)
	if err != nil {
		errs <- err
		return
	}

	err = json.Unmarshal(body, &it)
	if err != nil {
		errs <- err
		return
	}
	var name string
	for _, f := range it.Entries {
		if f.Name != "" {
			name = f.Name
		}

		currentQueueSizeBytes := int64(f.Content.CurrentSizeBytes)

		s.mb.RecordSplunkServerIntrospectionQueuesCurrentBytesDataPoint(now, currentQueueSizeBytes, name)
	}
}<|MERGE_RESOLUTION|>--- conflicted
+++ resolved
@@ -132,21 +132,14 @@
 }
 
 // Each metric has its own scrape function associated with it
-<<<<<<< HEAD
 func (s *splunkScraper) scrapeLicenseUsageByIndex(ctx context.Context, now pcommon.Timestamp, errs chan error) {
-=======
-func (s *splunkScraper) scrapeLicenseUsageByIndex(ctx context.Context, now pcommon.Timestamp, errs *scrapererror.ScrapeErrors) {
->>>>>>> 3d8aecb1
 	// Because we have to utilize network resources for each KPI we should check that each metrics
 	// is enabled before proceeding
 	if !s.conf.MetricsBuilderConfig.Metrics.SplunkLicenseIndexUsage.Enabled || !s.splunkClient.isConfigured(typeCm) {
 		return
 	}
 	ctx = context.WithValue(ctx, endpointType("type"), typeCm)
-<<<<<<< HEAD
-=======
-
->>>>>>> 3d8aecb1
+
 	sr := searchResponse{
 		search: searchDict[`SplunkLicenseIndexUsageSearch`],
 	}
@@ -213,20 +206,13 @@
 	}
 }
 
-<<<<<<< HEAD
 func (s *splunkScraper) scrapeAvgExecLatencyByHost(ctx context.Context, now pcommon.Timestamp, errs chan error) {
-=======
-func (s *splunkScraper) scrapeAvgExecLatencyByHost(ctx context.Context, now pcommon.Timestamp, errs *scrapererror.ScrapeErrors) {
->>>>>>> 3d8aecb1
 	// Because we have to utilize network resources for each KPI we should check that each metrics
 	// is enabled before proceeding
 	if !s.conf.MetricsBuilderConfig.Metrics.SplunkSchedulerAvgExecutionLatency.Enabled {
 		return
 	}
-<<<<<<< HEAD
-=======
-
->>>>>>> 3d8aecb1
+
 	sr := searchResponse{
 		search: searchDict[`SplunkSchedulerAvgExecLatencySearch`],
 	}
@@ -298,11 +284,7 @@
 	}
 }
 
-<<<<<<< HEAD
 func (s *splunkScraper) scrapeIndexerAvgRate(ctx context.Context, now pcommon.Timestamp, errs chan error) {
-=======
-func (s *splunkScraper) scrapeIndexerAvgRate(ctx context.Context, now pcommon.Timestamp, errs *scrapererror.ScrapeErrors) {
->>>>>>> 3d8aecb1
 	// Because we have to utilize network resources for each KPI we should check that each metrics
 	// is enabled before proceeding
 	if !s.conf.MetricsBuilderConfig.Metrics.SplunkIndexerAvgRate.Enabled {
@@ -383,11 +365,7 @@
 	}
 }
 
-<<<<<<< HEAD
 func (s *splunkScraper) scrapeIndexerPipelineQueues(ctx context.Context, now pcommon.Timestamp, errs chan error) {
-=======
-func (s *splunkScraper) scrapeIndexerPipelineQueues(ctx context.Context, now pcommon.Timestamp, errs *scrapererror.ScrapeErrors) {
->>>>>>> 3d8aecb1
 	// Because we have to utilize network resources for each KPI we should check that each metrics
 	// is enabled before proceeding
 	if !s.conf.MetricsBuilderConfig.Metrics.SplunkAggregationQueueRatio.Enabled {
@@ -500,11 +478,7 @@
 	}
 }
 
-<<<<<<< HEAD
 func (s *splunkScraper) scrapeBucketsSearchableStatus(ctx context.Context, now pcommon.Timestamp, errs chan error) {
-=======
-func (s *splunkScraper) scrapeBucketsSearchableStatus(ctx context.Context, now pcommon.Timestamp, errs *scrapererror.ScrapeErrors) {
->>>>>>> 3d8aecb1
 	// Because we have to utilize network resources for each KPI we should check that each metrics
 	// is enabled before proceeding
 	if !s.conf.MetricsBuilderConfig.Metrics.SplunkBucketsSearchableStatus.Enabled {
@@ -592,11 +566,7 @@
 	}
 }
 
-<<<<<<< HEAD
 func (s *splunkScraper) scrapeIndexesBucketCountAdHoc(ctx context.Context, now pcommon.Timestamp, errs chan error) {
-=======
-func (s *splunkScraper) scrapeIndexesBucketCountAdHoc(ctx context.Context, now pcommon.Timestamp, errs *scrapererror.ScrapeErrors) {
->>>>>>> 3d8aecb1
 	// Because we have to utilize network resources for each KPI we should check that each metrics
 	// is enabled before proceeding
 	if !s.conf.MetricsBuilderConfig.Metrics.SplunkIndexesSize.Enabled {
@@ -709,11 +679,7 @@
 	}
 }
 
-<<<<<<< HEAD
 func (s *splunkScraper) scrapeSchedulerCompletionRatioByHost(ctx context.Context, now pcommon.Timestamp, errs chan error) {
-=======
-func (s *splunkScraper) scrapeSchedulerCompletionRatioByHost(ctx context.Context, now pcommon.Timestamp, errs *scrapererror.ScrapeErrors) {
->>>>>>> 3d8aecb1
 	// Because we have to utilize network resources for each KPI we should check that each metrics
 	// is enabled before proceeding
 	if !s.conf.MetricsBuilderConfig.Metrics.SplunkSchedulerCompletionRatio.Enabled {
@@ -791,11 +757,7 @@
 	}
 }
 
-<<<<<<< HEAD
 func (s *splunkScraper) scrapeIndexerRawWriteSecondsByHost(ctx context.Context, now pcommon.Timestamp, errs chan error) {
-=======
-func (s *splunkScraper) scrapeIndexerRawWriteSecondsByHost(ctx context.Context, now pcommon.Timestamp, errs *scrapererror.ScrapeErrors) {
->>>>>>> 3d8aecb1
 	// Because we have to utilize network resources for each KPI we should check that each metrics
 	// is enabled before proceeding
 	if !s.conf.MetricsBuilderConfig.Metrics.SplunkIndexerRawWriteTime.Enabled {
@@ -873,11 +835,7 @@
 	}
 }
 
-<<<<<<< HEAD
 func (s *splunkScraper) scrapeIndexerCPUSecondsByHost(ctx context.Context, now pcommon.Timestamp, errs chan error) {
-=======
-func (s *splunkScraper) scrapeIndexerCPUSecondsByHost(ctx context.Context, now pcommon.Timestamp, errs *scrapererror.ScrapeErrors) {
->>>>>>> 3d8aecb1
 	// Because we have to utilize network resources for each KPI we should check that each metrics
 	// is enabled before proceeding
 	if !s.conf.MetricsBuilderConfig.Metrics.SplunkIndexerCPUTime.Enabled {
@@ -955,11 +913,7 @@
 	}
 }
 
-<<<<<<< HEAD
 func (s *splunkScraper) scrapeAvgIopsByHost(ctx context.Context, now pcommon.Timestamp, errs chan error) {
-=======
-func (s *splunkScraper) scrapeAvgIopsByHost(ctx context.Context, now pcommon.Timestamp, errs *scrapererror.ScrapeErrors) {
->>>>>>> 3d8aecb1
 	// Because we have to utilize network resources for each KPI we should check that each metrics
 	// is enabled before proceeding
 	if !s.conf.MetricsBuilderConfig.Metrics.SplunkIoAvgIops.Enabled {
@@ -1037,11 +991,7 @@
 	}
 }
 
-<<<<<<< HEAD
 func (s *splunkScraper) scrapeSchedulerRunTimeByHost(ctx context.Context, now pcommon.Timestamp, errs chan error) {
-=======
-func (s *splunkScraper) scrapeSchedulerRunTimeByHost(ctx context.Context, now pcommon.Timestamp, errs *scrapererror.ScrapeErrors) {
->>>>>>> 3d8aecb1
 	// Because we have to utilize network resources for each KPI we should check that each metrics
 	// is enabled before proceeding
 	if !s.conf.MetricsBuilderConfig.Metrics.SplunkSchedulerAvgRunTime.Enabled {
@@ -1141,11 +1091,7 @@
 }
 
 // Scrape index throughput introspection endpoint
-<<<<<<< HEAD
 func (s *splunkScraper) scrapeIndexThroughput(ctx context.Context, now pcommon.Timestamp, errs chan error) {
-=======
-func (s *splunkScraper) scrapeIndexThroughput(ctx context.Context, now pcommon.Timestamp, errs *scrapererror.ScrapeErrors) {
->>>>>>> 3d8aecb1
 	if !s.conf.MetricsBuilderConfig.Metrics.SplunkIndexerThroughput.Enabled || !s.splunkClient.isConfigured(typeIdx) {
 		return
 	}
@@ -1186,11 +1132,7 @@
 }
 
 // Scrape indexes extended total size
-<<<<<<< HEAD
 func (s *splunkScraper) scrapeIndexesTotalSize(ctx context.Context, now pcommon.Timestamp, errs chan error) {
-=======
-func (s *splunkScraper) scrapeIndexesTotalSize(ctx context.Context, now pcommon.Timestamp, errs *scrapererror.ScrapeErrors) {
->>>>>>> 3d8aecb1
 	if !s.conf.MetricsBuilderConfig.Metrics.SplunkDataIndexesExtendedTotalSize.Enabled || !s.splunkClient.isConfigured(typeIdx) {
 		return
 	}
@@ -1243,11 +1185,7 @@
 }
 
 // Scrape indexes extended total event count
-<<<<<<< HEAD
 func (s *splunkScraper) scrapeIndexesEventCount(ctx context.Context, now pcommon.Timestamp, errs chan error) {
-=======
-func (s *splunkScraper) scrapeIndexesEventCount(ctx context.Context, now pcommon.Timestamp, errs *scrapererror.ScrapeErrors) {
->>>>>>> 3d8aecb1
 	if !s.conf.MetricsBuilderConfig.Metrics.SplunkDataIndexesExtendedEventCount.Enabled || !s.splunkClient.isConfigured(typeIdx) {
 		return
 	}
@@ -1294,11 +1232,7 @@
 }
 
 // Scrape indexes extended total bucket count
-<<<<<<< HEAD
 func (s *splunkScraper) scrapeIndexesBucketCount(ctx context.Context, now pcommon.Timestamp, errs chan error) {
-=======
-func (s *splunkScraper) scrapeIndexesBucketCount(ctx context.Context, now pcommon.Timestamp, errs *scrapererror.ScrapeErrors) {
->>>>>>> 3d8aecb1
 	if !s.conf.MetricsBuilderConfig.Metrics.SplunkDataIndexesExtendedBucketCount.Enabled || !s.splunkClient.isConfigured(typeIdx) {
 		return
 	}
@@ -1351,11 +1285,7 @@
 }
 
 // Scrape indexes extended raw size
-<<<<<<< HEAD
 func (s *splunkScraper) scrapeIndexesRawSize(ctx context.Context, now pcommon.Timestamp, errs chan error) {
-=======
-func (s *splunkScraper) scrapeIndexesRawSize(ctx context.Context, now pcommon.Timestamp, errs *scrapererror.ScrapeErrors) {
->>>>>>> 3d8aecb1
 	if !s.conf.MetricsBuilderConfig.Metrics.SplunkDataIndexesExtendedRawSize.Enabled || !s.splunkClient.isConfigured(typeIdx) {
 		return
 	}
@@ -1408,11 +1338,7 @@
 }
 
 // Scrape indexes extended bucket event count
-<<<<<<< HEAD
 func (s *splunkScraper) scrapeIndexesBucketEventCount(ctx context.Context, now pcommon.Timestamp, errs chan error) {
-=======
-func (s *splunkScraper) scrapeIndexesBucketEventCount(ctx context.Context, now pcommon.Timestamp, errs *scrapererror.ScrapeErrors) {
->>>>>>> 3d8aecb1
 	if !s.conf.MetricsBuilderConfig.Metrics.SplunkDataIndexesExtendedBucketEventCount.Enabled || !s.splunkClient.isConfigured(typeIdx) {
 		return
 	}
@@ -1482,11 +1408,7 @@
 }
 
 // Scrape indexes extended bucket hot/warm count
-<<<<<<< HEAD
 func (s *splunkScraper) scrapeIndexesBucketHotWarmCount(ctx context.Context, now pcommon.Timestamp, errs chan error) {
-=======
-func (s *splunkScraper) scrapeIndexesBucketHotWarmCount(ctx context.Context, now pcommon.Timestamp, errs *scrapererror.ScrapeErrors) {
->>>>>>> 3d8aecb1
 	if !s.conf.MetricsBuilderConfig.Metrics.SplunkDataIndexesExtendedBucketHotCount.Enabled || !s.splunkClient.isConfigured(typeIdx) {
 		return
 	}
@@ -1549,11 +1471,7 @@
 }
 
 // Scrape introspection queues
-<<<<<<< HEAD
 func (s *splunkScraper) scrapeIntrospectionQueues(ctx context.Context, now pcommon.Timestamp, errs chan error) {
-=======
-func (s *splunkScraper) scrapeIntrospectionQueues(ctx context.Context, now pcommon.Timestamp, errs *scrapererror.ScrapeErrors) {
->>>>>>> 3d8aecb1
 	if !s.conf.MetricsBuilderConfig.Metrics.SplunkServerIntrospectionQueuesCurrent.Enabled || !s.splunkClient.isConfigured(typeIdx) {
 		return
 	}
@@ -1601,11 +1519,7 @@
 }
 
 // Scrape introspection queues bytes
-<<<<<<< HEAD
 func (s *splunkScraper) scrapeIntrospectionQueuesBytes(ctx context.Context, now pcommon.Timestamp, errs chan error) {
-=======
-func (s *splunkScraper) scrapeIntrospectionQueuesBytes(ctx context.Context, now pcommon.Timestamp, errs *scrapererror.ScrapeErrors) {
->>>>>>> 3d8aecb1
 	if !s.conf.MetricsBuilderConfig.Metrics.SplunkServerIntrospectionQueuesCurrentBytes.Enabled || !s.splunkClient.isConfigured(typeIdx) {
 		return
 	}
