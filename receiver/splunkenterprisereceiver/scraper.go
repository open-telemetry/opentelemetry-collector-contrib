// Copyright The OpenTelemetry Authors
// SPDX-License-Identifier: Apache-2.0

package splunkenterprisereceiver // import "github.com/open-telemetry/opentelemetry-collector-contrib/receiver/splunkenterprisereceiver"

import (
	"context"
	"encoding/json"
	"encoding/xml"
	"errors"
	"fmt"
	"io"
	"net/http"
	"net/url"
	"strconv"
	"strings"
	"sync"
	"time"

	"go.opentelemetry.io/collector/component"
	"go.opentelemetry.io/collector/pdata/pcommon"
	"go.opentelemetry.io/collector/pdata/pmetric"
	"go.opentelemetry.io/collector/receiver"
	"go.opentelemetry.io/collector/scraper/scrapererror"

	"github.com/open-telemetry/opentelemetry-collector-contrib/receiver/splunkenterprisereceiver/internal/metadata"
)

var errMaxSearchWaitTimeExceeded = errors.New("maximum search wait time exceeded for metric")

type splunkScraper struct {
	splunkClient *splunkEntClient
	settings     component.TelemetrySettings
	conf         *Config
	mb           *metadata.MetricsBuilder
}

func newSplunkMetricsScraper(params receiver.Settings, cfg *Config) splunkScraper {
	return splunkScraper{
		settings: params.TelemetrySettings,
		conf:     cfg,
		mb:       metadata.NewMetricsBuilder(cfg.MetricsBuilderConfig, params),
	}
}

// Create a client instance and add to the splunkScraper
func (s *splunkScraper) start(ctx context.Context, h component.Host) (err error) {
	client, err := newSplunkEntClient(ctx, s.conf, h, s.settings)
	if err != nil {
		return err
	}
	s.splunkClient = client
	return nil
}

// listens to the error channel and combines errors sent from different metric scrape functions,
// returning the combined error list should context timeout or a nil error value is sent in the
// channel signifying the end of a scrape cycle
func errorListener(ctx context.Context, eQueue <-chan error, eOut chan<- *scrapererror.ScrapeErrors) {
	errs := &scrapererror.ScrapeErrors{}

	for {
		select {
		case <-ctx.Done():
			eOut <- errs
			return
		case err, ok := <-eQueue:
			if !ok {
				eOut <- errs
				return
			}
			errs.AddPartial(1, err)
		}
	}
}

// The big one: Describes how all scraping tasks should be performed. Part of the scraper interface
func (s *splunkScraper) scrape(ctx context.Context) (pmetric.Metrics, error) {
	var wg sync.WaitGroup
	var errs *scrapererror.ScrapeErrors

	now := pcommon.NewTimestampFromTime(time.Now())
	errOut := make(chan *scrapererror.ScrapeErrors)
	metricScrapes := []func(context.Context, pcommon.Timestamp, infoDict, chan error){
		s.scrapeLicenseUsageByIndex,
		s.scrapeIndexThroughput,
		s.scrapeIndexesTotalSize,
		s.scrapeIndexesEventCount,
		s.scrapeIndexesBucketCount,
		s.scrapeIndexesRawSize,
		s.scrapeIndexesBucketEventCount,
		s.scrapeIndexesBucketHotWarmCount,
		s.scrapeIntrospectionQueues,
		s.scrapeIntrospectionQueuesBytes,
		s.scrapeAvgExecLatencyByHost,
		s.scrapeIndexerPipelineQueues,
		s.scrapeBucketsSearchableStatus,
		s.scrapeIndexesBucketCountAdHoc,
		s.scrapeSchedulerCompletionRatioByHost,
		s.scrapeIndexerRawWriteSecondsByHost,
		s.scrapeIndexerCPUSecondsByHost,
		s.scrapeAvgIopsByHost,
		s.scrapeSchedulerRunTimeByHost,
		s.scrapeIndexerAvgRate,
		s.scrapeKVStoreStatus,
		s.scrapeSearchArtifacts,
		s.scrapeHealth,
<<<<<<< HEAD
		s.scrapeIndexerClusterManagerStatus,
=======
		s.scrapeSearch,
>>>>>>> 01b1c270
	}
	errChan := make(chan error, len(metricScrapes))

	go func() {
		errorListener(ctx, errChan, errOut)
	}()

	// if the build and version info has been configured that is pulled here
	var info infoDict
	if s.conf.VersionInfo {
		info = s.scrapeInfo(ctx, now, errChan)
	} else {
		info = make(infoDict)
		nullInfo := Info{Host: "", Entries: make([]InfoEntry, 1)}
		info[typeCm] = nullInfo
		info[typeSh] = nullInfo
		info[typeIdx] = nullInfo
	}

	for _, fn := range metricScrapes {
		wg.Add(1)
		go func(
			fn func(ctx context.Context, now pcommon.Timestamp, info infoDict, errs chan error),
			ctx context.Context,
			now pcommon.Timestamp,
			info infoDict,
			errs chan error,
		) {
			// actual function body
			defer wg.Done()
			fn(ctx, now, info, errs)
		}(fn, ctx, now, info, errChan)
	}

	wg.Wait()
	close(errChan)
	errs = <-errOut
	return s.mb.Emit(), errs.Combine()
}

// Each metric has its own scrape function associated with it
func (s *splunkScraper) scrapeLicenseUsageByIndex(_ context.Context, now pcommon.Timestamp, info infoDict, errs chan error) {
	// Because we have to utilize network resources for each KPI we should check that each metrics
	// is enabled before proceeding
	if !s.conf.Metrics.SplunkLicenseIndexUsage.Enabled || !s.splunkClient.isConfigured(typeCm) {
		return
	}
	i := info[typeCm].Entries[0].Content

	sr := searchResponse{
		search: searchDict[`SplunkLicenseIndexUsageSearch`],
	}

	var (
		req *http.Request
		res *http.Response
		err error
	)

	start := time.Now()

	for {
		req, err = s.splunkClient.createRequest(typeCm, &sr)
		if err != nil {
			errs <- err
			return
		}

		res, err = s.splunkClient.makeRequest(req)
		if err != nil {
			errs <- err
			return
		}

		// if its a 204 the body will be empty because we are still waiting on search results
		err = unmarshallSearchReq(res, &sr)
		if err != nil {
			errs <- err
		}
		res.Body.Close()

		// if no errors and 200 returned scrape was successful, return. Note we must make sure that
		// the 200 is coming after the first request which provides a jobId to retrieve results
		if sr.Return == 200 && sr.Jobid != nil {
			break
		}

		if sr.Return == 204 {
			time.Sleep(2 * time.Second)
		}

		if time.Since(start) > s.conf.Timeout {
			errs <- errMaxSearchWaitTimeExceeded
			return
		}
	}

	// Record the results
	var indexName string
	for _, f := range sr.Fields {
		switch fieldName := f.FieldName; fieldName {
		case "indexname":
			indexName = f.Value
			continue
		case "By":
			v, err := strconv.ParseFloat(f.Value, 64)
			if err != nil {
				errs <- err
				continue
			}
			s.mb.RecordSplunkLicenseIndexUsageDataPoint(now, int64(v), indexName, i.Build, i.Version)
		}
	}
}

func (s *splunkScraper) scrapeAvgExecLatencyByHost(_ context.Context, now pcommon.Timestamp, info infoDict, errs chan error) {
	// Because we have to utilize network resources for each KPI we should check that each metrics
	// is enabled before proceeding
	if !s.conf.Metrics.SplunkSchedulerAvgExecutionLatency.Enabled {
		return
	}
	i := info[typeCm].Entries[0].Content

	sr := searchResponse{
		search: searchDict[`SplunkSchedulerAvgExecLatencySearch`],
	}

	var (
		req *http.Request
		res *http.Response
		err error
	)

	start := time.Now()

	for {
		req, err = s.splunkClient.createRequest(typeCm, &sr)
		if err != nil {
			errs <- err
			return
		}

		res, err = s.splunkClient.makeRequest(req)
		if err != nil {
			errs <- err
			return
		}

		// if its a 204 the body will be empty because we are still waiting on search results
		err = unmarshallSearchReq(res, &sr)
		if err != nil {
			errs <- err
		}
		res.Body.Close()

		// if no errors and 200 returned scrape was successful, return. Note we must make sure that
		// the 200 is coming after the first request which provides a jobId to retrieve results
		if sr.Return == 200 && sr.Jobid != nil {
			break
		}

		if sr.Return == 204 {
			time.Sleep(2 * time.Second)
		}

		if sr.Return == 400 {
			break
		}

		if time.Since(start) > s.conf.Timeout {
			errs <- errMaxSearchWaitTimeExceeded
			return
		}
	}

	// Record the results
	var host string
	for _, f := range sr.Fields {
		switch fieldName := f.FieldName; fieldName {
		case "host":
			host = f.Value
			continue
		case "latency_avg_exec":
			v, err := strconv.ParseFloat(f.Value, 64)
			if err != nil {
				errs <- err
				continue
			}
			s.mb.RecordSplunkSchedulerAvgExecutionLatencyDataPoint(now, v, host, i.Build, i.Version)
		}
	}
}

func (s *splunkScraper) scrapeIndexerAvgRate(_ context.Context, now pcommon.Timestamp, info infoDict, errs chan error) {
	// Because we have to utilize network resources for each KPI we should check that each metrics
	// is enabled before proceeding
	if !s.conf.Metrics.SplunkIndexerAvgRate.Enabled {
		return
	}
	i := info[typeCm].Entries[0].Content

	sr := searchResponse{
		search: searchDict[`SplunkIndexerAvgRate`],
	}

	var (
		req *http.Request
		res *http.Response
		err error
	)

	start := time.Now()

	for {
		req, err = s.splunkClient.createRequest(typeCm, &sr)
		if err != nil {
			errs <- err
			return
		}

		res, err = s.splunkClient.makeRequest(req)
		if err != nil {
			errs <- err
			return
		}

		// if its a 204 the body will be empty because we are still waiting on search results
		err = unmarshallSearchReq(res, &sr)
		if err != nil {
			errs <- err
		}
		res.Body.Close()

		// if no errors and 200 returned scrape was successful, return. Note we must make sure that
		// the 200 is coming after the first request which provides a jobId to retrieve results
		if sr.Return == 200 && sr.Jobid != nil {
			break
		}

		if sr.Return == 200 {
			break
		}

		if sr.Return == 204 {
			time.Sleep(2 * time.Second)
		}

		if sr.Return == 400 {
			break
		}

		if time.Since(start) > s.conf.Timeout {
			errs <- errMaxSearchWaitTimeExceeded
			return
		}
	}
	// Record the results
	var host string
	for _, f := range sr.Fields {
		switch fieldName := f.FieldName; fieldName {
		case "host":
			host = f.Value
			continue
		case "indexer_avg_kbps":
			v, err := strconv.ParseFloat(f.Value, 64)
			if err != nil {
				errs <- err
				continue
			}
			s.mb.RecordSplunkIndexerAvgRateDataPoint(now, v, host, i.Build, i.Version)
		}
	}
}

func (s *splunkScraper) scrapeIndexerPipelineQueues(_ context.Context, now pcommon.Timestamp, info infoDict, errs chan error) {
	// Because we have to utilize network resources for each KPI we should check that each metrics
	// is enabled before proceeding
	if !s.conf.Metrics.SplunkAggregationQueueRatio.Enabled {
		return
	}
	i := info[typeCm].Entries[0].Content

	sr := searchResponse{
		search: searchDict[`SplunkPipelineQueues`],
	}

	var (
		req *http.Request
		res *http.Response
		err error
	)

	start := time.Now()

	for {
		req, err = s.splunkClient.createRequest(typeCm, &sr)
		if err != nil {
			errs <- err
			return
		}

		res, err = s.splunkClient.makeRequest(req)
		if err != nil {
			errs <- err
			return
		}

		// if its a 204 the body will be empty because we are still waiting on search results
		err = unmarshallSearchReq(res, &sr)
		if err != nil {
			errs <- err
		}

		res.Body.Close()

		// if no errors and 200 returned scrape was successful, return. Note we must make sure that
		// the 200 is coming after the first request which provides a jobId to retrieve results
		if sr.Return == 200 && sr.Jobid != nil {
			break
		}

		if sr.Return == 200 {
			break
		}

		if sr.Return == 204 {
			time.Sleep(2 * time.Second)
		}

		if sr.Return == 400 {
			break
		}

		if time.Since(start) > s.conf.Timeout {
			errs <- errMaxSearchWaitTimeExceeded
			return
		}
	}
	// Record the results
	var host string
	var ps int64
	for _, f := range sr.Fields {
		switch fieldName := f.FieldName; fieldName {
		case "host":
			host = f.Value
			continue
		case "agg_queue_ratio":
			v, err := strconv.ParseFloat(f.Value, 64)
			if err != nil {
				errs <- err
				continue
			}
			s.mb.RecordSplunkAggregationQueueRatioDataPoint(now, v, host, i.Build, i.Version)
		case "index_queue_ratio":
			v, err := strconv.ParseFloat(f.Value, 64)
			if err != nil {
				errs <- err
				continue
			}
			s.mb.RecordSplunkIndexerQueueRatioDataPoint(now, v, host, i.Build, i.Version)
		case "parse_queue_ratio":
			v, err := strconv.ParseFloat(f.Value, 64)
			if err != nil {
				errs <- err
				continue
			}
			s.mb.RecordSplunkParseQueueRatioDataPoint(now, v, host, i.Build, i.Version)
		case "pipeline_sets":
			v, err := strconv.ParseInt(f.Value, 10, 64)
			ps = v
			if err != nil {
				errs <- err
				continue
			}
			s.mb.RecordSplunkPipelineSetCountDataPoint(now, ps, host, i.Build, i.Version)
		case "typing_queue_ratio":
			v, err := strconv.ParseFloat(f.Value, 64)
			if err != nil {
				errs <- err
				continue
			}
			s.mb.RecordSplunkTypingQueueRatioDataPoint(now, v, host, i.Build, i.Version)
		}
	}
}

func (s *splunkScraper) scrapeBucketsSearchableStatus(_ context.Context, now pcommon.Timestamp, info infoDict, errs chan error) {
	// Because we have to utilize network resources for each KPI we should check that each metrics
	// is enabled before proceeding
	if !s.conf.Metrics.SplunkBucketsSearchableStatus.Enabled {
		return
	}
	i := info[typeCm].Entries[0].Content

	sr := searchResponse{
		search: searchDict[`SplunkBucketsSearchableStatus`],
	}

	var (
		req *http.Request
		res *http.Response
		err error
	)

	start := time.Now()

	for {
		req, err = s.splunkClient.createRequest(typeCm, &sr)
		if err != nil {
			errs <- err
			return
		}

		res, err = s.splunkClient.makeRequest(req)
		if err != nil {
			errs <- err
			return
		}

		// if its a 204 the body will be empty because we are still waiting on search results
		err = unmarshallSearchReq(res, &sr)
		if err != nil {
			errs <- err
		}

		res.Body.Close()

		// if no errors and 200 returned scrape was successful, return. Note we must make sure that
		// the 200 is coming after the first request which provides a jobId to retrieve results
		if sr.Return == 200 && sr.Jobid != nil {
			break
		}

		if sr.Return == 200 {
			break
		}

		if sr.Return == 204 {
			time.Sleep(2 * time.Second)
		}

		if sr.Return == 400 {
			break
		}

		if time.Since(start) > s.conf.Timeout {
			errs <- errMaxSearchWaitTimeExceeded
			return
		}
	}
	// Record the results
	var host string
	var searchable string
	var bc int64
	for _, f := range sr.Fields {
		switch fieldName := f.FieldName; fieldName {
		case "host":
			host = f.Value
			continue
		case "is_searchable":
			searchable = f.Value
			continue
		case "bucket_count":
			v, err := strconv.ParseInt(f.Value, 10, 64)
			bc = v
			if err != nil {
				errs <- err
				continue
			}
			s.mb.RecordSplunkBucketsSearchableStatusDataPoint(now, bc, host, searchable, i.Build, i.Version)
		}
	}
}

func (s *splunkScraper) scrapeIndexesBucketCountAdHoc(_ context.Context, now pcommon.Timestamp, info infoDict, errs chan error) {
	// Because we have to utilize network resources for each KPI we should check that each metrics
	// is enabled before proceeding
	if !s.conf.Metrics.SplunkIndexesSize.Enabled {
		return
	}
	i := info[typeCm].Entries[0].Content

	sr := searchResponse{
		search: searchDict[`SplunkIndexesData`],
	}

	var (
		req *http.Request
		res *http.Response
		err error
	)

	start := time.Now()

	for {
		req, err = s.splunkClient.createRequest(typeCm, &sr)
		if err != nil {
			errs <- err
			return
		}

		res, err = s.splunkClient.makeRequest(req)
		if err != nil {
			errs <- err
			return
		}

		// if its a 204 the body will be empty because we are still waiting on search results
		err = unmarshallSearchReq(res, &sr)
		if err != nil {
			errs <- err
		}
		res.Body.Close()

		// if no errors and 200 returned scrape was successful, return. Note we must make sure that
		// the 200 is coming after the first request which provides a jobId to retrieve results

		if sr.Return == 200 && sr.Jobid != nil {
			break
		}

		if sr.Return == 200 {
			break
		}

		if sr.Return == 204 {
			time.Sleep(2 * time.Second)
		}

		if sr.Return == 400 {
			break
		}

		if time.Since(start) > s.conf.Timeout {
			errs <- errMaxSearchWaitTimeExceeded
			return
		}
	}
	// Record the results
	var indexer string
	var bc int64
	for _, f := range sr.Fields {
		switch fieldName := f.FieldName; fieldName {
		case "title":
			indexer = f.Value
			continue
		case "total_size_gb":
			v, err := strconv.ParseFloat(f.Value, 64)
			if err != nil {
				errs <- err
				continue
			}
			s.mb.RecordSplunkIndexesSizeDataPoint(now, v, indexer, i.Build, i.Version)
		case "average_size_gb":
			v, err := strconv.ParseFloat(f.Value, 64)
			if err != nil {
				errs <- err
				continue
			}
			s.mb.RecordSplunkIndexesAvgSizeDataPoint(now, v, indexer, i.Build, i.Version)
		case "average_usage_perc":
			v, err := strconv.ParseFloat(f.Value, 64)
			if err != nil {
				errs <- err
				continue
			}
			s.mb.RecordSplunkIndexesAvgUsageDataPoint(now, v, indexer, i.Build, i.Version)
		case "median_data_age":
			v, err := strconv.ParseInt(f.Value, 10, 64)
			bc = v
			if err != nil {
				errs <- err
				continue
			}
			s.mb.RecordSplunkIndexesMedianDataAgeDataPoint(now, bc, indexer, i.Build, i.Version)
		case "bucket_count":
			v, err := strconv.ParseInt(f.Value, 10, 64)
			bc = v
			if err != nil {
				errs <- err
				continue
			}
			s.mb.RecordSplunkIndexesBucketCountDataPoint(now, bc, indexer, i.Build, i.Version)
		}
	}
}

func (s *splunkScraper) scrapeSchedulerCompletionRatioByHost(_ context.Context, now pcommon.Timestamp, info infoDict, errs chan error) {
	// Because we have to utilize network resources for each KPI we should check that each metrics
	// is enabled before proceeding
	if !s.conf.Metrics.SplunkSchedulerCompletionRatio.Enabled {
		return
	}
	i := info[typeCm].Entries[0].Content

	sr := searchResponse{
		search: searchDict[`SplunkSchedulerCompletionRatio`],
	}

	var (
		req *http.Request
		res *http.Response
		err error
	)

	start := time.Now()

	for {
		req, err = s.splunkClient.createRequest(typeCm, &sr)
		if err != nil {
			errs <- err
			return
		}

		res, err = s.splunkClient.makeRequest(req)
		if err != nil {
			errs <- err
			return
		}

		// if its a 204 the body will be empty because we are still waiting on search results
		err = unmarshallSearchReq(res, &sr)
		if err != nil {
			errs <- err
		}
		res.Body.Close()

		// if no errors and 200 returned scrape was successful, return. Note we must make sure that
		// the 200 is coming after the first request which provides a jobId to retrieve results
		if sr.Return == 200 && sr.Jobid != nil {
			break
		}

		if sr.Return == 204 {
			time.Sleep(2 * time.Second)
		}

		if sr.Return == 400 {
			break
		}

		if time.Since(start) > s.conf.Timeout {
			errs <- errMaxSearchWaitTimeExceeded
			return
		}
	}

	// Record the results
	var host string
	for _, f := range sr.Fields {
		switch fieldName := f.FieldName; fieldName {
		case "host":
			host = f.Value
			continue
		case "completion_ratio":
			v, err := strconv.ParseFloat(f.Value, 64)
			if err != nil {
				errs <- err
				continue
			}
			s.mb.RecordSplunkSchedulerCompletionRatioDataPoint(now, v, host, i.Build, i.Version)
		}
	}
}

func (s *splunkScraper) scrapeIndexerRawWriteSecondsByHost(_ context.Context, now pcommon.Timestamp, info infoDict, errs chan error) {
	// Because we have to utilize network resources for each KPI we should check that each metrics
	// is enabled before proceeding
	if !s.conf.Metrics.SplunkIndexerRawWriteTime.Enabled {
		return
	}
	i := info[typeCm].Entries[0].Content

	sr := searchResponse{
		search: searchDict[`SplunkIndexerRawWriteSeconds`],
	}

	var (
		req *http.Request
		res *http.Response
		err error
	)

	start := time.Now()

	for {
		req, err = s.splunkClient.createRequest(typeCm, &sr)
		if err != nil {
			errs <- err
			return
		}

		res, err = s.splunkClient.makeRequest(req)
		if err != nil {
			errs <- err
			return
		}

		// if its a 204 the body will be empty because we are still waiting on search results
		err = unmarshallSearchReq(res, &sr)
		if err != nil {
			errs <- err
		}
		res.Body.Close()

		// if no errors and 200 returned scrape was successful, return. Note we must make sure that
		// the 200 is coming after the first request which provides a jobId to retrieve results
		if sr.Return == 200 && sr.Jobid != nil {
			break
		}

		if sr.Return == 204 {
			time.Sleep(2 * time.Second)
		}

		if sr.Return == 400 {
			break
		}

		if time.Since(start) > s.conf.Timeout {
			errs <- errMaxSearchWaitTimeExceeded
			return
		}
	}

	// Record the results
	var host string
	for _, f := range sr.Fields {
		switch fieldName := f.FieldName; fieldName {
		case "host":
			host = f.Value
			continue
		case "raw_data_write_seconds":
			v, err := strconv.ParseFloat(f.Value, 64)
			if err != nil {
				errs <- err
				continue
			}
			s.mb.RecordSplunkIndexerRawWriteTimeDataPoint(now, v, host, i.Build, i.Version)
		}
	}
}

func (s *splunkScraper) scrapeIndexerCPUSecondsByHost(_ context.Context, now pcommon.Timestamp, info infoDict, errs chan error) {
	// Because we have to utilize network resources for each KPI we should check that each metrics
	// is enabled before proceeding
	if !s.conf.Metrics.SplunkIndexerCPUTime.Enabled {
		return
	}
	i := info[typeCm].Entries[0].Content

	sr := searchResponse{
		search: searchDict[`SplunkIndexerCpuSeconds`],
	}

	var (
		req *http.Request
		res *http.Response
		err error
	)

	start := time.Now()

	for {
		req, err = s.splunkClient.createRequest(typeCm, &sr)
		if err != nil {
			errs <- err
			return
		}

		res, err = s.splunkClient.makeRequest(req)
		if err != nil {
			errs <- err
			return
		}

		// if its a 204 the body will be empty because we are still waiting on search results
		err = unmarshallSearchReq(res, &sr)
		if err != nil {
			errs <- err
		}
		res.Body.Close()

		// if no errors and 200 returned scrape was successful, return. Note we must make sure that
		// the 200 is coming after the first request which provides a jobId to retrieve results
		if sr.Return == 200 && sr.Jobid != nil {
			break
		}

		if sr.Return == 204 {
			time.Sleep(2 * time.Second)
		}

		if sr.Return == 400 {
			break
		}

		if time.Since(start) > s.conf.Timeout {
			errs <- errMaxSearchWaitTimeExceeded
			return
		}
	}

	// Record the results
	var host string
	for _, f := range sr.Fields {
		switch fieldName := f.FieldName; fieldName {
		case "host":
			host = f.Value
			continue
		case "service_cpu_seconds":
			v, err := strconv.ParseFloat(f.Value, 64)
			if err != nil {
				errs <- err
				continue
			}
			s.mb.RecordSplunkIndexerCPUTimeDataPoint(now, v, host, i.Build, i.Version)
		}
	}
}

func (s *splunkScraper) scrapeAvgIopsByHost(_ context.Context, now pcommon.Timestamp, info infoDict, errs chan error) {
	// Because we have to utilize network resources for each KPI we should check that each metrics
	// is enabled before proceeding
	if !s.conf.Metrics.SplunkIoAvgIops.Enabled {
		return
	}
	i := info[typeCm].Entries[0].Content

	sr := searchResponse{
		search: searchDict[`SplunkIoAvgIops`],
	}

	var (
		req *http.Request
		res *http.Response
		err error
	)

	start := time.Now()

	for {
		req, err = s.splunkClient.createRequest(typeCm, &sr)
		if err != nil {
			errs <- err
			return
		}

		res, err = s.splunkClient.makeRequest(req)
		if err != nil {
			errs <- err
			return
		}

		// if its a 204 the body will be empty because we are still waiting on search results
		err = unmarshallSearchReq(res, &sr)
		if err != nil {
			errs <- err
		}
		res.Body.Close()

		// if no errors and 200 returned scrape was successful, return. Note we must make sure that
		// the 200 is coming after the first request which provides a jobId to retrieve results
		if sr.Return == 200 && sr.Jobid != nil {
			break
		}

		if sr.Return == 204 {
			time.Sleep(2 * time.Second)
		}

		if sr.Return == 400 {
			break
		}

		if time.Since(start) > s.conf.Timeout {
			errs <- errMaxSearchWaitTimeExceeded
			return
		}
	}

	// Record the results
	var host string
	for _, f := range sr.Fields {
		switch fieldName := f.FieldName; fieldName {
		case "host":
			host = f.Value
			continue
		case "iops":
			v, err := strconv.ParseInt(f.Value, 10, 64)
			if err != nil {
				errs <- err
				continue
			}
			s.mb.RecordSplunkIoAvgIopsDataPoint(now, v, host, i.Build, i.Version)
		}
	}
}

func (s *splunkScraper) scrapeSchedulerRunTimeByHost(_ context.Context, now pcommon.Timestamp, info infoDict, errs chan error) {
	// Because we have to utilize network resources for each KPI we should check that each metrics
	// is enabled before proceeding
	if !s.conf.Metrics.SplunkSchedulerAvgRunTime.Enabled {
		return
	}
	i := info[typeCm].Entries[0].Content

	sr := searchResponse{
		search: searchDict[`SplunkSchedulerAvgRunTime`],
	}

	var (
		req *http.Request
		res *http.Response
		err error
	)

	start := time.Now()

	for {
		req, err = s.splunkClient.createRequest(typeCm, &sr)
		if err != nil {
			errs <- err
			return
		}

		res, err = s.splunkClient.makeRequest(req)
		if err != nil {
			errs <- err
			return
		}

		// if its a 204 the body will be empty because we are still waiting on search results
		err = unmarshallSearchReq(res, &sr)
		if err != nil {
			errs <- err
		}
		res.Body.Close()

		// if no errors and 200 returned scrape was successful, return. Note we must make sure that
		// the 200 is coming after the first request which provides a jobId to retrieve results
		if sr.Return == 200 && sr.Jobid != nil {
			break
		}

		if sr.Return == 204 {
			time.Sleep(2 * time.Second)
		}

		if sr.Return == 400 {
			break
		}

		if time.Since(start) > s.conf.Timeout {
			errs <- errMaxSearchWaitTimeExceeded
			return
		}
	}

	// Record the results
	var host string
	for _, f := range sr.Fields {
		switch fieldName := f.FieldName; fieldName {
		case "host":
			host = f.Value
			continue
		case "run_time_avg":
			v, err := strconv.ParseFloat(f.Value, 64)
			if err != nil {
				errs <- err
				continue
			}
			s.mb.RecordSplunkSchedulerAvgRunTimeDataPoint(now, v, host, i.Build, i.Version)
		}
	}
}

// Helper function for unmarshaling search endpoint requests
func unmarshallSearchReq(res *http.Response, sr *searchResponse) error {
	sr.Return = res.StatusCode

	if res.ContentLength == 0 {
		return nil
	}

	body, err := io.ReadAll(res.Body)
	if err != nil {
		return fmt.Errorf("failed to read response: %w", err)
	}

	err = xml.Unmarshal(body, &sr)
	if err != nil {
		return fmt.Errorf("failed to unmarshall response: %w", err)
	}

	return nil
}

// Scrape index throughput introspection endpoint
func (s *splunkScraper) scrapeIndexThroughput(_ context.Context, now pcommon.Timestamp, info infoDict, errs chan error) {
	if !s.conf.Metrics.SplunkIndexerThroughput.Enabled || !s.splunkClient.isConfigured(typeIdx) {
		return
	}
	i := info[typeIdx].Entries[0].Content

	var it indexThroughput

	ept := apiDict[`SplunkIndexerThroughput`]

	req, err := s.splunkClient.createAPIRequest(typeIdx, ept)
	if err != nil {
		errs <- err
		return
	}

	res, err := s.splunkClient.makeRequest(req)
	if err != nil {
		errs <- err
		return
	}
	defer res.Body.Close()

	body, err := io.ReadAll(res.Body)
	if err != nil {
		errs <- err
		return
	}

	err = json.Unmarshal(body, &it)
	if err != nil {
		errs <- err
		return
	}

	for _, entry := range it.Entries {
		s.mb.RecordSplunkIndexerThroughputDataPoint(now, 1000*entry.Content.AvgKb, entry.Content.Status, i.Build, i.Version)
	}
}

// Scrape indexes extended total size
func (s *splunkScraper) scrapeIndexesTotalSize(_ context.Context, now pcommon.Timestamp, info infoDict, errs chan error) {
	if !s.conf.Metrics.SplunkDataIndexesExtendedTotalSize.Enabled || !s.splunkClient.isConfigured(typeIdx) {
		return
	}
	i := info[typeIdx].Entries[0].Content

	var it indexesExtended
	ept := apiDict[`SplunkDataIndexesExtended`]

	req, err := s.splunkClient.createAPIRequest(typeIdx, ept)
	if err != nil {
		errs <- err
		return
	}

	res, err := s.splunkClient.makeRequest(req)
	if err != nil {
		errs <- err
		return
	}
	defer res.Body.Close()

	body, err := io.ReadAll(res.Body)
	if err != nil {
		errs <- err
		return
	}

	err = json.Unmarshal(body, &it)
	if err != nil {
		errs <- err
		return
	}

	var name string
	var totalSize int64
	for _, f := range it.Entries {
		if f.Name != "" {
			name = f.Name
		}
		if f.Content.TotalSize != "" {
			mb, err := strconv.ParseFloat(f.Content.TotalSize, 64)
			totalSize = int64(mb * 1024 * 1024)
			if err != nil {
				errs <- err
			}
		}

		s.mb.RecordSplunkDataIndexesExtendedTotalSizeDataPoint(now, totalSize, name, i.Build, i.Version)
	}
}

// Scrape indexes extended total event count
func (s *splunkScraper) scrapeIndexesEventCount(_ context.Context, now pcommon.Timestamp, info infoDict, errs chan error) {
	if !s.conf.Metrics.SplunkDataIndexesExtendedEventCount.Enabled || !s.splunkClient.isConfigured(typeIdx) {
		return
	}
	i := info[typeIdx].Entries[0].Content

	var it indexesExtended

	ept := apiDict[`SplunkDataIndexesExtended`]

	req, err := s.splunkClient.createAPIRequest(typeIdx, ept)
	if err != nil {
		errs <- err
		return
	}

	res, err := s.splunkClient.makeRequest(req)
	if err != nil {
		errs <- err
		return
	}
	defer res.Body.Close()

	body, err := io.ReadAll(res.Body)
	if err != nil {
		errs <- err
		return
	}

	err = json.Unmarshal(body, &it)
	if err != nil {
		errs <- err
		return
	}

	var name string
	for _, f := range it.Entries {
		if f.Name != "" {
			name = f.Name
		}
		totalEventCount := int64(f.Content.TotalEventCount)

		s.mb.RecordSplunkDataIndexesExtendedEventCountDataPoint(now, totalEventCount, name, i.Build, i.Version)
	}
}

// Scrape indexes extended total bucket count
func (s *splunkScraper) scrapeIndexesBucketCount(_ context.Context, now pcommon.Timestamp, info infoDict, errs chan error) {
	if !s.conf.Metrics.SplunkDataIndexesExtendedBucketCount.Enabled || !s.splunkClient.isConfigured(typeIdx) {
		return
	}
	i := info[typeIdx].Entries[0].Content

	var it indexesExtended

	ept := apiDict[`SplunkDataIndexesExtended`]

	req, err := s.splunkClient.createAPIRequest(typeIdx, ept)
	if err != nil {
		errs <- err
		return
	}

	res, err := s.splunkClient.makeRequest(req)
	if err != nil {
		errs <- err
		return
	}
	defer res.Body.Close()

	body, err := io.ReadAll(res.Body)
	if err != nil {
		errs <- err
		return
	}

	err = json.Unmarshal(body, &it)
	if err != nil {
		errs <- err
		return
	}

	var name string
	var totalBucketCount int64
	for _, f := range it.Entries {
		if f.Name != "" {
			name = f.Name
		}
		if f.Content.TotalBucketCount != "" {
			totalBucketCount, err = strconv.ParseInt(f.Content.TotalBucketCount, 10, 64)
			if err != nil {
				errs <- err
			}
		}

		s.mb.RecordSplunkDataIndexesExtendedBucketCountDataPoint(now, totalBucketCount, name, i.Build, i.Version)
	}
}

// Scrape indexes extended raw size
func (s *splunkScraper) scrapeIndexesRawSize(_ context.Context, now pcommon.Timestamp, info infoDict, errs chan error) {
	if !s.conf.Metrics.SplunkDataIndexesExtendedRawSize.Enabled || !s.splunkClient.isConfigured(typeIdx) {
		return
	}
	i := info[typeIdx].Entries[0].Content

	var it indexesExtended

	ept := apiDict[`SplunkDataIndexesExtended`]

	req, err := s.splunkClient.createAPIRequest(typeIdx, ept)
	if err != nil {
		errs <- err
		return
	}

	res, err := s.splunkClient.makeRequest(req)
	if err != nil {
		errs <- err
		return
	}
	defer res.Body.Close()

	body, err := io.ReadAll(res.Body)
	if err != nil {
		errs <- err
		return
	}

	err = json.Unmarshal(body, &it)
	if err != nil {
		errs <- err
		return
	}

	var name string
	var totalRawSize int64
	for _, f := range it.Entries {
		if f.Name != "" {
			name = f.Name
		}
		if f.Content.TotalRawSize != "" {
			mb, err := strconv.ParseFloat(f.Content.TotalRawSize, 64)
			totalRawSize = int64(mb * 1024 * 1024)
			if err != nil {
				errs <- err
			}
		}
		s.mb.RecordSplunkDataIndexesExtendedRawSizeDataPoint(now, totalRawSize, name, i.Build, i.Version)
	}
}

// Scrape indexes extended bucket event count
func (s *splunkScraper) scrapeIndexesBucketEventCount(_ context.Context, now pcommon.Timestamp, info infoDict, errs chan error) {
	if !s.conf.Metrics.SplunkDataIndexesExtendedBucketEventCount.Enabled || !s.splunkClient.isConfigured(typeIdx) {
		return
	}
	i := info[typeIdx].Entries[0].Content

	var it indexesExtended

	ept := apiDict[`SplunkDataIndexesExtended`]

	req, err := s.splunkClient.createAPIRequest(typeIdx, ept)
	if err != nil {
		errs <- err
		return
	}

	res, err := s.splunkClient.makeRequest(req)
	if err != nil {
		errs <- err
		return
	}
	defer res.Body.Close()

	body, err := io.ReadAll(res.Body)
	if err != nil {
		errs <- err
		return
	}

	err = json.Unmarshal(body, &it)
	if err != nil {
		errs <- err
		return
	}

	var name string
	var bucketDir string
	var bucketEventCount int64
	for _, f := range it.Entries {
		if f.Name != "" {
			name = f.Name
		}
		if f.Content.BucketDirs.Cold.EventCount != "" {
			bucketDir = "cold"
			bucketEventCount, err = strconv.ParseInt(f.Content.BucketDirs.Cold.EventCount, 10, 64)
			if err != nil {
				errs <- err
			}
			s.mb.RecordSplunkDataIndexesExtendedBucketEventCountDataPoint(now, bucketEventCount, name, bucketDir, i.Build, i.Version)
		}
		if f.Content.BucketDirs.Home.EventCount != "" {
			bucketDir = "home"
			bucketEventCount, err = strconv.ParseInt(f.Content.BucketDirs.Home.EventCount, 10, 64)
			if err != nil {
				errs <- err
			}
			s.mb.RecordSplunkDataIndexesExtendedBucketEventCountDataPoint(now, bucketEventCount, name, bucketDir, i.Build, i.Version)
		}
		if f.Content.BucketDirs.Thawed.EventCount != "" {
			bucketDir = "thawed"
			bucketEventCount, err = strconv.ParseInt(f.Content.BucketDirs.Thawed.EventCount, 10, 64)
			if err != nil {
				errs <- err
			}
			s.mb.RecordSplunkDataIndexesExtendedBucketEventCountDataPoint(now, bucketEventCount, name, bucketDir, i.Build, i.Version)
		}
	}
}

// Scrape indexes extended bucket hot/warm count
func (s *splunkScraper) scrapeIndexesBucketHotWarmCount(_ context.Context, now pcommon.Timestamp, info infoDict, errs chan error) {
	if !s.conf.Metrics.SplunkDataIndexesExtendedBucketHotCount.Enabled || !s.splunkClient.isConfigured(typeIdx) {
		return
	}
	i := info[typeIdx].Entries[0].Content

	var it indexesExtended

	ept := apiDict[`SplunkDataIndexesExtended`]

	req, err := s.splunkClient.createAPIRequest(typeIdx, ept)
	if err != nil {
		errs <- err
		return
	}

	res, err := s.splunkClient.makeRequest(req)
	if err != nil {
		errs <- err
		return
	}
	defer res.Body.Close()

	body, err := io.ReadAll(res.Body)
	if err != nil {
		errs <- err
		return
	}

	err = json.Unmarshal(body, &it)
	if err != nil {
		errs <- err
		return
	}

	var name string
	var bucketDir string
	var bucketHotCount int64
	var bucketWarmCount int64
	for _, f := range it.Entries {
		if f.Name != "" {
			name = f.Name
		}
		if f.Content.BucketDirs.Home.HotBucketCount != "" {
			bucketHotCount, err = strconv.ParseInt(f.Content.BucketDirs.Home.HotBucketCount, 10, 64)
			bucketDir = "hot"
			if err != nil {
				errs <- err
			}
			s.mb.RecordSplunkDataIndexesExtendedBucketHotCountDataPoint(now, bucketHotCount, name, bucketDir, i.Build, i.Version)
		}
		if f.Content.BucketDirs.Home.WarmBucketCount != "" {
			bucketWarmCount, err = strconv.ParseInt(f.Content.BucketDirs.Home.WarmBucketCount, 10, 64)
			bucketDir = "warm"
			if err != nil {
				errs <- err
			}
			s.mb.RecordSplunkDataIndexesExtendedBucketWarmCountDataPoint(now, bucketWarmCount, name, bucketDir, i.Build, i.Version)
		}
	}
}

// Scrape introspection queues
func (s *splunkScraper) scrapeIntrospectionQueues(_ context.Context, now pcommon.Timestamp, info infoDict, errs chan error) {
	if !s.conf.Metrics.SplunkServerIntrospectionQueuesCurrent.Enabled || !s.splunkClient.isConfigured(typeIdx) {
		return
	}
	i := info[typeIdx].Entries[0].Content

	var it introspectionQueues

	ept := apiDict[`SplunkIntrospectionQueues`]

	req, err := s.splunkClient.createAPIRequest(typeIdx, ept)
	if err != nil {
		errs <- err
		return
	}

	res, err := s.splunkClient.makeRequest(req)
	if err != nil {
		errs <- err
		return
	}
	defer res.Body.Close()

	body, err := io.ReadAll(res.Body)
	if err != nil {
		errs <- err
		return
	}

	err = json.Unmarshal(body, &it)
	if err != nil {
		errs <- err
		return
	}

	var name string
	for _, f := range it.Entries {
		if f.Name != "" {
			name = f.Name
		}

		currentQueuesSize := int64(f.Content.CurrentSize)

		s.mb.RecordSplunkServerIntrospectionQueuesCurrentDataPoint(now, currentQueuesSize, name, i.Build, i.Version)
	}
}

// Scrape introspection queues bytes
func (s *splunkScraper) scrapeIntrospectionQueuesBytes(_ context.Context, now pcommon.Timestamp, info infoDict, errs chan error) {
	if !s.conf.Metrics.SplunkServerIntrospectionQueuesCurrentBytes.Enabled || !s.splunkClient.isConfigured(typeIdx) {
		return
	}
	i := info[typeIdx].Entries[0].Content

	var it introspectionQueues

	ept := apiDict[`SplunkIntrospectionQueues`]

	req, err := s.splunkClient.createAPIRequest(typeIdx, ept)
	if err != nil {
		errs <- err
		return
	}

	res, err := s.splunkClient.makeRequest(req)
	if err != nil {
		errs <- err
		return
	}
	defer res.Body.Close()

	body, err := io.ReadAll(res.Body)
	if err != nil {
		errs <- err
		return
	}

	err = json.Unmarshal(body, &it)
	if err != nil {
		errs <- err
		return
	}
	var name string
	for _, f := range it.Entries {
		if f.Name != "" {
			name = f.Name
		}

		currentQueueSizeBytes := int64(f.Content.CurrentSizeBytes)

		s.mb.RecordSplunkServerIntrospectionQueuesCurrentBytesDataPoint(now, currentQueueSizeBytes, name, i.Build, i.Version)
	}
}

// Scrape introspection kv store status
func (s *splunkScraper) scrapeKVStoreStatus(_ context.Context, now pcommon.Timestamp, info infoDict, errs chan error) {
	if !s.conf.Metrics.SplunkKvstoreStatus.Enabled ||
		!s.conf.Metrics.SplunkKvstoreReplicationStatus.Enabled ||
		!s.conf.Metrics.SplunkKvstoreBackupStatus.Enabled ||
		!s.splunkClient.isConfigured(typeCm) {
		return
	}
	i := info[typeCm].Entries[0].Content

	var kvs kvStoreStatus

	ept := apiDict[`SplunkKVStoreStatus`]

	req, err := s.splunkClient.createAPIRequest(typeCm, ept)
	if err != nil {
		errs <- err
		return
	}

	res, err := s.splunkClient.makeRequest(req)
	if err != nil {
		errs <- err
		return
	}
	defer res.Body.Close()

	if err := json.NewDecoder(res.Body).Decode(&kvs); err != nil {
		errs <- err
		return
	}

	var st, brs, rs, se, ext string
	for _, kv := range kvs.Entries {
		st = kv.Content.Current.Status // overall status
		brs = kv.Content.Current.BackupRestoreStatus
		rs = kv.Content.Current.ReplicationStatus
		se = kv.Content.Current.StorageEngine
		ext = kv.Content.KVService.Status

		// a 0 gauge value means that the metric was not reported in the api call
		// to the introspection endpoint.
		if st == "" {
			st = kvStatusUnknown
			// set to 0 to indicate no status being reported
			s.mb.RecordSplunkKvstoreStatusDataPoint(now, 0, se, ext, st, i.Build, i.Version)
		} else {
			s.mb.RecordSplunkKvstoreStatusDataPoint(now, 1, se, ext, st, i.Build, i.Version)
		}

		if rs == "" {
			rs = kvRestoreStatusUnknown
			s.mb.RecordSplunkKvstoreReplicationStatusDataPoint(now, 0, rs, i.Build, i.Version)
		} else {
			s.mb.RecordSplunkKvstoreReplicationStatusDataPoint(now, 1, rs, i.Build, i.Version)
		}

		if brs == "" {
			brs = kvBackupStatusFailed
			s.mb.RecordSplunkKvstoreBackupStatusDataPoint(now, 0, brs, i.Build, i.Version)
		} else {
			s.mb.RecordSplunkKvstoreBackupStatusDataPoint(now, 1, brs, i.Build, i.Version)
		}
	}
}

// Scrape dispatch artifacts
func (s *splunkScraper) scrapeSearchArtifacts(_ context.Context, now pcommon.Timestamp, info infoDict, errs chan error) {
	// if NONE of the metrics set in this scrape are set we return early
	if !s.conf.Metrics.SplunkServerSearchartifactsAdhoc.Enabled && !s.conf.Metrics.SplunkServerSearchartifactsScheduled.Enabled && !s.conf.Metrics.SplunkServerSearchartifactsCompleted.Enabled && !s.conf.Metrics.SplunkServerSearchartifactsIncomplete.Enabled && !s.conf.Metrics.SplunkServerSearchartifactsInvalid.Enabled && !s.conf.Metrics.SplunkServerSearchartifactsSavedsearches.Enabled && !s.conf.Metrics.SplunkServerSearchartifactsJobCacheSize.Enabled && !s.conf.Metrics.SplunkServerSearchartifactsJobCacheCount.Enabled {
		return
	}

	if !s.splunkClient.isConfigured(typeSh) {
		return
	}
	i := info[typeSh].Entries[0].Content

	var da dispatchArtifacts

	ept := apiDict[`SplunkDispatchArtifacts`]

	req, err := s.splunkClient.createAPIRequest(typeSh, ept)
	if err != nil {
		errs <- err
		return
	}

	res, err := s.splunkClient.makeRequest(req)
	if err != nil {
		errs <- err
		return
	}
	defer res.Body.Close()

	body, err := io.ReadAll(res.Body)
	if err != nil {
		errs <- err
		return
	}
	err = json.Unmarshal(body, &da)
	if err != nil {
		errs <- err
		return
	}

	for _, f := range da.Entries {
		if s.conf.Metrics.SplunkServerSearchartifactsAdhoc.Enabled {
			adhocCount, err := strconv.ParseInt(f.Content.AdhocCount, 10, 64)
			if err != nil {
				errs <- err
			}
			s.mb.RecordSplunkServerSearchartifactsAdhocDataPoint(now, adhocCount, s.conf.SHEndpoint.Endpoint, i.Build, i.Version)
		}

		if s.conf.Metrics.SplunkServerSearchartifactsScheduled.Enabled {
			scheduledCount, err := strconv.ParseInt(f.Content.ScheduledCount, 10, 64)
			if err != nil {
				errs <- err
			}
			s.mb.RecordSplunkServerSearchartifactsScheduledDataPoint(now, scheduledCount, s.conf.SHEndpoint.Endpoint, i.Build, i.Version)
		}

		if s.conf.Metrics.SplunkServerSearchartifactsCompleted.Enabled {
			completedCount, err := strconv.ParseInt(f.Content.CompletedCount, 10, 64)
			if err != nil {
				errs <- err
			}
			s.mb.RecordSplunkServerSearchartifactsCompletedDataPoint(now, completedCount, s.conf.SHEndpoint.Endpoint, i.Build, i.Version)
		}

		if s.conf.Metrics.SplunkServerSearchartifactsIncomplete.Enabled {
			incompleteCount, err := strconv.ParseInt(f.Content.IncompleteCount, 10, 64)
			if err != nil {
				errs <- err
			}
			s.mb.RecordSplunkServerSearchartifactsIncompleteDataPoint(now, incompleteCount, s.conf.SHEndpoint.Endpoint, i.Build, i.Version)
		}

		if s.conf.Metrics.SplunkServerSearchartifactsInvalid.Enabled {
			invalidCount, err := strconv.ParseInt(f.Content.InvalidCount, 10, 64)
			if err != nil {
				errs <- err
			}
			s.mb.RecordSplunkServerSearchartifactsInvalidDataPoint(now, invalidCount, s.conf.SHEndpoint.Endpoint, i.Build, i.Version)
		}

		if s.conf.Metrics.SplunkServerSearchartifactsSavedsearches.Enabled {
			savedSearchesCount, err := strconv.ParseInt(f.Content.SavedSearchesCount, 10, 64)
			if err != nil {
				errs <- err
			}
			s.mb.RecordSplunkServerSearchartifactsSavedsearchesDataPoint(now, savedSearchesCount, s.conf.SHEndpoint.Endpoint, i.Build, i.Version)
		}

		if s.conf.Metrics.SplunkServerSearchartifactsJobCacheSize.Enabled {
			infoCacheSize, err := strconv.ParseInt(f.Content.InfoCacheSize, 10, 64)
			if err != nil {
				errs <- err
			}
			statusCacheSize, err := strconv.ParseInt(f.Content.StatusCacheSize, 10, 64)
			if err != nil {
				errs <- err
			}
			s.mb.RecordSplunkServerSearchartifactsJobCacheSizeDataPoint(now, infoCacheSize, s.conf.SHEndpoint.Endpoint, "info", i.Build, i.Version)
			s.mb.RecordSplunkServerSearchartifactsJobCacheSizeDataPoint(now, statusCacheSize, s.conf.SHEndpoint.Endpoint, "status", i.Build, i.Version)
		}

		if s.conf.Metrics.SplunkServerSearchartifactsJobCacheCount.Enabled {
			cacheTotalEntries, err := strconv.ParseInt(f.Content.CacheTotalEntries, 10, 64)
			if err != nil {
				errs <- err
			}
			s.mb.RecordSplunkServerSearchartifactsJobCacheCountDataPoint(now, cacheTotalEntries, s.conf.SHEndpoint.Endpoint, i.Build, i.Version)
		}
	}
}

// Scrape Health Introspection Endpoint
func (s *splunkScraper) scrapeHealth(_ context.Context, now pcommon.Timestamp, info infoDict, errs chan error) {
	if !s.conf.Metrics.SplunkHealth.Enabled {
		return
	}
	i := info[typeCm].Entries[0].Content

	ept := apiDict[`SplunkHealth`]
	var ha healthArtifacts

	req, err := s.splunkClient.createAPIRequest(typeCm, ept)
	if err != nil {
		errs <- err
		return
	}

	res, err := s.splunkClient.makeRequest(req)
	if err != nil {
		errs <- err
		return
	}
	defer res.Body.Close()

	if err := json.NewDecoder(res.Body).Decode(&ha); err != nil {
		errs <- err
		return
	}

	s.settings.Logger.Debug(fmt.Sprintf("Features: %s", ha.Entries))
	for _, details := range ha.Entries {
		s.traverseHealthDetailFeatures(details.Content, now, i)
	}
}

func (s *splunkScraper) traverseHealthDetailFeatures(details healthDetails, now pcommon.Timestamp, i InfoContent) {
	if details.Features == nil {
		return
	}

	for k, feature := range details.Features {
		if feature.Health != "red" {
			s.settings.Logger.Debug(feature.Health)
			s.mb.RecordSplunkHealthDataPoint(now, 1, k, feature.Health, i.Build, i.Version)
		} else {
			s.settings.Logger.Debug(feature.Health)
			s.mb.RecordSplunkHealthDataPoint(now, 0, k, feature.Health, i.Build, i.Version)
		}
		s.traverseHealthDetailFeatures(feature, now, i)
	}
}

// somewhat unique scrape function for gathering the info attribute
func (s *splunkScraper) scrapeInfo(_ context.Context, _ pcommon.Timestamp, errs chan error) map[any]Info {
	// there could be an endpoint configured for each type (never more than 3)

	info := make(infoDict)
	nullInfo := Info{Host: "", Entries: make([]InfoEntry, 1)}
	info[typeCm] = nullInfo
	info[typeSh] = nullInfo
	info[typeIdx] = nullInfo

	for cliType := range s.splunkClient.clients {
		var i Info

		ept := apiDict[`SplunkInfo`]

		req, err := s.splunkClient.createAPIRequest(cliType, ept)
		if err != nil {
			errs <- err
			return info
		}

		res, err := s.splunkClient.makeRequest(req)
		if err != nil {
			errs <- err
			return info
		}
		defer res.Body.Close()

		body, err := io.ReadAll(res.Body)
		if err != nil {
			errs <- err
			return info
		}

		err = json.Unmarshal(body, &i)
		if err != nil {
			errs <- err
			return info
		}

		info[cliType] = i
	}

	return info
}

<<<<<<< HEAD
// Scrape Indexer Cluster Manger Status Endpoint
func (s *splunkScraper) scrapeIndexerClusterManagerStatus(ctx context.Context, now pcommon.Timestamp, errs chan error) {
	if !s.conf.MetricsBuilderConfig.Metrics.SplunkIndexerRollingrestartStatus.Enabled {
		return
	}

	ctx = context.WithValue(ctx, endpointType("type"), typeCm)

	ept := apiDict[`SplunkIndexerClusterManagerStatus`]
	var icms indexersClusterManagerStatus

	req, err := s.splunkClient.createAPIRequest(ctx, ept)
	if err != nil {
=======
// Scrape Search Metrics
func (s *splunkScraper) scrapeSearch(_ context.Context, now pcommon.Timestamp, info infoDict, errs chan error) {
	if !s.conf.Metrics.SplunkSearchDuration.Enabled &&
		!s.conf.Metrics.SplunkSearchInitiation.Enabled &&
		!s.conf.Metrics.SplunkSearchStatus.Enabled &&
		!s.conf.Metrics.SplunkSearchSuccess.Enabled {
		return
	}

	sr := searchResponse{
		search: searchDict[`SplunkSearch`],
	}

	var (
		req *http.Request
		res *http.Response
		err error
	)

	i := info[typeSh].Entries[0].Content

	start := time.Now()

	for {
		req, err = s.splunkClient.createRequest(typeSh, &sr)
		if err != nil {
			s.recordSplunkSearchInitiationDataPoint(now, 0, i)
			s.recordSplunkSearchDurationDataPoint(now, 0.0, i)
			s.recordSplunkSearchSuccessDataPoint(now, 0, i)
			errs <- err
			return
		}

		res, err = s.splunkClient.makeRequest(req)
		if err != nil {
			s.recordSplunkSearchInitiationDataPoint(now, 0, i)
			s.recordSplunkSearchDurationDataPoint(now, 0.0, i)
			s.recordSplunkSearchSuccessDataPoint(now, 0, i)
			errs <- err
			return
		}

		// if its a 204 the body will be empty because we are still waiting on search results
		err = unmarshallSearchReq(res, &sr)
		if err != nil {
			errs <- err
		}
		res.Body.Close()

		if sr.Jobid != nil {
			s.recordSplunkSearchInitiationDataPoint(now, 1, i)
			err = s.setSearchJobTTLByID(*sr.Jobid) // set search TTL once we know the sid
			if err != nil {
				errs <- err // log the error but it doesn't need to fail
			}
		} else {
			s.recordSplunkSearchInitiationDataPoint(now, 0, i)
		}

		// if no errors and 200 returned scrape was successful, return. Note we must make sure that
		// the 200 is coming after the first request which provides a jobId to retrieve results
		if sr.Return == http.StatusCreated && sr.Jobid != nil {
			break
		} else if sr.Return == http.StatusCreated && sr.Jobid == nil {
			time.Sleep(2 * time.Second)
		}

		if time.Since(start) > s.conf.Timeout {
			s.recordSplunkSearchDurationDataPoint(now, float64(time.Since(start)), i)
			s.recordSplunkSearchSuccessDataPoint(now, 0, i)
			errs <- errMaxSearchWaitTimeExceeded
			return
		}
	}

	metaEntries, err := s.getSearchEntries(*sr.Jobid)
	if err != nil {
		s.recordSplunkSearchDurationDataPoint(now, 0.0, i)
		s.recordSplunkSearchSuccessDataPoint(now, 0, i)
>>>>>>> 01b1c270
		errs <- err
		return
	}

<<<<<<< HEAD
	res, err := s.splunkClient.makeRequest(req)
	if err != nil {
		errs <- err
		return
	}
	defer res.Body.Close()

	if err := json.NewDecoder(res.Body).Decode(&icms); err != nil {
		errs <- err
		return
	}

	for _, ic := range icms.Entries {
		if ic.Content.RollingRestartOrUpgrade {
			s.mb.RecordSplunkIndexerRollingrestartStatusDataPoint(now, 1, ic.Content.SearchableRolling, ic.Content.RollingRestartFlag)
		}
		s.mb.RecordSplunkIndexerRollingrestartStatusDataPoint(now, 0, ic.Content.SearchableRolling, ic.Content.RollingRestartFlag)
	}
=======
	// searchStates list of all Splunk Search Status.
	searchStates := []string{StateDone, StateFailed, StateFinalizing, StateParsing, StatePaused, StateQueued, StateRunning, ControlError}

	// get the 1 search we submitted
	entry := metaEntries.Entries[0]

	for entry.Content.DispatchState != StateDone || time.Since(start) < s.conf.Timeout {
		if s.conf.Metrics.SplunkSearchStatus.Enabled {
			// record for all possible search states
			var value int64
			for _, state := range searchStates {
				value = 0
				if state == entry.Content.DispatchState {
					value = 1
				}
				s.recordSplunkSearchStatusDataPoint(now, value, state, i)
			}
		}
		// wait for 2s until trying again
		time.Sleep(2 * time.Second)

		metaEntries, err := s.getSearchEntries(*sr.Jobid)
		if err != nil {
			s.recordSplunkSearchDurationDataPoint(now, 0.0, i)
			s.recordSplunkSearchSuccessDataPoint(now, 0, i)
			errs <- err
			return
		}
		entry = metaEntries.Entries[0]
	}

	// At this point either the search is done or the timeout has been reached.
	// We don't also check for time due to this and the fact that the last call
	// could have a successful DONE state at the last second
	if entry.Content.DispatchState == StateDone {
		s.recordSplunkSearchSuccessDataPoint(now, 1, i)
		s.recordSplunkSearchDurationDataPoint(now, entry.Content.Duration, i)
	} else {
		s.recordSplunkSearchSuccessDataPoint(now, 0, i)
		s.recordSplunkSearchDurationDataPoint(now, 0.0, i)
	}
}

func (s *splunkScraper) recordSplunkSearchInitiationDataPoint(now pcommon.Timestamp, value int64, i InfoContent) {
	if s.conf.Metrics.SplunkSearchInitiation.Enabled {
		s.mb.RecordSplunkSearchInitiationDataPoint(now, value, i.Build, i.Version)
	}
}

func (s *splunkScraper) recordSplunkSearchStatusDataPoint(now pcommon.Timestamp, value int64, state string, i InfoContent) {
	if s.conf.Metrics.SplunkSearchStatus.Enabled {
		s.mb.RecordSplunkSearchStatusDataPoint(now, value, state, i.Build, i.Version)
	}
}

func (s *splunkScraper) recordSplunkSearchDurationDataPoint(now pcommon.Timestamp, value float64, i InfoContent) {
	if s.conf.Metrics.SplunkSearchDuration.Enabled {
		s.mb.RecordSplunkSearchDurationDataPoint(now, value, i.Build, i.Version)
	}
}

func (s *splunkScraper) recordSplunkSearchSuccessDataPoint(now pcommon.Timestamp, value int64, i InfoContent) {
	if s.conf.Metrics.SplunkSearchInitiation.Enabled {
		s.mb.RecordSplunkSearchSuccessDataPoint(now, value, i.Build, i.Version)
	}
}

// get the MetaEntries from a search to use for introspection
func (s *splunkScraper) getSearchEntries(sid string) (searchMetaEntries, error) {
	var metaEntries searchMetaEntries
	ept := fmt.Sprintf("/services/search/jobs/%s?output_mode=json", sid)

	req, err := s.splunkClient.createAPIRequest(typeSh, ept)
	if err != nil {
		return metaEntries, err
	}

	metaRes, err := s.splunkClient.makeRequest(req)
	if err != nil {
		return metaEntries, err
	}
	defer metaRes.Body.Close()

	if err := json.NewDecoder(metaRes.Body).Decode(&metaEntries); err != nil {
		return metaEntries, err
	}

	return metaEntries, nil
}

// setSearchJobTTLById sets the SearchJob's TTL on the remote Splunk server to Timeout and returns a ControlResponse.
func (s *splunkScraper) setSearchJobTTLByID(sid string) error {
	ept := fmt.Sprintf("/services/search/jobs/%s/control", sid)

	req, err := s.splunkClient.createAPIRequest(typeSh, ept)
	if err != nil {
		return err
	}

	form := url.Values{
		"action": []string{"setttl"},
		"ttl":    []string{fmt.Sprintf("%d", s.conf.Timeout)},
	}
	req.Body = io.NopCloser(strings.NewReader(form.Encode()))
	req.Method = http.MethodPost

	res, err := s.splunkClient.makeRequest(req)
	if err != nil {
		return err
	}

	if res.StatusCode != http.StatusOK {
		body, err := io.ReadAll(res.Body)
		if err != nil {
			return err
		}
		defer res.Body.Close()

		return fmt.Errorf("failed to set TTL for search: %s", body)
	}

	return nil
>>>>>>> 01b1c270
}<|MERGE_RESOLUTION|>--- conflicted
+++ resolved
@@ -105,11 +105,9 @@
 		s.scrapeKVStoreStatus,
 		s.scrapeSearchArtifacts,
 		s.scrapeHealth,
-<<<<<<< HEAD
-		s.scrapeIndexerClusterManagerStatus,
-=======
 		s.scrapeSearch,
->>>>>>> 01b1c270
+    s.scrapeIndexerClusterManagerStatus,
+
 	}
 	errChan := make(chan error, len(metricScrapes))
 
@@ -1858,21 +1856,6 @@
 	return info
 }
 
-<<<<<<< HEAD
-// Scrape Indexer Cluster Manger Status Endpoint
-func (s *splunkScraper) scrapeIndexerClusterManagerStatus(ctx context.Context, now pcommon.Timestamp, errs chan error) {
-	if !s.conf.MetricsBuilderConfig.Metrics.SplunkIndexerRollingrestartStatus.Enabled {
-		return
-	}
-
-	ctx = context.WithValue(ctx, endpointType("type"), typeCm)
-
-	ept := apiDict[`SplunkIndexerClusterManagerStatus`]
-	var icms indexersClusterManagerStatus
-
-	req, err := s.splunkClient.createAPIRequest(ctx, ept)
-	if err != nil {
-=======
 // Scrape Search Metrics
 func (s *splunkScraper) scrapeSearch(_ context.Context, now pcommon.Timestamp, info infoDict, errs chan error) {
 	if !s.conf.Metrics.SplunkSearchDuration.Enabled &&
@@ -1952,31 +1935,10 @@
 	if err != nil {
 		s.recordSplunkSearchDurationDataPoint(now, 0.0, i)
 		s.recordSplunkSearchSuccessDataPoint(now, 0, i)
->>>>>>> 01b1c270
-		errs <- err
-		return
-	}
-
-<<<<<<< HEAD
-	res, err := s.splunkClient.makeRequest(req)
-	if err != nil {
-		errs <- err
-		return
-	}
-	defer res.Body.Close()
-
-	if err := json.NewDecoder(res.Body).Decode(&icms); err != nil {
-		errs <- err
-		return
-	}
-
-	for _, ic := range icms.Entries {
-		if ic.Content.RollingRestartOrUpgrade {
-			s.mb.RecordSplunkIndexerRollingrestartStatusDataPoint(now, 1, ic.Content.SearchableRolling, ic.Content.RollingRestartFlag)
-		}
-		s.mb.RecordSplunkIndexerRollingrestartStatusDataPoint(now, 0, ic.Content.SearchableRolling, ic.Content.RollingRestartFlag)
-	}
-=======
+    errs <- err
+		return
+	}
+
 	// searchStates list of all Splunk Search Status.
 	searchStates := []string{StateDone, StateFailed, StateFinalizing, StateParsing, StatePaused, StateQueued, StateRunning, ControlError}
 
@@ -2099,5 +2061,40 @@
 	}
 
 	return nil
->>>>>>> 01b1c270
+}
+  
+// Scrape Indexer Cluster Manger Status Endpoint
+func (s *splunkScraper) scrapeIndexerClusterManagerStatus(ctx context.Context, now pcommon.Timestamp, errs chan error) {
+	if !s.conf.MetricsBuilderConfig.Metrics.SplunkIndexerRollingrestartStatus.Enabled {
+		return
+	}
+
+	ctx = context.WithValue(ctx, endpointType("type"), typeCm)
+
+	ept := apiDict[`SplunkIndexerClusterManagerStatus`]
+	var icms indexersClusterManagerStatus
+
+	req, err := s.splunkClient.createAPIRequest(ctx, ept)
+	if err != nil {
+		errs <- err
+		return
+  }
+	res, err := s.splunkClient.makeRequest(req)
+	if err != nil {
+		errs <- err
+		return
+	}
+	defer res.Body.Close()
+
+	if err := json.NewDecoder(res.Body).Decode(&icms); err != nil {
+		errs <- err
+		return
+	}
+
+	for _, ic := range icms.Entries {
+		if ic.Content.RollingRestartOrUpgrade {
+			s.mb.RecordSplunkIndexerRollingrestartStatusDataPoint(now, 1, ic.Content.SearchableRolling, ic.Content.RollingRestartFlag)
+		}
+		s.mb.RecordSplunkIndexerRollingrestartStatusDataPoint(now, 0, ic.Content.SearchableRolling, ic.Content.RollingRestartFlag)
+	}
 }