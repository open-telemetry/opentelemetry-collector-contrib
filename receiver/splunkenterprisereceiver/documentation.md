--- conflicted
+++ resolved
@@ -223,6 +223,21 @@
 | ---- | ----------- | ------ |
 | splunk.host | The name of the splunk host | Any Str |
 
+### splunk.indexer.rollingrestart.status
+
+The status of a rolling restart.
+
+| Unit | Metric Type | Value Type |
+| ---- | ----------- | ---------- |
+| {status} | Gauge | Int |
+
+#### Attributes
+
+| Name | Description | Values |
+| ---- | ----------- | ------ |
+| splunk.searchable.restart | Boolean that indicates if a searchable rolling restart/upgrade in progress.t | Any Bool |
+| splunk.rollingorrestart | Boolean that indicates if there is a rolling restart or rolling upgrade in progress. | Any Bool |
+
 ### splunk.indexer.throughput
 
 Gauge tracking average bytes per second throughput of indexer. *Note:** Must be pointed at specific indexer `endpoint` and gathers metrics from only that indexer.
@@ -393,26 +408,7 @@
 | ---- | ----------- | ------ |
 | splunk.host | The name of the splunk host | Any Str |
 
-<<<<<<< HEAD
-### splunk.indexer.rollingrestart.status
-
-The status of a rolling restart.
-
-| Unit | Metric Type | Value Type |
-| ---- | ----------- | ---------- |
-| {status} | Gauge | Int |
-
-#### Attributes
-
-| Name | Description | Values |
-| ---- | ----------- | ------ |
-| splunk.searchable.restart | Boolean that indicates if a searchable rolling restart/upgrade in progress.t | Any Bool |
-| splunk.rollingorrestart | Boolean that indicates if there is a rolling restart or rolling upgrade in progress. | Any Bool |
-
-### splunk.indexer.throughput
-=======
 ### splunk.pipeline.set.count
->>>>>>> 75b85b6f
 
 Gauge tracking the number of pipeline sets per indexer. **Note:** Search is best run against a Cluster Manager.
 
