// Copyright The OpenTelemetry Authors
// SPDX-License-Identifier: Apache-2.0

package splunkenterprisereceiver // import "github.com/open-telemetry/opentelemetry-collector-contrib/receiver/splunkenterprisereceiver"

import (
	"context"
	"io"
	"net/http"
	"net/http/httptest"
	"path/filepath"
	"testing"
	"time"

	"github.com/stretchr/testify/require"
	"go.opentelemetry.io/collector/component"
	"go.opentelemetry.io/collector/component/componenttest"
	"go.opentelemetry.io/collector/config/configauth"
	"go.opentelemetry.io/collector/config/confighttp"
	"go.opentelemetry.io/collector/config/configoptional"
	"go.opentelemetry.io/collector/extension/extensionauth/extensionauthtest"
	"go.opentelemetry.io/collector/receiver/receivertest"
	"go.opentelemetry.io/collector/scraper/scrapererror"
	"go.opentelemetry.io/collector/scraper/scraperhelper"

	"github.com/open-telemetry/opentelemetry-collector-contrib/pkg/golden"
	"github.com/open-telemetry/opentelemetry-collector-contrib/pkg/pdatatest/pmetrictest"
	"github.com/open-telemetry/opentelemetry-collector-contrib/receiver/splunkenterprisereceiver/internal/metadata"
)

// handler function for mock server
func mockIndexerThroughput(w http.ResponseWriter, _ *http.Request) {
	status := http.StatusOK
	w.Header().Set("Content-Type", "application/json")
	w.WriteHeader(status)
	_, _ = w.Write([]byte(`{"links":{},"origin":"https://somehost:8089/services/server/introspection/indexer","updated":"2023-07-31T21:41:07+00:00","generator":{"build":"82c987350fde","version":"9.0.1"},"entry":[{"name":"indexer","id":"https://34.213.134.166:8089/services/server/introspection/indexer/indexer","updated":"1970-01-01T00:00:00+00:00","links":{"alternate":"/services/server/introspection/indexer/indexer","list":"/services/server/introspection/indexer/indexer","edit":"/services/server/introspection/indexer/indexer"},"author":"system","acl":{"app":"","can_list":true,"can_write":true,"modifiable":false,"owner":"system","perms":{"read":["admin","splunk-system-role"],"write":["admin","splunk-system-role"]},"removable":false,"sharing":"system"},"content":{"average_KBps":25.579690815904478,"eai:acl":null,"reason":"","status":"normal"}}],"paging":{"total":1,"perPage":30,"offset":0},"messages":[]}`))
}

func mockIndexesExtended(w http.ResponseWriter, _ *http.Request) {
	status := http.StatusOK
	w.Header().Set("Content-Type", "application/json")
	w.WriteHeader(status)
	_, _ = w.Write([]byte(`{"links":{},"origin":"https://somehost:8089/services/data/indexes-extended","updated":"2023-09-18T13:17:38+00:00","generator":{"build":"82c987350fde","version":"9.0.1"},"entry":[{"name":"_audit","id":"https://somehost:8089/servicesNS/nobody/system/data/indexes-extended/_audit","updated":"2023-09-18T13:17:38+00:00","links":{"alternate":"/servicesNS/nobody/system/data/indexes-extended/_audit","list":"/servicesNS/nobody/system/data/indexes-extended/_audit"},"author":"nobody","acl":{"app":"system","can_list":true,"can_write":true,"modifiable":false,"owner":"nobody","perms":{"read":["*"],"write":[]},"removable":false,"sharing":"system"},"content":{"archiver.enableDataArchive":false,"archiver.maxDataArchiveRetentionPeriod":0,"assureUTF8":false,"bucketMerge.maxMergeSizeMB":1000,"bucketMerge.maxMergeTimeSpanSecs":7776000,"bucketMerge.minMergeSizeMB":750,"bucketMerging":false,"bucketRebuildMemoryHint":0,"bucket_dirs":{"cold":{"capacity":"0.000"},"home":{"capacity":"0.000","event_count":"107267027","event_max_time":"1695042546","event_min_time":"1663795123","hot_bucket_count":"1","warm_bucket_count":"50","warm_bucket_size":"19641.027"},"thawed":null},"coldPath":"$SPLUNK_DB/audit/colddb","coldPath.maxDataSizeMB":0,"coldPath_expanded":"/opt/splunk/var/lib/splunk/audit/colddb","coldToFrozenDir":"","coldToFrozenScript":"","compressRawdata":true,"currentDBSizeMB":"19855","datamodel_summary_size":"1342.055","datatype":"event","defaultDatabase":"main","disabled":false,"eai:acl":null,"enableDataIntegrityControl":false,"enableOnlineBucketRepair":true,"enableRealtimeSearch":true,"enableTsidxReduction":false,"federated.dataset":"","federated.provider":"","fileSystemExecutorWorkers":5,"frozenTimePeriodInSecs":188697600,"homePath":"$SPLUNK_DB/audit/db","homePath.maxDataSizeMB":0,"homePath_expanded":"/opt/splunk/var/lib/splunk/audit/db","hotBucketStreaming.deleteHotsAfterRestart":false,"hotBucketStreaming.extraBucketBuildingCmdlineArgs":null,"hotBucketStreaming.removeRemoteSlicesOnRoll":false,"hotBucketStreaming.reportStatus":false,"hotBucketStreaming.sendSlices":false,"hotBucketTimeRefreshInterval":10,"indexThreads":"auto","isInternal":true,"isReady":true,"isVirtual":false,"journalCompression":"zstd","lastChanceIndex":null,"lastInitSequenceNumber":1,"lastInitTime":1694724553,"maxBloomBackfillBucketAge":"30d","maxBucketSizeCacheEntries":0,"maxConcurrentOptimizes":6,"maxDataSize":"auto","maxGlobalDataSizeMB":0,"maxGlobalRawDataSizeMB":0,"maxHotBuckets":"auto","maxHotIdleSecs":0,"maxHotSpanSecs":7776000,"maxMemMB":5,"maxMetaEntries":1000000,"maxRunningProcessGroups":8,"maxRunningProcessGroupsLowPriority":1,"maxTime":"2023-09-18T13:17:35+0000","maxTimeUnreplicatedNoAcks":300,"maxTimeUnreplicatedWithAcks":60,"maxTotalDataSizeMB":500000,"maxWarmDBCount":300,"memPoolMB":"auto","metric.compressionBlockSize":1024,"metric.enableFloatingPointCompression":true,"metric.maxHotBuckets":"auto","metric.splitByIndexKeys":"","metric.stubOutRawdataJournal":true,"metric.timestampResolution":"s","metric.tsidxTargetSizeMB":1500,"minHotIdleSecsBeforeForceRoll":0,"minRawFileSyncSecs":"disable","minStreamGroupQueueSize":2000,"minTime":"2022-09-21T21:18:43+0000","name":"_audit","partialServiceMetaPeriod":0,"processTrackerServiceInterval":1,"quarantineFutureSecs":2592000,"quarantinePastSecs":77760000,"rawChunkSizeBytes":131072,"repFactor":0,"rotatePeriodInSecs":60,"rtRouterQueueSize":null,"rtRouterThreads":null,"selfStorageThreads":null,"serviceInactiveIndexesPeriod":60,"serviceMetaPeriod":25,"serviceOnlyAsNeeded":true,"serviceSubtaskTimingPeriod":30,"splitByIndexKeys":"","streamingTargetTsidxSyncPeriodMsec":5000,"summaryHomePath_expanded":"/opt/splunk/var/lib/splunk/audit/summary","suppressBannerList":"","suspendHotRollByDeleteQuery":false,"sync":0,"syncMeta":true,"thawedPath":"$SPLUNK_DB/audit/thaweddb","thawedPath_expanded":"/opt/splunk/var/lib/splunk/audit/thaweddb","throttleCheckPeriod":15,"timePeriodInSecBeforeTsidxReduction":604800,"totalEventCount":108411855,"total_bucket_count":"51","total_capacity":"500000.000","total_event_count":"107267027","total_raw_size":"67544.059","total_size":"19854.039","tsidxDedupPostingsListMaxTermsLimit":8388608,"tsidxReductionCheckPeriodInSec":600,"tsidxTargetSizeMB":1500,"tsidxWritingLevel":null,"tstatsHomePath":"volume:_splunk_summaries/audit/datamodel_summary","tstatsHomePath_expanded":"/opt/splunk/var/lib/splunk/audit/datamodel_summary","waitPeriodInSecsForManifestWrite":60,"warmToColdScript":""}}],"paging":{"total":40,"perPage":1,"offset":0},"messages":[]}`))
}

func mockIntrospectionQueues(w http.ResponseWriter, _ *http.Request) {
	status := http.StatusOK
	w.Header().Set("Content-Type", "application/json")
	w.WriteHeader(status)
	_, _ = w.Write([]byte(`{"links":{},"origin":"https://somehost:8089/services/server/introspection/queues","updated":"2023-09-18T13:37:45+00:00","generator":{"build":"82c987350fde","version":"9.0.1"},"entry":[{"name":"AEQ","id":"https://somehost:8089/services/server/introspection/queues/AEQ","updated":"1970-01-01T00:00:00+00:00","links":{"alternate":"/services/server/introspection/queues/AEQ","list":"/services/server/introspection/queues/AEQ","edit":"/services/server/introspection/queues/AEQ"},"author":"system","acl":{"app":"","can_list":true,"can_write":true,"modifiable":false,"owner":"system","perms":{"read":["admin","splunk-system-role"],"write":["admin","splunk-system-role"]},"removable":false,"sharing":"system"},"content":{"cntr_1_lookback_time":60,"cntr_2_lookback_time":600,"cntr_3_lookback_time":900,"current_size":1,"current_size_bytes":100,"eai:acl":null,"largest_size":3,"max_size_bytes":512000,"sampling_interval":1,"smallest_size":0,"value_cntr1_size_bytes_lookback":0,"value_cntr1_size_lookback":0,"value_cntr2_size_bytes_lookback":0,"value_cntr2_size_lookback":0,"value_cntr3_size_bytes_lookback":0,"value_cntr3_size_lookback":0}}],"paging":{"total":13,"perPage":1,"offset":0},"messages":[]}`))
}

func mockDispatchArtifacts(w http.ResponseWriter, _ *http.Request) {
	status := http.StatusOK
	w.Header().Set("Content-Type", "application/json")
	w.WriteHeader(status)
	_, _ = w.Write([]byte(`{"links":{},"origin":"https://somehost:8089/services/server/status/dispatch-artifacts","updated":"2024-10-24T04:46:47+00:00","generator":{"build":"05775df3af30","version":"9.2.2406.108"},"entry":[{"name":"result","id":"https://somehost:8089/services/server/status/dispatch-artifacts/result","updated":"1970-01-01T00:00:00+00:00","links":{"alternate":"/services/server/status/dispatch-artifacts/result","list":"/services/server/status/dispatch-artifacts/result"},"author":"system","acl":{"app":"","can_list":true,"can_write":true,"modifiable":false,"owner":"system","perms":{"read":["*"],"write":[]},"removable":false,"sharing":"system"},"content":{"adhoc_count":"7","adhoc_size_mb":"1","adhoc_subsearch_count":"0","adhoc_subsearch_size_mb":"0","cached_job_status_info_csv_size_mb":"0","cached_job_status_status_csv_size_mb":"0","cached_job_status_total_entries":"20","completed_count":"20","completed_size_mb":"2","count_summary":"1","disk_usage_MB":"2","eai:acl":null,"incomple_count":"0","incomple_size_mb":"0","invalid_count":"1","remote_count":"0","remote_mb":"0","rsa_count":"0","rsa_scheduled_count":"0","rsa_scheduled_size_mb":"0","rsa_size_mb":"0","scheduled_count":"13","scheduled_size_mb":"1","scheduled_subsearch_count":"0","scheduled_subsearch_size_mb":"0","ss_count":"7","status_cache_info_csv_size_mb":"0","status_cache_status_csv_size_mb":"0","status_cache_total_entries":"20","temp_dispatch_count":"0","temp_dispatch_size_mb":"0","top_apps":{"0":{"splunk_instrumentation":"6"},"1":{"search":"1"}},"top_named_searches":null,"top_users":{"0":{"splunk-system-user":"6"},"1":{"internal_observability":"1"}},"total_count":"7"}}],"paging":{"total":1,"perPage":30,"offset":0},"messages":[]}`))
}

func mockIndexerClusterMangerStatus(w http.ResponseWriter, _ *http.Request) {
	status := http.StatusOK
	w.Header().Set("Content-Type", "application/json")
	w.WriteHeader(status)
	_, _ = w.Write([]byte(`{"links":{},"origin":"https://somehost:8089/services/cluster/manager/status","updated":"2025-03-27T22:21:40+00:00","generator":{"build":"b10ab43f821f","version":"9.3.2408.109"},"entry":[{"name":"master","id":"https://somehost:8089/services/cluster/manager/status/master","updated":"1970-01-01T00:00:00+00:00","links":{"alternate":"/services/cluster/manager/status/master","list":"/services/cluster/manager/status/master"},"author":"system","acl":{"app":"","can_list":true,"can_write":true,"modifiable":false,"owner":"system","perms":{"read":["admin","index-manager","internal_ops_admin","splunk-system-role"],"write":["admin","index-manager","internal_ops_admin","splunk-system-role"]},"removable":false,"sharing":"system"},"content":{"available_sites":"[site11, site12, site13]","decommission_force_timeout":"0","eai:acl":null,"ha_mode":"Disabled","maintenance_mode":false,"messages":"","multisite":true,"peers":{},"restart_inactivity_timeout":"0","restart_progress":{"done":[],"failed":[],"in_progress":[],"skipped":[],"to_be_restarted":[]},"rolling_restart_flag":false,"rolling_restart_or_upgrade":false,"rolling_restart_type":"None","searchable_rolling":false,"service_ready_flag":true}}],"paging":{"total":1,"perPage":30,"offset":0},"messages":[]}
`))
}

<<<<<<< HEAD
=======
func mockJobsSearch(w http.ResponseWriter, r *http.Request) {
	status := http.StatusOK
	w.Header().Set("Content-Type", "application/xml")
	w.WriteHeader(status)
	_, _ = w.Write(getJobsSearchResponse(r))
}

func getJobsSearchResponse(r *http.Request) []byte {
	bodyBytes, err := io.ReadAll(r.Body)
	if err != nil {
		return []byte(`error`)
	}
	defer r.Body.Close()

	switch string(bodyBytes) {
	case searchDict[`SplunkIndexerCpuSeconds`]:
		return []byte(`<?xml version="1.0" encoding="UTF-8"?><response><sid>some-id</sid><result><field k="host"><value><text>some-host</text></value></field><field k="service_cpu_seconds"><value><text>69.20</text></value></field></result></response>`)
	case searchDict[`SplunkIoAvgIops`]:
		return []byte(`<?xml version="1.0" encoding="UTF-8"?><response><sid>some-id</sid><result><field k="host"><value><text>some-host</text></value></field><field k="iops"><value><text>200400</text></value></field></result></response>`)
	case searchDict[`SplunkSchedulerAvgRunTime`]:
		return []byte(`<?xml version="1.0" encoding="UTF-8"?><response><sid>some-id</sid><result><field k="host"><value><text>some-host</text></value></field><field k="run_time_avg"><value><text>200.40</text></value></field></result></response>`)
	default:
		return []byte(`error`)
	}
}

>>>>>>> a69efa15
// mock server create
func createMockServer() *httptest.Server {
	ts := httptest.NewServer(http.HandlerFunc(func(w http.ResponseWriter, r *http.Request) {
		switch r.URL.String() {
		case "/services/server/introspection/indexer?output_mode=json":
			mockIndexerThroughput(w, r)
		case "/services/data/indexes-extended?output_mode=json&count=-1":
			mockIndexesExtended(w, r)
		case "/services/server/introspection/queues?output_mode=json&count=-1":
			mockIntrospectionQueues(w, r)
		case "/services/server/status/dispatch-artifacts?output_mode=json&count=-1":
			mockDispatchArtifacts(w, r)
		case "/services/cluster/manager/status?output_mode=json":
			mockIndexerClusterMangerStatus(w, r)
<<<<<<< HEAD
=======
		case "/services/search/jobs/":
			mockJobsSearch(w, r)
>>>>>>> a69efa15
		default:
			http.NotFoundHandler().ServeHTTP(w, r)
		}
	}))

	return ts
}

func createConfig(ts *httptest.Server, badConfig bool) *Config {
	var endpoint string
	if badConfig {
		endpoint = "12345"
	} else {
		endpoint = ts.URL
	}
	metricsettings := metadata.MetricsBuilderConfig{}
	// in the future add more metrics
	metricsettings.Metrics.SplunkIndexerThroughput.Enabled = true
	metricsettings.Metrics.SplunkDataIndexesExtendedTotalSize.Enabled = true
	metricsettings.Metrics.SplunkDataIndexesExtendedEventCount.Enabled = true
	metricsettings.Metrics.SplunkDataIndexesExtendedBucketCount.Enabled = true
	metricsettings.Metrics.SplunkDataIndexesExtendedRawSize.Enabled = true
	metricsettings.Metrics.SplunkDataIndexesExtendedBucketEventCount.Enabled = true
	metricsettings.Metrics.SplunkDataIndexesExtendedBucketHotCount.Enabled = true
	metricsettings.Metrics.SplunkDataIndexesExtendedBucketWarmCount.Enabled = true
	metricsettings.Metrics.SplunkServerIntrospectionQueuesCurrent.Enabled = true
	metricsettings.Metrics.SplunkServerIntrospectionQueuesCurrentBytes.Enabled = true
	metricsettings.Metrics.SplunkIndexerRollingrestartStatus.Enabled = true
<<<<<<< HEAD
=======
	metricsettings.Metrics.SplunkIndexerCPUTime.Enabled = true
	metricsettings.Metrics.SplunkIoAvgIops.Enabled = true
	metricsettings.Metrics.SplunkSchedulerAvgRunTime.Enabled = true
>>>>>>> a69efa15
	return &Config{
		IdxEndpoint: confighttp.ClientConfig{
			Endpoint: endpoint,
			Auth:     configoptional.Some(configauth.Config{AuthenticatorID: component.MustNewIDWithName("basicauth", "client")}),
		},
		SHEndpoint: confighttp.ClientConfig{
			Endpoint: endpoint,
			Auth:     configoptional.Some(configauth.Config{AuthenticatorID: component.MustNewIDWithName("basicauth", "client")}),
		},
		CMEndpoint: confighttp.ClientConfig{
			Endpoint: endpoint,
			Auth:     configoptional.Some(configauth.Config{AuthenticatorID: component.MustNewIDWithName("basicauth", "client")}),
		},
		ControllerConfig: scraperhelper.ControllerConfig{
			CollectionInterval: 10 * time.Second,
			InitialDelay:       1 * time.Second,
			Timeout:            11 * time.Second,
		},
		MetricsBuilderConfig: metricsettings,
		VersionInfo:          false,
	}
}

func TestScraper(t *testing.T) {
	ts := createMockServer()
	defer ts.Close()

	cfg := createConfig(ts, false)
	host := &mockHost{
		extensions: map[component.ID]component.Component{
			component.MustNewIDWithName("basicauth", "client"): extensionauthtest.NewNopClient(),
		},
	}

	scraper := newSplunkMetricsScraper(receivertest.NewNopSettings(metadata.Type), cfg)
	client, err := newSplunkEntClient(context.Background(), cfg, host, componenttest.NewNopTelemetrySettings())
	require.NoError(t, err)

	scraper.splunkClient = client

	actualMetrics, err := scraper.scrape(context.Background())
	require.NoError(t, err)

	expectedFile := filepath.Join("testdata", "scraper", "expected.yaml")
	// golden.WriteMetrics(t, expectedFile, actualMetrics) // run tests with this line whenever metrics are modified

	expectedMetrics, err := golden.ReadMetrics(expectedFile)
	require.NoError(t, err)

	require.NoError(t, pmetrictest.CompareMetrics(expectedMetrics, actualMetrics, pmetrictest.IgnoreStartTimestamp(), pmetrictest.IgnoreTimestamp()))
}

func TestScrapeError(t *testing.T) {
	ts := createMockServer()
	defer ts.Close()

	cfg := createConfig(ts, true)

	host := &mockHost{
		extensions: map[component.ID]component.Component{
			component.MustNewIDWithName("basicauth", "client"): extensionauthtest.NewNopClient(),
		},
	}

	scraper := newSplunkMetricsScraper(receivertest.NewNopSettings(metadata.Type), cfg)
	client, err := newSplunkEntClient(context.Background(), cfg, host, componenttest.NewNopTelemetrySettings())
	require.NoError(t, err)

	scraper.splunkClient = client

	_, err = scraper.scrape(context.Background())
	require.Error(t, err, "scrape failed")
	require.True(t, scrapererror.IsPartialScrapeError(err), "scrape error is PartialScrapeError")
}<|MERGE_RESOLUTION|>--- conflicted
+++ resolved
@@ -65,8 +65,6 @@
 `))
 }
 
-<<<<<<< HEAD
-=======
 func mockJobsSearch(w http.ResponseWriter, r *http.Request) {
 	status := http.StatusOK
 	w.Header().Set("Content-Type", "application/xml")
@@ -93,7 +91,6 @@
 	}
 }
 
->>>>>>> a69efa15
 // mock server create
 func createMockServer() *httptest.Server {
 	ts := httptest.NewServer(http.HandlerFunc(func(w http.ResponseWriter, r *http.Request) {
@@ -108,11 +105,8 @@
 			mockDispatchArtifacts(w, r)
 		case "/services/cluster/manager/status?output_mode=json":
 			mockIndexerClusterMangerStatus(w, r)
-<<<<<<< HEAD
-=======
 		case "/services/search/jobs/":
 			mockJobsSearch(w, r)
->>>>>>> a69efa15
 		default:
 			http.NotFoundHandler().ServeHTTP(w, r)
 		}
@@ -141,12 +135,9 @@
 	metricsettings.Metrics.SplunkServerIntrospectionQueuesCurrent.Enabled = true
 	metricsettings.Metrics.SplunkServerIntrospectionQueuesCurrentBytes.Enabled = true
 	metricsettings.Metrics.SplunkIndexerRollingrestartStatus.Enabled = true
-<<<<<<< HEAD
-=======
 	metricsettings.Metrics.SplunkIndexerCPUTime.Enabled = true
 	metricsettings.Metrics.SplunkIoAvgIops.Enabled = true
 	metricsettings.Metrics.SplunkSchedulerAvgRunTime.Enabled = true
->>>>>>> a69efa15
 	return &Config{
 		IdxEndpoint: confighttp.ClientConfig{
 			Endpoint: endpoint,
