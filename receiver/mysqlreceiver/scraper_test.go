--- conflicted
+++ resolved
@@ -31,22 +31,13 @@
 )
 
 func TestScrape(t *testing.T) {
-<<<<<<< HEAD
-	sc := newMySQLScraper(zap.NewNop(), &Config{
-=======
 	cfg := &Config{
->>>>>>> 20f6cead
 		Username: "otel",
 		Password: "otel",
 		NetAddr: confignet.NetAddr{
 			Endpoint: "localhost:3306",
 		},
-<<<<<<< HEAD
-	})
-	sc.sqlClientFunc = newMySQLMockClient
-=======
 	}
->>>>>>> 20f6cead
 
 	scraper := newMySQLScraper(zap.NewNop(), cfg)
 	scraper.sqlclient = &mockClient{}
