// Copyright The OpenTelemetry Authors
// SPDX-License-Identifier: Apache-2.0

package signalfxreceiver

import (
	"path/filepath"
	"testing"

	"github.com/stretchr/testify/assert"
	"github.com/stretchr/testify/require"
	"go.opentelemetry.io/collector/component"
	"go.opentelemetry.io/collector/config/confighttp"
	"go.opentelemetry.io/collector/config/configoptional"
	"go.opentelemetry.io/collector/config/configtls"
	"go.opentelemetry.io/collector/confmap/confmaptest"
	"go.opentelemetry.io/collector/confmap/xconfmap"

	"github.com/open-telemetry/opentelemetry-collector-contrib/internal/splunk"
	"github.com/open-telemetry/opentelemetry-collector-contrib/receiver/signalfxreceiver/internal/metadata"
)

func TestLoadConfig(t *testing.T) {
	t.Parallel()

	cm, err := confmaptest.LoadConf(filepath.Join("testdata", "config.yaml"))
	require.NoError(t, err)

	tests := []struct {
		id       component.ID
		expected component.Config
	}{
		{
			id:       component.NewIDWithName(metadata.Type, ""),
			expected: createDefaultConfig(),
		},
		{
			id: component.NewIDWithName(metadata.Type, "allsettings"),
			expected: &Config{
				ServerConfig: confighttp.ServerConfig{
					Endpoint: "localhost:9943",
				},
				AccessTokenPassthroughConfig: splunk.AccessTokenPassthroughConfig{
					AccessTokenPassthrough: true,
				},
			},
		},
		{
			id: component.NewIDWithName(metadata.Type, "tls"),
			expected: &Config{
				ServerConfig: confighttp.ServerConfig{
					Endpoint: "localhost:9943",
<<<<<<< HEAD
					TLS: &configtls.ServerConfig{
=======
					TLS: configoptional.Some(configtls.ServerConfig{
>>>>>>> a69efa15
						Config: configtls.Config{
							CertFile: "/test.crt",
							KeyFile:  "/test.key",
						},
					}),
				},
				AccessTokenPassthroughConfig: splunk.AccessTokenPassthroughConfig{
					AccessTokenPassthrough: false,
				},
			},
		},
	}

	for _, tt := range tests {
		t.Run(tt.id.String(), func(t *testing.T) {
			factory := NewFactory()
			cfg := factory.CreateDefaultConfig()

			sub, err := cm.Sub(tt.id.String())
			require.NoError(t, err)
			require.NoError(t, sub.Unmarshal(cfg))

			assert.NoError(t, xconfmap.Validate(cfg))
			assert.Equal(t, tt.expected, cfg)
		})
	}
}

func TestCreateInvalidHTTPEndpoint(t *testing.T) {
	factory := NewFactory()
	cfg := factory.CreateDefaultConfig().(*Config)
	cfg.Endpoint = ""

	err := cfg.Validate()
	assert.EqualError(t, err, "empty endpoint")
}

func TestCreateNoPortEndpoint(t *testing.T) {
	factory := NewFactory()
	cfg := factory.CreateDefaultConfig().(*Config)
	cfg.Endpoint = "localhost:"

	err := cfg.Validate()
	assert.EqualError(t, err, `endpoint port is not a number: strconv.ParseInt: parsing "": invalid syntax`)
}

func TestCreateLargePortEndpoint(t *testing.T) {
	factory := NewFactory()
	cfg := factory.CreateDefaultConfig().(*Config)
	cfg.Endpoint = "localhost:65536"

	err := cfg.Validate()
	assert.EqualError(t, err, "port number must be between 1 and 65535")
}<|MERGE_RESOLUTION|>--- conflicted
+++ resolved
@@ -50,11 +50,7 @@
 			expected: &Config{
 				ServerConfig: confighttp.ServerConfig{
 					Endpoint: "localhost:9943",
-<<<<<<< HEAD
-					TLS: &configtls.ServerConfig{
-=======
 					TLS: configoptional.Some(configtls.ServerConfig{
->>>>>>> a69efa15
 						Config: configtls.Config{
 							CertFile: "/test.crt",
 							KeyFile:  "/test.key",
