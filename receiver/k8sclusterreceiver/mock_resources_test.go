// Copyright The OpenTelemetry Authors
// SPDX-License-Identifier: Apache-2.0

package k8sclusterreceiver

import (
	"fmt"
	"strconv"
	"testing"
	"time"

	quotav1 "github.com/openshift/api/quota/v1"
	fakeQuota "github.com/openshift/client-go/quota/clientset/versioned/fake"
	"github.com/stretchr/testify/require"
	corev1 "k8s.io/api/core/v1"
	"k8s.io/apimachinery/pkg/api/resource"
	v1 "k8s.io/apimachinery/pkg/apis/meta/v1"
	"k8s.io/apimachinery/pkg/types"
	"k8s.io/client-go/kubernetes/fake"
)

func createPods(t *testing.T, client *fake.Clientset, numPods int, distinctNamespaces bool) []*corev1.Pod {
	out := make([]*corev1.Pod, 0, numPods)
	for i := 0; i < numPods; i++ {
		p := &corev1.Pod{
			ObjectMeta: v1.ObjectMeta{
				UID:       types.UID("pod" + strconv.Itoa(i)),
				Name:      strconv.Itoa(i),
				Namespace: "test",
			},
			Spec: corev1.PodSpec{
				NodeName: "test-node",
			},
		}

<<<<<<< HEAD
		if distinctNamespaces {
			p.Namespace = fmt.Sprintf("test-%d", i)
		}

		createdPod, err := client.CoreV1().Pods(p.Namespace).Create(context.Background(), p, v1.CreateOptions{})
=======
		createdPod, err := client.CoreV1().Pods(p.Namespace).Create(t.Context(), p, v1.CreateOptions{})
>>>>>>> a55f7f0b
		require.NoError(t, err, "error creating node")
		out = append(out, createdPod)
		time.Sleep(2 * time.Millisecond)
	}
	return out
}

func deletePods(t *testing.T, client *fake.Clientset, numPods int) {
	for i := 0; i < numPods; i++ {
		err := client.CoreV1().Pods("test").Delete(t.Context(), strconv.Itoa(i), v1.DeleteOptions{})
		require.NoError(t, err, "error creating node")
	}

	time.Sleep(2 * time.Millisecond)
}

func createNodes(t *testing.T, client *fake.Clientset, numNodes int) {
	for i := 0; i < numNodes; i++ {
		n := &corev1.Node{
			ObjectMeta: v1.ObjectMeta{
				UID:  types.UID("node" + strconv.Itoa(i)),
				Name: strconv.Itoa(i),
			},
		}
		_, err := client.CoreV1().Nodes().Create(t.Context(), n, v1.CreateOptions{})
		require.NoError(t, err, "error creating node")

		time.Sleep(2 * time.Millisecond)
	}
}

func createClusterQuota(t *testing.T, client *fakeQuota.Clientset, numQuotas int) {
	for i := 0; i < numQuotas; i++ {
		q := &quotav1.ClusterResourceQuota{
			ObjectMeta: v1.ObjectMeta{
				Name: fmt.Sprintf("test-clusterquota-%d", i),
				UID:  types.UID(fmt.Sprintf("test-clusterquota-%d-uid", i)),
			},
			Status: quotav1.ClusterResourceQuotaStatus{
				Total: corev1.ResourceQuotaStatus{
					Hard: corev1.ResourceList{
						"requests.cpu": *resource.NewQuantity(5, resource.DecimalSI),
					},
					Used: corev1.ResourceList{
						"requests.cpu": *resource.NewQuantity(4, resource.DecimalSI),
					},
				},
				Namespaces: quotav1.ResourceQuotasStatusByNamespace{
					{
						Namespace: fmt.Sprintf("ns%d", i),
						Status: corev1.ResourceQuotaStatus{
							Hard: corev1.ResourceList{
								"requests.cpu": *resource.NewQuantity(5, resource.DecimalSI),
							},
							Used: corev1.ResourceList{
								"requests.cpu": *resource.NewQuantity(4, resource.DecimalSI),
							},
						},
					},
				},
			},
		}

		_, err := client.QuotaV1().ClusterResourceQuotas().Create(t.Context(), q, v1.CreateOptions{})
		require.NoError(t, err, "error creating node")
		time.Sleep(2 * time.Millisecond)
	}
}<|MERGE_RESOLUTION|>--- conflicted
+++ resolved
@@ -33,15 +33,8 @@
 			},
 		}
 
-<<<<<<< HEAD
-		if distinctNamespaces {
-			p.Namespace = fmt.Sprintf("test-%d", i)
-		}
+    createdPod, err := client.CoreV1().Pods(p.Namespace).Create(t.Context(), p, v1.CreateOptions{})
 
-		createdPod, err := client.CoreV1().Pods(p.Namespace).Create(context.Background(), p, v1.CreateOptions{})
-=======
-		createdPod, err := client.CoreV1().Pods(p.Namespace).Create(t.Context(), p, v1.CreateOptions{})
->>>>>>> a55f7f0b
 		require.NoError(t, err, "error creating node")
 		out = append(out, createdPod)
 		time.Sleep(2 * time.Millisecond)
