--- conflicted
+++ resolved
@@ -98,7 +98,6 @@
 }
 
 func (gtr *gitlabTracesReceiver) processJobSpans(r ptrace.ResourceSpans, p *glPipeline, traceID pcommon.TraceID, stages map[string]*glPipelineStage) error {
-<<<<<<< HEAD
 	baseJobURL := p.Project.WebURL + "/-/jobs/"
 
 	for i := range p.Builds {
@@ -106,11 +105,6 @@
 			event:  (*glJobEvent)(&p.Builds[i]),
 			jobURL: baseJobURL + strconv.Itoa(p.Builds[i].ID),
 		}
-=======
-	for i := range p.Builds {
-		job := p.Builds[i]
-		jobEvent := glPipelineJob(job)
->>>>>>> e51d2359
 
 		if glJob.event.FinishedAt != "" {
 			parentSpanID, err := newStageSpanID(p.ObjectAttributes.ID, glJob.event.Stage, stages[glJob.event.Stage].StartedAt)
