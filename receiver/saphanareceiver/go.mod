module github.com/open-telemetry/opentelemetry-collector-contrib/receiver/saphanareceiver

go 1.17

require (
	github.com/SAP/go-hdb v0.105.5
<<<<<<< HEAD
	go.opentelemetry.io/collector v0.50.0
=======
	go.opentelemetry.io/collector v0.50.1-0.20220429151328-041f39835df7
>>>>>>> 1ab03031
	go.uber.org/zap v1.21.0 // indirect
)

require (
	github.com/open-telemetry/opentelemetry-collector-contrib/internal/scrapertest v0.50.0
	go.opentelemetry.io/collector/pdata v0.50.1-0.20220429151328-041f39835df7
)

require (
	github.com/davecgh/go-spew v1.1.1 // indirect
	github.com/fsnotify/fsnotify v1.5.1 // indirect
	github.com/gogo/protobuf v1.3.2 // indirect
	github.com/golang/protobuf v1.5.2 // indirect
	github.com/knadh/koanf v1.4.1 // indirect
	github.com/kr/text v0.2.0 // indirect
	github.com/mitchellh/copystructure v1.2.0 // indirect
	github.com/mitchellh/mapstructure v1.5.0 // indirect
	github.com/mitchellh/reflectwalk v1.0.2 // indirect
	github.com/pelletier/go-toml v1.9.4 // indirect
	github.com/pkg/errors v0.9.1 // indirect
	github.com/pmezard/go-difflib v1.0.0 // indirect
	github.com/rogpeppe/go-internal v1.6.1 // indirect
	github.com/stretchr/objx v0.2.0 // indirect
	go.opencensus.io v0.23.0 // indirect
	go.opentelemetry.io/otel v1.7.0 // indirect
	go.opentelemetry.io/otel/metric v0.30.0 // indirect
	go.opentelemetry.io/otel/trace v1.7.0 // indirect
	go.uber.org/atomic v1.9.0 // indirect
	golang.org/x/net v0.0.0-20220225172249-27dd8689420f // indirect
	golang.org/x/sys v0.0.0-20220128215802-99c3d69c2c27 // indirect
	golang.org/x/text v0.3.7 // indirect
	google.golang.org/genproto v0.0.0-20211208223120-3a66f561d7aa // indirect
	google.golang.org/grpc v1.46.0 // indirect
	google.golang.org/protobuf v1.28.0 // indirect
	gopkg.in/check.v1 v1.0.0-20190902080502-41f04d3bba15 // indirect
	gopkg.in/yaml.v3 v3.0.0-20210107192922-496545a6307b // indirect
)

require (
	github.com/stretchr/testify v1.7.1
	go.uber.org/multierr v1.8.0
	golang.org/x/crypto v0.0.0-20220307211146-efcb8507fb70 // indirect
)

replace github.com/open-telemetry/opentelemetry-collector-contrib/internal/scrapertest => ../../internal/scrapertest<|MERGE_RESOLUTION|>--- conflicted
+++ resolved
@@ -4,11 +4,7 @@
 
 require (
 	github.com/SAP/go-hdb v0.105.5
-<<<<<<< HEAD
-	go.opentelemetry.io/collector v0.50.0
-=======
 	go.opentelemetry.io/collector v0.50.1-0.20220429151328-041f39835df7
->>>>>>> 1ab03031
 	go.uber.org/zap v1.21.0 // indirect
 )
 
