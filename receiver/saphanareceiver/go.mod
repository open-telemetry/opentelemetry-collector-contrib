module github.com/open-telemetry/opentelemetry-collector-contrib/receiver/saphanareceiver

go 1.24.0

require (
	github.com/SAP/go-hdb v1.14.6
	github.com/google/go-cmp v0.7.0
	github.com/open-telemetry/opentelemetry-collector-contrib/pkg/golden v0.137.0
	github.com/open-telemetry/opentelemetry-collector-contrib/pkg/pdatatest v0.137.0
	github.com/stretchr/testify v1.11.1
	go.opentelemetry.io/collector/component v1.43.1-0.20251013162618-a96eab114ea4
	go.opentelemetry.io/collector/component/componenttest v0.137.1-0.20251013162618-a96eab114ea4
	go.opentelemetry.io/collector/config/confignet v1.43.1-0.20251013162618-a96eab114ea4
	go.opentelemetry.io/collector/config/configopaque v1.43.1-0.20251013162618-a96eab114ea4
	go.opentelemetry.io/collector/config/configtls v1.43.1-0.20251013162618-a96eab114ea4
	go.opentelemetry.io/collector/confmap v1.43.1-0.20251013162618-a96eab114ea4
	go.opentelemetry.io/collector/confmap/xconfmap v0.137.1-0.20251013162618-a96eab114ea4
	go.opentelemetry.io/collector/consumer v1.43.1-0.20251013162618-a96eab114ea4
	go.opentelemetry.io/collector/consumer/consumertest v0.137.1-0.20251013162618-a96eab114ea4
	go.opentelemetry.io/collector/filter v0.137.1-0.20251013162618-a96eab114ea4
	go.opentelemetry.io/collector/pdata v1.43.1-0.20251013162618-a96eab114ea4
	go.opentelemetry.io/collector/receiver v1.43.1-0.20251013162618-a96eab114ea4
	go.opentelemetry.io/collector/receiver/receivertest v0.137.1-0.20251013162618-a96eab114ea4
	go.opentelemetry.io/collector/scraper v0.137.1-0.20251013162618-a96eab114ea4
	go.opentelemetry.io/collector/scraper/scraperhelper v0.137.1-0.20251013162618-a96eab114ea4
	go.uber.org/goleak v1.3.0
	go.uber.org/multierr v1.11.0
	go.uber.org/zap v1.27.0
)

require (
	github.com/cespare/xxhash/v2 v2.3.0 // indirect
	github.com/davecgh/go-spew v1.1.1 // indirect
	github.com/foxboron/go-tpm-keyfiles v0.0.0-20250903184740-5d135037bd4d // indirect
	github.com/fsnotify/fsnotify v1.9.0 // indirect
	github.com/go-logr/logr v1.4.3 // indirect
	github.com/go-logr/stdr v1.2.2 // indirect
	github.com/go-viper/mapstructure/v2 v2.4.0 // indirect
	github.com/gobwas/glob v0.2.3 // indirect
	github.com/gogo/protobuf v1.3.2 // indirect
	github.com/google/go-tpm v0.9.6 // indirect
	github.com/google/uuid v1.6.0 // indirect
	github.com/hashicorp/go-version v1.7.0 // indirect
	github.com/json-iterator/go v1.1.12 // indirect
	github.com/knadh/koanf/maps v0.1.2 // indirect
	github.com/knadh/koanf/providers/confmap v1.0.0 // indirect
	github.com/knadh/koanf/v2 v2.3.0 // indirect
	github.com/mitchellh/copystructure v1.2.0 // indirect
	github.com/mitchellh/reflectwalk v1.0.2 // indirect
	github.com/modern-go/concurrent v0.0.0-20180306012644-bacd9c7ef1dd // indirect
	github.com/modern-go/reflect2 v1.0.3-0.20250322232337-35a7c28c31ee // indirect
	github.com/open-telemetry/opentelemetry-collector-contrib/pkg/pdatautil v0.137.0 // indirect
	github.com/pmezard/go-difflib v1.0.0 // indirect
	github.com/stretchr/objx v0.5.2 // indirect
	go.opentelemetry.io/auto/sdk v1.1.0 // indirect
	go.opentelemetry.io/collector/consumer/consumererror v0.137.1-0.20251013162618-a96eab114ea4 // indirect
	go.opentelemetry.io/collector/consumer/xconsumer v0.137.1-0.20251013162618-a96eab114ea4 // indirect
	go.opentelemetry.io/collector/featuregate v1.43.1-0.20251013162618-a96eab114ea4 // indirect
	go.opentelemetry.io/collector/internal/telemetry v0.137.1-0.20251013162618-a96eab114ea4 // indirect
	go.opentelemetry.io/collector/pdata/pprofile v0.137.1-0.20251013162618-a96eab114ea4 // indirect
	go.opentelemetry.io/collector/pipeline v1.43.1-0.20251013162618-a96eab114ea4 // indirect
	go.opentelemetry.io/collector/receiver/receiverhelper v0.137.1-0.20251013162618-a96eab114ea4 // indirect
	go.opentelemetry.io/collector/receiver/xreceiver v0.137.1-0.20251013162618-a96eab114ea4 // indirect
	go.opentelemetry.io/contrib/bridges/otelzap v0.13.0 // indirect
	go.opentelemetry.io/otel v1.38.0 // indirect
	go.opentelemetry.io/otel/log v0.14.0 // indirect
	go.opentelemetry.io/otel/metric v1.38.0 // indirect
	go.opentelemetry.io/otel/sdk v1.38.0 // indirect
	go.opentelemetry.io/otel/sdk/metric v1.38.0 // indirect
	go.opentelemetry.io/otel/trace v1.38.0 // indirect
	go.yaml.in/yaml/v3 v3.0.4 // indirect
	golang.org/x/crypto v0.40.0 // indirect
	golang.org/x/net v0.42.0 // indirect
	golang.org/x/sys v0.35.0 // indirect
<<<<<<< HEAD
	golang.org/x/text v0.30.0 // indirect
	google.golang.org/genproto/googleapis/rpc v0.0.0-20250707201910-8d1bb00bc6a7 // indirect
	google.golang.org/grpc v1.75.1 // indirect
	google.golang.org/protobuf v1.36.9 // indirect
=======
	golang.org/x/text v0.29.0 // indirect
	google.golang.org/genproto/googleapis/rpc v0.0.0-20250804133106-a7a43d27e69b // indirect
	google.golang.org/grpc v1.76.0 // indirect
	google.golang.org/protobuf v1.36.10 // indirect
>>>>>>> 0e4ba8eb
	gopkg.in/yaml.v3 v3.0.1 // indirect
)

replace github.com/open-telemetry/opentelemetry-collector-contrib/pkg/pdatatest => ../../pkg/pdatatest

replace github.com/open-telemetry/opentelemetry-collector-contrib/pkg/pdatautil => ../../pkg/pdatautil

retract (
	v0.76.2
	v0.76.1
	v0.65.0
)

replace github.com/open-telemetry/opentelemetry-collector-contrib/pkg/golden => ../../pkg/golden<|MERGE_RESOLUTION|>--- conflicted
+++ resolved
@@ -72,17 +72,10 @@
 	golang.org/x/crypto v0.40.0 // indirect
 	golang.org/x/net v0.42.0 // indirect
 	golang.org/x/sys v0.35.0 // indirect
-<<<<<<< HEAD
 	golang.org/x/text v0.30.0 // indirect
-	google.golang.org/genproto/googleapis/rpc v0.0.0-20250707201910-8d1bb00bc6a7 // indirect
-	google.golang.org/grpc v1.75.1 // indirect
-	google.golang.org/protobuf v1.36.9 // indirect
-=======
-	golang.org/x/text v0.29.0 // indirect
 	google.golang.org/genproto/googleapis/rpc v0.0.0-20250804133106-a7a43d27e69b // indirect
 	google.golang.org/grpc v1.76.0 // indirect
 	google.golang.org/protobuf v1.36.10 // indirect
->>>>>>> 0e4ba8eb
 	gopkg.in/yaml.v3 v3.0.1 // indirect
 )
 
