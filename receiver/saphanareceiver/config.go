--- conflicted
+++ resolved
@@ -22,15 +22,9 @@
 )
 
 type Config struct {
-<<<<<<< HEAD
 	scraperhelper.ControllerConfig `mapstructure:",squash"`
-	confignet.TCPAddrConfig        `mapstructure:",squash"`
-	configtls.TLSClientSetting     `mapstructure:"tls,omitempty"`
-=======
-	scraperhelper.ScraperControllerSettings `mapstructure:",squash"`
 	confignet.TCPAddrConfig                 `mapstructure:",squash"`
 	configtls.ClientConfig                  `mapstructure:"tls,omitempty"`
->>>>>>> fdd9ebf1
 	// MetricsBuilderConfig defines which metrics/attributes to enable for the scraper
 	metadata.MetricsBuilderConfig `mapstructure:",squash"`
 
