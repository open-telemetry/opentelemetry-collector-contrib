type: redis

status:
  class: receiver
  stability:
    beta: [metrics]
  distributions: [contrib]
  codeowners:
    active: [dmitryax, hughesjj]

resource_attributes:
  redis.version:
    description: Redis server's version.
    enabled: true
    type: string
  server.address:
    description: Redis server's address
    enabled: false
    type: string
  server.port:
    description: Redis server's port
    enabled: false
    type: string

attributes:
  cluster_state:
    description: State of the cluster
    type: string
    enum:
      - ok
      - fail
  cmd:
    description: Redis command name
    type: string
  db:
    description: Redis database identifier
    type: string
  percentile:
    description: Percentile
    type: string
    enum:
      - p50
      - p99
      - p99.9
  role:
    description: Redis node's role
    type: string
    enum:
      - replica
      - primary
  state:
    description: Redis CPU usage state
    type: string
    # Redis versions < 6.0 have:
    #   used_cpu_sys: System CPU consumed by the Redis server, which is the sum of system CPU consumed by all threads of the server process (main thread and background threads)
    #   used_cpu_user: User CPU consumed by the Redis server, which is the sum of user CPU consumed by all threads of the server process (main thread and background threads)
    #   used_cpu_sys_children: System CPU consumed by the background processes
    #   used_cpu_user_children: User CPU consumed by the background processes
    # Redis versions >= 6.0 have two more:
    #   used_cpu_sys_main_thread: System CPU consumed by the Redis server main thread
    #   used_cpu_user_main_thread: User CPU consumed by the Redis server main thread
    enum:
      - sys
      - sys_children
      - sys_main_thread
      - user
      - user_children
      - user_main_thread
<<<<<<< HEAD
  db:
    description: Redis database identifier
    type: string
  role:
    description: Redis node's role
    type: string
    enum:
      - replica
      - primary
  cmd:
    description: Redis command name
    type: string
  percentile:
    description: Percentile
    type: string
    enum:
      - p50
      - p99
      - p99.9
  mode:
    description: Redis server mode
    type: string
    enum:
      - cluster
      - sentinel
      - standalone
=======
>>>>>>> b0687d7f

metrics:
  redis.clients.blocked:
    enabled: true
    description: Number of clients pending on a blocking call
    stability:
      level: development
    unit: "{client}"
    sum:
      value_type: int
      monotonic: false
      aggregation_temporality: cumulative


  redis.clients.connected:
    enabled: true
    description: Number of client connections (excluding connections from replicas)
    stability:
      level: development
    unit: "{client}"
    sum:
      value_type: int
      monotonic: false
      aggregation_temporality: cumulative

  redis.clients.max_input_buffer:
    enabled: true
    description: Biggest input buffer among current client connections
    stability:
      level: development
    unit: "By"
    gauge:
      value_type: int

  redis.clients.max_output_buffer:
    enabled: true
    description: Longest output list among current client connections
    stability:
      level: development
    unit: "By"
    gauge:
      value_type: int

  redis.cluster.known_nodes:
    enabled: false
    description: "Number of known nodes in the cluster"
    stability:
      level: development
    unit: "{node}"
    gauge:
      value_type: int

  redis.cluster.links_buffer_limit_exceeded.count:
    enabled: false
    description: "Total number of times the cluster links buffer limit was exceeded"
    stability:
      level: development
    unit: "{count}"
    sum:
      value_type: int
      monotonic: true
      aggregation_temporality: cumulative

  redis.cluster.node.count:
    enabled: false
    description: "Number of master nodes in the cluster"
    stability:
      level: development
    unit: "{node}"
    gauge:
      value_type: int

  redis.cluster.node.uptime:
    enabled: false
    description: "The node's current epoch"
    stability:
      level: development
    unit: "s"
    gauge:
      value_type: int


  redis.cluster.slots_assigned:
    enabled: false
    description: "Number of slots assigned in the cluster"
    stability:
      level: development
    unit: "{slot}"
    gauge:
      value_type: int

  redis.cluster.slots_fail:
    enabled: false
    description: "Number of slots in the cluster that are in a failing state"
    stability:
      level: development
    unit: "{slot}"
    gauge:
      value_type: int

  redis.cluster.slots_ok:
    enabled: false
    description: "Number of slots in the cluster that are ok"
    stability:
      level: development
    unit: "{slot}"
    gauge:
      value_type: int

  redis.cluster.slots_pfail:
    enabled: false
    description: "Number of slots in the cluster that are in a 'potentially failing' state"
    stability:
      level: development
    unit: "{slot}"
    gauge:
      value_type: int

  redis.cluster.state:
    enabled: false
    description: "State of the cluster"
    stability:
      level: development
    unit: "{state}"
    gauge:
      value_type: int
    attributes: [cluster_state]
  redis.cluster.stats_messages_received:
    enabled: false
    description: "Total number of messages received by the cluster"
    stability:
      level: development
    unit: "{message}"
    sum:
      value_type: int
      monotonic: true
      aggregation_temporality: cumulative

  redis.cluster.stats_messages_sent:
    enabled: false
    description: "Total number of messages sent by the cluster"
    stability:
      level: development
    unit: "{message}"
    sum:
      value_type: int
      monotonic: true
      aggregation_temporality: cumulative

  redis.cluster.uptime:
    enabled: false
    description: "Current epoch of the cluster"
    stability:
      level: development
    unit: "s"
    gauge:
      value_type: int

  redis.cmd.calls:
    enabled: false
    description: Total number of calls for a command
    stability:
      level: development
    unit: "{call}"
    sum:
      value_type: int
      monotonic: true
      aggregation_temporality: cumulative
    attributes: [cmd]

  redis.cmd.latency:
    enabled: false
    description: Command execution latency
    stability:
      level: development
    unit: s
    gauge:
      value_type: double
    attributes: [cmd, percentile]

  redis.cmd.usec:
    enabled: false
    description: Total time for all executions of this command
    stability:
      level: development
    unit: us
    sum:
      value_type: int
      monotonic: true
      aggregation_temporality: cumulative
    attributes: [cmd]
  redis.commands:
    enabled: true
    description: Number of commands processed per second
    stability:
      level: development
    unit: "{ops}/s"
    gauge:
      value_type: int

  redis.commands.processed:
    enabled: true
    description: Total number of commands processed by the server
    stability:
      level: development
    unit: "{command}"
    sum:
      value_type: int
      monotonic: true
      aggregation_temporality: cumulative

  redis.connections.received:
    enabled: true
    description: Total number of connections accepted by the server
    stability:
      level: development
    unit: "{connection}"
    sum:
      value_type: int
      monotonic: true
      aggregation_temporality: cumulative

  redis.connections.rejected:
    enabled: true
    description: Number of connections rejected because of maxclients limit
    stability:
      level: development
    unit: "{connection}"
    sum:
      value_type: int
      monotonic: true
      aggregation_temporality: cumulative

  redis.cpu.time:
    enabled: true
    description: System CPU consumed by the Redis server in seconds since server start
    stability:
      level: development
    unit: s
    sum:
      value_type: double
      monotonic: true
      aggregation_temporality: cumulative
    attributes: [state]

  redis.db.avg_ttl:
    enabled: true
    description: "Average keyspace keys TTL"
    stability:
      level: development
    unit: ms
    gauge:
      value_type: int
    attributes: [db]

  redis.db.expires:
    enabled: true
    description: "Number of keyspace keys with an expiration"
    stability:
      level: development
    unit: "{key}"
    gauge:
      value_type: int
    attributes: [db]
  redis.db.keys:
    enabled: true
    description: "Number of keyspace keys"
    stability:
      level: development
    unit: "{key}"
    gauge:
      value_type: int
    attributes: [db]
  redis.keys.evicted:
    enabled: true
    description: Number of evicted keys due to maxmemory limit
    stability:
      level: development
    unit: "{key}"
    sum:
      value_type: int
      monotonic: true
      aggregation_temporality: cumulative

  redis.keys.expired:
    enabled: true
    description: Total number of key expiration events
    stability:
      level: development
    unit: "{event}"
    sum:
      value_type: int
      monotonic: true
      aggregation_temporality: cumulative

<<<<<<< HEAD
  redis.keys.evicted:
    enabled: true
    description: Number of evicted keys due to maxmemory limit
    stability:
      level: development
    unit: "{key}"
    sum:
      value_type: int
      monotonic: true
      aggregation_temporality: cumulative

  redis.connections.received:
=======

  redis.keyspace.hits:
>>>>>>> b0687d7f
    enabled: true
    description: Number of successful lookup of keys in the main dictionary
    stability:
      level: development
    unit: "{hit}"
    sum:
      value_type: int
      monotonic: true
      aggregation_temporality: cumulative

  redis.keyspace.misses:
    enabled: true
    description: Number of failed lookup of keys in the main dictionary
    stability:
      level: development
    unit: "{miss}"
    sum:
      value_type: int
      monotonic: true
      aggregation_temporality: cumulative

  redis.latest_fork:
    enabled: true
    description: Duration of the latest fork operation in microseconds
    stability:
      level: development
    unit: us
    gauge:
      value_type: int

  redis.maxmemory:
    enabled: false
    description: The value of the maxmemory configuration directive
    stability:
      level: development
    unit: By
    gauge:
      value_type: int

  redis.memory.fragmentation_ratio:
    enabled: true
    description: Ratio between used_memory_rss and used_memory
    stability:
      level: development
    unit: "1"
    gauge:
      value_type: double

  redis.memory.lua:
    enabled: true
    description: Number of bytes used by the Lua engine
    stability:
      level: development
    unit: By
    gauge:
      value_type: int

  redis.memory.peak:
    enabled: true
    description: Peak memory consumed by Redis (in bytes)
    stability:
      level: development
    unit: By
    gauge:
      value_type: int

  redis.memory.rss:
    enabled: true
    description: Number of bytes that Redis allocated as seen by the operating system
    stability:
      level: development
    unit: By
    gauge:
      value_type: int

  redis.memory.used:
    enabled: true
    description: Total number of bytes allocated by Redis using its allocator
    stability:
      level: development
    unit: By
    gauge:
      value_type: int

  redis.net.input:
    enabled: true
    description: The total number of bytes read from the network
    stability:
      level: development
    unit: By
    sum:
      value_type: int
      monotonic: true
      aggregation_temporality: cumulative

  redis.net.output:
    enabled: true
    description: The total number of bytes written to the network
    stability:
      level: development
    unit: By
    sum:
      value_type: int
      monotonic: true
      aggregation_temporality: cumulative

<<<<<<< HEAD
  redis.keyspace.hits:
    enabled: true
    description: Number of successful lookup of keys in the main dictionary
    stability:
      level: development
    unit: "{hit}"
    sum:
      value_type: int
      monotonic: true
      aggregation_temporality: cumulative

  redis.keyspace.misses:
    enabled: true
    description: Number of failed lookup of keys in the main dictionary
    stability:
      level: development
    unit: "{miss}"
    sum:
      value_type: int
      monotonic: true
      aggregation_temporality: cumulative

  redis.mode:
    enabled: true
    description: Redis server mode
    unit: "{mode}"
    gauge:
      value_type: int
    attributes: [mode]

  redis.latest_fork:
    enabled: true
    description: Duration of the latest fork operation in microseconds
    stability:
      level: development
    unit: us
    gauge:
      value_type: int

  redis.slaves.connected:
=======
  redis.rdb.changes_since_last_save:
>>>>>>> b0687d7f
    enabled: true
    description: Number of changes since the last dump
    stability:
      level: development
    unit: "{change}"
    sum:
      value_type: int
      monotonic: false
      aggregation_temporality: cumulative

  redis.replication.backlog_first_byte_offset:
    enabled: true
    description: The master offset of the replication backlog buffer
    stability:
      level: development
    unit: "By"
    gauge:
      value_type: int

  redis.replication.offset:
    enabled: true
    description: The server's current replication offset
    stability:
      level: development
    unit: "By"
    gauge:
      value_type: int

<<<<<<< HEAD
  redis.sentinel.masters:
    enabled: true
    description: Number of masters monitored by Sentinel.
    unit: "{masters}"
    gauge:
      value_type: int

  redis.sentinel.tilt:
    enabled: true
    description: Whether Sentinel is in TILT mode (1 = tilt, 0 = normal).
    unit: "{state}"
    gauge:
      value_type: int

  redis.sentinel.tilt_since_seconds:
    enabled: true
    description: Duration in seconds of current TILT, or -1 if not in TILT mode.
    unit: "s"
    gauge:
      value_type: int

  redis.sentinel.total_tilt:
    enabled: true
    description: Total TILT occurrences since start.
    unit: "{events}"
    sum:
      value_type: int
      monotonic: true
      aggregation_temporality: cumulative

  redis.sentinel.running_scripts:
    enabled: true
    description: Number of running Sentinel scripts.
    unit: "{scripts}"
    gauge:
      value_type: int

  redis.sentinel.scripts_queue_length:
    enabled: true
    description: Length of Sentinel scripts queue.
    unit: "{scripts}"
    gauge:
      value_type: int

  redis.sentinel.simulate_failure_flags:
    enabled: true
    description: Simulated failure flags bitmask.
    unit: "{flags}"
    gauge:
      value_type: int

  redis.db.keys:
    enabled: true
    description: "Number of keyspace keys"
=======
  # below are all disabled by default
  redis.replication.replica_offset:
    enabled: false
    description: "Offset for redis replica"
>>>>>>> b0687d7f
    stability:
      level: development
    unit: "By"
    gauge:
      value_type: int

  redis.role:
    enabled: false
    description: Redis node's role
    stability:
      level: development
    unit: "{role}"
    sum:
      value_type: int
      monotonic: false
      aggregation_temporality: cumulative
    attributes: [role]
  redis.slaves.connected:
    enabled: true
    description: Number of connected replicas
    stability:
      level: development
    unit: "{replica}"
    sum:
      value_type: int
      monotonic: false
      aggregation_temporality: cumulative


  redis.uptime:
    enabled: true
    description: Number of seconds since Redis server start
    stability:
      level: development
    unit: s
    sum:
      value_type: int
      monotonic: true
      aggregation_temporality: cumulative

tests:
  config:
    endpoint: localhost:6379<|MERGE_RESOLUTION|>--- conflicted
+++ resolved
@@ -35,6 +35,13 @@
   db:
     description: Redis database identifier
     type: string
+  mode:
+    description: Redis server mode
+    type: string
+    enum:
+      - cluster
+      - sentinel
+      - standalone
   percentile:
     description: Percentile
     type: string
@@ -66,35 +73,6 @@
       - user
       - user_children
       - user_main_thread
-<<<<<<< HEAD
-  db:
-    description: Redis database identifier
-    type: string
-  role:
-    description: Redis node's role
-    type: string
-    enum:
-      - replica
-      - primary
-  cmd:
-    description: Redis command name
-    type: string
-  percentile:
-    description: Percentile
-    type: string
-    enum:
-      - p50
-      - p99
-      - p99.9
-  mode:
-    description: Redis server mode
-    type: string
-    enum:
-      - cluster
-      - sentinel
-      - standalone
-=======
->>>>>>> b0687d7f
 
 metrics:
   redis.clients.blocked:
@@ -359,6 +337,7 @@
     gauge:
       value_type: int
     attributes: [db]
+
   redis.db.keys:
     enabled: true
     description: "Number of keyspace keys"
@@ -368,6 +347,7 @@
     gauge:
       value_type: int
     attributes: [db]
+
   redis.keys.evicted:
     enabled: true
     description: Number of evicted keys due to maxmemory limit
@@ -390,130 +370,7 @@
       monotonic: true
       aggregation_temporality: cumulative
 
-<<<<<<< HEAD
-  redis.keys.evicted:
-    enabled: true
-    description: Number of evicted keys due to maxmemory limit
-    stability:
-      level: development
-    unit: "{key}"
-    sum:
-      value_type: int
-      monotonic: true
-      aggregation_temporality: cumulative
-
-  redis.connections.received:
-=======
-
-  redis.keyspace.hits:
->>>>>>> b0687d7f
-    enabled: true
-    description: Number of successful lookup of keys in the main dictionary
-    stability:
-      level: development
-    unit: "{hit}"
-    sum:
-      value_type: int
-      monotonic: true
-      aggregation_temporality: cumulative
-
-  redis.keyspace.misses:
-    enabled: true
-    description: Number of failed lookup of keys in the main dictionary
-    stability:
-      level: development
-    unit: "{miss}"
-    sum:
-      value_type: int
-      monotonic: true
-      aggregation_temporality: cumulative
-
-  redis.latest_fork:
-    enabled: true
-    description: Duration of the latest fork operation in microseconds
-    stability:
-      level: development
-    unit: us
-    gauge:
-      value_type: int
-
-  redis.maxmemory:
-    enabled: false
-    description: The value of the maxmemory configuration directive
-    stability:
-      level: development
-    unit: By
-    gauge:
-      value_type: int
-
-  redis.memory.fragmentation_ratio:
-    enabled: true
-    description: Ratio between used_memory_rss and used_memory
-    stability:
-      level: development
-    unit: "1"
-    gauge:
-      value_type: double
-
-  redis.memory.lua:
-    enabled: true
-    description: Number of bytes used by the Lua engine
-    stability:
-      level: development
-    unit: By
-    gauge:
-      value_type: int
-
-  redis.memory.peak:
-    enabled: true
-    description: Peak memory consumed by Redis (in bytes)
-    stability:
-      level: development
-    unit: By
-    gauge:
-      value_type: int
-
-  redis.memory.rss:
-    enabled: true
-    description: Number of bytes that Redis allocated as seen by the operating system
-    stability:
-      level: development
-    unit: By
-    gauge:
-      value_type: int
-
-  redis.memory.used:
-    enabled: true
-    description: Total number of bytes allocated by Redis using its allocator
-    stability:
-      level: development
-    unit: By
-    gauge:
-      value_type: int
-
-  redis.net.input:
-    enabled: true
-    description: The total number of bytes read from the network
-    stability:
-      level: development
-    unit: By
-    sum:
-      value_type: int
-      monotonic: true
-      aggregation_temporality: cumulative
-
-  redis.net.output:
-    enabled: true
-    description: The total number of bytes written to the network
-    stability:
-      level: development
-    unit: By
-    sum:
-      value_type: int
-      monotonic: true
-      aggregation_temporality: cumulative
-
-<<<<<<< HEAD
+
   redis.keyspace.hits:
     enabled: true
     description: Number of successful lookup of keys in the main dictionary
@@ -553,10 +410,83 @@
     gauge:
       value_type: int
 
-  redis.slaves.connected:
-=======
+  redis.maxmemory:
+    enabled: false
+    description: The value of the maxmemory configuration directive
+    stability:
+      level: development
+    unit: By
+    gauge:
+      value_type: int
+
+  redis.memory.fragmentation_ratio:
+    enabled: true
+    description: Ratio between used_memory_rss and used_memory
+    stability:
+      level: development
+    unit: "1"
+    gauge:
+      value_type: double
+
+  redis.memory.lua:
+    enabled: true
+    description: Number of bytes used by the Lua engine
+    stability:
+      level: development
+    unit: By
+    gauge:
+      value_type: int
+
+  redis.memory.peak:
+    enabled: true
+    description: Peak memory consumed by Redis (in bytes)
+    stability:
+      level: development
+    unit: By
+    gauge:
+      value_type: int
+
+  redis.memory.rss:
+    enabled: true
+    description: Number of bytes that Redis allocated as seen by the operating system
+    stability:
+      level: development
+    unit: By
+    gauge:
+      value_type: int
+
+  redis.memory.used:
+    enabled: true
+    description: Total number of bytes allocated by Redis using its allocator
+    stability:
+      level: development
+    unit: By
+    gauge:
+      value_type: int
+
+  redis.net.input:
+    enabled: true
+    description: The total number of bytes read from the network
+    stability:
+      level: development
+    unit: By
+    sum:
+      value_type: int
+      monotonic: true
+      aggregation_temporality: cumulative
+
+  redis.net.output:
+    enabled: true
+    description: The total number of bytes written to the network
+    stability:
+      level: development
+    unit: By
+    sum:
+      value_type: int
+      monotonic: true
+      aggregation_temporality: cumulative
+
   redis.rdb.changes_since_last_save:
->>>>>>> b0687d7f
     enabled: true
     description: Number of changes since the last dump
     stability:
@@ -585,7 +515,6 @@
     gauge:
       value_type: int
 
-<<<<<<< HEAD
   redis.sentinel.masters:
     enabled: true
     description: Number of masters monitored by Sentinel.
@@ -637,15 +566,10 @@
     gauge:
       value_type: int
 
-  redis.db.keys:
-    enabled: true
-    description: "Number of keyspace keys"
-=======
   # below are all disabled by default
   redis.replication.replica_offset:
     enabled: false
     description: "Offset for redis replica"
->>>>>>> b0687d7f
     stability:
       level: development
     unit: "By"
@@ -663,6 +587,7 @@
       monotonic: false
       aggregation_temporality: cumulative
     attributes: [role]
+
   redis.slaves.connected:
     enabled: true
     description: Number of connected replicas
@@ -673,7 +598,6 @@
       value_type: int
       monotonic: false
       aggregation_temporality: cumulative
-
 
   redis.uptime:
     enabled: true
