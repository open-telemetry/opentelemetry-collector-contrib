--- conflicted
+++ resolved
@@ -13,8 +13,6 @@
     description: Redis server's version.
     enabled: true
     type: string
-<<<<<<< HEAD
-=======
   server.address:
     description: Redis server's address
     enabled: false
@@ -23,7 +21,6 @@
     description: Redis server's port
     enabled: false
     type: string
->>>>>>> 592374af
 
 attributes:
   state:
