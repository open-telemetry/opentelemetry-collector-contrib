--- conflicted
+++ resolved
@@ -1,9 +1,5 @@
 # Use the official Redis image as the base
-<<<<<<< HEAD
-FROM redis:8.0.2
-=======
 FROM redis:8.0.3
->>>>>>> a69efa15
 
 RUN apt update && apt install --assume-yes socat
 
