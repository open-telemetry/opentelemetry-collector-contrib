--- conflicted
+++ resolved
@@ -17,13 +17,7 @@
 func parseLatencyStats(str string) (latencies, error) {
 	res := make(latencies)
 
-<<<<<<< HEAD
-	pairs := strings.SplitSeq(strings.TrimSpace(str), ",")
-
-	for pairStr := range pairs {
-=======
 	for pairStr := range strings.SplitSeq(strings.TrimSpace(str), ",") {
->>>>>>> b0687d7f
 		pair := strings.Split(pairStr, "=")
 		if len(pair) != 2 {
 			return nil, fmt.Errorf("unexpected latency percentiles pair '%s'", pairStr)
