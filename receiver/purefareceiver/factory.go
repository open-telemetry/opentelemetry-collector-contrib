// Copyright The OpenTelemetry Authors
// SPDX-License-Identifier: Apache-2.0

package purefareceiver // import "github.com/open-telemetry/opentelemetry-collector-contrib/receiver/purefareceiver"

// This file implements Factory for Array scraper.

import (
	"context"
	"fmt"
	"time"

	"go.opentelemetry.io/collector/component"
	"go.opentelemetry.io/collector/config/confighttp"
	"go.opentelemetry.io/collector/consumer"
	"go.opentelemetry.io/collector/receiver"

	"github.com/open-telemetry/opentelemetry-collector-contrib/receiver/purefareceiver/internal/metadata"
)

// NewFactory creates a factory for Pure Storage FlashArray receiver.
func NewFactory() receiver.Factory {
	return receiver.NewFactory(
		metadata.Type,
		createDefaultConfig,
		receiver.WithMetrics(createMetricsReceiver, metadata.MetricsStability))
}

func createDefaultConfig() component.Config {
	return &Config{
		ArrayName:    "foobar.example.com",
<<<<<<< HEAD
=======
		Namespace:    "purefa",
>>>>>>> 03e370a1
		ClientConfig: confighttp.NewDefaultClientConfig(),
		Settings: &Settings{
			ReloadIntervals: &ReloadIntervals{
				Array:       60 * time.Second,
				Hosts:       60 * time.Second,
				Directories: 60 * time.Second,
				Pods:        60 * time.Second,
				Volumes:     60 * time.Second,
			},
		},
	}
}

func createMetricsReceiver(
	_ context.Context,
	set receiver.Settings,
	rCfg component.Config,
	next consumer.Metrics,
) (receiver.Metrics, error) {
	cfg, ok := rCfg.(*Config)
	if !ok {
		return nil, fmt.Errorf("a purefa receiver config was expected by the receiver factory, but got %T", rCfg)
	}
	return newReceiver(cfg, set, next), nil
}<|MERGE_RESOLUTION|>--- conflicted
+++ resolved
@@ -29,10 +29,7 @@
 func createDefaultConfig() component.Config {
 	return &Config{
 		ArrayName:    "foobar.example.com",
-<<<<<<< HEAD
-=======
 		Namespace:    "purefa",
->>>>>>> 03e370a1
 		ClientConfig: confighttp.NewDefaultClientConfig(),
 		Settings: &Settings{
 			ReloadIntervals: &ReloadIntervals{
