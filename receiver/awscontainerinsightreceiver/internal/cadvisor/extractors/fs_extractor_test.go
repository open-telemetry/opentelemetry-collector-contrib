// Copyright The OpenTelemetry Authors
// SPDX-License-Identifier: Apache-2.0

package extractors

import (
	"bytes"
	"encoding/json"
	"testing"

	cinfo "github.com/google/cadvisor/info/v1"
	"github.com/stretchr/testify/assert"

	"github.com/open-telemetry/opentelemetry-collector-contrib/internal/aws/containerinsight"
	"github.com/open-telemetry/opentelemetry-collector-contrib/receiver/awscontainerinsightreceiver/internal/cadvisor/testutils"
	"github.com/open-telemetry/opentelemetry-collector-contrib/receiver/awscontainerinsightreceiver/internal/stores"
)

func TestFSStats(t *testing.T) {
	result := testutils.LoadContainerInfo(t, "./testdata/CurInfoContainer.json")
	// container type
	containerType := containerinsight.TypeContainer
	extractor := NewFileSystemMetricExtractor(nil)

	var cMetrics []*stores.CIMetricImpl
	if extractor.HasValue(result[0]) {
		cMetrics = extractor.GetValue(result[0], nil, containerType)
	}

	expectedFields := map[string]any{
		"container_filesystem_usage":       uint64(25661440),
		"container_filesystem_capacity":    uint64(21462233088),
		"container_filesystem_available":   uint64(0),
		"container_filesystem_utilization": float64(0.11956556381986117),
	}
	expectedTags := map[string]string{
		"device": "/dev/xvda1",
		"fstype": "vfs",
		"Type":   "ContainerFS",
	}
	AssertContainsTaggedField(t, cMetrics[0], expectedFields, expectedTags)

	// pod type
	containerType = containerinsight.TypePod
	extractor = NewFileSystemMetricExtractor(nil)

	if extractor.HasValue(result[0]) {
		cMetrics = extractor.GetValue(result[0], nil, containerType)
	}

	assert.Empty(t, cMetrics)

	// node type for eks

	result2 := testutils.LoadContainerInfo(t, "./testdata/CurInfoNode.json")
	containerType = containerinsight.TypeNode
	extractor = NewFileSystemMetricExtractor(nil)

	if extractor.HasValue(result2[0]) {
		cMetrics = extractor.GetValue(result2[0], nil, containerType)
	}

	expectedFields = map[string]any{
		"node_filesystem_available":   uint64(67108864),
		"node_filesystem_capacity":    uint64(67108864),
		"node_filesystem_inodes":      uint64(2052980),
		"node_filesystem_inodes_free": uint64(2052979),
		"node_filesystem_usage":       uint64(0),
		"node_filesystem_utilization": float64(0),
	}
	expectedTags = map[string]string{
		"device": "/dev/shm",
		"fstype": "vfs",
		"Type":   "NodeFS",
	}
	AssertContainsTaggedField(t, cMetrics[0], expectedFields, expectedTags)

	expectedFields = map[string]any{
		"node_filesystem_available":   uint64(6925574144),
		"node_filesystem_capacity":    uint64(21462233088),
		"node_filesystem_inodes":      uint64(10484672),
		"node_filesystem_inodes_free": uint64(10387672),
		"node_filesystem_usage":       uint64(14536658944),
		"node_filesystem_utilization": float64(67.73134409824186),
	}
	expectedTags = map[string]string{
		"device": "/dev/xvda1",
		"fstype": "vfs",
		"Type":   "NodeFS",
	}
	AssertContainsTaggedField(t, cMetrics[1], expectedFields, expectedTags)

	expectedFields = map[string]any{
		"node_filesystem_available":   uint64(10682417152),
		"node_filesystem_capacity":    uint64(10726932480),
		"node_filesystem_inodes":      uint64(5242880),
		"node_filesystem_inodes_free": uint64(5242877),
		"node_filesystem_usage":       uint64(44515328),
		"node_filesystem_utilization": float64(0.4149865591397849),
	}
	expectedTags = map[string]string{
		"device": "/dev/xvdce",
		"fstype": "vfs",
		"Type":   "NodeFS",
	}
	AssertContainsTaggedField(t, cMetrics[2], expectedFields, expectedTags)
}

func TestAllowList(t *testing.T) {
	extractor := NewFileSystemMetricExtractor(nil)
	assert.True(t, extractor.allowListRegexP.MatchString("/dev/shm"))
	assert.True(t, extractor.allowListRegexP.MatchString("tmpfs"))
	assert.True(t, extractor.allowListRegexP.MatchString("overlay"))
	assert.False(t, extractor.allowListRegexP.MatchString("overlaytest"))
	assert.False(t, extractor.allowListRegexP.MatchString("/dev"))
}

func TestFSStatsWithAllowList(t *testing.T) {
	var result []*cinfo.ContainerInfo
	containerInfos := testutils.LoadContainerInfo(t, "./testdata/FileSystemStat.json")
	result = append(result, containerInfos...)

	var b bytes.Buffer
	enc := json.NewEncoder(&b)
	assert.NoError(t, enc.Encode(result))
	containerType := containerinsight.TypeContainer
	extractor := NewFileSystemMetricExtractor(nil)

	var cMetrics []*stores.CIMetricImpl
	if extractor.HasValue(result[0]) {
		cMetrics = extractor.GetValue(result[0], nil, containerType)
	}

	// There are 3 valid device names which pass the allowlist in testAllowList json.
<<<<<<< HEAD
	assert.Equal(t, 3, len(cMetrics))
	assert.Equal(t, "tmpfs", cMetrics[0].Tags["device"])
	assert.Equal(t, "/dev/xvda1", cMetrics[1].Tags["device"])
	assert.Equal(t, "overlay", cMetrics[2].Tags["device"])

=======
	assert.Len(t, cMetrics, 3)
	assert.Equal(t, "tmpfs", cMetrics[0].tags["device"])
	assert.Equal(t, "/dev/xvda1", cMetrics[1].tags["device"])
	assert.Equal(t, "overlay", cMetrics[2].tags["device"])
>>>>>>> a4900832
}<|MERGE_RESOLUTION|>--- conflicted
+++ resolved
@@ -22,7 +22,7 @@
 	containerType := containerinsight.TypeContainer
 	extractor := NewFileSystemMetricExtractor(nil)
 
-	var cMetrics []*stores.CIMetricImpl
+	var cMetrics []*CAdvisorMetric
 	if extractor.HasValue(result[0]) {
 		cMetrics = extractor.GetValue(result[0], nil, containerType)
 	}
@@ -126,22 +126,14 @@
 	containerType := containerinsight.TypeContainer
 	extractor := NewFileSystemMetricExtractor(nil)
 
-	var cMetrics []*stores.CIMetricImpl
+	var cMetrics []*CAdvisorMetric
 	if extractor.HasValue(result[0]) {
 		cMetrics = extractor.GetValue(result[0], nil, containerType)
 	}
 
 	// There are 3 valid device names which pass the allowlist in testAllowList json.
-<<<<<<< HEAD
-	assert.Equal(t, 3, len(cMetrics))
-	assert.Equal(t, "tmpfs", cMetrics[0].Tags["device"])
-	assert.Equal(t, "/dev/xvda1", cMetrics[1].Tags["device"])
-	assert.Equal(t, "overlay", cMetrics[2].Tags["device"])
-
-=======
 	assert.Len(t, cMetrics, 3)
 	assert.Equal(t, "tmpfs", cMetrics[0].tags["device"])
 	assert.Equal(t, "/dev/xvda1", cMetrics[1].tags["device"])
 	assert.Equal(t, "overlay", cMetrics[2].tags["device"])
->>>>>>> a4900832
 }