--- conflicted
+++ resolved
@@ -31,12 +31,7 @@
 	return info.Spec.HasNetwork
 }
 
-<<<<<<< HEAD
-func (n *NetMetricExtractor) GetValue(info *cinfo.ContainerInfo, _ CPUMemInfoProvider, containerType string) []*stores.CIMetricImpl {
-
-=======
 func (n *NetMetricExtractor) GetValue(info *cinfo.ContainerInfo, _ CPUMemInfoProvider, containerType string) []*CAdvisorMetric {
->>>>>>> a4900832
 	// Just a protection here, there is no Container level Net metrics
 	if containerType == ci.TypePod || containerType == ci.TypeContainer {
 		return nil
