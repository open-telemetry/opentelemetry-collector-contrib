// Copyright The OpenTelemetry Authors
//
// Licensed under the Apache License, Version 2.0 (the "License");
// you may not use this file except in compliance with the License.
// You may obtain a copy of the License at
//
//       http://www.apache.org/licenses/LICENSE-2.0
//
// Unless required by applicable law or agreed to in writing, software
// distributed under the License is distributed on an "AS IS" BASIS,
// WITHOUT WARRANTIES OR CONDITIONS OF ANY KIND, either express or implied.
// See the License for the specific language governing permissions and
// limitations under the License.

package prometheusreceiver

import (
	"testing"

	promcfg "github.com/prometheus/prometheus/config"
	"github.com/prometheus/prometheus/pkg/labels"
	"github.com/stretchr/testify/require"
	"go.opentelemetry.io/collector/model/pdata"
)

const targetExternalLabels = `
# HELP go_threads Number of OS threads created
# TYPE go_threads gauge
go_threads 19`

func TestExternalLabels(t *testing.T) {
	targets := []*testData{
		{
			name: "target1",
			pages: []mockPrometheusResponse{
				{code: 200, data: targetExternalLabels},
			},
			validateFunc: verifyExternalLabels,
		},
	}

	testComponentCustomConfig(t, targets, func(cfg *promcfg.Config) {
		cfg.GlobalConfig.ExternalLabels = labels.FromStrings("key", "value")
	})
}

func verifyExternalLabels(t *testing.T, td *testData, rms []*pdata.ResourceMetrics) {
	verifyNumScrapeResults(t, td, rms)
	require.Greater(t, len(rms), 0, "At least one resource metric should be present")

	wantAttributes := td.attributes
	metrics1 := rms[0].InstrumentationLibraryMetrics().At(0).Metrics()
	ts1 := metrics1.At(0).Gauge().DataPoints().At(0).Timestamp()
	doCompare(t, "scrape-externalLabels", wantAttributes, rms[0], []testExpectation{
		assertMetricPresent("go_threads",
			compareMetricType(pdata.MetricDataTypeGauge),
			[]dataPointExpectation{
				{
					numberPointComparator: []numberPointComparator{
						compareTimestamp(ts1),
						compareDoubleValue(19),
						compareAttributes(map[string]string{"key": "value"}),
					},
				},
			}),
	})
}

const targetLabelLimit1 = `
# HELP test_gauge0 This is my gauge
# TYPE test_gauge0 gauge
test_gauge0{label1="value1",label2="value2"} 10
`

func verifyLabelLimitTarget1(t *testing.T, td *testData, rms []*pdata.ResourceMetrics) {
	//each sample in the scraped metrics is within the configured label_limit, scrape should be successful
	verifyNumScrapeResults(t, td, rms)
	require.Greater(t, len(rms), 0, "At least one resource metric should be present")

	want := td.attributes
	metrics1 := rms[0].InstrumentationLibraryMetrics().At(0).Metrics()
	ts1 := metrics1.At(0).Gauge().DataPoints().At(0).Timestamp()

	doCompare(t, "scrape-labelLimit", want, rms[0], []testExpectation{
		assertMetricPresent("test_gauge0",
			compareMetricType(pdata.MetricDataTypeGauge),
			[]dataPointExpectation{
				{
					numberPointComparator: []numberPointComparator{
						compareTimestamp(ts1),
						compareDoubleValue(10),
						compareAttributes(map[string]string{"label1": "value1", "label2": "value2"}),
					},
				},
			},
		),
	})
}

const targetLabelLimit2 = `
# HELP test_gauge0 This is my gauge
# TYPE test_gauge0 gauge
test_gauge0{label1="value1",label2="value2",label3="value3"} 10
`

func verifyFailedScrape(t *testing.T, _ *testData, rms []*pdata.ResourceMetrics) {
	//Scrape should be unsuccessful since limit is exceeded in target2
	for _, rm := range rms {
		metrics := getMetrics(rm)
		assertUp(t, 0, metrics)
	}
}

func TestLabelLimitConfig(t *testing.T) {
	targets := []*testData{
		{
			name: "target1",
			pages: []mockPrometheusResponse{
				{code: 200, data: targetLabelLimit1},
			},
			validateFunc: verifyLabelLimitTarget1,
		},
		{
			name: "target2",
			pages: []mockPrometheusResponse{
				{code: 200, data: targetLabelLimit2},
			},
			validateFunc: verifyFailedScrape,
		},
	}

	testComponentCustomConfig(t, targets, func(cfg *promcfg.Config) {
		// set label limit in scrape_config
		for _, scrapeCfg := range cfg.ScrapeConfigs {
			scrapeCfg.LabelLimit = 5
		}
	})
}

const targetLabelNameLimit1 = `
# HELP test_gauge0 This is my gauge
# TYPE test_gauge0 gauge
test_gauge0{label1="value1",label2="value2"} 10

# HELP test_counter0 This is my counter
# TYPE test_counter0 counter
test_counter0{label1="value1",label2="value2"} 1
`

func verifyLabelLengthTarget1(t *testing.T, td *testData, rms []*pdata.ResourceMetrics) {
	verifyNumScrapeResults(t, td, rms)
	require.Greater(t, len(rms), 0, "At least one resource metric should be present")

	want := td.attributes
	metrics1 := rms[0].InstrumentationLibraryMetrics().At(0).Metrics()
	ts1 := getTS(metrics1)

	doCompare(t, "scrape-labelNameLimit", want, rms[0], []testExpectation{
		assertMetricPresent("test_counter0",
			compareMetricType(pdata.MetricDataTypeSum),
			[]dataPointExpectation{
				{
					numberPointComparator: []numberPointComparator{
						compareStartTimestamp(ts1),
						compareTimestamp(ts1),
						compareDoubleValue(1),
						compareAttributes(map[string]string{"label1": "value1", "label2": "value2"}),
					},
				},
			},
		),
		assertMetricPresent("test_gauge0",
			compareMetricType(pdata.MetricDataTypeGauge),
			[]dataPointExpectation{
				{
					numberPointComparator: []numberPointComparator{
						compareTimestamp(ts1),
						compareDoubleValue(10),
						compareAttributes(map[string]string{"label1": "value1", "label2": "value2"}),
					},
				},
			},
		),
	})
}

const targetLabelNameLimit2 = `
# HELP test_gauge0 This is my gauge
# TYPE test_gauge0 gauge
test_gauge0{label1="value1",labelNameExceedingLimit="value2"} 10

# HELP test_counter0 This is my counter
# TYPE test_counter0 counter
test_counter0{label1="value1",label2="value2"} 1
`

func TestLabelNameLimitConfig(t *testing.T) {
	targets := []*testData{
		{
			name: "target1",
			pages: []mockPrometheusResponse{
				{code: 200, data: targetLabelNameLimit1},
			},
			validateFunc: verifyLabelLengthTarget1,
		},
		{
			name: "target2",
			pages: []mockPrometheusResponse{
				{code: 200, data: targetLabelNameLimit2},
			},
			validateFunc: verifyFailedScrape,
		},
	}

<<<<<<< HEAD
	testComponentCustomConfig(t, targets, func(cfg *promcfg.Config) {
		// set label name limit in scrape_config
		for _, scrapeCfg := range cfg.ScrapeConfigs {
			scrapeCfg.LabelNameLengthLimit = 20
		}
	})
=======
	mp, cfg, err := setupMockPrometheus(targets...)
	require.Nilf(t, err, "Failed to create Prometheus config: %v", err)

	// set label name limit in scrape_config
	for _, scrapeCfg := range cfg.ScrapeConfigs {
		scrapeCfg.LabelNameLengthLimit = 20
	}

	testComponentCustomConfig(t, targets, mp, cfg)
}

//for all metric types, testLabel has empty value
const emptyLabelValuesTarget1 = `
# HELP test_gauge0 This is my gauge
# TYPE test_gauge0 gauge
test_gauge0{id="1",testLabel=""} 19

# HELP test_counter0 This is my counter
# TYPE test_counter0 counter
test_counter0{id="1",testLabel=""} 100

# HELP test_histogram0 This is my histogram
# TYPE test_histogram0 histogram
test_histogram0_bucket{id="1",testLabel="",le="0.1"} 1000
test_histogram0_bucket{id="1",testLabel="",le="0.5"} 1500
test_histogram0_bucket{id="1",testLabel="",le="1"} 2000
test_histogram0_bucket{id="1",testLabel="",le="+Inf"} 2500
test_histogram0_sum{id="1",testLabel=""} 5000
test_histogram0_count{id="1",testLabel=""} 2500

# HELP test_summary0 This is my summary
# TYPE test_summary0 summary
test_summary0{id="1",testLabel="",quantile="0.1"} 1
test_summary0{id="1",testLabel="",quantile="0.5"} 5
test_summary0{id="1",testLabel="",quantile="0.99"} 8
test_summary0_sum{id="1",testLabel=""} 5000
test_summary0_count{id="1",testLabel=""} 1000
`

func verifyEmptyLabelValuesTarget1(t *testing.T, td *testData, rms []*pdata.ResourceMetrics) {
	require.Greater(t, len(rms), 0, "At least one resource metric should be present")

	want := td.attributes
	metrics1 := rms[0].InstrumentationLibraryMetrics().At(0).Metrics()
	ts1 := metrics1.At(0).Gauge().DataPoints().At(0).Timestamp()

	e1 := []testExpectation{
		assertMetricPresent("test_gauge0",
			compareMetricType(pdata.MetricDataTypeGauge),
			[]dataPointExpectation{
				{
					numberPointComparator: []numberPointComparator{
						compareTimestamp(ts1),
						compareDoubleValue(19),
						compareAttributes(map[string]string{"id": "1"}),
					},
				},
			}),
		assertMetricPresent("test_counter0",
			compareMetricType(pdata.MetricDataTypeSum),
			[]dataPointExpectation{
				{
					numberPointComparator: []numberPointComparator{
						compareTimestamp(ts1),
						compareDoubleValue(100),
						compareAttributes(map[string]string{"id": "1"}),
					},
				},
			}),
		assertMetricPresent("test_histogram0",
			compareMetricType(pdata.MetricDataTypeHistogram),
			[]dataPointExpectation{
				{
					histogramPointComparator: []histogramPointComparator{
						compareHistogramStartTimestamp(ts1),
						compareHistogramTimestamp(ts1),
						compareHistogram(2500, 5000, []uint64{1000, 500, 500, 500}),
						compareHistogramAttributes(map[string]string{"id": "1"}),
					},
				},
			}),
		assertMetricPresent("test_summary0",
			compareMetricType(pdata.MetricDataTypeSummary),
			[]dataPointExpectation{
				{
					summaryPointComparator: []summaryPointComparator{
						compareSummaryStartTimestamp(ts1),
						compareSummaryTimestamp(ts1),
						compareSummary(1000, 5000, [][]float64{{0.1, 1}, {0.5, 5}, {0.99, 8}}),
						compareSummaryAttributes(map[string]string{"id": "1"}),
					},
				},
			}),
	}
	doCompare(t, "scrape-empty-label-values-1", want, rms[0], e1)
}

// target has two time series for both gauge and counter, only one time series has a value for the label "testLabel"
const emptyLabelValuesTarget2 = `
# HELP test_gauge0 This is my gauge.
# TYPE test_gauge0 gauge
test_gauge0{id="1",testLabel=""} 19
test_gauge0{id="2",testLabel="foobar"} 2

# HELP test_counter0 This is my counter
# TYPE test_counter0 counter
test_counter0{id="1",testLabel=""} 100
test_counter0{id="2",testLabel="foobar"} 110
`

func verifyEmptyLabelValuesTarget2(t *testing.T, td *testData, rms []*pdata.ResourceMetrics) {
	require.Greater(t, len(rms), 0, "At least one resource metric should be present")

	want := td.attributes
	metrics1 := rms[0].InstrumentationLibraryMetrics().At(0).Metrics()
	ts1 := metrics1.At(0).Gauge().DataPoints().At(0).Timestamp()

	e1 := []testExpectation{
		assertMetricPresent("test_gauge0",
			compareMetricType(pdata.MetricDataTypeGauge),
			[]dataPointExpectation{
				{
					numberPointComparator: []numberPointComparator{
						compareTimestamp(ts1),
						compareDoubleValue(19),
						compareAttributes(map[string]string{"id": "1"}),
					},
				},
				{
					numberPointComparator: []numberPointComparator{
						compareTimestamp(ts1),
						compareDoubleValue(2),
						compareAttributes(map[string]string{"id": "2", "testLabel": "foobar"}),
					},
				},
			}),
		assertMetricPresent("test_counter0",
			compareMetricType(pdata.MetricDataTypeSum),
			[]dataPointExpectation{
				{
					numberPointComparator: []numberPointComparator{
						compareTimestamp(ts1),
						compareDoubleValue(100),
						compareAttributes(map[string]string{"id": "1"}),
					},
				},
				{
					numberPointComparator: []numberPointComparator{
						compareTimestamp(ts1),
						compareDoubleValue(110),
						compareAttributes(map[string]string{"id": "2", "testLabel": "foobar"}),
					},
				},
			}),
	}
	doCompare(t, "scrape-empty-label-values-2", want, rms[0], e1)
}

func TestEmptyLabelValues(t *testing.T) {
	targets := []*testData{
		{
			name: "target1",
			pages: []mockPrometheusResponse{
				{code: 200, data: emptyLabelValuesTarget1},
			},
			validateFunc: verifyEmptyLabelValuesTarget1,
		},
		{
			name: "target2",
			pages: []mockPrometheusResponse{
				{code: 200, data: emptyLabelValuesTarget2},
			},
			validateFunc: verifyEmptyLabelValuesTarget2,
		},
	}
	testComponent(t, targets, false, "")
>>>>>>> dfa941e1
}<|MERGE_RESOLUTION|>--- conflicted
+++ resolved
@@ -212,23 +212,12 @@
 		},
 	}
 
-<<<<<<< HEAD
 	testComponentCustomConfig(t, targets, func(cfg *promcfg.Config) {
 		// set label name limit in scrape_config
 		for _, scrapeCfg := range cfg.ScrapeConfigs {
 			scrapeCfg.LabelNameLengthLimit = 20
 		}
 	})
-=======
-	mp, cfg, err := setupMockPrometheus(targets...)
-	require.Nilf(t, err, "Failed to create Prometheus config: %v", err)
-
-	// set label name limit in scrape_config
-	for _, scrapeCfg := range cfg.ScrapeConfigs {
-		scrapeCfg.LabelNameLengthLimit = 20
-	}
-
-	testComponentCustomConfig(t, targets, mp, cfg)
 }
 
 //for all metric types, testLabel has empty value
@@ -264,7 +253,7 @@
 
 	want := td.attributes
 	metrics1 := rms[0].InstrumentationLibraryMetrics().At(0).Metrics()
-	ts1 := metrics1.At(0).Gauge().DataPoints().At(0).Timestamp()
+	ts1 := getTS(metrics1)
 
 	e1 := []testExpectation{
 		assertMetricPresent("test_gauge0",
@@ -335,7 +324,7 @@
 
 	want := td.attributes
 	metrics1 := rms[0].InstrumentationLibraryMetrics().At(0).Metrics()
-	ts1 := metrics1.At(0).Gauge().DataPoints().At(0).Timestamp()
+	ts1 := getTS(metrics1)
 
 	e1 := []testExpectation{
 		assertMetricPresent("test_gauge0",
@@ -396,5 +385,4 @@
 		},
 	}
 	testComponent(t, targets, false, "")
->>>>>>> dfa941e1
 }