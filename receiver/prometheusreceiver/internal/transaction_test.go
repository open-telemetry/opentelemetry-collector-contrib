--- conflicted
+++ resolved
@@ -5,7 +5,6 @@
 
 import (
 	"context"
-	"fmt"
 	"testing"
 	"time"
 
@@ -59,13 +58,8 @@
 	testTransactionCommitWithoutAdding(t)
 }
 
-<<<<<<< HEAD
-func testTransactionCommitWithoutAdding(t *testing.T, enableNativeHistograms bool) {
-	tr := newTransaction(scrapeCtx, consumertest.NewNop(), labels.EmptyLabels(), receivertest.NewNopSettings(receivertest.NopType), nopObsRecv(t), false, enableNativeHistograms, true)
-=======
 func testTransactionCommitWithoutAdding(t *testing.T) {
-	tr := newTransaction(scrapeCtx, &startTimeAdjuster{startTime: startTimestamp}, consumertest.NewNop(), labels.EmptyLabels(), receivertest.NewNopSettings(receivertest.NopType), nopObsRecv(t), false, true)
->>>>>>> d58cbcef
+	tr := newTransaction(scrapeCtx, consumertest.NewNop(), labels.EmptyLabels(), receivertest.NewNopSettings(receivertest.NopType), nopObsRecv(t), false, true)
 	assert.NoError(t, tr.Commit())
 }
 
@@ -73,13 +67,8 @@
 	testTransactionRollbackDoesNothing(t)
 }
 
-<<<<<<< HEAD
-func testTransactionRollbackDoesNothing(t *testing.T, enableNativeHistograms bool) {
-	tr := newTransaction(scrapeCtx, consumertest.NewNop(), labels.EmptyLabels(), receivertest.NewNopSettings(receivertest.NopType), nopObsRecv(t), false, enableNativeHistograms, true)
-=======
 func testTransactionRollbackDoesNothing(t *testing.T) {
-	tr := newTransaction(scrapeCtx, &startTimeAdjuster{startTime: startTimestamp}, consumertest.NewNop(), labels.EmptyLabels(), receivertest.NewNopSettings(receivertest.NopType), nopObsRecv(t), false, true)
->>>>>>> d58cbcef
+	tr := newTransaction(scrapeCtx, consumertest.NewNop(), labels.EmptyLabels(), receivertest.NewNopSettings(receivertest.NopType), nopObsRecv(t), false, true)
 	assert.NoError(t, tr.Rollback())
 }
 
@@ -87,13 +76,8 @@
 	testTransactionUpdateMetadataDoesNothing(t)
 }
 
-<<<<<<< HEAD
-func testTransactionUpdateMetadataDoesNothing(t *testing.T, enableNativeHistograms bool) {
-	tr := newTransaction(scrapeCtx, consumertest.NewNop(), labels.EmptyLabels(), receivertest.NewNopSettings(receivertest.NopType), nopObsRecv(t), false, enableNativeHistograms, true)
-=======
 func testTransactionUpdateMetadataDoesNothing(t *testing.T) {
-	tr := newTransaction(scrapeCtx, &startTimeAdjuster{startTime: startTimestamp}, consumertest.NewNop(), labels.EmptyLabels(), receivertest.NewNopSettings(receivertest.NopType), nopObsRecv(t), false, true)
->>>>>>> d58cbcef
+	tr := newTransaction(scrapeCtx, consumertest.NewNop(), labels.EmptyLabels(), receivertest.NewNopSettings(receivertest.NopType), nopObsRecv(t), false, true)
 	_, err := tr.UpdateMetadata(0, labels.New(), metadata.Metadata{})
 	assert.NoError(t, err)
 }
@@ -104,11 +88,7 @@
 
 func testTransactionAppendNoTarget(t *testing.T) {
 	badLabels := labels.FromStrings(model.MetricNameLabel, "counter_test")
-<<<<<<< HEAD
-	tr := newTransaction(scrapeCtx, consumertest.NewNop(), labels.EmptyLabels(), receivertest.NewNopSettings(receivertest.NopType), nopObsRecv(t), false, enableNativeHistograms, true)
-=======
-	tr := newTransaction(scrapeCtx, &startTimeAdjuster{startTime: startTimestamp}, consumertest.NewNop(), labels.EmptyLabels(), receivertest.NewNopSettings(receivertest.NopType), nopObsRecv(t), false, true)
->>>>>>> d58cbcef
+	tr := newTransaction(scrapeCtx, consumertest.NewNop(), labels.EmptyLabels(), receivertest.NewNopSettings(receivertest.NopType), nopObsRecv(t), false, true)
 	_, err := tr.Append(0, badLabels, time.Now().Unix()*1000, 1.0)
 	assert.Error(t, err)
 }
@@ -122,11 +102,7 @@
 		model.InstanceLabel: "localhost:8080",
 		model.JobLabel:      "test2",
 	})
-<<<<<<< HEAD
-	tr := newTransaction(scrapeCtx, consumertest.NewNop(), labels.EmptyLabels(), receivertest.NewNopSettings(receivertest.NopType), nopObsRecv(t), false, enableNativeHistograms, true)
-=======
-	tr := newTransaction(scrapeCtx, &startTimeAdjuster{startTime: startTimestamp}, consumertest.NewNop(), labels.EmptyLabels(), receivertest.NewNopSettings(receivertest.NopType), nopObsRecv(t), false, true)
->>>>>>> d58cbcef
+	tr := newTransaction(scrapeCtx, consumertest.NewNop(), labels.EmptyLabels(), receivertest.NewNopSettings(receivertest.NopType), nopObsRecv(t), false, true)
 	_, err := tr.Append(0, jobNotFoundLb, time.Now().Unix()*1000, 1.0)
 	assert.ErrorIs(t, err, errMetricNameNotFound)
 	assert.ErrorIs(t, tr.Commit(), errNoDataToBuild)
@@ -136,13 +112,8 @@
 	testTransactionAppendEmptyMetricName(t)
 }
 
-<<<<<<< HEAD
-func testTransactionAppendEmptyMetricName(t *testing.T, enableNativeHistograms bool) {
-	tr := newTransaction(scrapeCtx, consumertest.NewNop(), labels.EmptyLabels(), receivertest.NewNopSettings(receivertest.NopType), nopObsRecv(t), false, enableNativeHistograms, true)
-=======
 func testTransactionAppendEmptyMetricName(t *testing.T) {
-	tr := newTransaction(scrapeCtx, &startTimeAdjuster{startTime: startTimestamp}, consumertest.NewNop(), labels.EmptyLabels(), receivertest.NewNopSettings(receivertest.NopType), nopObsRecv(t), false, true)
->>>>>>> d58cbcef
+	tr := newTransaction(scrapeCtx, consumertest.NewNop(), labels.EmptyLabels(), receivertest.NewNopSettings(receivertest.NopType), nopObsRecv(t), false, true)
 	_, err := tr.Append(0, labels.FromMap(map[string]string{
 		model.InstanceLabel:   "localhost:8080",
 		model.JobLabel:        "test2",
@@ -157,11 +128,7 @@
 
 func testTransactionAppendResource(t *testing.T) {
 	sink := new(consumertest.MetricsSink)
-<<<<<<< HEAD
-	tr := newTransaction(scrapeCtx, sink, labels.EmptyLabels(), receivertest.NewNopSettings(receivertest.NopType), nopObsRecv(t), false, enableNativeHistograms, true)
-=======
-	tr := newTransaction(scrapeCtx, &startTimeAdjuster{startTime: startTimestamp}, sink, labels.EmptyLabels(), receivertest.NewNopSettings(receivertest.NopType), nopObsRecv(t), false, true)
->>>>>>> d58cbcef
+	tr := newTransaction(scrapeCtx, sink, labels.EmptyLabels(), receivertest.NewNopSettings(receivertest.NopType), nopObsRecv(t), false, true)
 	_, err := tr.Append(0, labels.FromMap(map[string]string{
 		model.InstanceLabel:   "localhost:8080",
 		model.JobLabel:        "test",
@@ -188,11 +155,7 @@
 
 func testTransactionAppendMultipleResources(t *testing.T) {
 	sink := new(consumertest.MetricsSink)
-<<<<<<< HEAD
-	tr := newTransaction(scrapeCtx, sink, labels.EmptyLabels(), receivertest.NewNopSettings(receivertest.NopType), nopObsRecv(t), false, enableNativeHistograms, true)
-=======
-	tr := newTransaction(scrapeCtx, &startTimeAdjuster{startTime: startTimestamp}, sink, labels.EmptyLabels(), receivertest.NewNopSettings(receivertest.NopType), nopObsRecv(t), false, true)
->>>>>>> d58cbcef
+	tr := newTransaction(scrapeCtx, sink, labels.EmptyLabels(), receivertest.NewNopSettings(receivertest.NopType), nopObsRecv(t), false, true)
 	_, err := tr.Append(0, labels.FromMap(map[string]string{
 		model.InstanceLabel:   "localhost:8080",
 		model.JobLabel:        "test-1",
@@ -239,11 +202,7 @@
 
 func testReceiverVersionAndNameAreAttached(t *testing.T) {
 	sink := new(consumertest.MetricsSink)
-<<<<<<< HEAD
-	tr := newTransaction(scrapeCtx, sink, labels.EmptyLabels(), receivertest.NewNopSettings(receivertest.NopType), nopObsRecv(t), false, enableNativeHistograms, true)
-=======
-	tr := newTransaction(scrapeCtx, &startTimeAdjuster{startTime: startTimestamp}, sink, labels.EmptyLabels(), receivertest.NewNopSettings(receivertest.NopType), nopObsRecv(t), false, true)
->>>>>>> d58cbcef
+	tr := newTransaction(scrapeCtx, sink, labels.EmptyLabels(), receivertest.NewNopSettings(receivertest.NopType), nopObsRecv(t), false, true)
 	_, err := tr.Append(0, labels.FromMap(map[string]string{
 		model.InstanceLabel:   "localhost:8080",
 		model.JobLabel:        "test",
@@ -263,28 +222,6 @@
 	require.Equal(t, component.NewDefaultBuildInfo().Version, gotScope.Version())
 }
 
-<<<<<<< HEAD
-=======
-func TestTransactionCommitErrorWhenAdjusterError(t *testing.T) {
-	defer testutil.SetFeatureGateForTest(t, removeStartTimeAdjustment, false)()
-	testTransactionCommitErrorWhenAdjusterError(t)
-}
-
-func testTransactionCommitErrorWhenAdjusterError(t *testing.T) {
-	goodLabels := labels.FromMap(map[string]string{
-		model.InstanceLabel:   "localhost:8080",
-		model.JobLabel:        "test",
-		model.MetricNameLabel: "counter_test",
-	})
-	sink := new(consumertest.MetricsSink)
-	adjusterErr := errors.New("adjuster error")
-	tr := newTransaction(scrapeCtx, &errorAdjuster{err: adjusterErr}, sink, labels.EmptyLabels(), receivertest.NewNopSettings(receivertest.NopType), nopObsRecv(t), false, true)
-	_, err := tr.Append(0, goodLabels, time.Now().Unix()*1000, 1.0)
-	assert.NoError(t, err)
-	assert.ErrorIs(t, tr.Commit(), adjusterErr)
-}
-
->>>>>>> d58cbcef
 // Ensure that we reject duplicate label keys. See https://github.com/open-telemetry/wg-prometheus/issues/44.
 func TestTransactionAppendDuplicateLabels(t *testing.T) {
 	testTransactionAppendDuplicateLabels(t)
@@ -292,11 +229,7 @@
 
 func testTransactionAppendDuplicateLabels(t *testing.T) {
 	sink := new(consumertest.MetricsSink)
-<<<<<<< HEAD
-	tr := newTransaction(scrapeCtx, sink, labels.EmptyLabels(), receivertest.NewNopSettings(receivertest.NopType), nopObsRecv(t), false, enableNativeHistograms, true)
-=======
-	tr := newTransaction(scrapeCtx, &startTimeAdjuster{startTime: startTimestamp}, sink, labels.EmptyLabels(), receivertest.NewNopSettings(receivertest.NopType), nopObsRecv(t), false, true)
->>>>>>> d58cbcef
+	tr := newTransaction(scrapeCtx, sink, labels.EmptyLabels(), receivertest.NewNopSettings(receivertest.NopType), nopObsRecv(t), false, true)
 
 	dupLabels := labels.FromStrings(
 		model.InstanceLabel, "0.0.0.0:8855",
@@ -452,11 +385,7 @@
 		scrape.ContextWithTarget(t.Context(), scrapeTarget),
 		testMetadataStore(testMetadata))
 
-<<<<<<< HEAD
-	tr := newTransaction(ctx, sink, labels.EmptyLabels(), receivertest.NewNopSettings(receivertest.NopType), nopObsRecv(t), false, enableNativeHistograms, true)
-=======
-	tr := newTransaction(ctx, &startTimeAdjuster{startTime: startTimestamp}, sink, labels.EmptyLabels(), receivertest.NewNopSettings(receivertest.NopType), nopObsRecv(t), false, true)
->>>>>>> d58cbcef
+	tr := newTransaction(ctx, sink, labels.EmptyLabels(), receivertest.NewNopSettings(receivertest.NopType), nopObsRecv(t), false, true)
 
 	_, err := tr.Append(0, labels.FromMap(map[string]string{
 		model.MetricNameLabel: "counter_test",
@@ -470,11 +399,7 @@
 
 func testAppendExemplarWithNoMetricName(t *testing.T) {
 	sink := new(consumertest.MetricsSink)
-<<<<<<< HEAD
-	tr := newTransaction(scrapeCtx, sink, labels.EmptyLabels(), receivertest.NewNopSettings(receivertest.NopType), nopObsRecv(t), false, enableNativeHistograms, true)
-=======
-	tr := newTransaction(scrapeCtx, &startTimeAdjuster{startTime: startTimestamp}, sink, labels.EmptyLabels(), receivertest.NewNopSettings(receivertest.NopType), nopObsRecv(t), false, true)
->>>>>>> d58cbcef
+	tr := newTransaction(scrapeCtx, sink, labels.EmptyLabels(), receivertest.NewNopSettings(receivertest.NopType), nopObsRecv(t), false, true)
 
 	labels := labels.FromStrings(
 		model.InstanceLabel, "0.0.0.0:8855",
@@ -491,11 +416,7 @@
 
 func testAppendExemplarWithEmptyMetricName(t *testing.T) {
 	sink := new(consumertest.MetricsSink)
-<<<<<<< HEAD
-	tr := newTransaction(scrapeCtx, sink, labels.EmptyLabels(), receivertest.NewNopSettings(receivertest.NopType), nopObsRecv(t), false, enableNativeHistograms, true)
-=======
-	tr := newTransaction(scrapeCtx, &startTimeAdjuster{startTime: startTimestamp}, sink, labels.EmptyLabels(), receivertest.NewNopSettings(receivertest.NopType), nopObsRecv(t), false, true)
->>>>>>> d58cbcef
+	tr := newTransaction(scrapeCtx, sink, labels.EmptyLabels(), receivertest.NewNopSettings(receivertest.NopType), nopObsRecv(t), false, true)
 
 	labels := labels.FromStrings(
 		model.InstanceLabel, "0.0.0.0:8855",
@@ -512,11 +433,7 @@
 
 func testAppendExemplarWithDuplicateLabels(t *testing.T) {
 	sink := new(consumertest.MetricsSink)
-<<<<<<< HEAD
-	tr := newTransaction(scrapeCtx, sink, labels.EmptyLabels(), receivertest.NewNopSettings(receivertest.NopType), nopObsRecv(t), false, enableNativeHistograms, true)
-=======
-	tr := newTransaction(scrapeCtx, &startTimeAdjuster{startTime: startTimestamp}, sink, labels.EmptyLabels(), receivertest.NewNopSettings(receivertest.NopType), nopObsRecv(t), false, true)
->>>>>>> d58cbcef
+	tr := newTransaction(scrapeCtx, sink, labels.EmptyLabels(), receivertest.NewNopSettings(receivertest.NopType), nopObsRecv(t), false, true)
 
 	labels := labels.FromStrings(
 		model.InstanceLabel, "0.0.0.0:8855",
@@ -535,11 +452,7 @@
 
 func testAppendExemplarWithoutAddingMetric(t *testing.T) {
 	sink := new(consumertest.MetricsSink)
-<<<<<<< HEAD
-	tr := newTransaction(scrapeCtx, sink, labels.EmptyLabels(), receivertest.NewNopSettings(receivertest.NopType), nopObsRecv(t), false, enableNativeHistograms, true)
-=======
-	tr := newTransaction(scrapeCtx, &startTimeAdjuster{startTime: startTimestamp}, sink, labels.EmptyLabels(), receivertest.NewNopSettings(receivertest.NopType), nopObsRecv(t), false, true)
->>>>>>> d58cbcef
+	tr := newTransaction(scrapeCtx, sink, labels.EmptyLabels(), receivertest.NewNopSettings(receivertest.NopType), nopObsRecv(t), false, true)
 
 	labels := labels.FromStrings(
 		model.InstanceLabel, "0.0.0.0:8855",
@@ -557,11 +470,7 @@
 
 func testAppendExemplarWithNoLabels(t *testing.T) {
 	sink := new(consumertest.MetricsSink)
-<<<<<<< HEAD
-	tr := newTransaction(scrapeCtx, sink, labels.EmptyLabels(), receivertest.NewNopSettings(receivertest.NopType), nopObsRecv(t), false, enableNativeHistograms, true)
-=======
-	tr := newTransaction(scrapeCtx, &startTimeAdjuster{startTime: startTimestamp}, sink, labels.EmptyLabels(), receivertest.NewNopSettings(receivertest.NopType), nopObsRecv(t), false, true)
->>>>>>> d58cbcef
+	tr := newTransaction(scrapeCtx, sink, labels.EmptyLabels(), receivertest.NewNopSettings(receivertest.NopType), nopObsRecv(t), false, true)
 
 	_, err := tr.AppendExemplar(0, labels.EmptyLabels(), exemplar.Exemplar{Value: 0})
 	assert.Equal(t, errNoJobInstance, err)
@@ -573,11 +482,7 @@
 
 func testAppendExemplarWithEmptyLabelArray(t *testing.T) {
 	sink := new(consumertest.MetricsSink)
-<<<<<<< HEAD
-	tr := newTransaction(scrapeCtx, sink, labels.EmptyLabels(), receivertest.NewNopSettings(receivertest.NopType), nopObsRecv(t), false, enableNativeHistograms, true)
-=======
-	tr := newTransaction(scrapeCtx, &startTimeAdjuster{startTime: startTimestamp}, sink, labels.EmptyLabels(), receivertest.NewNopSettings(receivertest.NopType), nopObsRecv(t), false, true)
->>>>>>> d58cbcef
+	tr := newTransaction(scrapeCtx, sink, labels.EmptyLabels(), receivertest.NewNopSettings(receivertest.NopType), nopObsRecv(t), false, true)
 
 	_, err := tr.AppendExemplar(0, labels.FromStrings(), exemplar.Exemplar{Value: 0})
 	assert.Equal(t, errNoJobInstance, err)
@@ -585,11 +490,7 @@
 
 func TestAppendCTZeroSampleNoLabels(t *testing.T) {
 	sink := new(consumertest.MetricsSink)
-<<<<<<< HEAD
-	tr := newTransaction(scrapeCtx, sink, labels.EmptyLabels(), receivertest.NewNopSettings(receivertest.NopType), nopObsRecv(t), false, false, true)
-=======
-	tr := newTransaction(scrapeCtx, &startTimeAdjuster{startTime: startTimestamp}, sink, labels.EmptyLabels(), receivertest.NewNopSettings(receivertest.NopType), nopObsRecv(t), false, true)
->>>>>>> d58cbcef
+	tr := newTransaction(scrapeCtx, sink, labels.EmptyLabels(), receivertest.NewNopSettings(receivertest.NopType), nopObsRecv(t), false, true)
 
 	_, err := tr.AppendCTZeroSample(0, labels.FromStrings(), 0, 100)
 	assert.ErrorContains(t, err, "job or instance cannot be found from labels")
@@ -597,11 +498,7 @@
 
 func TestAppendHistogramCTZeroSampleNoLabels(t *testing.T) {
 	sink := new(consumertest.MetricsSink)
-<<<<<<< HEAD
-	tr := newTransaction(scrapeCtx, sink, labels.EmptyLabels(), receivertest.NewNopSettings(receivertest.NopType), nopObsRecv(t), false, false, true)
-=======
-	tr := newTransaction(scrapeCtx, &startTimeAdjuster{startTime: startTimestamp}, sink, labels.EmptyLabels(), receivertest.NewNopSettings(receivertest.NopType), nopObsRecv(t), false, true)
->>>>>>> d58cbcef
+	tr := newTransaction(scrapeCtx, sink, labels.EmptyLabels(), receivertest.NewNopSettings(receivertest.NopType), nopObsRecv(t), false, true)
 
 	_, err := tr.AppendHistogramCTZeroSample(0, labels.FromStrings(), 0, 100, nil, nil)
 	assert.ErrorContains(t, err, "job or instance cannot be found from labels")
@@ -609,11 +506,7 @@
 
 func TestAppendCTZeroSampleDuplicateLabels(t *testing.T) {
 	sink := new(consumertest.MetricsSink)
-<<<<<<< HEAD
-	tr := newTransaction(scrapeCtx, sink, labels.EmptyLabels(), receivertest.NewNopSettings(receivertest.NopType), nopObsRecv(t), false, false, true)
-=======
-	tr := newTransaction(scrapeCtx, &startTimeAdjuster{startTime: startTimestamp}, sink, labels.EmptyLabels(), receivertest.NewNopSettings(receivertest.NopType), nopObsRecv(t), false, true)
->>>>>>> d58cbcef
+	tr := newTransaction(scrapeCtx, sink, labels.EmptyLabels(), receivertest.NewNopSettings(receivertest.NopType), nopObsRecv(t), false, true)
 
 	_, err := tr.AppendCTZeroSample(0, labels.FromStrings(
 		model.InstanceLabel, "0.0.0.0:8855",
@@ -627,11 +520,7 @@
 
 func TestAppendHistogramCTZeroSampleDuplicateLabels(t *testing.T) {
 	sink := new(consumertest.MetricsSink)
-<<<<<<< HEAD
-	tr := newTransaction(scrapeCtx, sink, labels.EmptyLabels(), receivertest.NewNopSettings(receivertest.NopType), nopObsRecv(t), false, false, true)
-=======
-	tr := newTransaction(scrapeCtx, &startTimeAdjuster{startTime: startTimestamp}, sink, labels.EmptyLabels(), receivertest.NewNopSettings(receivertest.NopType), nopObsRecv(t), false, true)
->>>>>>> d58cbcef
+	tr := newTransaction(scrapeCtx, sink, labels.EmptyLabels(), receivertest.NewNopSettings(receivertest.NopType), nopObsRecv(t), false, true)
 
 	_, err := tr.AppendHistogramCTZeroSample(0, labels.FromStrings(
 		model.InstanceLabel, "0.0.0.0:8855",
@@ -645,11 +534,7 @@
 
 func TestAppendCTZeroSampleEmptyMetricName(t *testing.T) {
 	sink := new(consumertest.MetricsSink)
-<<<<<<< HEAD
-	tr := newTransaction(scrapeCtx, sink, labels.EmptyLabels(), receivertest.NewNopSettings(receivertest.NopType), nopObsRecv(t), false, false, true)
-=======
-	tr := newTransaction(scrapeCtx, &startTimeAdjuster{startTime: startTimestamp}, sink, labels.EmptyLabels(), receivertest.NewNopSettings(receivertest.NopType), nopObsRecv(t), false, true)
->>>>>>> d58cbcef
+	tr := newTransaction(scrapeCtx, sink, labels.EmptyLabels(), receivertest.NewNopSettings(receivertest.NopType), nopObsRecv(t), false, true)
 
 	_, err := tr.AppendCTZeroSample(0, labels.FromStrings(
 		model.InstanceLabel, "0.0.0.0:8855",
@@ -661,11 +546,7 @@
 
 func TestAppendHistogramCTZeroSampleEmptyMetricName(t *testing.T) {
 	sink := new(consumertest.MetricsSink)
-<<<<<<< HEAD
-	tr := newTransaction(scrapeCtx, sink, labels.EmptyLabels(), receivertest.NewNopSettings(receivertest.NopType), nopObsRecv(t), false, false, true)
-=======
-	tr := newTransaction(scrapeCtx, &startTimeAdjuster{startTime: startTimestamp}, sink, labels.EmptyLabels(), receivertest.NewNopSettings(receivertest.NopType), nopObsRecv(t), false, true)
->>>>>>> d58cbcef
+	tr := newTransaction(scrapeCtx, sink, labels.EmptyLabels(), receivertest.NewNopSettings(receivertest.NopType), nopObsRecv(t), false, true)
 
 	_, err := tr.AppendHistogramCTZeroSample(0, labels.FromStrings(
 		model.InstanceLabel, "0.0.0.0:8855",
@@ -677,11 +558,7 @@
 
 func TestAppendCTZeroSample(t *testing.T) {
 	sink := new(consumertest.MetricsSink)
-<<<<<<< HEAD
-	tr := newTransaction(scrapeCtx, sink, labels.EmptyLabels(), receivertest.NewNopSettings(receivertest.NopType), nopObsRecv(t), false, false, true)
-=======
-	tr := newTransaction(scrapeCtx, &nopAdjuster{}, sink, labels.EmptyLabels(), receivertest.NewNopSettings(receivertest.NopType), nopObsRecv(t), false, true)
->>>>>>> d58cbcef
+	tr := newTransaction(scrapeCtx, sink, labels.EmptyLabels(), receivertest.NewNopSettings(receivertest.NopType), nopObsRecv(t), false, true)
 
 	var atMs, ctMs int64
 	atMs, ctMs = 200, 100
@@ -715,11 +592,7 @@
 
 func TestAppendHistogramCTZeroSample(t *testing.T) {
 	sink := new(consumertest.MetricsSink)
-<<<<<<< HEAD
-	tr := newTransaction(scrapeCtx, sink, labels.EmptyLabels(), receivertest.NewNopSettings(receivertest.NopType), nopObsRecv(t), false, true, true)
-=======
-	tr := newTransaction(scrapeCtx, &nopAdjuster{}, sink, labels.EmptyLabels(), receivertest.NewNopSettings(receivertest.NopType), nopObsRecv(t), false, true)
->>>>>>> d58cbcef
+	tr := newTransaction(scrapeCtx, sink, labels.EmptyLabels(), receivertest.NewNopSettings(receivertest.NopType), nopObsRecv(t), false, true)
 
 	var atMs, ctMs int64
 	atMs, ctMs = 200, 100
@@ -972,19 +845,8 @@
 		},
 	}
 
-<<<<<<< HEAD
 	for _, tt := range tests {
-		for _, enableNativeHistograms := range []bool{true, false} {
-			t.Run(fmt.Sprintf("%s/enableNativeHistograms=%v", tt.name, enableNativeHistograms), func(t *testing.T) {
-				tt.run(t, enableNativeHistograms)
-=======
-		for _, tt := range tests {
-			t.Run(fmt.Sprintf("%s/disableMetricAdjustment=%v", tt.name, disableMetricAdjustment), func(t *testing.T) {
-				defer testutil.SetFeatureGateForTest(t, removeStartTimeAdjustment, disableMetricAdjustment)()
-				tt.run(t)
->>>>>>> d58cbcef
-			})
-		}
+		tt.run(t)
 	}
 }
 
@@ -1727,20 +1589,8 @@
 		},
 	}
 
-<<<<<<< HEAD
 	for _, tt := range tests {
-		for _, enableNativeHistograms := range []bool{true, false} {
-			// None of the histograms above have native histogram versions, so enabling native histograms has no effect.
-			t.Run(fmt.Sprintf("%s/enableNativeHistograms=%v", tt.name, enableNativeHistograms), func(t *testing.T) {
-				tt.run(t, enableNativeHistograms)
-=======
-		for _, tt := range tests {
-			t.Run(fmt.Sprintf("%s/removeStartTimeAdjustment=%v", tt.name, disableMetricAdjustment), func(t *testing.T) {
-				defer testutil.SetFeatureGateForTest(t, removeStartTimeAdjustment, disableMetricAdjustment)()
-				tt.run(t)
->>>>>>> d58cbcef
-			})
-		}
+		tt.run(t)
 	}
 }
 
@@ -1880,212 +1730,94 @@
 	}
 
 	for _, tt := range tests {
-		for _, enableNativeHistograms := range []bool{false, true} {
-			t.Run(fmt.Sprintf("%s/enableNativeHistograms=%v", tt.name, enableNativeHistograms), func(t *testing.T) {
-				tt.run(t, enableNativeHistograms)
-			})
-		}
+		tt.run(t)
 	}
 }
 
 func TestMetricBuilderNativeHistogram(t *testing.T) {
-	for _, enableNativeHistograms := range []bool{false, true} {
-		emptyH := &histogram.Histogram{
-			Schema:        1,
-			Count:         0,
-			Sum:           0,
-			ZeroThreshold: 0.001,
-			ZeroCount:     0,
-		}
-		h0 := tsdbutil.GenerateTestHistogram(0)
-
-		tests := []buildTestData{
-			{
-				name: "empty integer histogram",
-				inputs: []*testScrapedPage{
-					{
-						pts: []*testDataPoint{
-							createHistogramDataPoint("hist_test", emptyH, nil, nil, "foo", "bar"),
-						},
-					},
-				},
-				wants: func() []pmetric.Metrics {
-					md0 := pmetric.NewMetrics()
-					if !enableNativeHistograms {
-						return []pmetric.Metrics{md0}
-					}
-					mL0 := md0.ResourceMetrics().AppendEmpty().ScopeMetrics().AppendEmpty().Metrics()
-					m0 := mL0.AppendEmpty()
-					m0.SetName("hist_test")
-					m0.Metadata().PutStr("prometheus.type", "histogram")
-					m0.SetEmptyExponentialHistogram()
-					m0.ExponentialHistogram().SetAggregationTemporality(pmetric.AggregationTemporalityCumulative)
-					pt0 := m0.ExponentialHistogram().DataPoints().AppendEmpty()
-					pt0.Attributes().PutStr("foo", "bar")
-					pt0.SetTimestamp(tsNanos)
-					pt0.SetCount(0)
-					pt0.SetSum(0)
-					pt0.SetZeroThreshold(0.001)
-					pt0.SetScale(1)
-
-					return []pmetric.Metrics{md0}
-				},
-			},
-			{
-				name: "integer histogram",
-				inputs: []*testScrapedPage{
-					{
-						pts: []*testDataPoint{
-							createHistogramDataPoint("hist_test", h0, nil, nil, "foo", "bar"),
-						},
-					},
-				},
-				wants: func() []pmetric.Metrics {
-					md0 := pmetric.NewMetrics()
-					if !enableNativeHistograms {
-						return []pmetric.Metrics{md0}
-					}
-					mL0 := md0.ResourceMetrics().AppendEmpty().ScopeMetrics().AppendEmpty().Metrics()
-					m0 := mL0.AppendEmpty()
-					m0.SetName("hist_test")
-					m0.Metadata().PutStr("prometheus.type", "histogram")
-					m0.SetEmptyExponentialHistogram()
-					m0.ExponentialHistogram().SetAggregationTemporality(pmetric.AggregationTemporalityCumulative)
-					pt0 := m0.ExponentialHistogram().DataPoints().AppendEmpty()
-					pt0.Attributes().PutStr("foo", "bar")
-					pt0.SetTimestamp(tsNanos)
-					pt0.SetCount(12)
-					pt0.SetSum(18.4)
-					pt0.SetScale(1)
-					pt0.SetZeroThreshold(0.001)
-					pt0.SetZeroCount(2)
-					pt0.Positive().SetOffset(-1)
-					pt0.Positive().BucketCounts().Append(1)
-					pt0.Positive().BucketCounts().Append(2)
-					pt0.Positive().BucketCounts().Append(0)
-					pt0.Positive().BucketCounts().Append(1)
-					pt0.Positive().BucketCounts().Append(1)
-					pt0.Negative().SetOffset(-1)
-					pt0.Negative().BucketCounts().Append(1)
-					pt0.Negative().BucketCounts().Append(2)
-					pt0.Negative().BucketCounts().Append(0)
-					pt0.Negative().BucketCounts().Append(1)
-					pt0.Negative().BucketCounts().Append(1)
-
-					return []pmetric.Metrics{md0}
-				},
-			},
-		}
-
-		for _, tt := range tests {
-<<<<<<< HEAD
-			t.Run(fmt.Sprintf("%s/enableNativeHistograms=%v", tt.name, enableNativeHistograms), func(t *testing.T) {
-				tt.run(t, enableNativeHistograms)
-=======
-			t.Run(fmt.Sprintf("%s/removeStartTimeAdjustment=%v", tt.name, disableMetricAdjustment), func(t *testing.T) {
-				defer testutil.SetFeatureGateForTest(t, removeStartTimeAdjustment, disableMetricAdjustment)()
-				tt.run(t)
-			})
-		}
+	emptyH := &histogram.Histogram{
+		Schema:        1,
+		Count:         0,
+		Sum:           0,
+		ZeroThreshold: 0.001,
+		ZeroCount:     0,
 	}
-}
-
-func TestMetricBuilderNativeHistogram(t *testing.T) {
-	for _, disableMetricAdjustment := range []bool{true, false} {
-		emptyH := &histogram.Histogram{
-			Schema:        1,
-			Count:         0,
-			Sum:           0,
-			ZeroThreshold: 0.001,
-			ZeroCount:     0,
-		}
-		h0 := tsdbutil.GenerateTestHistogram(0)
-
-		tests := []buildTestData{
-			{
-				name: "empty integer histogram",
-				inputs: []*testScrapedPage{
-					{
-						pts: []*testDataPoint{
-							createHistogramDataPoint("hist_test", emptyH, nil, nil, "foo", "bar"),
-						},
-					},
-				},
-				wants: func() []pmetric.Metrics {
-					md0 := pmetric.NewMetrics()
-					mL0 := md0.ResourceMetrics().AppendEmpty().ScopeMetrics().AppendEmpty().Metrics()
-					m0 := mL0.AppendEmpty()
-					m0.SetName("hist_test")
-					m0.Metadata().PutStr("prometheus.type", "histogram")
-					m0.SetEmptyExponentialHistogram()
-					m0.ExponentialHistogram().SetAggregationTemporality(pmetric.AggregationTemporalityCumulative)
-					pt0 := m0.ExponentialHistogram().DataPoints().AppendEmpty()
-					pt0.Attributes().PutStr("foo", "bar")
-					if !disableMetricAdjustment {
-						pt0.SetStartTimestamp(startTimestamp)
-					}
-					pt0.SetTimestamp(tsNanos)
-					pt0.SetCount(0)
-					pt0.SetSum(0)
-					pt0.SetZeroThreshold(0.001)
-					pt0.SetScale(1)
-
-					return []pmetric.Metrics{md0}
-				},
-			},
-			{
-				name: "integer histogram",
-				inputs: []*testScrapedPage{
-					{
-						pts: []*testDataPoint{
-							createHistogramDataPoint("hist_test", h0, nil, nil, "foo", "bar"),
-						},
-					},
-				},
-				wants: func() []pmetric.Metrics {
-					md0 := pmetric.NewMetrics()
-					mL0 := md0.ResourceMetrics().AppendEmpty().ScopeMetrics().AppendEmpty().Metrics()
-					m0 := mL0.AppendEmpty()
-					m0.SetName("hist_test")
-					m0.Metadata().PutStr("prometheus.type", "histogram")
-					m0.SetEmptyExponentialHistogram()
-					m0.ExponentialHistogram().SetAggregationTemporality(pmetric.AggregationTemporalityCumulative)
-					pt0 := m0.ExponentialHistogram().DataPoints().AppendEmpty()
-					pt0.Attributes().PutStr("foo", "bar")
-					if !disableMetricAdjustment {
-						pt0.SetStartTimestamp(startTimestamp)
-					}
-					pt0.SetTimestamp(tsNanos)
-					pt0.SetCount(12)
-					pt0.SetSum(18.4)
-					pt0.SetScale(1)
-					pt0.SetZeroThreshold(0.001)
-					pt0.SetZeroCount(2)
-					pt0.Positive().SetOffset(-1)
-					pt0.Positive().BucketCounts().Append(1)
-					pt0.Positive().BucketCounts().Append(2)
-					pt0.Positive().BucketCounts().Append(0)
-					pt0.Positive().BucketCounts().Append(1)
-					pt0.Positive().BucketCounts().Append(1)
-					pt0.Negative().SetOffset(-1)
-					pt0.Negative().BucketCounts().Append(1)
-					pt0.Negative().BucketCounts().Append(2)
-					pt0.Negative().BucketCounts().Append(0)
-					pt0.Negative().BucketCounts().Append(1)
-					pt0.Negative().BucketCounts().Append(1)
-
-					return []pmetric.Metrics{md0}
-				},
-			},
-		}
-
-		for _, tt := range tests {
-			t.Run(fmt.Sprintf("%s/removeStartTimeAdjustment=%v", tt.name, disableMetricAdjustment), func(t *testing.T) {
-				defer testutil.SetFeatureGateForTest(t, removeStartTimeAdjustment, disableMetricAdjustment)()
-				tt.run(t)
->>>>>>> d58cbcef
-			})
-		}
+	h0 := tsdbutil.GenerateTestHistogram(0)
+
+	tests := []buildTestData{
+		{
+			name: "empty integer histogram",
+			inputs: []*testScrapedPage{
+				{
+					pts: []*testDataPoint{
+						createHistogramDataPoint("hist_test", emptyH, nil, nil, "foo", "bar"),
+					},
+				},
+			},
+			wants: func() []pmetric.Metrics {
+				md0 := pmetric.NewMetrics()
+				mL0 := md0.ResourceMetrics().AppendEmpty().ScopeMetrics().AppendEmpty().Metrics()
+				m0 := mL0.AppendEmpty()
+				m0.SetName("hist_test")
+				m0.Metadata().PutStr("prometheus.type", "histogram")
+				m0.SetEmptyExponentialHistogram()
+				m0.ExponentialHistogram().SetAggregationTemporality(pmetric.AggregationTemporalityCumulative)
+				pt0 := m0.ExponentialHistogram().DataPoints().AppendEmpty()
+				pt0.Attributes().PutStr("foo", "bar")
+				pt0.SetTimestamp(tsNanos)
+				pt0.SetCount(0)
+				pt0.SetSum(0)
+				pt0.SetZeroThreshold(0.001)
+				pt0.SetScale(1)
+
+				return []pmetric.Metrics{md0}
+			},
+		},
+		{
+			name: "integer histogram",
+			inputs: []*testScrapedPage{
+				{
+					pts: []*testDataPoint{
+						createHistogramDataPoint("hist_test", h0, nil, nil, "foo", "bar"),
+					},
+				},
+			},
+			wants: func() []pmetric.Metrics {
+				md0 := pmetric.NewMetrics()
+				mL0 := md0.ResourceMetrics().AppendEmpty().ScopeMetrics().AppendEmpty().Metrics()
+				m0 := mL0.AppendEmpty()
+				m0.SetName("hist_test")
+				m0.Metadata().PutStr("prometheus.type", "histogram")
+				m0.SetEmptyExponentialHistogram()
+				m0.ExponentialHistogram().SetAggregationTemporality(pmetric.AggregationTemporalityCumulative)
+				pt0 := m0.ExponentialHistogram().DataPoints().AppendEmpty()
+				pt0.Attributes().PutStr("foo", "bar")
+				pt0.SetTimestamp(tsNanos)
+				pt0.SetCount(12)
+				pt0.SetSum(18.4)
+				pt0.SetScale(1)
+				pt0.SetZeroThreshold(0.001)
+				pt0.SetZeroCount(2)
+				pt0.Positive().SetOffset(-1)
+				pt0.Positive().BucketCounts().Append(1)
+				pt0.Positive().BucketCounts().Append(2)
+				pt0.Positive().BucketCounts().Append(0)
+				pt0.Positive().BucketCounts().Append(1)
+				pt0.Positive().BucketCounts().Append(1)
+				pt0.Negative().SetOffset(-1)
+				pt0.Negative().BucketCounts().Append(1)
+				pt0.Negative().BucketCounts().Append(2)
+				pt0.Negative().BucketCounts().Append(0)
+				pt0.Negative().BucketCounts().Append(1)
+				pt0.Negative().BucketCounts().Append(1)
+
+				return []pmetric.Metrics{md0}
+			},
+		},
+	}
+
+	for _, tt := range tests {
+		tt.run(t)
 	}
 }
 
@@ -2101,11 +1833,7 @@
 	st := ts
 	for i, page := range tt.inputs {
 		sink := new(consumertest.MetricsSink)
-<<<<<<< HEAD
-		tr := newTransaction(scrapeCtx, sink, labels.EmptyLabels(), receivertest.NewNopSettings(receivertest.NopType), nopObsRecv(t), false, enableNativeHistograms, true)
-=======
-		tr := newTransaction(scrapeCtx, &startTimeAdjuster{startTime: startTimestamp}, sink, labels.EmptyLabels(), receivertest.NewNopSettings(receivertest.NopType), nopObsRecv(t), false, true)
->>>>>>> d58cbcef
+		tr := newTransaction(scrapeCtx, sink, labels.EmptyLabels(), receivertest.NewNopSettings(receivertest.NopType), nopObsRecv(t), false, true)
 		for _, pt := range page.pts {
 			// set ts for testing
 			pt.t = st
@@ -2324,9 +2052,5 @@
 	settings := receivertest.NewNopSettings(receivertest.NopType)
 	// quiet logger
 	settings.Logger = zap.NewNop()
-<<<<<<< HEAD
-	return newTransaction(ctx, sink, labels.EmptyLabels(), settings, newObs(t), false, enableNative, useMetadata)
-=======
-	return newTransaction(ctx, &nopAdjuster{}, sink, labels.EmptyLabels(), settings, newObs(t), false, useMetadata)
->>>>>>> d58cbcef
+	return newTransaction(ctx, sink, labels.EmptyLabels(), settings, newObs(t), false, useMetadata)
 }