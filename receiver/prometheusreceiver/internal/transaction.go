// Copyright The OpenTelemetry Authors
// SPDX-License-Identifier: Apache-2.0

package internal // import "github.com/open-telemetry/opentelemetry-collector-contrib/receiver/prometheusreceiver/internal"

import (
	"context"
	"errors"
	"fmt"
	"math"

	"github.com/prometheus/common/model"
	"github.com/prometheus/prometheus/model/exemplar"
	"github.com/prometheus/prometheus/model/histogram"
	"github.com/prometheus/prometheus/model/labels"
	"github.com/prometheus/prometheus/model/metadata"
	"github.com/prometheus/prometheus/model/value"
	"github.com/prometheus/prometheus/scrape"
	"github.com/prometheus/prometheus/storage"
	"go.opentelemetry.io/collector/component"
	"go.opentelemetry.io/collector/consumer"
	"go.opentelemetry.io/collector/featuregate"
	"go.opentelemetry.io/collector/pdata/pcommon"
	"go.opentelemetry.io/collector/pdata/pmetric"
	"go.opentelemetry.io/collector/receiver"
	"go.opentelemetry.io/collector/receiver/receiverhelper"
	"go.uber.org/zap"

	"github.com/open-telemetry/opentelemetry-collector-contrib/pkg/translator/prometheus"
	mdata "github.com/open-telemetry/opentelemetry-collector-contrib/receiver/prometheusreceiver/internal/metadata"
)

var _ = featuregate.GlobalRegistry().MustRegister(
	"receiver.prometheusreceiver.RemoveStartTimeAdjustment",
	featuregate.StageStable,
	featuregate.WithRegisterFromVersion("v0.121.0"),
	featuregate.WithRegisterToVersion("v0.142.0"),
	featuregate.WithRegisterDescription("When enabled, the Prometheus receiver will"+
		" leave the start time unset. Use the new metricstarttime processor instead."),
)

type resourceKey struct {
	job      string
	instance string
}

// The name of the metric family doesn't include magic suffixes (e.g. _bucket),
// so for a classic histgram and a native histogram of the same family, the
// metric family will be the same. To be able to tell them apart, we need to
// store whether the metric is a native histogram or not.
type metricFamilyKey struct {
	isExponentialHistogram bool
	name                   string
}

type transaction struct {
<<<<<<< HEAD
	isNew                  bool
	trimSuffixes           bool
	enableNativeHistograms bool
	useMetadata            bool
	addingNativeHistogram  bool // true if the last sample was a native histogram.
	addingNHCB             bool // true if the last sample was a NHCB.
	ctx                    context.Context
	families               map[resourceKey]map[scopeID]map[metricFamilyKey]*metricFamily
	mc                     scrape.MetricMetadataStore
	sink                   consumer.Metrics
	externalLabels         labels.Labels
	nodeResources          map[resourceKey]pcommon.Resource
	scopeAttributes        map[resourceKey]map[scopeID]pcommon.Map
	logger                 *zap.Logger
	buildInfo              component.BuildInfo
	obsrecv                *receiverhelper.ObsReport
=======
	isNew                 bool
	trimSuffixes          bool
	useMetadata           bool
	addingNativeHistogram bool // true if the last sample was a native histogram.
	addingNHCB            bool // true if the last sample was a NHCB.
	ctx                   context.Context
	families              map[resourceKey]map[scopeID]map[metricFamilyKey]*metricFamily
	mc                    scrape.MetricMetadataStore
	sink                  consumer.Metrics
	externalLabels        labels.Labels
	nodeResources         map[resourceKey]pcommon.Resource
	scopeAttributes       map[resourceKey]map[scopeID]pcommon.Map
	logger                *zap.Logger
	buildInfo             component.BuildInfo
	metricAdjuster        MetricsAdjuster
	obsrecv               *receiverhelper.ObsReport
>>>>>>> d58cbcef
	// Used as buffer to calculate series ref hash.
	bufBytes []byte
}

var emptyScopeID scopeID

type scopeID struct {
	name      string
	version   string
	schemaURL string
}

func newTransaction(
	ctx context.Context,
	sink consumer.Metrics,
	externalLabels labels.Labels,
	settings receiver.Settings,
	obsrecv *receiverhelper.ObsReport,
	trimSuffixes bool,
	useMetadata bool,
) *transaction {
	return &transaction{
<<<<<<< HEAD
		ctx:                    ctx,
		families:               make(map[resourceKey]map[scopeID]map[metricFamilyKey]*metricFamily),
		isNew:                  true,
		trimSuffixes:           trimSuffixes,
		enableNativeHistograms: enableNativeHistograms,
		useMetadata:            useMetadata,
		sink:                   sink,
		externalLabels:         externalLabels,
		logger:                 settings.Logger,
		buildInfo:              settings.BuildInfo,
		obsrecv:                obsrecv,
		bufBytes:               make([]byte, 0, 1024),
		scopeAttributes:        make(map[resourceKey]map[scopeID]pcommon.Map),
		nodeResources:          map[resourceKey]pcommon.Resource{},
=======
		ctx:             ctx,
		families:        make(map[resourceKey]map[scopeID]map[metricFamilyKey]*metricFamily),
		isNew:           true,
		trimSuffixes:    trimSuffixes,
		useMetadata:     useMetadata,
		sink:            sink,
		metricAdjuster:  metricAdjuster,
		externalLabels:  externalLabels,
		logger:          settings.Logger,
		buildInfo:       settings.BuildInfo,
		obsrecv:         obsrecv,
		bufBytes:        make([]byte, 0, 1024),
		scopeAttributes: make(map[resourceKey]map[scopeID]pcommon.Map),
		nodeResources:   map[resourceKey]pcommon.Resource{},
>>>>>>> d58cbcef
	}
}

// Append always returns 0 to disable label caching.
func (t *transaction) Append(_ storage.SeriesRef, ls labels.Labels, atMs int64, val float64) (storage.SeriesRef, error) {
	t.addingNativeHistogram = false
	t.addingNHCB = false

	select {
	case <-t.ctx.Done():
		return 0, errTransactionAborted
	default:
	}

	if t.externalLabels.Len() != 0 {
		b := labels.NewBuilder(ls)
		t.externalLabels.Range(func(l labels.Label) {
			b.Set(l.Name, l.Value)
		})
		ls = b.Labels()
	}

	rKey, err := t.initTransaction(ls)
	if err != nil {
		return 0, err
	}

	// Any datapoint with duplicate labels MUST be rejected per:
	// * https://github.com/open-telemetry/wg-prometheus/issues/44
	// * https://github.com/open-telemetry/opentelemetry-collector/issues/3407
	// as Prometheus rejects such too as of version 2.16.0, released on 2020-02-13.
	if dupLabel, hasDup := ls.HasDuplicateLabelNames(); hasDup {
		return 0, fmt.Errorf("invalid sample: non-unique label names: %q", dupLabel)
	}

	metricName := ls.Get(model.MetricNameLabel)
	if metricName == "" {
		return 0, errMetricNameNotFound
	}

	// See https://www.prometheus.io/docs/concepts/jobs_instances/#automatically-generated-labels-and-time-series
	// up: 1 if the instance is healthy, i.e. reachable, or 0 if the scrape failed.
	// But it can also be a staleNaN, which is inserted when the target goes away.
	if metricName == scrapeUpMetricName && val != 1.0 && !value.IsStaleNaN(val) {
		if val == 0.0 {
			t.logger.Warn("Failed to scrape Prometheus endpoint",
				zap.Int64("scrape_timestamp", atMs),
				zap.Stringer("target_labels", ls))
		} else {
			t.logger.Warn("The 'up' metric contains invalid value",
				zap.Float64("value", val),
				zap.Int64("scrape_timestamp", atMs),
				zap.Stringer("target_labels", ls))
		}
	}

	// For the `target_info` metric we need to convert it to resource attributes.
	if metricName == prometheus.TargetInfoMetricName {
		t.AddTargetInfo(*rKey, ls)
		return 0, nil
	}

	// For the `otel_scope_info` metric we need to convert it to scope attributes.
	if metricName == prometheus.ScopeInfoMetricName {
		t.addScopeInfo(*rKey, ls)
		return 0, nil
	}

	scope := getScopeID(ls)

	if value.IsStaleNaN(val) {
		if t.detectAndStoreNativeHistogramStaleness(atMs, rKey, scope, metricName, ls) {
			return 0, nil
		}
	}

	curMF := t.getOrCreateMetricFamily(*rKey, scope, metricName)

	seriesRef := t.getSeriesRef(ls, curMF.mtype)
	err = curMF.addSeries(seriesRef, metricName, ls, atMs, val)
	if err != nil {
		t.logger.Warn("failed to add datapoint", zap.Error(err), zap.String("metric_name", metricName), zap.Any("labels", ls))
		// never return errors, as that fails the while scrape
		// return ref==0 indicating that the series was not added
		return 0, nil
	}

	// never return errors, as that fails the whole scrape
	// return ref==1 indicating that the series was added and needs staleness tracking
	return 1, nil
}

// detectAndStoreNativeHistogramStaleness returns true if it detects
// and stores a native histogram staleness marker.
func (t *transaction) detectAndStoreNativeHistogramStaleness(atMs int64, key *resourceKey, scope scopeID, metricName string, ls labels.Labels) bool {
	// Detect the special case of stale native histogram series.
	// Currently Prometheus does not store the histogram type in
	// its staleness tracker.
	md, ok := t.mc.GetMetadata(metricName)
	if !ok {
		// Native histograms always have metadata.
		return false
	}
	if md.Type != model.MetricTypeHistogram {
		// Not a histogram.
		return false
	}
	if md.MetricFamily != metricName {
		// Not a native histogram because it has magic suffixes (e.g. _bucket).
		return false
	}
	// Store the staleness marker as a native histogram.
	t.addingNativeHistogram = true
	t.addingNHCB = false

	curMF := t.getOrCreateMetricFamily(*key, scope, metricName)
	seriesRef := t.getSeriesRef(ls, curMF.mtype)

	_ = curMF.addExponentialHistogramSeries(seriesRef, metricName, ls, atMs, &histogram.Histogram{Sum: math.Float64frombits(value.StaleNaN)}, nil)
	// ignore errors here, this is best effort.

	return true
}

// getOrCreateMetricFamily returns the metric family for the given metric name and scope,
// and true if an existing family was found.
func (t *transaction) getOrCreateMetricFamily(key resourceKey, scope scopeID, mn string) *metricFamily {
	if _, ok := t.families[key]; !ok {
		t.families[key] = make(map[scopeID]map[metricFamilyKey]*metricFamily)
	}
	if _, ok := t.families[key][scope]; !ok {
		t.families[key][scope] = make(map[metricFamilyKey]*metricFamily)
	}

	mfKey := metricFamilyKey{isExponentialHistogram: t.addingNativeHistogram, name: mn}

	curMf, ok := t.families[key][scope][mfKey]

	if !ok {
		fn := mn
		if _, ok := t.mc.GetMetadata(mn); !ok {
			fn = normalizeMetricName(mn)
		}
		fnKey := metricFamilyKey{isExponentialHistogram: mfKey.isExponentialHistogram, name: fn}
		mf, ok := t.families[key][scope][fnKey]
		if !ok || !mf.includesMetric(mn) {
			curMf = newMetricFamily(mn, t.mc, t.logger, t.addingNativeHistogram, t.addingNHCB)
			t.families[key][scope][metricFamilyKey{isExponentialHistogram: mfKey.isExponentialHistogram, name: curMf.name}] = curMf
			return curMf
		}
		curMf = mf
	}
	return curMf
}

func (t *transaction) AppendExemplar(_ storage.SeriesRef, l labels.Labels, e exemplar.Exemplar) (storage.SeriesRef, error) {
	select {
	case <-t.ctx.Done():
		return 0, errTransactionAborted
	default:
	}

	rKey, err := t.initTransaction(l)
	if err != nil {
		return 0, err
	}

	l = l.WithoutEmpty()

	if dupLabel, hasDup := l.HasDuplicateLabelNames(); hasDup {
		return 0, fmt.Errorf("invalid sample: non-unique label names: %q", dupLabel)
	}

	mn := l.Get(model.MetricNameLabel)
	if mn == "" {
		return 0, errMetricNameNotFound
	}

	mf := t.getOrCreateMetricFamily(*rKey, getScopeID(l), mn)
	mf.addExemplar(t.getSeriesRef(l, mf.mtype), e)

	return 0, nil
}

func (t *transaction) AppendHistogram(_ storage.SeriesRef, ls labels.Labels, atMs int64, h *histogram.Histogram, fh *histogram.FloatHistogram) (storage.SeriesRef, error) {
	select {
	case <-t.ctx.Done():
		return 0, errTransactionAborted
	default:
	}

	var schema int32
	if h != nil {
		schema = h.Schema
	} else if fh != nil {
		schema = fh.Schema
	}
	t.addingNativeHistogram = true
	t.addingNHCB = schema == -53

	if t.externalLabels.Len() != 0 {
		b := labels.NewBuilder(ls)
		t.externalLabels.Range(func(l labels.Label) {
			b.Set(l.Name, l.Value)
		})
		ls = b.Labels()
	}

	rKey, err := t.initTransaction(ls)
	if err != nil {
		return 0, err
	}

	// Any datapoint with duplicate labels MUST be rejected per:
	// * https://github.com/open-telemetry/wg-prometheus/issues/44
	// * https://github.com/open-telemetry/opentelemetry-collector/issues/3407
	// as Prometheus rejects such too as of version 2.16.0, released on 2020-02-13.
	if dupLabel, hasDup := ls.HasDuplicateLabelNames(); hasDup {
		return 0, fmt.Errorf("invalid sample: non-unique label names: %q", dupLabel)
	}

	metricName := ls.Get(model.MetricNameLabel)
	if metricName == "" {
		return 0, errMetricNameNotFound
	}

	// The `up`, `target_info`, `otel_scope_info` metrics should never generate native histograms,
	// thus we don't check for them here as opposed to the Append function.

	curMF := t.getOrCreateMetricFamily(*rKey, getScopeID(ls), metricName)

	if h != nil && h.CounterResetHint == histogram.GaugeType || fh != nil && fh.CounterResetHint == histogram.GaugeType {
		t.logger.Warn("dropping unsupported gauge histogram datapoint", zap.String("metric_name", metricName), zap.Any("labels", ls))
	}

	if schema == -53 {
		err = curMF.addNHCBSeries(t.getSeriesRef(ls, curMF.mtype), metricName, ls, atMs, h, fh)
	} else {
		err = curMF.addExponentialHistogramSeries(t.getSeriesRef(ls, curMF.mtype), metricName, ls, atMs, h, fh)
	}
	if err != nil {
		t.logger.Warn("failed to add histogram datapoint", zap.Error(err), zap.String("metric_name", metricName), zap.Any("labels", ls))
		// never return errors, as that fails the while scrape
		// return ref==0 indicating that the series was not added
		return 0, nil
	}

	// never return errors, as that fails the whole scrape
	// return ref==1 indicating that the series was added and needs staleness tracking
	return 1, nil
}

func (t *transaction) AppendCTZeroSample(_ storage.SeriesRef, ls labels.Labels, atMs, ctMs int64) (storage.SeriesRef, error) {
	t.addingNativeHistogram = false
	t.addingNHCB = false
	return t.setCreationTimestamp(ls, atMs, ctMs)
}

func (t *transaction) AppendHistogramCTZeroSample(_ storage.SeriesRef, ls labels.Labels, atMs, ctMs int64, h *histogram.Histogram, fh *histogram.FloatHistogram) (storage.SeriesRef, error) {
	var schema int32
	if h != nil {
		schema = h.Schema
	} else if fh != nil {
		schema = fh.Schema
	}
	t.addingNativeHistogram = true
	t.addingNHCB = schema == -53
	return t.setCreationTimestamp(ls, atMs, ctMs)
}

func (t *transaction) setCreationTimestamp(ls labels.Labels, atMs, ctMs int64) (storage.SeriesRef, error) {
	select {
	case <-t.ctx.Done():
		return 0, errTransactionAborted
	default:
	}

	if t.externalLabels.Len() != 0 {
		b := labels.NewBuilder(ls)
		t.externalLabels.Range(func(l labels.Label) {
			b.Set(l.Name, l.Value)
		})
		ls = b.Labels()
	}

	rKey, err := t.initTransaction(ls)
	if err != nil {
		return 0, err
	}

	// Any datapoint with duplicate labels MUST be rejected per:
	// * https://github.com/open-telemetry/wg-prometheus/issues/44
	// * https://github.com/open-telemetry/opentelemetry-collector/issues/3407
	// as Prometheus rejects such too as of version 2.16.0, released on 2020-02-13.
	if dupLabel, hasDup := ls.HasDuplicateLabelNames(); hasDup {
		return 0, fmt.Errorf("invalid sample: non-unique label names: %q", dupLabel)
	}

	metricName := ls.Get(model.MetricNameLabel)
	if metricName == "" {
		return 0, errMetricNameNotFound
	}

	curMF := t.getOrCreateMetricFamily(*rKey, getScopeID(ls), metricName)

	seriesRef := t.getSeriesRef(ls, curMF.mtype)
	curMF.addCreationTimestamp(seriesRef, ls, atMs, ctMs)

	return storage.SeriesRef(seriesRef), nil
}

func (*transaction) SetOptions(_ *storage.AppendOptions) {
	// TODO: implement this func
}

func (t *transaction) getSeriesRef(ls labels.Labels, mtype pmetric.MetricType) uint64 {
	var hash uint64
	hash, t.bufBytes = getSeriesRef(t.bufBytes, ls, mtype)
	return hash
}

// getMetrics returns all metrics to the given slice.
// The only error returned by this function is errNoDataToBuild.
func (t *transaction) getMetrics() (pmetric.Metrics, error) {
	if len(t.families) == 0 {
		return pmetric.Metrics{}, errNoDataToBuild
	}

	md := pmetric.NewMetrics()

	for rKey, families := range t.families {
		if len(families) == 0 {
			continue
		}
		resource, ok := t.nodeResources[rKey]
		if !ok {
			continue
		}
		rms := md.ResourceMetrics().AppendEmpty()
		resource.CopyTo(rms.Resource())

		for scope, mfs := range families {
			ils := rms.ScopeMetrics().AppendEmpty()
			// If metrics don't include otel_scope_name or otel_scope_version
			// labels, use the receiver name and version.
			if scope == emptyScopeID {
				ils.Scope().SetName(mdata.ScopeName)
				ils.Scope().SetVersion(t.buildInfo.Version)
			} else {
				// Otherwise, use the scope that was provided with the metrics.
				ils.Scope().SetName(scope.name)
				ils.Scope().SetVersion(scope.version)
				if scope.schemaURL != "" {
					ils.SetSchemaUrl(scope.schemaURL)
				}
				// If we got an otel_scope_info metric for that scope, get scope
				// attributes from it.
				if scopeAttributes, ok := t.scopeAttributes[rKey]; ok {
					if attributes, ok := scopeAttributes[scope]; ok {
						attributes.CopyTo(ils.Scope().Attributes())
					}
				}
			}
			metrics := ils.Metrics()
			for _, mf := range mfs {
				mf.appendMetric(metrics, t.trimSuffixes)
			}
		}
	}
	// remove the resource if no metrics were added to avoid returning resources with empty data points
	md.ResourceMetrics().RemoveIf(func(metrics pmetric.ResourceMetrics) bool {
		if metrics.ScopeMetrics().Len() == 0 {
			return true
		}
		remove := true
		for i := 0; i < metrics.ScopeMetrics().Len(); i++ {
			if metrics.ScopeMetrics().At(i).Metrics().Len() > 0 {
				remove = false
				break
			}
		}
		return remove
	})

	return md, nil
}

func getScopeID(ls labels.Labels) scopeID {
	var scope scopeID
	ls.Range(func(lbl labels.Label) {
		if lbl.Name == prometheus.ScopeNameLabelKey {
			scope.name = lbl.Value
		}
		if lbl.Name == prometheus.ScopeVersionLabelKey {
			scope.version = lbl.Value
		}
		if lbl.Name == prometheus.ScopeSchemaURLLabelKey {
			scope.schemaURL = lbl.Value
		}
	})
	return scope
}

func (t *transaction) initTransaction(lbs labels.Labels) (*resourceKey, error) {
	target, ok := scrape.TargetFromContext(t.ctx)
	if !ok {
		return nil, errors.New("unable to find target in context")
	}
	if t.useMetadata {
		t.mc, ok = scrape.MetricMetadataStoreFromContext(t.ctx)
		if !ok {
			return nil, errors.New("unable to find MetricMetadataStore in context")
		}
	} else {
		t.mc = &emptyMetadataStore{}
	}

	rKey, err := t.getJobAndInstance(lbs)
	if err != nil {
		return nil, err
	}
	if _, ok := t.nodeResources[*rKey]; !ok {
		t.nodeResources[*rKey] = CreateResource(rKey.job, rKey.instance, target.DiscoveredLabels(labels.NewBuilder(labels.EmptyLabels())))
	}

	t.isNew = false
	return rKey, nil
}

func (t *transaction) getJobAndInstance(labels labels.Labels) (*resourceKey, error) {
	// first, try to get job and instance from the labels
	job, instance := labels.Get(model.JobLabel), labels.Get(model.InstanceLabel)
	if job != "" && instance != "" {
		return &resourceKey{
			job:      job,
			instance: instance,
		}, nil
	}

	// if not available in the labels, try to fall back to the scrape job associated
	// with the transaction.
	// this can be the case for, e.g., aggregated metrics coming from a federate endpoint
	// that represent the whole cluster, rather than an individual workload.
	// See https://github.com/open-telemetry/opentelemetry-collector-contrib/issues/32555 for reference
	if target, ok := scrape.TargetFromContext(t.ctx); ok {
		if job == "" {
			job = target.GetValue(model.JobLabel)
		}
		if instance == "" {
			instance = target.GetValue(model.InstanceLabel)
		}
		if job != "" && instance != "" {
			return &resourceKey{
				job:      job,
				instance: instance,
			}, nil
		}
	}
	return nil, errNoJobInstance
}

func (t *transaction) Commit() error {
	if t.isNew {
		return nil
	}

	ctx := t.obsrecv.StartMetricsOp(t.ctx)
	md, err := t.getMetrics()
	if err != nil {
		t.obsrecv.EndMetricsOp(ctx, dataformat, 0, err)
		return err
	}

	numPoints := md.DataPointCount()
	if numPoints == 0 {
		return nil
	}

	err = t.sink.ConsumeMetrics(ctx, md)
	t.obsrecv.EndMetricsOp(ctx, dataformat, numPoints, err)
	return err
}

func (*transaction) Rollback() error {
	return nil
}

func (*transaction) UpdateMetadata(_ storage.SeriesRef, _ labels.Labels, _ metadata.Metadata) (storage.SeriesRef, error) {
	// TODO: implement this func
	return 0, nil
}

func (t *transaction) AddTargetInfo(key resourceKey, ls labels.Labels) {
	t.addingNativeHistogram = false
	t.addingNHCB = false
	if resource, ok := t.nodeResources[key]; ok {
		attrs := resource.Attributes()
		ls.Range(func(lbl labels.Label) {
			if lbl.Name == model.JobLabel || lbl.Name == model.InstanceLabel || lbl.Name == model.MetricNameLabel {
				return
			}
			attrs.PutStr(lbl.Name, lbl.Value)
		})
	}
}

func (t *transaction) addScopeInfo(key resourceKey, ls labels.Labels) {
	t.addingNativeHistogram = false
	t.addingNHCB = false
	attrs := pcommon.NewMap()
	scope := scopeID{}
	ls.Range(func(lbl labels.Label) {
		if lbl.Name == model.JobLabel || lbl.Name == model.InstanceLabel || lbl.Name == model.MetricNameLabel {
			return
		}
		if lbl.Name == prometheus.ScopeNameLabelKey {
			scope.name = lbl.Value
			return
		}
		if lbl.Name == prometheus.ScopeVersionLabelKey {
			scope.version = lbl.Value
			return
		}
		if lbl.Name == prometheus.ScopeSchemaURLLabelKey {
			scope.schemaURL = lbl.Value
			return
		}
		attrs.PutStr(lbl.Name, lbl.Value)
	})
	if _, ok := t.scopeAttributes[key]; !ok {
		t.scopeAttributes[key] = make(map[scopeID]pcommon.Map)
	}
	t.scopeAttributes[key][scope] = attrs
}

func getSeriesRef(bytes []byte, ls labels.Labels, mtype pmetric.MetricType) (uint64, []byte) {
	return ls.HashWithoutLabels(bytes, getSortedNotUsefulLabels(mtype)...)
}<|MERGE_RESOLUTION|>--- conflicted
+++ resolved
@@ -54,24 +54,6 @@
 }
 
 type transaction struct {
-<<<<<<< HEAD
-	isNew                  bool
-	trimSuffixes           bool
-	enableNativeHistograms bool
-	useMetadata            bool
-	addingNativeHistogram  bool // true if the last sample was a native histogram.
-	addingNHCB             bool // true if the last sample was a NHCB.
-	ctx                    context.Context
-	families               map[resourceKey]map[scopeID]map[metricFamilyKey]*metricFamily
-	mc                     scrape.MetricMetadataStore
-	sink                   consumer.Metrics
-	externalLabels         labels.Labels
-	nodeResources          map[resourceKey]pcommon.Resource
-	scopeAttributes        map[resourceKey]map[scopeID]pcommon.Map
-	logger                 *zap.Logger
-	buildInfo              component.BuildInfo
-	obsrecv                *receiverhelper.ObsReport
-=======
 	isNew                 bool
 	trimSuffixes          bool
 	useMetadata           bool
@@ -86,9 +68,7 @@
 	scopeAttributes       map[resourceKey]map[scopeID]pcommon.Map
 	logger                *zap.Logger
 	buildInfo             component.BuildInfo
-	metricAdjuster        MetricsAdjuster
 	obsrecv               *receiverhelper.ObsReport
->>>>>>> d58cbcef
 	// Used as buffer to calculate series ref hash.
 	bufBytes []byte
 }
@@ -111,29 +91,12 @@
 	useMetadata bool,
 ) *transaction {
 	return &transaction{
-<<<<<<< HEAD
-		ctx:                    ctx,
-		families:               make(map[resourceKey]map[scopeID]map[metricFamilyKey]*metricFamily),
-		isNew:                  true,
-		trimSuffixes:           trimSuffixes,
-		enableNativeHistograms: enableNativeHistograms,
-		useMetadata:            useMetadata,
-		sink:                   sink,
-		externalLabels:         externalLabels,
-		logger:                 settings.Logger,
-		buildInfo:              settings.BuildInfo,
-		obsrecv:                obsrecv,
-		bufBytes:               make([]byte, 0, 1024),
-		scopeAttributes:        make(map[resourceKey]map[scopeID]pcommon.Map),
-		nodeResources:          map[resourceKey]pcommon.Resource{},
-=======
 		ctx:             ctx,
 		families:        make(map[resourceKey]map[scopeID]map[metricFamilyKey]*metricFamily),
 		isNew:           true,
 		trimSuffixes:    trimSuffixes,
 		useMetadata:     useMetadata,
 		sink:            sink,
-		metricAdjuster:  metricAdjuster,
 		externalLabels:  externalLabels,
 		logger:          settings.Logger,
 		buildInfo:       settings.BuildInfo,
@@ -141,7 +104,6 @@
 		bufBytes:        make([]byte, 0, 1024),
 		scopeAttributes: make(map[resourceKey]map[scopeID]pcommon.Map),
 		nodeResources:   map[resourceKey]pcommon.Resource{},
->>>>>>> d58cbcef
 	}
 }
 
