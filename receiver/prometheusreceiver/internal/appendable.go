// Copyright The OpenTelemetry Authors
// SPDX-License-Identifier: Apache-2.0

package internal // import "github.com/open-telemetry/opentelemetry-collector-contrib/receiver/prometheusreceiver/internal"

import (
	"context"
	"regexp"

	"github.com/prometheus/prometheus/model/labels"
	"github.com/prometheus/prometheus/storage"
	"go.opentelemetry.io/collector/consumer"
	"go.opentelemetry.io/collector/receiver"
	"go.opentelemetry.io/collector/receiver/receiverhelper"
)

// appendable translates Prometheus scraping diffs into OpenTelemetry format.
type appendable struct {
<<<<<<< HEAD
	sink                   consumer.Metrics
	useStartTimeMetric     bool
	enableNativeHistograms bool
	useMetadata            bool
	trimSuffixes           bool
	startTimeMetricRegex   *regexp.Regexp
	externalLabels         labels.Labels
=======
	sink                 consumer.Metrics
	metricAdjuster       MetricsAdjuster
	useStartTimeMetric   bool
	useMetadata          bool
	trimSuffixes         bool
	startTimeMetricRegex *regexp.Regexp
	externalLabels       labels.Labels
>>>>>>> d58cbcef

	settings receiver.Settings
	obsrecv  *receiverhelper.ObsReport
}

// NewAppendable returns a storage.Appendable instance that emits metrics to the sink.
func NewAppendable(
	sink consumer.Metrics,
	set receiver.Settings,
	useStartTimeMetric bool,
	startTimeMetricRegex *regexp.Regexp,
<<<<<<< HEAD
	enableNativeHistograms bool,
=======
	useCreatedMetric bool,
>>>>>>> d58cbcef
	useMetadata bool,
	externalLabels labels.Labels,
	trimSuffixes bool,
) (storage.Appendable, error) {
	obsrecv, err := receiverhelper.NewObsReport(receiverhelper.ObsReportSettings{ReceiverID: set.ID, Transport: transport, ReceiverCreateSettings: set})
	if err != nil {
		return nil, err
	}

	return &appendable{
<<<<<<< HEAD
		sink:                   sink,
		settings:               set,
		useStartTimeMetric:     useStartTimeMetric,
		enableNativeHistograms: enableNativeHistograms,
		useMetadata:            useMetadata,
		startTimeMetricRegex:   startTimeMetricRegex,
		externalLabels:         externalLabels,
		obsrecv:                obsrecv,
		trimSuffixes:           trimSuffixes,
=======
		sink:                 sink,
		settings:             set,
		metricAdjuster:       metricAdjuster,
		useStartTimeMetric:   useStartTimeMetric,
		useMetadata:          useMetadata,
		startTimeMetricRegex: startTimeMetricRegex,
		externalLabels:       externalLabels,
		obsrecv:              obsrecv,
		trimSuffixes:         trimSuffixes,
>>>>>>> d58cbcef
	}, nil
}

func (o *appendable) Appender(ctx context.Context) storage.Appender {
<<<<<<< HEAD
	return newTransaction(ctx, o.sink, o.externalLabels, o.settings, o.obsrecv, o.trimSuffixes, o.enableNativeHistograms, o.useMetadata)
=======
	return newTransaction(ctx, o.metricAdjuster, o.sink, o.externalLabels, o.settings, o.obsrecv, o.trimSuffixes, o.useMetadata)
>>>>>>> d58cbcef
}<|MERGE_RESOLUTION|>--- conflicted
+++ resolved
@@ -16,23 +16,12 @@
 
 // appendable translates Prometheus scraping diffs into OpenTelemetry format.
 type appendable struct {
-<<<<<<< HEAD
-	sink                   consumer.Metrics
-	useStartTimeMetric     bool
-	enableNativeHistograms bool
-	useMetadata            bool
-	trimSuffixes           bool
-	startTimeMetricRegex   *regexp.Regexp
-	externalLabels         labels.Labels
-=======
 	sink                 consumer.Metrics
-	metricAdjuster       MetricsAdjuster
 	useStartTimeMetric   bool
 	useMetadata          bool
 	trimSuffixes         bool
 	startTimeMetricRegex *regexp.Regexp
 	externalLabels       labels.Labels
->>>>>>> d58cbcef
 
 	settings receiver.Settings
 	obsrecv  *receiverhelper.ObsReport
@@ -44,11 +33,6 @@
 	set receiver.Settings,
 	useStartTimeMetric bool,
 	startTimeMetricRegex *regexp.Regexp,
-<<<<<<< HEAD
-	enableNativeHistograms bool,
-=======
-	useCreatedMetric bool,
->>>>>>> d58cbcef
 	useMetadata bool,
 	externalLabels labels.Labels,
 	trimSuffixes bool,
@@ -59,34 +43,17 @@
 	}
 
 	return &appendable{
-<<<<<<< HEAD
-		sink:                   sink,
-		settings:               set,
-		useStartTimeMetric:     useStartTimeMetric,
-		enableNativeHistograms: enableNativeHistograms,
-		useMetadata:            useMetadata,
-		startTimeMetricRegex:   startTimeMetricRegex,
-		externalLabels:         externalLabels,
-		obsrecv:                obsrecv,
-		trimSuffixes:           trimSuffixes,
-=======
 		sink:                 sink,
 		settings:             set,
-		metricAdjuster:       metricAdjuster,
 		useStartTimeMetric:   useStartTimeMetric,
 		useMetadata:          useMetadata,
 		startTimeMetricRegex: startTimeMetricRegex,
 		externalLabels:       externalLabels,
 		obsrecv:              obsrecv,
 		trimSuffixes:         trimSuffixes,
->>>>>>> d58cbcef
 	}, nil
 }
 
 func (o *appendable) Appender(ctx context.Context) storage.Appender {
-<<<<<<< HEAD
-	return newTransaction(ctx, o.sink, o.externalLabels, o.settings, o.obsrecv, o.trimSuffixes, o.enableNativeHistograms, o.useMetadata)
-=======
-	return newTransaction(ctx, o.metricAdjuster, o.sink, o.externalLabels, o.settings, o.obsrecv, o.trimSuffixes, o.useMetadata)
->>>>>>> d58cbcef
+	return newTransaction(ctx, o.sink, o.externalLabels, o.settings, o.obsrecv, o.trimSuffixes, o.useMetadata)
 }