// Copyright The OpenTelemetry Authors
// SPDX-License-Identifier: Apache-2.0

package targetallocator // import "github.com/open-telemetry/opentelemetry-collector-contrib/receiver/prometheusreceiver/internal/targetallocator"

import (
	"bytes"
	"context"
	"errors"
	"fmt"
	"hash/fnv"
	"io"
	"net/http"
	"net/url"
	"os"
	"sort"
	"sync"
	"sync/atomic"
	"syscall"
	"time"

	"github.com/cenkalti/backoff/v5"
	"github.com/goccy/go-yaml"
	commonconfig "github.com/prometheus/common/config"
	"github.com/prometheus/common/model"
	promconfig "github.com/prometheus/prometheus/config"
	"github.com/prometheus/prometheus/discovery"
	promHTTP "github.com/prometheus/prometheus/discovery/http"
	"github.com/prometheus/prometheus/scrape"
	"go.opentelemetry.io/collector/component"
	"go.opentelemetry.io/collector/receiver"
	"go.uber.org/zap"
)

type Manager struct {
	settings               receiver.Settings
	shutdown               chan struct{}
	cfg                    *Config
	promCfg                *promconfig.Config
	initialScrapeConfigs   []*promconfig.ScrapeConfig
	scrapeManager          *scrape.Manager
	discoveryManager       *discovery.Manager
	enableNativeHistograms bool
	wg                     sync.WaitGroup

	// configUpdateCount tracks how many times the config has changed, for
	// testing.
	configUpdateCount *atomic.Int64
}

func NewManager(set receiver.Settings, cfg *Config, promCfg *promconfig.Config, enableNativeHistograms bool) *Manager {
	return &Manager{
		shutdown:               make(chan struct{}),
		settings:               set,
		cfg:                    cfg,
		promCfg:                promCfg,
		initialScrapeConfigs:   promCfg.ScrapeConfigs,
		enableNativeHistograms: enableNativeHistograms,
		configUpdateCount:      &atomic.Int64{},
	}
}

func (m *Manager) Start(ctx context.Context, host component.Host, sm *scrape.Manager, dm *discovery.Manager) error {
	m.scrapeManager = sm
	m.discoveryManager = dm
	err := m.applyCfg()
	if err != nil {
		m.settings.Logger.Error("Failed to apply new scrape configuration", zap.Error(err))
		return err
	}
	if m.cfg == nil {
		// the target allocator is disabled
		return nil
	}
	httpClient, err := m.cfg.ToClient(ctx, host, m.settings.TelemetrySettings)
	if err != nil {
		m.settings.Logger.Error("Failed to create http client", zap.Error(err))
		return err
	}
	m.settings.Logger.Info("Starting target allocator discovery")

	operation := func() (uint64, error) {
		savedHash, opErr := m.sync(uint64(0), httpClient)
		if opErr != nil {
			if errors.Is(opErr, syscall.ECONNREFUSED) {
				return 0, backoff.RetryAfter(1)
			}
			return 0, opErr
		}
		return savedHash, nil
	}
	// immediately sync jobs, not waiting for the first tick
	savedHash, err := backoff.Retry(ctx, operation, backoff.WithBackOff(backoff.NewExponentialBackOff()))
	if err != nil {
		return err
	}
	m.wg.Add(1)
	go func() {
		defer m.wg.Done()
		targetAllocatorIntervalTicker := time.NewTicker(m.cfg.Interval)
		for {
			select {
			case <-targetAllocatorIntervalTicker.C:
				hash, newErr := m.sync(savedHash, httpClient)
				if newErr != nil {
					m.settings.Logger.Error(newErr.Error())
					continue
				}
				savedHash = hash
			case <-m.shutdown:
				targetAllocatorIntervalTicker.Stop()
				m.settings.Logger.Info("Stopping target allocator")
				return
			}
		}
	}()
	return nil
}

func (m *Manager) Shutdown() {
	close(m.shutdown)
	m.wg.Wait()
}

// sync request jobs from targetAllocator and update underlying receiver, if the response does not match the provided compareHash.
// baseDiscoveryCfg can be used to provide additional ScrapeConfigs which will be added to the retrieved jobs.
func (m *Manager) sync(compareHash uint64, httpClient *http.Client) (uint64, error) {
	m.settings.Logger.Debug("Syncing target allocator jobs")
	scrapeConfigsResponse, err := getScrapeConfigsResponse(httpClient, m.cfg.Endpoint)
	if err != nil {
		m.settings.Logger.Error("Failed to retrieve job list", zap.Error(err))
		return 0, err
	}

	hash, err := getScrapeConfigHash(scrapeConfigsResponse)
	if err != nil {
		m.settings.Logger.Error("Failed to hash job list", zap.Error(err))
		return 0, err
	}
	if hash == compareHash {
		// no update needed
		return hash, nil
	}

	// Copy initial scrape configurations
	initialConfig := make([]*promconfig.ScrapeConfig, len(m.initialScrapeConfigs))
	copy(initialConfig, m.initialScrapeConfigs)

	m.promCfg.ScrapeConfigs = initialConfig

	for jobName, scrapeConfig := range scrapeConfigsResponse {
		var httpSD promHTTP.SDConfig
		if m.cfg.HTTPSDConfig == nil {
			httpSD = promHTTP.SDConfig{
				RefreshInterval: model.Duration(30 * time.Second),
			}
		} else {
			httpSD = promHTTP.SDConfig(*m.cfg.HTTPSDConfig)
		}
		escapedJob := url.QueryEscape(jobName)
		httpSD.URL = fmt.Sprintf("%s/jobs/%s/targets?collector_id=%s", m.cfg.Endpoint, escapedJob, m.cfg.CollectorID)

		err = configureSDHTTPClientConfigFromTA(&httpSD, m.cfg)
		if err != nil {
			m.settings.Logger.Error("Failed to configure http client config", zap.Error(err))
			return 0, err
		}

		httpSD.HTTPClientConfig.FollowRedirects = false
		scrapeConfig.ServiceDiscoveryConfigs = discovery.Configs{
			&httpSD,
		}

		if m.cfg.HTTPScrapeConfig != nil {
			scrapeConfig.HTTPClientConfig = commonconfig.HTTPClientConfig(*m.cfg.HTTPScrapeConfig)
		}

		if scrapeConfig.ScrapeFallbackProtocol == "" {
			scrapeConfig.ScrapeFallbackProtocol = promconfig.PrometheusText0_0_4
		}

		// Validate the scrape config and also fill in the defaults from the global config as needed.
		err = scrapeConfig.Validate(m.promCfg.GlobalConfig)
		if err != nil {
			m.settings.Logger.Error("Failed to validate the scrape configuration", zap.Error(err))
			return 0, err
		}

		m.promCfg.ScrapeConfigs = append(m.promCfg.ScrapeConfigs, scrapeConfig)
	}

	err = m.applyCfg()
	if err != nil {
		m.settings.Logger.Error("Failed to apply new scrape configuration", zap.Error(err))
		return 0, err
	}

	if m.configUpdateCount != nil {
		m.configUpdateCount.Add(1)
	}
	return hash, nil
}

func (m *Manager) applyCfg() error {
	scrapeConfigs, err := m.promCfg.GetScrapeConfigs()
	truePtr := true
	if err != nil {
		return fmt.Errorf("could not get scrape configs: %w", err)
	}
	if !m.enableNativeHistograms {
		// Enforce scraping classic histograms to avoid dropping them.
		for _, scrapeConfig := range m.promCfg.ScrapeConfigs {
			scrapeConfig.AlwaysScrapeClassicHistograms = &truePtr
		}
	}

	if err := m.scrapeManager.ApplyConfig(m.promCfg); err != nil {
		return err
	}

	discoveryCfg := make(map[string]discovery.Configs)
	for _, scrapeConfig := range scrapeConfigs {
		discoveryCfg[scrapeConfig.JobName] = scrapeConfig.ServiceDiscoveryConfigs
		m.settings.Logger.Info("Scrape job added", zap.String("jobName", scrapeConfig.JobName))
	}
	return m.discoveryManager.ApplyConfig(discoveryCfg)
}

func getScrapeConfigsResponse(httpClient *http.Client, baseURL string) (map[string]*promconfig.ScrapeConfig, error) {
	scrapeConfigsURL := baseURL + "/scrape_configs"
	_, err := url.Parse(scrapeConfigsURL) // check if valid
	if err != nil {
		return nil, err
	}

	resp, err := httpClient.Get(scrapeConfigsURL)
	if err != nil {
		return nil, err
	}

	body, err := io.ReadAll(resp.Body)
	if err != nil {
		return nil, err
	}

	jobToScrapeConfig := map[string]*promconfig.ScrapeConfig{}
	envReplacedBody := instantiateShard(body, os.LookupEnv)
	err = yaml.Unmarshal(envReplacedBody, &jobToScrapeConfig)
	if err != nil {
		return nil, err
	}
	err = resp.Body.Close()
	if err != nil {
		return nil, err
	}
	return jobToScrapeConfig, nil
}

// instantiateShard inserts the SHARD environment variable in the returned configuration
func instantiateShard(body []byte, lookup func(string) (string, bool)) []byte {
	shard, ok := lookup("SHARD")
<<<<<<< HEAD
=======

>>>>>>> f06968a2
	if !ok {
		shard = "0"
	}
	return bytes.ReplaceAll(body, []byte("$(SHARD)"), []byte(shard))
}

// Calculate a hash for a scrape config map.
// This is done by marshaling to YAML because it's the most straightforward and doesn't run into problems with unexported fields.
func getScrapeConfigHash(jobToScrapeConfig map[string]*promconfig.ScrapeConfig) (uint64, error) {
	var err error
	hash := fnv.New64()
	yamlEncoder := yaml.NewEncoder(hash)

	jobKeys := make([]string, 0, len(jobToScrapeConfig))
	for jobName := range jobToScrapeConfig {
		jobKeys = append(jobKeys, jobName)
	}
	sort.Strings(jobKeys)

	for _, jobName := range jobKeys {
		_, err = hash.Write([]byte(jobName))
		if err != nil {
			return 0, err
		}
		err = yamlEncoder.Encode(jobToScrapeConfig[jobName])
		if err != nil {
			return 0, err
		}
	}
	yamlEncoder.Close()
	return hash.Sum64(), err
}<|MERGE_RESOLUTION|>--- conflicted
+++ resolved
@@ -12,7 +12,6 @@
 	"io"
 	"net/http"
 	"net/url"
-	"os"
 	"sort"
 	"sync"
 	"sync/atomic"
@@ -244,7 +243,7 @@
 	}
 
 	jobToScrapeConfig := map[string]*promconfig.ScrapeConfig{}
-	envReplacedBody := instantiateShard(body, os.LookupEnv)
+	envReplacedBody := instantiateShard(body)
 	err = yaml.Unmarshal(envReplacedBody, &jobToScrapeConfig)
 	if err != nil {
 		return nil, err
@@ -259,10 +258,7 @@
 // instantiateShard inserts the SHARD environment variable in the returned configuration
 func instantiateShard(body []byte, lookup func(string) (string, bool)) []byte {
 	shard, ok := lookup("SHARD")
-<<<<<<< HEAD
-=======
-
->>>>>>> f06968a2
+
 	if !ok {
 		shard = "0"
 	}
