--- conflicted
+++ resolved
@@ -13,11 +13,8 @@
 	"github.com/stretchr/testify/assert"
 	"github.com/stretchr/testify/require"
 	"go.opentelemetry.io/collector/component/componenttest"
-<<<<<<< HEAD
-=======
 	"go.opentelemetry.io/collector/config/configopaque"
 	"go.opentelemetry.io/collector/config/configtls"
->>>>>>> 81523213
 	"go.opentelemetry.io/collector/confmap"
 	"go.opentelemetry.io/collector/confmap/confmaptest"
 	"go.opentelemetry.io/collector/confmap/xconfmap"
@@ -236,53 +233,6 @@
 	}
 }
 
-<<<<<<< HEAD
-func TestUnmarshalConf(t *testing.T) {
-	t.Run("empty config", func(t *testing.T) {
-		var cfg promConfig.HTTPClientConfig
-		err := unmarshalConf(confmap.NewFromStringMap(map[string]any{}), nil, &cfg)
-		require.NoError(t, err)
-		assert.Zero(t, cfg)
-	})
-
-	t.Run("special YAML characters preserved", func(t *testing.T) {
-		var cfg promConfig.HTTPClientConfig
-		input := map[string]any{
-			"basic_auth": map[string]any{
-				"username": "user",
-				"password": "%password-with-percent",
-			},
-		}
-		err := unmarshalConf(confmap.NewFromStringMap(input), nil, &cfg)
-		require.NoError(t, err)
-		require.NotNil(t, cfg.BasicAuth)
-		assert.Equal(t, "%password-with-percent", string(cfg.BasicAuth.Password))
-	})
-
-	t.Run("callback mutates config", func(t *testing.T) {
-		var cfg promConfig.HTTPClientConfig
-		input := map[string]any{
-			"basic_auth": map[string]any{
-				"username": "original",
-			},
-		}
-		cb := func(m map[string]any) {
-			m["basic_auth"].(map[string]any)["username"] = "mutated"
-		}
-		require.NoError(t, unmarshalConf(confmap.NewFromStringMap(input), cb, &cfg))
-		require.NotNil(t, cfg.BasicAuth)
-		assert.Equal(t, "mutated", cfg.BasicAuth.Username)
-	})
-
-	t.Run("marshal error", func(t *testing.T) {
-		var cfg promConfig.HTTPClientConfig
-		input := map[string]any{
-			"invalid": make(chan int), // channels can't be marshaled to YAML
-		}
-		err := unmarshalConf(confmap.NewFromStringMap(input), nil, &cfg)
-		require.ErrorContains(t, err, "failed to marshal")
-	})
-=======
 func TestPromHTTPSDConfigUnmarshal(t *testing.T) {
 	tests := []struct {
 		name          string
@@ -537,5 +487,51 @@
 			}
 		})
 	}
->>>>>>> 81523213
+}
+
+func TestUnmarshalConf(t *testing.T) {
+	t.Run("empty config", func(t *testing.T) {
+		var cfg promConfig.HTTPClientConfig
+		err := unmarshalConf(confmap.NewFromStringMap(map[string]any{}), nil, &cfg)
+		require.NoError(t, err)
+		assert.Zero(t, cfg)
+	})
+
+	t.Run("special YAML characters preserved", func(t *testing.T) {
+		var cfg promConfig.HTTPClientConfig
+		input := map[string]any{
+			"basic_auth": map[string]any{
+				"username": "user",
+				"password": "%password-with-percent",
+			},
+		}
+		err := unmarshalConf(confmap.NewFromStringMap(input), nil, &cfg)
+		require.NoError(t, err)
+		require.NotNil(t, cfg.BasicAuth)
+		assert.Equal(t, "%password-with-percent", string(cfg.BasicAuth.Password))
+	})
+
+	t.Run("callback mutates config", func(t *testing.T) {
+		var cfg promConfig.HTTPClientConfig
+		input := map[string]any{
+			"basic_auth": map[string]any{
+				"username": "original",
+			},
+		}
+		cb := func(m map[string]any) {
+			m["basic_auth"].(map[string]any)["username"] = "mutated"
+		}
+		require.NoError(t, unmarshalConf(confmap.NewFromStringMap(input), cb, &cfg))
+		require.NotNil(t, cfg.BasicAuth)
+		assert.Equal(t, "mutated", cfg.BasicAuth.Username)
+	})
+
+	t.Run("marshal error", func(t *testing.T) {
+		var cfg promConfig.HTTPClientConfig
+		input := map[string]any{
+			"invalid": make(chan int), // channels can't be marshaled to YAML
+		}
+		err := unmarshalConf(confmap.NewFromStringMap(input), nil, &cfg)
+		require.ErrorContains(t, err, "failed to marshal")
+	})
 }