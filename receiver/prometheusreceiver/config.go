--- conflicted
+++ resolved
@@ -25,11 +25,7 @@
 	"strings"
 	"time"
 
-<<<<<<< HEAD
-	config_util "github.com/prometheus/common/config"
-=======
 	commonconfig "github.com/prometheus/common/config"
->>>>>>> 6415fe69
 	promconfig "github.com/prometheus/prometheus/config"
 	"github.com/prometheus/prometheus/discovery/file"
 	"github.com/prometheus/prometheus/discovery/kubernetes"
@@ -61,11 +57,7 @@
 var _ config.Receiver = (*Config)(nil)
 var _ config.Unmarshallable = (*Config)(nil)
 
-<<<<<<< HEAD
-func checkFileExists(fn string) error {
-=======
 func checkFile(fn string) error {
->>>>>>> 6415fe69
 	// Nothing set, nothing to error on.
 	if fn == "" {
 		return nil
@@ -74,19 +66,11 @@
 	return err
 }
 
-<<<<<<< HEAD
-func checkTLSConfig(tlsConfig config_util.TLSConfig) error {
-	if err := checkFileExists(tlsConfig.CertFile); err != nil {
-		return fmt.Errorf("error checking client cert file %q - %v", tlsConfig.CertFile, err)
-	}
-	if err := checkFileExists(tlsConfig.KeyFile); err != nil {
-=======
 func checkTLSConfig(tlsConfig commonconfig.TLSConfig) error {
 	if err := checkFile(tlsConfig.CertFile); err != nil {
 		return fmt.Errorf("error checking client cert file %q - %v", tlsConfig.CertFile, err)
 	}
 	if err := checkFile(tlsConfig.KeyFile); err != nil {
->>>>>>> 6415fe69
 		return fmt.Errorf("error checking client key file %q - %v", tlsConfig.KeyFile, err)
 	}
 	if len(tlsConfig.CertFile) > 0 && len(tlsConfig.KeyFile) == 0 {
@@ -98,11 +82,8 @@
 	return nil
 }
 
-<<<<<<< HEAD
-=======
 // Method to exercise the prometheus file discovery behavior to ensure there are no errors
 // - reference https://github.com/prometheus/prometheus/blob/c0c22ed04200a8d24d1d5719f605c85710f0d008/discovery/file/file.go#L372
->>>>>>> 6415fe69
 func checkSDFile(filename string) error {
 	fd, err := os.Open(filename)
 	if err != nil {
@@ -183,11 +164,7 @@
 		}
 
 		if sc.HTTPClientConfig.Authorization != nil {
-<<<<<<< HEAD
-			if err := checkFileExists(sc.HTTPClientConfig.Authorization.CredentialsFile); err != nil {
-=======
 			if err := checkFile(sc.HTTPClientConfig.Authorization.CredentialsFile); err != nil {
->>>>>>> 6415fe69
 				return fmt.Errorf("error checking authorization credentials file %q - %s", sc.HTTPClientConfig.Authorization.CredentialsFile, err)
 			}
 		}
@@ -217,11 +194,7 @@
 						}
 						continue
 					}
-<<<<<<< HEAD
-					fmt.Printf("WARNING: file %q for file_sd in scrape job %q does not exist\n", file, sc.JobName)
-=======
 					return fmt.Errorf("file %q for file_sd in scrape job %q does not exist", file, sc.JobName)
->>>>>>> 6415fe69
 				}
 			}
 		}
