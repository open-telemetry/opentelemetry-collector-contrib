// Copyright The OpenTelemetry Authors
// SPDX-License-Identifier: Apache-2.0

package prometheusreceiver // import "github.com/open-telemetry/opentelemetry-collector-contrib/receiver/prometheusreceiver"

import (
	"errors"
	"fmt"
	"os"
	"sort"
	"strings"

	commonconfig "github.com/prometheus/common/config"
	promconfig "github.com/prometheus/prometheus/config"
	"github.com/prometheus/prometheus/discovery/kubernetes"
	"go.opentelemetry.io/collector/confmap"
	"gopkg.in/yaml.v2"

	"github.com/open-telemetry/opentelemetry-collector-contrib/receiver/prometheusreceiver/targetallocator"
)

// Config defines configuration for Prometheus receiver.
type Config struct {
	PrometheusConfig   *PromConfig `mapstructure:"config"`
	TrimMetricSuffixes bool        `mapstructure:"trim_metric_suffixes"`
	// UseStartTimeMetric enables retrieving the start time of all counter metrics
	// from the process_start_time_seconds metric. This is only correct if all counters on that endpoint
	// started after the process start time, and the process is the only actor exporting the metric after
	// the process started. It should not be used in "exporters" which export counters that may have
	// started before the process itself. Use only if you know what you are doing, as this may result
	// in incorrect rate calculations.
	UseStartTimeMetric   bool   `mapstructure:"use_start_time_metric"`
	StartTimeMetricRegex string `mapstructure:"start_time_metric_regex"`

	// ReportExtraScrapeMetrics - enables reporting of additional metrics for Prometheus client like scrape_body_size_bytes
	ReportExtraScrapeMetrics bool `mapstructure:"report_extra_scrape_metrics"`

	TargetAllocator *targetallocator.Config `mapstructure:"target_allocator"`
}

// Validate checks the receiver configuration is valid.
func (cfg *Config) Validate() error {
	if !containsScrapeConfig(cfg) && cfg.TargetAllocator == nil {
		return errors.New("no Prometheus scrape_configs or target_allocator set")
	}
	return nil
}

<<<<<<< HEAD
=======
func containsScrapeConfig(cfg *Config) bool {
	if cfg.PrometheusConfig == nil {
		return false
	}
	scrapeConfigs, err := (*promconfig.Config)(cfg.PrometheusConfig).GetScrapeConfigs()
	if err != nil {
		return false
	}

	return len(scrapeConfigs) > 0
}

>>>>>>> a4900832
// PromConfig is a redeclaration of promconfig.Config because we need custom unmarshaling
// as prometheus "config" uses `yaml` tags.
type PromConfig promconfig.Config

var _ confmap.Unmarshaler = (*PromConfig)(nil)
var _ confmap.Marshaler = (*PromConfig)(nil)

func (cfg *PromConfig) Unmarshal(componentParser *confmap.Conf) error {
	cfgMap := componentParser.ToStringMap()
	if len(cfgMap) == 0 {
		return nil
	}
	return unmarshalYAML(cfgMap, (*promconfig.Config)(cfg))
}

func (cfg PromConfig) Marshal(componentParser *confmap.Conf) error {
	yamlOut, err := yaml.Marshal(cfg)
	if err != nil {
		return fmt.Errorf("prometheus receiver: failed to marshal config to yaml: %w", err)
	}

	var result map[string]any
	err = yaml.UnmarshalStrict(yamlOut, &result)
	if err != nil {
		return fmt.Errorf("prometheus receiver: failed to unmarshal yaml to prometheus config object: %w", err)
	}
	return componentParser.Merge(confmap.NewFromStringMap(result))
}

func (cfg *PromConfig) Validate() error {
	// Reject features that Prometheus supports but that the receiver doesn't support:
	// See:
	// * https://github.com/open-telemetry/opentelemetry-collector/issues/3863
	// * https://github.com/open-telemetry/wg-prometheus/issues/3
	unsupportedFeatures := make([]string, 0, 4)
	if len(cfg.RemoteWriteConfigs) != 0 {
		unsupportedFeatures = append(unsupportedFeatures, "remote_write")
	}
	if len(cfg.RemoteReadConfigs) != 0 {
		unsupportedFeatures = append(unsupportedFeatures, "remote_read")
	}
	if len(cfg.RuleFiles) != 0 {
		unsupportedFeatures = append(unsupportedFeatures, "rule_files")
	}
	if len(cfg.AlertingConfig.AlertRelabelConfigs) != 0 {
		unsupportedFeatures = append(unsupportedFeatures, "alert_config.relabel_configs")
	}
	if len(cfg.AlertingConfig.AlertmanagerConfigs) != 0 {
		unsupportedFeatures = append(unsupportedFeatures, "alert_config.alertmanagers")
	}
	if len(unsupportedFeatures) != 0 {
		// Sort the values for deterministic error messages.
		sort.Strings(unsupportedFeatures)
		return fmt.Errorf("unsupported features:\n\t%s", strings.Join(unsupportedFeatures, "\n\t"))
	}

	scrapeConfigs, err := (*promconfig.Config)(cfg).GetScrapeConfigs()
	if err != nil {
		return err
	}

	for _, sc := range scrapeConfigs {
		if err := validateHTTPClientConfig(&sc.HTTPClientConfig); err != nil {
			return err
		}

		for _, c := range sc.ServiceDiscoveryConfigs {
			if c, ok := c.(*kubernetes.SDConfig); ok {
				if err := validateHTTPClientConfig(&c.HTTPClientConfig); err != nil {
					return err
				}
			}
		}
	}
	return nil
}

func unmarshalYAML(in map[string]any, out any) error {
	yamlOut, err := yaml.Marshal(in)
	if err != nil {
		return fmt.Errorf("prometheus receiver: failed to marshal config to yaml: %w", err)
	}

	err = yaml.UnmarshalStrict(yamlOut, out)
	if err != nil {
		return fmt.Errorf("prometheus receiver: failed to unmarshal yaml to prometheus config object: %w", err)
	}
	return nil
}

func validateHTTPClientConfig(cfg *commonconfig.HTTPClientConfig) error {
	if cfg.Authorization != nil {
		if err := checkFile(cfg.Authorization.CredentialsFile); err != nil {
			return fmt.Errorf("error checking authorization credentials file %q: %w", cfg.Authorization.CredentialsFile, err)
		}
	}

	if err := checkTLSConfig(cfg.TLSConfig); err != nil {
		return err
	}
	return nil
}

func checkFile(fn string) error {
	// Nothing set, nothing to error on.
	if fn == "" {
		return nil
	}
	_, err := os.Stat(fn)
	return err
}

func checkTLSConfig(tlsConfig commonconfig.TLSConfig) error {
	if err := checkFile(tlsConfig.CertFile); err != nil {
		return fmt.Errorf("error checking client cert file %q: %w", tlsConfig.CertFile, err)
	}
	if err := checkFile(tlsConfig.KeyFile); err != nil {
		return fmt.Errorf("error checking client key file %q: %w", tlsConfig.KeyFile, err)
	}
	return nil
}<|MERGE_RESOLUTION|>--- conflicted
+++ resolved
@@ -46,8 +46,6 @@
 	return nil
 }
 
-<<<<<<< HEAD
-=======
 func containsScrapeConfig(cfg *Config) bool {
 	if cfg.PrometheusConfig == nil {
 		return false
@@ -60,7 +58,6 @@
 	return len(scrapeConfigs) > 0
 }
 
->>>>>>> a4900832
 // PromConfig is a redeclaration of promconfig.Config because we need custom unmarshaling
 // as prometheus "config" uses `yaml` tags.
 type PromConfig promconfig.Config
