// Copyright The OpenTelemetry Authors
//
// Licensed under the Apache License, Version 2.0 (the "License");
// you may not use this file except in compliance with the License.
// You may obtain a copy of the License at
//
//       http://www.apache.org/licenses/LICENSE-2.0
//
// Unless required by applicable law or agreed to in writing, software
// distributed under the License is distributed on an "AS IS" BASIS,
// WITHOUT WARRANTIES OR CONDITIONS OF ANY KIND, either express or implied.
// See the License for the specific language governing permissions and
// limitations under the License.

package prometheusreceiver // import "github.com/open-telemetry/opentelemetry-collector-contrib/receiver/prometheusreceiver"

import (
	"encoding/json"
	"errors"
	"fmt"
<<<<<<< HEAD
	"io/ioutil"
	"net/url"
=======
	"io"
>>>>>>> ebdb2289
	"os"
	"path/filepath"
	"sort"
	"strings"
	"time"

	commonconfig "github.com/prometheus/common/config"
	promconfig "github.com/prometheus/prometheus/config"
	"github.com/prometheus/prometheus/discovery/file"
	promHTTP "github.com/prometheus/prometheus/discovery/http"
	"github.com/prometheus/prometheus/discovery/kubernetes"
	"github.com/prometheus/prometheus/discovery/targetgroup"
	"go.opentelemetry.io/collector/config"
	"go.opentelemetry.io/collector/confmap"
	"gopkg.in/yaml.v2"
)

const (
	// The key for Prometheus scraping configs.
	prometheusConfigKey = "config"

	// keys to access the http_sd_config from config root
	targetAllocatorConfigKey       = "target_allocator"
	targetAllocatorHTTPSDConfigKey = "http_sd_config"
)

// Config defines configuration for Prometheus receiver.
type Config struct {
	config.ReceiverSettings `mapstructure:",squash"` // squash ensures fields are correctly decoded in embedded struct
	PrometheusConfig        *promconfig.Config       `mapstructure:"-"`
	BufferPeriod            time.Duration            `mapstructure:"buffer_period"`
	BufferCount             int                      `mapstructure:"buffer_count"`
	// UseStartTimeMetric enables retrieving the start time of all counter metrics
	// from the process_start_time_seconds metric. This is only correct if all counters on that endpoint
	// started after the process start time, and the process is the only actor exporting the metric after
	// the process started. It should not be used in "exporters" which export counters that may have
	// started before the process itself. Use only if you know what you are doing, as this may result
	// in incorrect rate calculations.
	UseStartTimeMetric   bool   `mapstructure:"use_start_time_metric"`
	StartTimeMetricRegex string `mapstructure:"start_time_metric_regex"`

	TargetAllocator *targetAllocator `mapstructure:"target_allocator"`

	// ConfigPlaceholder is just an entry to make the configuration pass a check
	// that requires that all keys present in the config actually exist on the
	// structure, ie.: it will error if an unknown key is present.
	ConfigPlaceholder interface{} `mapstructure:"config"`
}

type targetAllocator struct {
	Endpoint    string        `mapstructure:"endpoint"`
	Interval    time.Duration `mapstructure:"interval"`
	CollectorID string        `mapstructure:"collector_id"`
	// ConfigPlaceholder is just an entry to make the configuration pass a check
	// that requires that all keys present in the config actually exist on the
	// structure, ie.: it will error if an unknown key is present.
	ConfigPlaceholder interface{}        `mapstructure:"http_sd_config"`
	HTTPSDConfig      *promHTTP.SDConfig `mapstructure:"-"`
}

var _ config.Receiver = (*Config)(nil)
var _ config.Unmarshallable = (*Config)(nil)

func checkFile(fn string) error {
	// Nothing set, nothing to error on.
	if fn == "" {
		return nil
	}
	_, err := os.Stat(fn)
	return err
}

func checkTLSConfig(tlsConfig commonconfig.TLSConfig) error {
	if err := checkFile(tlsConfig.CertFile); err != nil {
		return fmt.Errorf("error checking client cert file %q: %w", tlsConfig.CertFile, err)
	}
	if err := checkFile(tlsConfig.KeyFile); err != nil {
		return fmt.Errorf("error checking client key file %q: %w", tlsConfig.KeyFile, err)
	}
	if len(tlsConfig.CertFile) > 0 && len(tlsConfig.KeyFile) == 0 {
		return fmt.Errorf("client cert file %q specified without client key file", tlsConfig.CertFile)
	}
	if len(tlsConfig.KeyFile) > 0 && len(tlsConfig.CertFile) == 0 {
		return fmt.Errorf("client key file %q specified without client cert file", tlsConfig.KeyFile)
	}
	return nil
}

// Method to exercise the prometheus file discovery behavior to ensure there are no errors
// - reference https://github.com/prometheus/prometheus/blob/c0c22ed04200a8d24d1d5719f605c85710f0d008/discovery/file/file.go#L372
func checkSDFile(filename string) error {
	fd, err := os.Open(filename)
	if err != nil {
		return err
	}
	defer fd.Close()

	content, err := io.ReadAll(fd)
	if err != nil {
		return err
	}

	var targetGroups []*targetgroup.Group

	switch ext := filepath.Ext(filename); strings.ToLower(ext) {
	case ".json":
		if err := json.Unmarshal(content, &targetGroups); err != nil {
			return fmt.Errorf("error in unmarshaling json file extension: %w", err)
		}
	case ".yml", ".yaml":
		if err := yaml.UnmarshalStrict(content, &targetGroups); err != nil {
			return fmt.Errorf("error in unmarshaling yaml file extension: %w", err)
		}
	default:
		return fmt.Errorf("invalid file extension: %q", ext)
	}

	for i, tg := range targetGroups {
		if tg == nil {
			return fmt.Errorf("nil target group item found (index %d)", i)
		}
	}
	return nil
}

// Validate checks the receiver configuration is valid.
func (cfg *Config) Validate() error {
	promConfig := cfg.PrometheusConfig
	if promConfig != nil {
		err := cfg.validatePromConfig(promConfig)
		if err != nil {
			return err
		}
	}

	if cfg.TargetAllocator != nil {
		err := cfg.validateTargetAllocatorConfig()
		if err != nil {
			return err
		}
	}
	return nil
}

func (cfg *Config) validatePromConfig(promConfig *promconfig.Config) error {
	if len(promConfig.ScrapeConfigs) == 0 {
		return errors.New("no Prometheus scrape_configs")
	}

	// Reject features that Prometheus supports but that the receiver doesn't support:
	// See:
	// * https://github.com/open-telemetry/opentelemetry-collector/issues/3863
	// * https://github.com/open-telemetry/wg-prometheus/issues/3
	unsupportedFeatures := make([]string, 0, 4)
	if len(promConfig.RemoteWriteConfigs) != 0 {
		unsupportedFeatures = append(unsupportedFeatures, "remote_write")
	}
	if len(promConfig.RemoteReadConfigs) != 0 {
		unsupportedFeatures = append(unsupportedFeatures, "remote_read")
	}
	if len(promConfig.RuleFiles) != 0 {
		unsupportedFeatures = append(unsupportedFeatures, "rule_files")
	}
	if len(promConfig.AlertingConfig.AlertRelabelConfigs) != 0 {
		unsupportedFeatures = append(unsupportedFeatures, "alert_config.relabel_configs")
	}
	if len(promConfig.AlertingConfig.AlertmanagerConfigs) != 0 {
		unsupportedFeatures = append(unsupportedFeatures, "alert_config.alertmanagers")
	}
	if len(unsupportedFeatures) != 0 {
		// Sort the values for deterministic error messages.
		sort.Strings(unsupportedFeatures)
		return fmt.Errorf("unsupported features:\n\t%s", strings.Join(unsupportedFeatures, "\n\t"))
	}

	for _, sc := range cfg.PrometheusConfig.ScrapeConfigs {
		for _, rc := range sc.MetricRelabelConfigs {
			if rc.TargetLabel == "__name__" {
				// TODO(#2297): Remove validation after renaming is fixed
				return fmt.Errorf("error validating scrapeconfig for job %v: %w", sc.JobName, errRenamingDisallowed)
			}
		}

		if sc.HTTPClientConfig.Authorization != nil {
			if err := checkFile(sc.HTTPClientConfig.Authorization.CredentialsFile); err != nil {
				return fmt.Errorf("error checking authorization credentials file %q: %w", sc.HTTPClientConfig.Authorization.CredentialsFile, err)
			}
		}

		if err := checkTLSConfig(sc.HTTPClientConfig.TLSConfig); err != nil {
			return err
		}

		for _, c := range sc.ServiceDiscoveryConfigs {
			switch c := c.(type) {
			case *kubernetes.SDConfig:
				if err := checkTLSConfig(c.HTTPClientConfig.TLSConfig); err != nil {
					return err
				}
			case *file.SDConfig:
				for _, file := range c.Files {
					files, err := filepath.Glob(file)
					if err != nil {
						return err
					}
					if len(files) != 0 {
						for _, f := range files {
							err = checkSDFile(f)
							if err != nil {
								return fmt.Errorf("checking SD file %q: %w", file, err)
							}
						}
						continue
					}
					return fmt.Errorf("file %q for file_sd in scrape job %q does not exist", file, sc.JobName)
				}
			}
		}
	}
	return nil
}

func (cfg *Config) validateTargetAllocatorConfig() error {
	// validate targetAllocator
	targetAllocatorConfig := cfg.TargetAllocator
	if targetAllocatorConfig == nil {
		return nil
	}
	// ensure valid endpoint
	if _, err := url.ParseRequestURI(targetAllocatorConfig.Endpoint); err != nil {
		return fmt.Errorf("TargetAllocator endpoint is not valid: %s", targetAllocatorConfig.Endpoint)
	}
	// ensure valid collectorID without variables
	if targetAllocatorConfig.CollectorID == "" || strings.Contains(targetAllocatorConfig.CollectorID, "${") {
		return fmt.Errorf("CollectorID is not a valid ID")
	}

	return nil
}

// Unmarshal a config.Parser into the config struct.
func (cfg *Config) Unmarshal(componentParser *confmap.Conf) error {
	if componentParser == nil {
		return nil
	}
	// We need custom unmarshaling because prometheus "config" subkey defines its own
	// YAML unmarshaling routines so we need to do it explicitly.

	err := componentParser.UnmarshalExact(cfg)
	if err != nil {
		return fmt.Errorf("prometheus receiver failed to parse config: %w", err)
	}

	// Unmarshal prometheus's config values. Since prometheus uses `yaml` tags, so use `yaml`.
	promCfg, err := componentParser.Sub(prometheusConfigKey)
	if err != nil || len(promCfg.ToStringMap()) == 0 {
		return err
	}
	out, err := yaml.Marshal(promCfg.ToStringMap())
	if err != nil {
		return fmt.Errorf("prometheus receiver failed to marshal config to yaml: %w", err)
	}

	err = yaml.UnmarshalStrict(out, &cfg.PrometheusConfig)
	if err != nil {
		return fmt.Errorf("prometheus receiver failed to unmarshal yaml to prometheus config: %w", err)
	}

	// Unmarshal targetAllocator configs
	targetAllocatorCfg, err := componentParser.Sub(targetAllocatorConfigKey)
	if err != nil {
		return err
	}
	targetAllocatorHTTPSDCfg, err := targetAllocatorCfg.Sub(targetAllocatorHTTPSDConfigKey)
	if err != nil {
		return err
	}

	targetAllocatorHTTPSDMap := targetAllocatorHTTPSDCfg.ToStringMap()
	if len(targetAllocatorHTTPSDMap) != 0 {
		targetAllocatorHTTPSDMap["url"] = "http://placeholder" // we have to set it as else the marshal will fail
		httpSDConf, err := yaml.Marshal(targetAllocatorHTTPSDMap)
		if err != nil {
			return fmt.Errorf("prometheus receiver failed to marshal config to yaml: %w", err)
		}
		err = yaml.UnmarshalStrict(httpSDConf, &cfg.TargetAllocator.HTTPSDConfig)
		if err != nil {
			return fmt.Errorf("prometheus receiver failed to unmarshal yaml to prometheus config: %w", err)
		}
	}

	return nil
}<|MERGE_RESOLUTION|>--- conflicted
+++ resolved
@@ -18,12 +18,9 @@
 	"encoding/json"
 	"errors"
 	"fmt"
-<<<<<<< HEAD
+	"io"
 	"io/ioutil"
 	"net/url"
-=======
-	"io"
->>>>>>> ebdb2289
 	"os"
 	"path/filepath"
 	"sort"
