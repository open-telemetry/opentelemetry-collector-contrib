// Copyright The OpenTelemetry Authors
// SPDX-License-Identifier: Apache-2.0

package prometheusreceiver // import "github.com/open-telemetry/opentelemetry-collector-contrib/receiver/prometheusreceiver"

import (
	"errors"
	"fmt"
	"os"
	"sort"
	"strings"

	commonconfig "github.com/prometheus/common/config"
	promconfig "github.com/prometheus/prometheus/config"
	"github.com/prometheus/prometheus/discovery/kubernetes"
	"go.opentelemetry.io/collector/confmap"
	"gopkg.in/yaml.v2"

	"github.com/open-telemetry/opentelemetry-collector-contrib/receiver/prometheusreceiver/targetallocator"
)

// Config defines configuration for Prometheus receiver.
type Config struct {
	PrometheusConfig   *PromConfig `mapstructure:"config"`
	TrimMetricSuffixes bool        `mapstructure:"trim_metric_suffixes"`
	// UseStartTimeMetric enables retrieving the start time of all counter metrics
	// from the process_start_time_seconds metric. This is only correct if all counters on that endpoint
	// started after the process start time, and the process is the only actor exporting the metric after
	// the process started. It should not be used in "exporters" which export counters that may have
	// started before the process itself. Use only if you know what you are doing, as this may result
	// in incorrect rate calculations.
	UseStartTimeMetric   bool   `mapstructure:"use_start_time_metric"`
	StartTimeMetricRegex string `mapstructure:"start_time_metric_regex"`

	// ReportExtraScrapeMetrics - enables reporting of additional metrics for Prometheus client like scrape_body_size_bytes
	ReportExtraScrapeMetrics bool `mapstructure:"report_extra_scrape_metrics"`

<<<<<<< HEAD
	TargetAllocator *TargetAllocator `mapstructure:"target_allocator"`

	//  APIServer has the settings to enable the receiver to host the Prometheus API
	// server in agent mode. This allows the user to call the endpoint to get
	// the config, service discovery, and targets for debugging purposes.
	APIServer *APIServer `mapstructure:"api_server"`
=======
	TargetAllocator *targetallocator.Config `mapstructure:"target_allocator"`
>>>>>>> 992d3b0c
}

// Validate checks the receiver configuration is valid.
func (cfg *Config) Validate() error {
	if !containsScrapeConfig(cfg) && cfg.TargetAllocator == nil {
		return errors.New("no Prometheus scrape_configs or target_allocator set")
	}
	return nil
}

func containsScrapeConfig(cfg *Config) bool {
	if cfg.PrometheusConfig == nil {
		return false
	}
	scrapeConfigs, err := (*promconfig.Config)(cfg.PrometheusConfig).GetScrapeConfigs()
	if err != nil {
		return false
	}

	return len(scrapeConfigs) > 0
}

// PromConfig is a redeclaration of promconfig.Config because we need custom unmarshaling
// as prometheus "config" uses `yaml` tags.
type PromConfig promconfig.Config

var _ confmap.Unmarshaler = (*PromConfig)(nil)

func (cfg *PromConfig) Unmarshal(componentParser *confmap.Conf) error {
	cfgMap := componentParser.ToStringMap()
	if len(cfgMap) == 0 {
		return nil
	}
	return unmarshalYAML(cfgMap, (*promconfig.Config)(cfg))
}

func (cfg *PromConfig) Validate() error {
	// Reject features that Prometheus supports but that the receiver doesn't support:
	// See:
	// * https://github.com/open-telemetry/opentelemetry-collector/issues/3863
	// * https://github.com/open-telemetry/wg-prometheus/issues/3
	unsupportedFeatures := make([]string, 0, 4)
	if len(cfg.RemoteWriteConfigs) != 0 {
		unsupportedFeatures = append(unsupportedFeatures, "remote_write")
	}
	if len(cfg.RemoteReadConfigs) != 0 {
		unsupportedFeatures = append(unsupportedFeatures, "remote_read")
	}
	if len(cfg.RuleFiles) != 0 {
		unsupportedFeatures = append(unsupportedFeatures, "rule_files")
	}
	if len(cfg.AlertingConfig.AlertRelabelConfigs) != 0 {
		unsupportedFeatures = append(unsupportedFeatures, "alert_config.relabel_configs")
	}
	if len(cfg.AlertingConfig.AlertmanagerConfigs) != 0 {
		unsupportedFeatures = append(unsupportedFeatures, "alert_config.alertmanagers")
	}
	if len(unsupportedFeatures) != 0 {
		// Sort the values for deterministic error messages.
		sort.Strings(unsupportedFeatures)
		return fmt.Errorf("unsupported features:\n\t%s", strings.Join(unsupportedFeatures, "\n\t"))
	}

	scrapeConfigs, err := (*promconfig.Config)(cfg).GetScrapeConfigs()
	if err != nil {
		return err
	}

	for _, sc := range scrapeConfigs {
		if err := validateHTTPClientConfig(&sc.HTTPClientConfig); err != nil {
			return err
		}

		for _, c := range sc.ServiceDiscoveryConfigs {
			if c, ok := c.(*kubernetes.SDConfig); ok {
				if err := validateHTTPClientConfig(&c.HTTPClientConfig); err != nil {
					return err
				}
			}
		}
	}
	return nil
}

func unmarshalYAML(in map[string]any, out any) error {
	yamlOut, err := yaml.Marshal(in)
	if err != nil {
		return fmt.Errorf("prometheus receiver: failed to marshal config to yaml: %w", err)
	}

	err = yaml.UnmarshalStrict(yamlOut, out)
	if err != nil {
		return fmt.Errorf("prometheus receiver: failed to unmarshal yaml to prometheus config object: %w", err)
	}
	return nil
}

func validateHTTPClientConfig(cfg *commonconfig.HTTPClientConfig) error {
	if cfg.Authorization != nil {
		if err := checkFile(cfg.Authorization.CredentialsFile); err != nil {
			return fmt.Errorf("error checking authorization credentials file %q: %w", cfg.Authorization.CredentialsFile, err)
		}
	}

	if err := checkTLSConfig(cfg.TLSConfig); err != nil {
		return err
	}
	return nil
}

func checkFile(fn string) error {
	// Nothing set, nothing to error on.
	if fn == "" {
		return nil
	}
	_, err := os.Stat(fn)
	return err
}

func checkTLSConfig(tlsConfig commonconfig.TLSConfig) error {
	if err := checkFile(tlsConfig.CertFile); err != nil {
		return fmt.Errorf("error checking client cert file %q: %w", tlsConfig.CertFile, err)
	}
	if err := checkFile(tlsConfig.KeyFile); err != nil {
		return fmt.Errorf("error checking client key file %q: %w", tlsConfig.KeyFile, err)
	}
	return nil
}

type APIServer struct {
	Enabled      bool                    `mapstructure:"enabled"`
	ServerConfig confighttp.ServerConfig `mapstructure:"server_config"`
}<|MERGE_RESOLUTION|>--- conflicted
+++ resolved
@@ -35,16 +35,12 @@
 	// ReportExtraScrapeMetrics - enables reporting of additional metrics for Prometheus client like scrape_body_size_bytes
 	ReportExtraScrapeMetrics bool `mapstructure:"report_extra_scrape_metrics"`
 
-<<<<<<< HEAD
-	TargetAllocator *TargetAllocator `mapstructure:"target_allocator"`
+	TargetAllocator *targetallocator.Config `mapstructure:"target_allocator"`
 
 	//  APIServer has the settings to enable the receiver to host the Prometheus API
 	// server in agent mode. This allows the user to call the endpoint to get
 	// the config, service discovery, and targets for debugging purposes.
 	APIServer *APIServer `mapstructure:"api_server"`
-=======
-	TargetAllocator *targetallocator.Config `mapstructure:"target_allocator"`
->>>>>>> 992d3b0c
 }
 
 // Validate checks the receiver configuration is valid.
