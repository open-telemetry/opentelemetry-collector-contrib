// Copyright The OpenTelemetry Authors
// SPDX-License-Identifier: Apache-2.0

package prometheusreceiver // import "github.com/open-telemetry/opentelemetry-collector-contrib/receiver/prometheusreceiver"

import (
	"context"
	"errors"
	"fmt"
	"reflect"
	"regexp"
	"runtime"
	"runtime/debug"
	"sync"
	"time"
	"unsafe"

	"github.com/go-kit/log"
<<<<<<< HEAD
	"github.com/go-kit/log/level"
	"github.com/mitchellh/hashstructure/v2"
	"github.com/mwitkow/go-conntrack"
=======
>>>>>>> 992d3b0c
	"github.com/prometheus/client_golang/prometheus"
	"github.com/prometheus/client_golang/prometheus/promhttp"
	commonconfig "github.com/prometheus/common/config"
<<<<<<< HEAD
	"github.com/prometheus/common/model"
	"github.com/prometheus/common/route"
	toolkit_web "github.com/prometheus/exporter-toolkit/web"
	"github.com/prometheus/prometheus/config"
=======
	promconfig "github.com/prometheus/prometheus/config"
>>>>>>> 992d3b0c
	"github.com/prometheus/prometheus/discovery"
	"github.com/prometheus/prometheus/scrape"
	"github.com/prometheus/prometheus/storage"
	"github.com/prometheus/prometheus/util/httputil"
	"github.com/prometheus/prometheus/web"
	api_v1 "github.com/prometheus/prometheus/web/api/v1"
	"go.opentelemetry.io/collector/component"
	"go.opentelemetry.io/collector/component/componentstatus"
	"go.opentelemetry.io/collector/consumer"
	"go.opentelemetry.io/collector/receiver"
	"go.opentelemetry.io/contrib/instrumentation/net/http/otelhttp"
	"go.uber.org/zap"
<<<<<<< HEAD
	"golang.org/x/net/netutil"
	"gopkg.in/yaml.v2"
=======
>>>>>>> 992d3b0c

	"github.com/open-telemetry/opentelemetry-collector-contrib/receiver/prometheusreceiver/internal"
	"github.com/open-telemetry/opentelemetry-collector-contrib/receiver/prometheusreceiver/targetallocator"
)

const (
	defaultGCInterval = 2 * time.Minute
	gcIntervalDelta   = 1 * time.Minute

	// Use same settings as Prometheus web server
	maxConnections     = 512
	readTimeoutMinutes = 10
)

// pReceiver is the type that provides Prometheus scraper/receiver functionality.
type pReceiver struct {
<<<<<<< HEAD
	cfg                 *Config
	consumer            consumer.Metrics
	cancelFunc          context.CancelFunc
	targetAllocatorStop chan struct{}
	configLoaded        chan struct{}
	loadConfigOnce      sync.Once

	settings          receiver.Settings
	scrapeManager     *scrape.Manager
	discoveryManager  *discovery.Manager
	httpClient        *http.Client
	registerer        prometheus.Registerer
	unregisterMetrics func()
	skipOffsetting    bool // for testing only
	apiServer         *http.Server
	registry          *prometheus.Registry
=======
	cfg            *Config
	consumer       consumer.Metrics
	cancelFunc     context.CancelFunc
	configLoaded   chan struct{}
	loadConfigOnce sync.Once

	settings               receiver.Settings
	scrapeManager          *scrape.Manager
	discoveryManager       *discovery.Manager
	targetAllocatorManager *targetallocator.Manager
	registerer             prometheus.Registerer
	unregisterMetrics      func()
	skipOffsetting         bool // for testing only
>>>>>>> 992d3b0c
}

// New creates a new prometheus.Receiver reference.
func newPrometheusReceiver(set receiver.Settings, cfg *Config, next consumer.Metrics) *pReceiver {
<<<<<<< HEAD
	registry := prometheus.NewRegistry()
	registerer := prometheus.WrapRegistererWith(
		prometheus.Labels{"receiver": set.ID.String()},
		registry)
	pr := &pReceiver{
		cfg:                 cfg,
		consumer:            next,
		settings:            set,
		configLoaded:        make(chan struct{}),
		targetAllocatorStop: make(chan struct{}),
		registerer:          registerer,
		registry:            registry,
=======
	baseCfg := promconfig.Config(*cfg.PrometheusConfig)
	pr := &pReceiver{
		cfg:          cfg,
		consumer:     next,
		settings:     set,
		configLoaded: make(chan struct{}),
		registerer: prometheus.WrapRegistererWith(
			prometheus.Labels{"receiver": set.ID.String()},
			prometheus.DefaultRegisterer),
		targetAllocatorManager: targetallocator.NewManager(
			set,
			cfg.TargetAllocator,
			&baseCfg,
			enableNativeHistogramsGate.IsEnabled(),
		),
>>>>>>> 992d3b0c
	}
	return pr
}

// Start is the method that starts Prometheus scraping. It
// is controlled by having previously defined a Configuration using perhaps New.
func (r *pReceiver) Start(ctx context.Context, host component.Host) error {
	discoveryCtx, cancel := context.WithCancel(context.Background())
	r.cancelFunc = cancel

	logger := internal.NewZapToGokitLogAdapter(r.settings.Logger)

	err := r.initPrometheusComponents(discoveryCtx, logger, host)
	if err != nil {
		r.settings.Logger.Error("Failed to initPrometheusComponents Prometheus components", zap.Error(err))
		return err
	}

	err = r.targetAllocatorManager.Start(ctx, host, r.scrapeManager, r.discoveryManager)
	if err != nil {
		return err
	}

<<<<<<< HEAD
	if r.cfg.APIServer != nil && r.cfg.APIServer.Enabled {
		r.initAPIServer(discoveryCtx, host)
	}

	allocConf := r.cfg.TargetAllocator
	if allocConf != nil {
		r.httpClient, err = r.cfg.TargetAllocator.ToClient(ctx, host, r.settings.TelemetrySettings)
		if err != nil {
			r.settings.Logger.Error("Failed to create http client", zap.Error(err))
			return err
		}
		err = r.startTargetAllocator(allocConf, baseCfg)
		if err != nil {
			return err
		}
	}

=======
>>>>>>> 992d3b0c
	r.loadConfigOnce.Do(func() {
		close(r.configLoaded)
	})

	return nil
}

func (r *pReceiver) initPrometheusComponents(ctx context.Context, logger log.Logger, host component.Host) error {
	// Some SD mechanisms use the "refresh" package, which has its own metrics.
	refreshSdMetrics := discovery.NewRefreshMetrics(r.registerer)

	// Register the metrics specific for each SD mechanism, and the ones for the refresh package.
	sdMetrics, err := discovery.RegisterSDMetrics(r.registerer, refreshSdMetrics)
	if err != nil {
		return fmt.Errorf("failed to register service discovery metrics: %w", err)
	}
	r.discoveryManager = discovery.NewManager(ctx, logger, r.registerer, sdMetrics)
	if r.discoveryManager == nil {
		// NewManager can sometimes return nil if it encountered an error, but
		// the error message is logged separately.
		return errors.New("failed to create discovery manager")
	}

	go func() {
		r.settings.Logger.Info("Starting discovery manager")
		if err = r.discoveryManager.Run(); err != nil && !errors.Is(err, context.Canceled) {
			r.settings.Logger.Error("Discovery manager failed", zap.Error(err))
			componentstatus.ReportStatus(host, componentstatus.NewFatalErrorEvent(err))
		}
	}()

	var startTimeMetricRegex *regexp.Regexp
	if r.cfg.StartTimeMetricRegex != "" {
		startTimeMetricRegex, err = regexp.Compile(r.cfg.StartTimeMetricRegex)
		if err != nil {
			return err
		}
	}

	store, err := internal.NewAppendable(
		r.consumer,
		r.settings,
		gcInterval(r.cfg.PrometheusConfig),
		r.cfg.UseStartTimeMetric,
		startTimeMetricRegex,
		useCreatedMetricGate.IsEnabled(),
		enableNativeHistogramsGate.IsEnabled(),
		r.cfg.PrometheusConfig.GlobalConfig.ExternalLabels,
		r.cfg.TrimMetricSuffixes,
	)
	if err != nil {
		return err
	}

	opts := &scrape.Options{
		PassMetadataInContext: true,
		ExtraMetrics:          r.cfg.ReportExtraScrapeMetrics,
		HTTPClientOptions: []commonconfig.HTTPClientOption{
			commonconfig.WithUserAgent(r.settings.BuildInfo.Command + "/" + r.settings.BuildInfo.Version),
		},
	}

	if enableNativeHistogramsGate.IsEnabled() {
		opts.EnableNativeHistogramsIngestion = true
	}

	// for testing only
	if r.skipOffsetting {
		optsValue := reflect.ValueOf(opts).Elem()
		field := optsValue.FieldByName("skipOffsetting")
		reflect.NewAt(field.Type(), unsafe.Pointer(field.UnsafeAddr())).
			Elem().
			Set(reflect.ValueOf(true))
	}

	scrapeManager, err := scrape.NewManager(opts, logger, store, r.registerer)
	if err != nil {
		return err
	}
	r.scrapeManager = scrapeManager

	r.unregisterMetrics = func() {
		refreshSdMetrics.Unregister()
		for _, sdMetric := range sdMetrics {
			sdMetric.Unregister()
		}
		r.discoveryManager.UnregisterMetrics()
		r.scrapeManager.UnregisterMetrics()
	}

	go func() {
		// The scrape manager needs to wait for the configuration to be loaded before beginning
		<-r.configLoaded
		r.settings.Logger.Info("Starting scrape manager")
		if err := r.scrapeManager.Run(r.discoveryManager.SyncCh()); err != nil {
			r.settings.Logger.Error("Scrape manager failed", zap.Error(err))
			componentstatus.ReportStatus(host, componentstatus.NewFatalErrorEvent(err))
		}
	}()

	return nil
}

func (r *pReceiver) initAPIServer(ctx context.Context, host component.Host) error {
	r.settings.Logger.Info("Starting Prometheus API server")

	o := &web.Options{
		ScrapeManager: r.scrapeManager,
		Context:       ctx,
		ListenAddress: r.cfg.APIServer.ServerConfig.Endpoint,
		ExternalURL: &url.URL{
			Scheme: "http",
			Host:   r.cfg.APIServer.ServerConfig.Endpoint,
			Path:   "",
		},
		RoutePrefix:    "/",
		ReadTimeout:    time.Minute * readTimeoutMinutes,
		PageTitle:      "Prometheus Receiver",
		Flags:          make(map[string]string),
		MaxConnections: maxConnections,
		IsAgent:        true,
		Registerer:     r.registry,
		Gatherer:       r.registry,
	}

	// Creates the API object in the same way as the Prometheus web package: https://github.com/prometheus/prometheus/blob/6150e1ca0ede508e56414363cc9062ef522db518/web/web.go#L314-L354
	// Anything not defined by the options above will be nil, such as o.QueryEngine, o.Storage, etc. IsAgent=true, so these being nil is expected by Prometheus.
	factorySPr := func(_ context.Context) api_v1.ScrapePoolsRetriever { return o.ScrapeManager }
	factoryTr := func(_ context.Context) api_v1.TargetRetriever { return o.ScrapeManager }
	factoryAr := func(_ context.Context) api_v1.AlertmanagerRetriever { return nil }
	FactoryRr := func(_ context.Context) api_v1.RulesRetriever { return nil }
	var app storage.Appendable
	logger := log.NewNopLogger()

	apiV1 := api_v1.NewAPI(o.QueryEngine, o.Storage, app, o.ExemplarStorage, factorySPr, factoryTr, factoryAr,
		func() config.Config {
			return *(*config.Config)(r.cfg.PrometheusConfig)
		},
		o.Flags,
		api_v1.GlobalURLOptions{
			ListenAddress: o.ListenAddress,
			Host:          o.ExternalURL.Host,
			Scheme:        o.ExternalURL.Scheme,
		},
		func(f http.HandlerFunc) http.HandlerFunc {
			return func(w http.ResponseWriter, r *http.Request) {
				f(w, r)
			}
		},
		o.LocalStorage,
		o.TSDBDir,
		o.EnableAdminAPI,
		logger,
		FactoryRr,
		o.RemoteReadSampleLimit,
		o.RemoteReadConcurrencyLimit,
		o.RemoteReadBytesInFrame,
		o.IsAgent,
		o.CORSOrigin,
		func() (api_v1.RuntimeInfo, error) {
			status := api_v1.RuntimeInfo{
				GoroutineCount: runtime.NumGoroutine(),
				GOMAXPROCS:     runtime.GOMAXPROCS(0),
				GOMEMLIMIT:     debug.SetMemoryLimit(-1),
				GOGC:           os.Getenv("GOGC"),
				GODEBUG:        os.Getenv("GODEBUG"),
			}

			return status, nil
		},
		nil,
		o.Gatherer,
		o.Registerer,
		nil,
		o.EnableRemoteWriteReceiver,
		o.EnableOTLPWriteReceiver,
	)

	// Create listener and monitor with conntrack in the same way as the Prometheus web package: https://github.com/prometheus/prometheus/blob/6150e1ca0ede508e56414363cc9062ef522db518/web/web.go#L564-L579
	listener, err := r.cfg.APIServer.ServerConfig.ToListener(ctx)
	if err != nil {
		return fmt.Errorf("failed to create listener: %s", err.Error())
	}
	listener = netutil.LimitListener(listener, o.MaxConnections)
	listener = conntrack.NewListener(listener,
		conntrack.TrackWithName("http"),
		conntrack.TrackWithTracing())

	// Run the API server in the same way as the Prometheus web package: https://github.com/prometheus/prometheus/blob/6150e1ca0ede508e56414363cc9062ef522db518/web/web.go#L582-L630
	mux := http.NewServeMux()
	promHandler := promhttp.HandlerFor(o.Gatherer, promhttp.HandlerOpts{Registry: o.Registerer})
	mux.Handle("/metrics", promHandler)

	// This is the path the web package uses, but the router above with no prefix can also be Registered by apiV1 instead.
	apiPath := "/api"
	if o.RoutePrefix != "/" {
		apiPath = o.RoutePrefix + apiPath
		level.Info(logger).Log("msg", "Router prefix", "prefix", o.RoutePrefix)
	}
	av1 := route.New().
		WithInstrumentation(setPathWithPrefix(apiPath + "/v1"))
	apiV1.Register(av1)
	mux.Handle(apiPath+"/v1/", http.StripPrefix(apiPath+"/v1", av1))

	spanNameFormatter := otelhttp.WithSpanNameFormatter(func(_ string, r *http.Request) string {
		return fmt.Sprintf("%s %s", r.Method, r.URL.Path)
	})
	r.apiServer, err = r.cfg.APIServer.ServerConfig.ToServer(ctx, host, r.settings.TelemetrySettings, otelhttp.NewHandler(mux, "", spanNameFormatter))
	if err != nil {
		return err
	}
	webconfig := ""

	go func() {
		toolkit_web.Serve(listener, r.apiServer, &toolkit_web.FlagConfig{WebConfigFile: &webconfig}, logger)
	}()

	return nil
}

func setPathWithPrefix(prefix string) func(handlerName string, handler http.HandlerFunc) http.HandlerFunc {
	return func(handlerName string, handler http.HandlerFunc) http.HandlerFunc {
		return func(w http.ResponseWriter, r *http.Request) {
			handler(w, r.WithContext(httputil.ContextWithPath(r.Context(), prefix+r.URL.Path)))
		}
	}
}

// gcInterval returns the longest scrape interval used by a scrape config,
// plus a delta to prevent race conditions.
// This ensures jobs are not garbage collected between scrapes.
func gcInterval(cfg *PromConfig) time.Duration {
	gcInterval := defaultGCInterval
	if time.Duration(cfg.GlobalConfig.ScrapeInterval)+gcIntervalDelta > gcInterval {
		gcInterval = time.Duration(cfg.GlobalConfig.ScrapeInterval) + gcIntervalDelta
	}
	for _, scrapeConfig := range cfg.ScrapeConfigs {
		if time.Duration(scrapeConfig.ScrapeInterval)+gcIntervalDelta > gcInterval {
			gcInterval = time.Duration(scrapeConfig.ScrapeInterval) + gcIntervalDelta
		}
	}
	return gcInterval
}

// Shutdown stops and cancels the underlying Prometheus scrapers.
func (r *pReceiver) Shutdown(ctx context.Context) error {
	if r.cancelFunc != nil {
		r.cancelFunc()
	}
	if r.scrapeManager != nil {
		r.scrapeManager.Stop()
	}
	if r.targetAllocatorManager != nil {
		r.targetAllocatorManager.Shutdown()
	}
	if r.unregisterMetrics != nil {
		r.unregisterMetrics()
	}
	if r.apiServer != nil {
		r.apiServer.Shutdown(ctx)
	}
	return nil
}<|MERGE_RESOLUTION|>--- conflicted
+++ resolved
@@ -16,23 +16,15 @@
 	"unsafe"
 
 	"github.com/go-kit/log"
-<<<<<<< HEAD
 	"github.com/go-kit/log/level"
-	"github.com/mitchellh/hashstructure/v2"
 	"github.com/mwitkow/go-conntrack"
-=======
->>>>>>> 992d3b0c
 	"github.com/prometheus/client_golang/prometheus"
 	"github.com/prometheus/client_golang/prometheus/promhttp"
 	commonconfig "github.com/prometheus/common/config"
-<<<<<<< HEAD
 	"github.com/prometheus/common/model"
 	"github.com/prometheus/common/route"
 	toolkit_web "github.com/prometheus/exporter-toolkit/web"
-	"github.com/prometheus/prometheus/config"
-=======
 	promconfig "github.com/prometheus/prometheus/config"
->>>>>>> 992d3b0c
 	"github.com/prometheus/prometheus/discovery"
 	"github.com/prometheus/prometheus/scrape"
 	"github.com/prometheus/prometheus/storage"
@@ -45,11 +37,8 @@
 	"go.opentelemetry.io/collector/receiver"
 	"go.opentelemetry.io/contrib/instrumentation/net/http/otelhttp"
 	"go.uber.org/zap"
-<<<<<<< HEAD
 	"golang.org/x/net/netutil"
 	"gopkg.in/yaml.v2"
-=======
->>>>>>> 992d3b0c
 
 	"github.com/open-telemetry/opentelemetry-collector-contrib/receiver/prometheusreceiver/internal"
 	"github.com/open-telemetry/opentelemetry-collector-contrib/receiver/prometheusreceiver/targetallocator"
@@ -66,24 +55,6 @@
 
 // pReceiver is the type that provides Prometheus scraper/receiver functionality.
 type pReceiver struct {
-<<<<<<< HEAD
-	cfg                 *Config
-	consumer            consumer.Metrics
-	cancelFunc          context.CancelFunc
-	targetAllocatorStop chan struct{}
-	configLoaded        chan struct{}
-	loadConfigOnce      sync.Once
-
-	settings          receiver.Settings
-	scrapeManager     *scrape.Manager
-	discoveryManager  *discovery.Manager
-	httpClient        *http.Client
-	registerer        prometheus.Registerer
-	unregisterMetrics func()
-	skipOffsetting    bool // for testing only
-	apiServer         *http.Server
-	registry          *prometheus.Registry
-=======
 	cfg            *Config
 	consumer       consumer.Metrics
 	cancelFunc     context.CancelFunc
@@ -97,41 +68,30 @@
 	registerer             prometheus.Registerer
 	unregisterMetrics      func()
 	skipOffsetting         bool // for testing only
->>>>>>> 992d3b0c
+	apiServer              *http.Server
+	registry               *prometheus.Registry
 }
 
 // New creates a new prometheus.Receiver reference.
 func newPrometheusReceiver(set receiver.Settings, cfg *Config, next consumer.Metrics) *pReceiver {
-<<<<<<< HEAD
+	baseCfg := promconfig.Config(*cfg.PrometheusConfig)
 	registry := prometheus.NewRegistry()
 	registerer := prometheus.WrapRegistererWith(
 		prometheus.Labels{"receiver": set.ID.String()},
 		registry)
 	pr := &pReceiver{
-		cfg:                 cfg,
-		consumer:            next,
-		settings:            set,
-		configLoaded:        make(chan struct{}),
-		targetAllocatorStop: make(chan struct{}),
-		registerer:          registerer,
-		registry:            registry,
-=======
-	baseCfg := promconfig.Config(*cfg.PrometheusConfig)
-	pr := &pReceiver{
 		cfg:          cfg,
 		consumer:     next,
 		settings:     set,
 		configLoaded: make(chan struct{}),
-		registerer: prometheus.WrapRegistererWith(
-			prometheus.Labels{"receiver": set.ID.String()},
-			prometheus.DefaultRegisterer),
+		registerer:   registerer,
+		registry:     registry,
 		targetAllocatorManager: targetallocator.NewManager(
 			set,
 			cfg.TargetAllocator,
 			&baseCfg,
 			enableNativeHistogramsGate.IsEnabled(),
 		),
->>>>>>> 992d3b0c
 	}
 	return pr
 }
@@ -155,26 +115,10 @@
 		return err
 	}
 
-<<<<<<< HEAD
 	if r.cfg.APIServer != nil && r.cfg.APIServer.Enabled {
 		r.initAPIServer(discoveryCtx, host)
 	}
 
-	allocConf := r.cfg.TargetAllocator
-	if allocConf != nil {
-		r.httpClient, err = r.cfg.TargetAllocator.ToClient(ctx, host, r.settings.TelemetrySettings)
-		if err != nil {
-			r.settings.Logger.Error("Failed to create http client", zap.Error(err))
-			return err
-		}
-		err = r.startTargetAllocator(allocConf, baseCfg)
-		if err != nil {
-			return err
-		}
-	}
-
-=======
->>>>>>> 992d3b0c
 	r.loadConfigOnce.Do(func() {
 		close(r.configLoaded)
 	})
@@ -271,7 +215,7 @@
 		r.settings.Logger.Info("Starting scrape manager")
 		if err := r.scrapeManager.Run(r.discoveryManager.SyncCh()); err != nil {
 			r.settings.Logger.Error("Scrape manager failed", zap.Error(err))
-			componentstatus.ReportStatus(host, componentstatus.NewFatalErrorEvent(err))
+			r.settings.TelemetrySettings.ReportStatus(component.NewFatalErrorEvent(err))
 		}
 	}()
 
