// Copyright The OpenTelemetry Authors
// SPDX-License-Identifier: Apache-2.0

package prometheusreceiver // import "github.com/open-telemetry/opentelemetry-collector-contrib/receiver/prometheusreceiver"

import (
	"context"
	"errors"
	"fmt"
	"log/slog"
	"net/http"
	"net/url"
	"os"
	"reflect"
	"regexp"
	"runtime"
	"runtime/debug"
	"strings"
	"sync"
	"time"
	"unsafe"

	grafanaRegexp "github.com/grafana/regexp"
	"github.com/mwitkow/go-conntrack"
	"github.com/prometheus/client_golang/prometheus"
	"github.com/prometheus/client_golang/prometheus/promhttp"
	commonconfig "github.com/prometheus/common/config"
	"github.com/prometheus/common/promslog"
	"github.com/prometheus/common/route"
	"github.com/prometheus/common/version"
	toolkit_web "github.com/prometheus/exporter-toolkit/web"
	promconfig "github.com/prometheus/prometheus/config"
	"github.com/prometheus/prometheus/discovery"
	"github.com/prometheus/prometheus/scrape"
	"github.com/prometheus/prometheus/storage"
	"github.com/prometheus/prometheus/util/httputil"
	"github.com/prometheus/prometheus/web"
	api_v1 "github.com/prometheus/prometheus/web/api/v1"
	"go.opentelemetry.io/collector/component"
	"go.opentelemetry.io/collector/component/componentstatus"
	"go.opentelemetry.io/collector/consumer"
	"go.opentelemetry.io/collector/receiver"
	"go.opentelemetry.io/contrib/instrumentation/net/http/otelhttp"
	"go.uber.org/zap"
	"go.uber.org/zap/exp/zapslog"
	"golang.org/x/net/netutil"

	"github.com/open-telemetry/opentelemetry-collector-contrib/receiver/prometheusreceiver/internal"
	"github.com/open-telemetry/opentelemetry-collector-contrib/receiver/prometheusreceiver/internal/targetallocator"
)

const (
	defaultGCInterval = 2 * time.Minute
	gcIntervalDelta   = 1 * time.Minute

	// Use same settings as Prometheus web server
	maxConnections     = 512
	readTimeoutMinutes = 10
)

// pReceiver is the type that provides Prometheus scraper/receiver functionality.
type pReceiver struct {
	cfg            *Config
	consumer       consumer.Metrics
	cancelFunc     context.CancelFunc
	configLoaded   chan struct{}
	loadConfigOnce sync.Once

	settings               receiver.Settings
	scrapeManager          *scrape.Manager
	discoveryManager       *discovery.Manager
	targetAllocatorManager *targetallocator.Manager
	apiServer              *http.Server
	registry               *prometheus.Registry
	registerer             prometheus.Registerer
	unregisterMetrics      func()
	skipOffsetting         bool // for testing only
}

// New creates a new prometheus.Receiver reference.
func newPrometheusReceiver(set receiver.Settings, cfg *Config, next consumer.Metrics) (*pReceiver, error) {
	if err := cfg.PrometheusConfig.Reload(); err != nil {
		return nil, fmt.Errorf("failed to reload Prometheus config: %w", err)
	}
	baseCfg := promconfig.Config(*cfg.PrometheusConfig)
	registry := prometheus.NewRegistry()
	registerer := prometheus.WrapRegistererWith(
		prometheus.Labels{"receiver": set.ID.String()},
		registry)
	pr := &pReceiver{
		cfg:          cfg,
		consumer:     next,
		settings:     set,
		configLoaded: make(chan struct{}),
		registerer:   registerer,
		registry:     registry,
		targetAllocatorManager: targetallocator.NewManager(
			set,
			cfg.TargetAllocator.Get(),
			&baseCfg,
		),
	}
	return pr, nil
}

// Start is the method that starts Prometheus scraping. It
// is controlled by having previously defined a Configuration using perhaps New.
func (r *pReceiver) Start(ctx context.Context, host component.Host) error {
	discoveryCtx, cancel := context.WithCancel(context.Background())
	r.cancelFunc = cancel

	logger := slog.New(zapslog.NewHandler(r.settings.Logger.Core()))

	err := r.initPrometheusComponents(discoveryCtx, logger, host)
	if err != nil {
		r.settings.Logger.Error("Failed to initPrometheusComponents Prometheus components", zap.Error(err))
		return err
	}

	err = r.targetAllocatorManager.Start(ctx, host, r.scrapeManager, r.discoveryManager)
	if err != nil {
		return err
	}

	if r.cfg.APIServer.Enabled {
		err = r.initAPIServer(discoveryCtx, host)
		if err != nil {
			r.settings.Logger.Error("Failed to initAPIServer", zap.Error(err))
		}
	}

	r.loadConfigOnce.Do(func() {
		close(r.configLoaded)
	})

	return nil
}

func (r *pReceiver) initPrometheusComponents(ctx context.Context, logger *slog.Logger, host component.Host) error {
	// Some SD mechanisms use the "refresh" package, which has its own metrics.
	refreshSdMetrics := discovery.NewRefreshMetrics(r.registerer)

	// Register the metrics specific for each SD mechanism, and the ones for the refresh package.
	sdMetrics, err := discovery.RegisterSDMetrics(r.registerer, refreshSdMetrics)
	if err != nil {
		return fmt.Errorf("failed to register service discovery metrics: %w", err)
	}
	r.discoveryManager = discovery.NewManager(ctx, logger, r.registerer, sdMetrics)
	if r.discoveryManager == nil {
		// NewManager can sometimes return nil if it encountered an error, but
		// the error message is logged separately.
		return errors.New("failed to create discovery manager")
	}

	go func() {
		r.settings.Logger.Info("Starting discovery manager")
		if err = r.discoveryManager.Run(); err != nil && !errors.Is(err, context.Canceled) {
			r.settings.Logger.Error("Discovery manager failed", zap.Error(err))
			componentstatus.ReportStatus(host, componentstatus.NewFatalErrorEvent(err))
		}
	}()

	var startTimeMetricRegex *regexp.Regexp
	if r.cfg.StartTimeMetricRegex != "" {
		startTimeMetricRegex, err = regexp.Compile(r.cfg.StartTimeMetricRegex)
		if err != nil {
			return err
		}
	}

	store, err := internal.NewAppendable(
		r.consumer,
		r.settings,
		r.cfg.UseStartTimeMetric,
		startTimeMetricRegex,
<<<<<<< HEAD
		r.cfg.enableNativeHistograms,
=======
		useCreatedMetricGate.IsEnabled(),
>>>>>>> d58cbcef
		!r.cfg.ignoreMetadata,
		r.cfg.PrometheusConfig.GlobalConfig.ExternalLabels,
		r.cfg.TrimMetricSuffixes,
	)
	if err != nil {
		return err
	}

	opts := r.initScrapeOptions()

	// for testing only
	if r.skipOffsetting {
		optsValue := reflect.ValueOf(opts).Elem()
		field := optsValue.FieldByName("skipOffsetting")
		reflect.NewAt(field.Type(), unsafe.Pointer(field.UnsafeAddr())).
			Elem().
			Set(reflect.ValueOf(true))
	}

	scrapeManager, err := scrape.NewManager(opts, logger, nil, store, r.registerer)
	if err != nil {
		return err
	}
	r.scrapeManager = scrapeManager

	r.unregisterMetrics = func() {
		refreshSdMetrics.Unregister()
		for _, sdMetric := range sdMetrics {
			sdMetric.Unregister()
		}
		r.discoveryManager.UnregisterMetrics()
		r.scrapeManager.UnregisterMetrics()
	}

	go func() {
		// The scrape manager needs to wait for the configuration to be loaded before beginning
		<-r.configLoaded
		r.settings.Logger.Info("Starting scrape manager")
		if err := r.scrapeManager.Run(r.discoveryManager.SyncCh()); err != nil {
			r.settings.Logger.Error("Scrape manager failed", zap.Error(err))
			componentstatus.ReportStatus(host, componentstatus.NewFatalErrorEvent(err))
		}
	}()

	return nil
}

func (r *pReceiver) initScrapeOptions() *scrape.Options {
	opts := &scrape.Options{
		PassMetadataInContext: true,
		ExtraMetrics:          enableReportExtraScrapeMetricsGate.IsEnabled() || r.cfg.ReportExtraScrapeMetrics,
		HTTPClientOptions: []commonconfig.HTTPClientOption{
			commonconfig.WithUserAgent(r.settings.BuildInfo.Command + "/" + r.settings.BuildInfo.Version),
		},
		EnableCreatedTimestampZeroIngestion: enableCreatedTimestampZeroIngestionGate.IsEnabled(),
	}

	return opts
}

func (r *pReceiver) initAPIServer(ctx context.Context, host component.Host) error {
	r.settings.Logger.Info("Starting Prometheus API server")

	// If allowed CORS origins are provided in the receiver config, combine them into a single regex since the Prometheus API server requires this format.
	var corsOriginRegexp *grafanaRegexp.Regexp
	if r.cfg.APIServer.ServerConfig.CORS.HasValue() && len(r.cfg.APIServer.ServerConfig.CORS.Get().AllowedOrigins) > 0 {
		var combinedOriginsBuilder strings.Builder
		combinedOriginsBuilder.WriteString(r.cfg.APIServer.ServerConfig.CORS.Get().AllowedOrigins[0])
		for _, origin := range r.cfg.APIServer.ServerConfig.CORS.Get().AllowedOrigins[1:] {
			combinedOriginsBuilder.WriteString("|")
			combinedOriginsBuilder.WriteString(origin)
		}
		combinedRegexp, err := grafanaRegexp.Compile(combinedOriginsBuilder.String())
		if err != nil {
			return fmt.Errorf("failed to compile combined CORS allowed origins into regex: %s", err.Error())
		}
		corsOriginRegexp = combinedRegexp
	}

	// If read timeout is not set in the receiver config, use the default Prometheus value.
	readTimeout := r.cfg.APIServer.ServerConfig.ReadTimeout
	if readTimeout == 0 {
		readTimeout = time.Duration(readTimeoutMinutes) * time.Minute
	}

	o := &web.Options{
		ScrapeManager:   r.scrapeManager,
		Context:         ctx,
		ListenAddresses: []string{r.cfg.APIServer.ServerConfig.Endpoint},
		ExternalURL: &url.URL{
			Scheme: "http",
			Host:   r.cfg.APIServer.ServerConfig.Endpoint,
			Path:   "",
		},
		RoutePrefix:    "/",
		ReadTimeout:    readTimeout,
		PageTitle:      "Prometheus Receiver",
		Flags:          make(map[string]string),
		MaxConnections: maxConnections,
		IsAgent:        true,
		Registerer:     r.registerer,
		Gatherer:       r.registry,
		CORSOrigin:     corsOriginRegexp,
	}

	// Creates the API object in the same way as the Prometheus web package: https://github.com/prometheus/prometheus/blob/6150e1ca0ede508e56414363cc9062ef522db518/web/web.go#L314-L354
	// Anything not defined by the options above will be nil, such as o.QueryEngine, o.Storage, etc. IsAgent=true, so these being nil is expected by Prometheus.
	factorySPr := func(_ context.Context) api_v1.ScrapePoolsRetriever { return o.ScrapeManager }
	factoryTr := func(_ context.Context) api_v1.TargetRetriever { return o.ScrapeManager }
	factoryAr := func(_ context.Context) api_v1.AlertmanagerRetriever { return nil }
	factoryRr := func(_ context.Context) api_v1.RulesRetriever { return nil }
	var app storage.Appendable
	logger := promslog.NewNopLogger()

	apiV1 := api_v1.NewAPI(o.QueryEngine, o.Storage, app, o.ExemplarStorage, factorySPr, factoryTr, factoryAr,

		// This ensures that any changes to the config made, even by the target allocator, are reflected in the API.
		func() promconfig.Config {
			return *(*promconfig.Config)(r.cfg.PrometheusConfig)
		},
		o.Flags, // nil
		api_v1.GlobalURLOptions{
			ListenAddress: o.ListenAddresses[0],
			Host:          o.ExternalURL.Host,
			Scheme:        o.ExternalURL.Scheme,
		},
		func(f http.HandlerFunc) http.HandlerFunc {
			return func(w http.ResponseWriter, r *http.Request) {
				f(w, r)
			}
		},
		o.LocalStorage,   // nil
		o.TSDBDir,        // nil
		o.EnableAdminAPI, // nil
		logger,
		factoryRr,
		o.RemoteReadSampleLimit,      // nil
		o.RemoteReadConcurrencyLimit, // nil
		o.RemoteReadBytesInFrame,     // nil
		o.IsAgent,
		o.CORSOrigin,
		func() (api_v1.RuntimeInfo, error) {
			status := api_v1.RuntimeInfo{
				GoroutineCount: runtime.NumGoroutine(),
				GOMAXPROCS:     runtime.GOMAXPROCS(0),
				GOMEMLIMIT:     debug.SetMemoryLimit(-1),
				GOGC:           os.Getenv("GOGC"),
				GODEBUG:        os.Getenv("GODEBUG"),
			}

			return status, nil
		},
		&web.PrometheusVersion{
			Version:   version.Version,
			Revision:  version.Revision,
			Branch:    version.Branch,
			BuildUser: version.BuildUser,
			BuildDate: version.BuildDate,
			GoVersion: version.GoVersion,
		},
		o.NotificationsGetter,
		o.NotificationsSub,
		o.Gatherer,
		o.Registerer,
		nil, // StatsRenderer
		o.EnableRemoteWriteReceiver,
		o.AcceptRemoteWriteProtoMsgs,
		o.EnableOTLPWriteReceiver,
		o.ConvertOTLPDelta,
		o.NativeOTLPDeltaIngestion,
		o.CTZeroIngestionEnabled,
		5*time.Minute, // LookbackDelta - Using the default value of 5 minutes
		o.EnableTypeAndUnitLabels,
		false, // appendMetadata from remote write
		nil,   // OverrideErrorCode
	)

	// Create listener and monitor with conntrack in the same way as the Prometheus web package: https://github.com/prometheus/prometheus/blob/6150e1ca0ede508e56414363cc9062ef522db518/web/web.go#L564-L579
	listener, err := r.cfg.APIServer.ServerConfig.ToListener(ctx)
	if err != nil {
		return fmt.Errorf("failed to create listener: %s", err.Error())
	}
	listener = netutil.LimitListener(listener, o.MaxConnections)
	listener = conntrack.NewListener(listener,
		conntrack.TrackWithName("http"),
		conntrack.TrackWithTracing())

	// Run the API server in the same way as the Prometheus web package: https://github.com/prometheus/prometheus/blob/6150e1ca0ede508e56414363cc9062ef522db518/web/web.go#L582-L630
	mux := http.NewServeMux()
	promHandler := promhttp.HandlerFor(o.Gatherer, promhttp.HandlerOpts{Registry: o.Registerer})
	mux.Handle("/metrics", promHandler)

	// This is the path the web package uses, but the router above with no prefix can also be Registered by apiV1 instead.
	apiPath := "/api"
	if o.RoutePrefix != "/" {
		apiPath = o.RoutePrefix + apiPath
		logger.Info("Router prefix", "prefix", o.RoutePrefix)
	}
	av1 := route.New().
		WithInstrumentation(setPathWithPrefix(apiPath + "/v1"))
	apiV1.Register(av1)
	mux.Handle(apiPath+"/v1/", http.StripPrefix(apiPath+"/v1", av1))

	spanNameFormatter := otelhttp.WithSpanNameFormatter(func(_ string, r *http.Request) string {
		return fmt.Sprintf("%s %s", r.Method, r.URL.Path)
	})
	r.apiServer, err = r.cfg.APIServer.ServerConfig.ToServer(ctx, host.GetExtensions(), r.settings.TelemetrySettings, otelhttp.NewHandler(mux, "", spanNameFormatter))
	if err != nil {
		return err
	}
	webconfig := ""

	go func() {
		if err := toolkit_web.Serve(listener, r.apiServer, &toolkit_web.FlagConfig{WebConfigFile: &webconfig}, logger); err != nil {
			r.settings.Logger.Error("API server failed", zap.Error(err))
		}
	}()

	return nil
}

// Helper function from the Prometheus web package: https://github.com/prometheus/prometheus/blob/6150e1ca0ede508e56414363cc9062ef522db518/web/web.go#L582-L630
func setPathWithPrefix(prefix string) func(handlerName string, handler http.HandlerFunc) http.HandlerFunc {
	return func(_ string, handler http.HandlerFunc) http.HandlerFunc {
		return func(w http.ResponseWriter, r *http.Request) {
			handler(w, r.WithContext(httputil.ContextWithPath(r.Context(), prefix+r.URL.Path)))
		}
	}
}

// gcInterval returns the longest scrape interval used by a scrape config,
// plus a delta to prevent race conditions.
// This ensures jobs are not garbage collected between scrapes.
func gcInterval(cfg *PromConfig) time.Duration {
	gcInterval := max(time.Duration(cfg.GlobalConfig.ScrapeInterval)+gcIntervalDelta, defaultGCInterval)
	for _, scrapeConfig := range cfg.ScrapeConfigs {
		if time.Duration(scrapeConfig.ScrapeInterval)+gcIntervalDelta > gcInterval {
			gcInterval = time.Duration(scrapeConfig.ScrapeInterval) + gcIntervalDelta
		}
	}
	return gcInterval
}

// Shutdown stops and cancels the underlying Prometheus scrapers.
func (r *pReceiver) Shutdown(ctx context.Context) error {
	if r.cancelFunc != nil {
		r.cancelFunc()
	}
	if r.scrapeManager != nil {
		r.scrapeManager.Stop()
	}
	if r.targetAllocatorManager != nil {
		r.targetAllocatorManager.Shutdown()
	}
	if r.unregisterMetrics != nil {
		r.unregisterMetrics()
	}
	if r.apiServer != nil {
		err := r.apiServer.Shutdown(ctx)
		if err != nil {
			return err
		}
	}
	return nil
}<|MERGE_RESOLUTION|>--- conflicted
+++ resolved
@@ -173,11 +173,6 @@
 		r.settings,
 		r.cfg.UseStartTimeMetric,
 		startTimeMetricRegex,
-<<<<<<< HEAD
-		r.cfg.enableNativeHistograms,
-=======
-		useCreatedMetricGate.IsEnabled(),
->>>>>>> d58cbcef
 		!r.cfg.ignoreMetadata,
 		r.cfg.PrometheusConfig.GlobalConfig.ExternalLabels,
 		r.cfg.TrimMetricSuffixes,
