// Copyright The OpenTelemetry Authors
//
// Licensed under the Apache License, Version 2.0 (the "License");
// you may not use this file except in compliance with the License.
// You may obtain a copy of the License at
//
//       http://www.apache.org/licenses/LICENSE-2.0
//
// Unless required by applicable law or agreed to in writing, software
// distributed under the License is distributed on an "AS IS" BASIS,
// WITHOUT WARRANTIES OR CONDITIONS OF ANY KIND, either express or implied.
// See the License for the specific language governing permissions and
// limitations under the License.

package prometheusreceiver

import (
	"testing"
	"time"

	"github.com/prometheus/common/model"
	promConfig "github.com/prometheus/prometheus/config"
	"github.com/stretchr/testify/assert"
	"go.opentelemetry.io/collector/pdata/pmetric"
	"google.golang.org/protobuf/types/known/timestamppb"
)

// Test data and validation functions for all four core metrics for Prometheus Receiver.
// Make sure every page has a gauge, we are relying on it to figure out the start time if needed

// target1 has one gauge, two counts of a same family, one histogram and one summary. We are expecting the both
// successful scrapes will produce all metrics using the first scrape's timestamp as start time.
var target1Page1 = `
# HELP go_threads Number of OS threads created
# TYPE go_threads gauge
go_threads 19

# HELP http_requests_total The total number of HTTP requests.
# TYPE http_requests_total counter
http_requests_total{method="post",code="200"} 100
http_requests_total{method="post",code="400"} 5

# HELP http_request_duration_seconds A histogram of the request duration.
# TYPE http_request_duration_seconds histogram
http_request_duration_seconds_bucket{le="0.05"} 1000
http_request_duration_seconds_bucket{le="0.5"} 1500
http_request_duration_seconds_bucket{le="1"} 2000
http_request_duration_seconds_bucket{le="+Inf"} 2500
http_request_duration_seconds_sum 5000
http_request_duration_seconds_count 2500

# HELP rpc_duration_seconds A summary of the RPC duration in seconds.
# TYPE rpc_duration_seconds summary
rpc_duration_seconds{quantile="0.01"} 1
rpc_duration_seconds{quantile="0.9"} 5
rpc_duration_seconds{quantile="0.99"} 8
rpc_duration_seconds_sum 5000
rpc_duration_seconds_count 1000
`

var target1Page2 = `
# HELP go_threads Number of OS threads created
# TYPE go_threads gauge
go_threads 18

# HELP http_requests_total The total number of HTTP requests.
# TYPE http_requests_total counter
http_requests_total{method="post",code="200"} 199
http_requests_total{method="post",code="400"} 12

# HELP http_request_duration_seconds A histogram of the request duration.
# TYPE http_request_duration_seconds histogram
http_request_duration_seconds_bucket{le="0.05"} 1100
http_request_duration_seconds_bucket{le="0.5"} 1600
http_request_duration_seconds_bucket{le="1"} 2100
http_request_duration_seconds_bucket{le="+Inf"} 2600
http_request_duration_seconds_sum 5050
http_request_duration_seconds_count 2600

# HELP rpc_duration_seconds A summary of the RPC duration in seconds.
# TYPE rpc_duration_seconds summary
rpc_duration_seconds{quantile="0.01"} 1
rpc_duration_seconds{quantile="0.9"} 6
rpc_duration_seconds{quantile="0.99"} 8
rpc_duration_seconds_sum 5002
rpc_duration_seconds_count 1001
`

// target1Page3 has lower values than previous scrape.
// So, even after seeing a failed scrape, start_timestamp should be reset for target1Page3
var target1Page3 = `
# HELP go_threads Number of OS threads created
# TYPE go_threads gauge
go_threads 16

# HELP http_requests_total The total number of HTTP requests.
# TYPE http_requests_total counter
http_requests_total{method="post",code="200"} 99
http_requests_total{method="post",code="400"} 3

# HELP http_request_duration_seconds A histogram of the request duration.
# TYPE http_request_duration_seconds histogram
http_request_duration_seconds_bucket{le="0.05"} 900
http_request_duration_seconds_bucket{le="0.5"} 1400
http_request_duration_seconds_bucket{le="1"} 1900
http_request_duration_seconds_bucket{le="+Inf"} 2400
http_request_duration_seconds_sum 4900
http_request_duration_seconds_count 2400

# HELP rpc_duration_seconds A summary of the RPC duration in seconds.
# TYPE rpc_duration_seconds summary
rpc_duration_seconds{quantile="0.01"} 1
rpc_duration_seconds{quantile="0.9"} 4
rpc_duration_seconds{quantile="0.99"} 6
rpc_duration_seconds_sum 4900
rpc_duration_seconds_count 900
`

func verifyTarget1(t *testing.T, td *testData, resourceMetrics []pmetric.ResourceMetrics) {
	verifyNumValidScrapeResults(t, td, resourceMetrics)
	m1 := resourceMetrics[0]

	// m1 has 4 metrics + 5 internal scraper metrics
	assert.Equal(t, 9, metricsCount(m1))

	wantAttributes := td.attributes

	metrics1 := m1.ScopeMetrics().At(0).Metrics()
	ts1 := getTS(metrics1)
	e1 := []testExpectation{
		assertMetricPresent("go_threads",
			compareMetricType(pmetric.MetricDataTypeGauge),
			[]dataPointExpectation{
				{
					numberPointComparator: []numberPointComparator{
						compareTimestamp(ts1),
						compareDoubleValue(19),
					},
				},
			}),
		assertMetricPresent("http_requests_total",
			compareMetricType(pmetric.MetricDataTypeSum),
			[]dataPointExpectation{
				{
					numberPointComparator: []numberPointComparator{
						compareStartTimestamp(ts1),
						compareTimestamp(ts1),
						compareDoubleValue(100),
						compareAttributes(map[string]string{"method": "post", "code": "200"}),
					},
				},
				{
					numberPointComparator: []numberPointComparator{
						compareStartTimestamp(ts1),
						compareTimestamp(ts1),
						compareDoubleValue(5),
						compareAttributes(map[string]string{"method": "post", "code": "400"}),
					},
				},
			}),
		assertMetricPresent("http_request_duration_seconds",
			compareMetricType(pmetric.MetricDataTypeHistogram),
			[]dataPointExpectation{
				{
					histogramPointComparator: []histogramPointComparator{
						compareHistogramStartTimestamp(ts1),
						compareHistogramTimestamp(ts1),
						compareHistogram(2500, 5000, []uint64{1000, 500, 500, 500}),
					},
				},
			}),
		assertMetricPresent("rpc_duration_seconds",
			compareMetricType(pmetric.MetricDataTypeSummary),
			[]dataPointExpectation{
				{
					summaryPointComparator: []summaryPointComparator{
						compareSummaryStartTimestamp(ts1),
						compareSummaryTimestamp(ts1),
						compareSummary(1000, 5000, [][]float64{{0.01, 1}, {0.9, 5}, {0.99, 8}}),
					},
				},
			}),
	}
	doCompare(t, "scrape1", wantAttributes, m1, e1)

	m2 := resourceMetrics[1]
	// m2 has 4 metrics + 5 internal scraper metrics
	assert.Equal(t, 9, metricsCount(m2))

	metricsScrape2 := m2.ScopeMetrics().At(0).Metrics()
	ts2 := getTS(metricsScrape2)
	e2 := []testExpectation{
		assertMetricPresent("go_threads",
			compareMetricType(pmetric.MetricDataTypeGauge),
			[]dataPointExpectation{
				{
					numberPointComparator: []numberPointComparator{
						compareTimestamp(ts2),
						compareDoubleValue(18),
					},
				},
			}),
		assertMetricPresent("http_requests_total",
			compareMetricType(pmetric.MetricDataTypeSum),
			[]dataPointExpectation{
				{
					numberPointComparator: []numberPointComparator{
						compareStartTimestamp(ts1),
						compareTimestamp(ts2),
						compareDoubleValue(199),
						compareAttributes(map[string]string{"method": "post", "code": "200"}),
					},
				},
				{
					numberPointComparator: []numberPointComparator{
						compareStartTimestamp(ts1),
						compareTimestamp(ts2),
						compareDoubleValue(12),
						compareAttributes(map[string]string{"method": "post", "code": "400"}),
					},
				},
			}),
		assertMetricPresent("http_request_duration_seconds",
			compareMetricType(pmetric.MetricDataTypeHistogram),
			[]dataPointExpectation{
				{
					histogramPointComparator: []histogramPointComparator{
						// TODO: Prometheus Receiver Issue- start_timestamp are incorrect for Summary and Histogram metrics after a failed scrape (issue not yet posted on collector-contrib repo)
						compareHistogramStartTimestamp(ts1),
						compareHistogramTimestamp(ts2),
						compareHistogram(2600, 5050, []uint64{1100, 500, 500, 500}),
					},
				},
			}),
		assertMetricPresent("rpc_duration_seconds",
			compareMetricType(pmetric.MetricDataTypeSummary),
			[]dataPointExpectation{
				{
					summaryPointComparator: []summaryPointComparator{
						// TODO: Prometheus Receiver Issue- start_timestamp are incorrect for Summary and Histogram metrics after a failed scrape (issue not yet posted on collector-contrib repo)
						compareSummaryStartTimestamp(ts1),
						compareSummaryTimestamp(ts2),
						compareSummary(1001, 5002, [][]float64{{0.01, 1}, {0.9, 6}, {0.99, 8}}),
					},
				},
			}),
	}
	doCompare(t, "scrape2", wantAttributes, m2, e2)

	m3 := resourceMetrics[2]
	// m3 has 4 metrics + 5 internal scraper metrics
	assert.Equal(t, 9, metricsCount(m3))
	metricsScrape3 := m3.ScopeMetrics().At(0).Metrics()
	ts3 := getTS(metricsScrape3)
	e3 := []testExpectation{
		assertMetricPresent("go_threads",
			compareMetricType(pmetric.MetricDataTypeGauge),
			[]dataPointExpectation{
				{
					numberPointComparator: []numberPointComparator{
						compareTimestamp(ts3),
						compareDoubleValue(16),
					},
				},
			}),
		assertMetricPresent("http_requests_total",
			compareMetricType(pmetric.MetricDataTypeSum),
			[]dataPointExpectation{
				{
					numberPointComparator: []numberPointComparator{
						// TODO: #6360 Prometheus Receiver Issue- start_timestamp should reset if the prior scrape had higher value
						compareStartTimestamp(ts3),
						compareTimestamp(ts3),
						compareDoubleValue(99),
						compareAttributes(map[string]string{"method": "post", "code": "200"}),
					},
				},
				{
					numberPointComparator: []numberPointComparator{
						// TODO: #6360 Prometheus Receiver Issue- start_timestamp should reset if the prior scrape had higher value
						compareStartTimestamp(ts3),
						compareTimestamp(ts3),
						compareDoubleValue(3),
						compareAttributes(map[string]string{"method": "post", "code": "400"}),
					},
				},
			}),
		assertMetricPresent("http_request_duration_seconds",
			compareMetricType(pmetric.MetricDataTypeHistogram),
			[]dataPointExpectation{
				{
					histogramPointComparator: []histogramPointComparator{
						// TODO: #6360 Prometheus Receiver Issue- start_timestamp should reset if the prior scrape had higher value
						compareHistogramStartTimestamp(ts3),
						compareHistogramTimestamp(ts3),
						compareHistogram(2400, 4900, []uint64{900, 500, 500, 500}),
					},
				},
			}),
		assertMetricPresent("rpc_duration_seconds",
			compareMetricType(pmetric.MetricDataTypeSummary),
			[]dataPointExpectation{
				{
					summaryPointComparator: []summaryPointComparator{
						// TODO: #6360 Prometheus Receiver Issue- start_timestamp should reset if the prior scrape had higher value
						compareSummaryStartTimestamp(ts3),
						compareSummaryTimestamp(ts3),
						compareSummary(900, 4900, [][]float64{{0.01, 1}, {0.9, 4}, {0.99, 6}}),
					},
				},
			}),
	}
	doCompare(t, "scrape3", wantAttributes, m3, e3)
}

// target2 is going to have 5 pages, and there's a newly added item on the 2nd page.
// with the 4th page, we are simulating a reset (values smaller than previous), start times should be from
// this run for the 4th and 5th scrapes.
var target2Page1 = `
# HELP go_threads Number of OS threads created
# TYPE go_threads gauge
go_threads 18

# HELP http_request_duration_seconds A histogram of the request duration.
# TYPE http_request_duration_seconds histogram
http_request_duration_seconds_bucket{method="post",code="200",le="1"} 8
http_request_duration_seconds_bucket{method="post",code="200",le="+Inf"} 2
http_request_duration_seconds_sum{method="post",code="200"} 7
http_request_duration_seconds_count{method="post",code="200"} 10
http_request_duration_seconds_bucket{method="post",code="400",le="1"} 30
http_request_duration_seconds_bucket{method="post",code="400",le="+Inf"} 20
http_request_duration_seconds_sum{method="post",code="400"} 25
http_request_duration_seconds_count{method="post",code="400"} 50

# HELP http_requests_total The total number of HTTP requests.
# TYPE http_requests_total counter
http_requests_total{method="post",code="200"} 10
http_requests_total{method="post",code="400"} 50

# HELP rpc_duration_seconds A summary of the RPC duration in seconds.
# TYPE rpc_duration_seconds summary
rpc_duration_seconds{code="0" quantile="0.5"} 47
rpc_duration_seconds_sum{code="0"} 100
rpc_duration_seconds_count{code="0"} 50
rpc_duration_seconds{code="5" quantile="0.5"} 35
rpc_duration_seconds_sum{code="5"} 180
rpc_duration_seconds_count{code="5"} 400
`

var target2Page2 = `
# HELP go_threads Number of OS threads created
# TYPE go_threads gauge
go_threads 16

# HELP http_request_duration_seconds A histogram of the request duration.
# TYPE http_request_duration_seconds histogram
http_request_duration_seconds_bucket{method="post",code="200",le="1"} 40
http_request_duration_seconds_bucket{method="post",code="200",le="+Inf"} 10
http_request_duration_seconds_sum{method="post",code="200"} 43
http_request_duration_seconds_count{method="post",code="200"} 50
http_request_duration_seconds_bucket{method="post",code="300",le="1"} 3
http_request_duration_seconds_bucket{method="post",code="300",le="+Inf"} 0
http_request_duration_seconds_sum{method="post",code="300"} 2
http_request_duration_seconds_count{method="post",code="300"} 3
http_request_duration_seconds_bucket{method="post",code="400",le="1"} 35
http_request_duration_seconds_bucket{method="post",code="400",le="+Inf"} 25
http_request_duration_seconds_sum{method="post",code="400"} 30
http_request_duration_seconds_count{method="post",code="400"} 60

# HELP http_requests_total The total number of HTTP requests.
# TYPE http_requests_total counter
http_requests_total{method="post",code="200"} 50
http_requests_total{method="post",code="300"} 3
http_requests_total{method="post",code="400"} 60

# HELP rpc_duration_seconds A summary of the RPC duration in seconds.
# TYPE rpc_duration_seconds summary
rpc_duration_seconds{code="0" quantile="0.5"} 57
rpc_duration_seconds_sum{code="0"} 110
rpc_duration_seconds_count{code="0"} 60
rpc_duration_seconds{code="3" quantile="0.5"} 42
rpc_duration_seconds_sum{code="3"} 50
rpc_duration_seconds_count{code="3"} 30
rpc_duration_seconds{code="5" quantile="0.5"} 45
rpc_duration_seconds_sum{code="5"} 190
rpc_duration_seconds_count{code="5"} 410
`

var target2Page3 = `
# HELP go_threads Number of OS threads created
# TYPE go_threads gauge
go_threads 16

# HELP http_request_duration_seconds A histogram of the request duration.
# TYPE http_request_duration_seconds histogram
http_request_duration_seconds_bucket{method="post",code="200",le="1"} 40
http_request_duration_seconds_bucket{method="post",code="200",le="+Inf"} 10
http_request_duration_seconds_sum{method="post",code="200"} 43
http_request_duration_seconds_count{method="post",code="200"} 50
http_request_duration_seconds_bucket{method="post",code="300",le="1"} 3
http_request_duration_seconds_bucket{method="post",code="300",le="+Inf"} 2
http_request_duration_seconds_sum{method="post",code="300"} 7
http_request_duration_seconds_count{method="post",code="300"} 5
http_request_duration_seconds_bucket{method="post",code="400",le="1"} 35
http_request_duration_seconds_bucket{method="post",code="400",le="+Inf"} 25
http_request_duration_seconds_sum{method="post",code="400"} 30
http_request_duration_seconds_count{method="post",code="400"} 60

# HELP http_requests_total The total number of HTTP requests.
# TYPE http_requests_total counter
http_requests_total{method="post",code="200"} 50
http_requests_total{method="post",code="300"} 5
http_requests_total{method="post",code="400"} 60

# HELP rpc_duration_seconds A summary of the RPC duration in seconds.
# TYPE rpc_duration_seconds summary
rpc_duration_seconds{code="0" quantile="0.5"} 67
rpc_duration_seconds_sum{code="0"} 120
rpc_duration_seconds_count{code="0"} 70
rpc_duration_seconds{code="3" quantile="0.5"} 52
rpc_duration_seconds_sum{code="3"} 60
rpc_duration_seconds_count{code="3"} 40
rpc_duration_seconds{code="5" quantile="0.5"} 55
rpc_duration_seconds_sum{code="5"} 200
rpc_duration_seconds_count{code="5"} 420
`

var target2Page4 = `
# HELP go_threads Number of OS threads created
# TYPE go_threads gauge
go_threads 16

# HELP http_request_duration_seconds A histogram of the request duration.
# TYPE http_request_duration_seconds histogram
http_request_duration_seconds_bucket{method="post",code="200",le="1"} 40
http_request_duration_seconds_bucket{method="post",code="200",le="+Inf"} 9
http_request_duration_seconds_sum{method="post",code="200"} 42
http_request_duration_seconds_count{method="post",code="200"} 49
http_request_duration_seconds_bucket{method="post",code="300",le="1"} 2
http_request_duration_seconds_bucket{method="post",code="300",le="+Inf"} 1
http_request_duration_seconds_sum{method="post",code="300"} 4
http_request_duration_seconds_count{method="post",code="300"} 3
http_request_duration_seconds_bucket{method="post",code="400",le="1"} 34
http_request_duration_seconds_bucket{method="post",code="400",le="+Inf"} 25
http_request_duration_seconds_sum{method="post",code="400"} 29
http_request_duration_seconds_count{method="post",code="400"} 59

# HELP http_requests_total The total number of HTTP requests.
# TYPE http_requests_total counter
http_requests_total{method="post",code="200"} 49
http_requests_total{method="post",code="300"} 3
http_requests_total{method="post",code="400"} 59

# HELP rpc_duration_seconds A summary of the RPC duration in seconds.
# TYPE rpc_duration_seconds summary
rpc_duration_seconds{code="0" quantile="0.5"} 66
rpc_duration_seconds_sum{code="0"} 119
rpc_duration_seconds_count{code="0"} 69
rpc_duration_seconds{code="3" quantile="0.5"} 51
rpc_duration_seconds_sum{code="3"} 59
rpc_duration_seconds_count{code="3"} 39
rpc_duration_seconds{code="5" quantile="0.5"} 54
rpc_duration_seconds_sum{code="5"} 199
rpc_duration_seconds_count{code="5"} 419
`

var target2Page5 = `
# HELP go_threads Number of OS threads created
# TYPE go_threads gauge
go_threads 16

# HELP http_request_duration_seconds A histogram of the request duration.
# TYPE http_request_duration_seconds histogram
http_request_duration_seconds_bucket{method="post",code="200",le="1"} 41
http_request_duration_seconds_bucket{method="post",code="200",le="+Inf"} 9
http_request_duration_seconds_sum{method="post",code="200"} 43
http_request_duration_seconds_count{method="post",code="200"} 50
http_request_duration_seconds_bucket{method="post",code="300",le="1"} 4
http_request_duration_seconds_bucket{method="post",code="300",le="+Inf"} 1
http_request_duration_seconds_sum{method="post",code="300"} 4
http_request_duration_seconds_count{method="post",code="300"} 5
http_request_duration_seconds_bucket{method="post",code="400",le="1"} 34
http_request_duration_seconds_bucket{method="post",code="400",le="+Inf"} 25
http_request_duration_seconds_sum{method="post",code="400"} 29
http_request_duration_seconds_count{method="post",code="400"} 59

# HELP http_requests_total The total number of HTTP requests.
# TYPE http_requests_total counter
http_requests_total{method="post",code="200"} 50
http_requests_total{method="post",code="300"} 5
http_requests_total{method="post",code="400"} 59

# HELP rpc_duration_seconds A summary of the RPC duration in seconds.
# TYPE rpc_duration_seconds summary
rpc_duration_seconds{code="0" quantile="0.5"} 76
rpc_duration_seconds_sum{code="0"} 129
rpc_duration_seconds_count{code="0"} 79
rpc_duration_seconds{code="3" quantile="0.5"} 61
rpc_duration_seconds_sum{code="3"} 69
rpc_duration_seconds_count{code="3"} 49
rpc_duration_seconds{code="5" quantile="0.5"} 64
rpc_duration_seconds_sum{code="5"} 209
rpc_duration_seconds_count{code="5"} 429
`

func verifyTarget2(t *testing.T, td *testData, resourceMetrics []pmetric.ResourceMetrics) {
	verifyNumValidScrapeResults(t, td, resourceMetrics)
	m1 := resourceMetrics[0]
	// m1 has 4 metrics + 5 internal scraper metrics
	assert.Equal(t, 9, metricsCount(m1))

	wantAttributes := td.attributes

	metrics1 := m1.ScopeMetrics().At(0).Metrics()
	ts1 := getTS(metrics1)
	e1 := []testExpectation{
		assertMetricPresent("go_threads",
			compareMetricType(pmetric.MetricDataTypeGauge),
			[]dataPointExpectation{
				{
					numberPointComparator: []numberPointComparator{
						compareTimestamp(ts1),
						compareDoubleValue(18),
					},
				},
			}),
		assertMetricPresent("http_request_duration_seconds_bucket",
			compareMetricType(pmetric.MetricDataTypeHistogram),
			[]dataPointExpectation{
				{
					histogramPointComparator: []histogramPointComparator{
						compareHistogramStartTimestamp(ts1),
						compareHistogramTimestamp(ts1),
						compareHistogramAttributes(map[string]string{"method": "post", "code": "200"}),
						compareHistogram(10, 7, []uint64{8, 2}),
					},
				},
				{
					histogramPointComparator: []histogramPointComparator{
						compareHistogramStartTimestamp(ts1),
						compareHistogramTimestamp(ts1),
						compareHistogramAttributes(map[string]string{"method": "post", "code": "400"}),
						compareHistogram(50, 25, []uint64{30, 20}),
					},
				},
			}),
		assertMetricPresent("http_requests_total",
			compareMetricType(pmetric.MetricDataTypeSum),
			[]dataPointExpectation{
				{
					numberPointComparator: []numberPointComparator{
						compareStartTimestamp(ts1),
						compareTimestamp(ts1),
						compareDoubleValue(10),
						compareAttributes(map[string]string{"method": "post", "code": "200"}),
					},
				},
				{
					numberPointComparator: []numberPointComparator{
						compareStartTimestamp(ts1),
						compareTimestamp(ts1),
						compareDoubleValue(50),
						compareAttributes(map[string]string{"method": "post", "code": "400"}),
					},
				},
			}),
		assertMetricPresent("rpc_duration_seconds",
			compareMetricType(pmetric.MetricDataTypeSummary),
			[]dataPointExpectation{
				{
					summaryPointComparator: []summaryPointComparator{
						compareSummaryStartTimestamp(ts1),
						compareSummaryTimestamp(ts1),
						compareSummaryAttributes(map[string]string{"code": "0"}),
						compareSummary(50, 100, [][]float64{{0.5, 47}}),
					},
				},
				{
					summaryPointComparator: []summaryPointComparator{
						compareSummaryStartTimestamp(ts1),
						compareSummaryTimestamp(ts1),
						compareSummaryAttributes(map[string]string{"code": "5"}),
						compareSummary(400, 180, [][]float64{{0.5, 35}}),
					},
				},
			}),
	}
	doCompare(t, "scrape1", wantAttributes, m1, e1)

	m2 := resourceMetrics[1]
	// m2 has 4 metrics + 5 internal scraper metrics
	assert.Equal(t, 9, metricsCount(m2))

	metricsScrape2 := m2.ScopeMetrics().At(0).Metrics()
	ts2 := getTS(metricsScrape2)
	e2 := []testExpectation{
		assertMetricPresent("go_threads",
			compareMetricType(pmetric.MetricDataTypeGauge),
			[]dataPointExpectation{
				{
					numberPointComparator: []numberPointComparator{
						compareTimestamp(ts2),
						compareDoubleValue(16),
					},
				},
			}),
		assertMetricPresent("http_request_duration_seconds_bucket",
			compareMetricType(pmetric.MetricDataTypeHistogram),
			[]dataPointExpectation{
				{
					histogramPointComparator: []histogramPointComparator{
						compareHistogramStartTimestamp(ts1),
						compareHistogramTimestamp(ts2),
						compareHistogramAttributes(map[string]string{"method": "post", "code": "200"}),
						compareHistogram(50, 43, []uint64{40, 10}),
					},
				},
				{
					histogramPointComparator: []histogramPointComparator{
						compareHistogramStartTimestamp(ts2),
						compareHistogramTimestamp(ts2),
						compareHistogramAttributes(map[string]string{"method": "post", "code": "300"}),
						compareHistogram(3, 2, []uint64{3, 0}),
					},
				},
				{
					histogramPointComparator: []histogramPointComparator{
						compareHistogramStartTimestamp(ts1),
						compareHistogramTimestamp(ts2),
						compareHistogramAttributes(map[string]string{"method": "post", "code": "400"}),
						compareHistogram(60, 30, []uint64{35, 25}),
					},
				},
			}),
		assertMetricPresent("http_requests_total",
			compareMetricType(pmetric.MetricDataTypeSum),
			[]dataPointExpectation{
				{
					numberPointComparator: []numberPointComparator{
						compareStartTimestamp(ts1),
						compareTimestamp(ts2),
						compareDoubleValue(50),
						compareAttributes(map[string]string{"method": "post", "code": "200"}),
					},
				},
				{
					numberPointComparator: []numberPointComparator{
						compareStartTimestamp(ts2),
						compareTimestamp(ts2),
						compareDoubleValue(3),
						compareAttributes(map[string]string{"method": "post", "code": "300"}),
					},
				},
				{
					numberPointComparator: []numberPointComparator{
						compareStartTimestamp(ts1),
						compareTimestamp(ts2),
						compareDoubleValue(60),
						compareAttributes(map[string]string{"method": "post", "code": "400"}),
					},
				},
			}),
		assertMetricPresent("rpc_duration_seconds",
			compareMetricType(pmetric.MetricDataTypeSummary),
			[]dataPointExpectation{
				{
					summaryPointComparator: []summaryPointComparator{
						compareSummaryStartTimestamp(ts1),
						compareSummaryTimestamp(ts2),
						compareSummaryAttributes(map[string]string{"code": "0"}),
						compareSummary(60, 110, [][]float64{{0.5, 57}}),
					},
				},
				{
					summaryPointComparator: []summaryPointComparator{
						compareSummaryStartTimestamp(ts2),
						compareSummaryTimestamp(ts2),
						compareSummaryAttributes(map[string]string{"code": "3"}),
						compareSummary(30, 50, [][]float64{{0.5, 42}}),
					},
				},
				{
					summaryPointComparator: []summaryPointComparator{
						compareSummaryStartTimestamp(ts1),
						compareSummaryTimestamp(ts2),
						compareSummaryAttributes(map[string]string{"code": "5"}),
						compareSummary(410, 190, [][]float64{{0.5, 45}}),
					},
				},
			}),
	}
	doCompare(t, "scrape2", wantAttributes, m2, e2)

	m3 := resourceMetrics[2]
	// m3 has 4 metrics + 5 internal scraper metrics
	assert.Equal(t, 9, metricsCount(m3))

	metricsScrape3 := m3.ScopeMetrics().At(0).Metrics()
	ts3 := getTS(metricsScrape3)
	e3 := []testExpectation{
		assertMetricPresent("go_threads",
			compareMetricType(pmetric.MetricDataTypeGauge),
			[]dataPointExpectation{
				{
					numberPointComparator: []numberPointComparator{
						compareTimestamp(ts3),
						compareDoubleValue(16),
					},
				},
			}),
		assertMetricPresent("http_request_duration_seconds_bucket",
			compareMetricType(pmetric.MetricDataTypeHistogram),
			[]dataPointExpectation{
				{
					histogramPointComparator: []histogramPointComparator{
						compareHistogramStartTimestamp(ts1),
						compareHistogramTimestamp(ts3),
						compareHistogramAttributes(map[string]string{"method": "post", "code": "200"}),
						compareHistogram(50, 43, []uint64{40, 10}),
					},
				},
				{
					histogramPointComparator: []histogramPointComparator{
						compareHistogramStartTimestamp(ts2),
						compareHistogramTimestamp(ts3),
						compareHistogramAttributes(map[string]string{"method": "post", "code": "300"}),
						compareHistogram(5, 7, []uint64{3, 2}),
					},
				},
				{
					histogramPointComparator: []histogramPointComparator{
						compareHistogramStartTimestamp(ts1),
						compareHistogramTimestamp(ts3),
						compareHistogramAttributes(map[string]string{"method": "post", "code": "400"}),
						compareHistogram(60, 30, []uint64{35, 25}),
					},
				},
			}),
		assertMetricPresent("http_requests_total",
			compareMetricType(pmetric.MetricDataTypeSum),
			[]dataPointExpectation{
				{
					numberPointComparator: []numberPointComparator{
						compareStartTimestamp(ts1),
						compareTimestamp(ts3),
						compareDoubleValue(50),
						compareAttributes(map[string]string{"method": "post", "code": "200"}),
					},
				},
				{
					numberPointComparator: []numberPointComparator{
						compareStartTimestamp(ts2),
						compareTimestamp(ts3),
						compareDoubleValue(5),
						compareAttributes(map[string]string{"method": "post", "code": "300"}),
					},
				},
				{
					numberPointComparator: []numberPointComparator{
						compareStartTimestamp(ts1),
						compareTimestamp(ts3),
						compareDoubleValue(60),
						compareAttributes(map[string]string{"method": "post", "code": "400"}),
					},
				},
			}),
		assertMetricPresent("rpc_duration_seconds",
			compareMetricType(pmetric.MetricDataTypeSummary),
			[]dataPointExpectation{
				{
					summaryPointComparator: []summaryPointComparator{
						compareSummaryStartTimestamp(ts1),
						compareSummaryTimestamp(ts3),
						compareSummaryAttributes(map[string]string{"code": "0"}),
						compareSummary(70, 120, [][]float64{{0.5, 67}}),
					},
				},
				{
					summaryPointComparator: []summaryPointComparator{
						compareSummaryStartTimestamp(ts2),
						compareSummaryTimestamp(ts3),
						compareSummaryAttributes(map[string]string{"code": "3"}),
						compareSummary(40, 60, [][]float64{{0.5, 52}}),
					},
				},
				{
					summaryPointComparator: []summaryPointComparator{
						compareSummaryStartTimestamp(ts1),
						compareSummaryTimestamp(ts3),
						compareSummaryAttributes(map[string]string{"code": "5"}),
						compareSummary(420, 200, [][]float64{{0.5, 55}}),
					},
				},
			}),
	}
	doCompare(t, "scrape3", wantAttributes, m3, e3)

	m4 := resourceMetrics[3]
	// m4 has 4 metrics + 5 internal scraper metrics
	assert.Equal(t, 9, metricsCount(m4))

	metricsScrape4 := m4.ScopeMetrics().At(0).Metrics()
	ts4 := getTS(metricsScrape4)
	e4 := []testExpectation{
		assertMetricPresent("go_threads",
			compareMetricType(pmetric.MetricDataTypeGauge),
			[]dataPointExpectation{
				{
					numberPointComparator: []numberPointComparator{
						compareTimestamp(ts4),
						compareDoubleValue(16),
					},
				},
			}),
		assertMetricPresent("http_request_duration_seconds_bucket",
			compareMetricType(pmetric.MetricDataTypeHistogram),
			[]dataPointExpectation{
				{
					histogramPointComparator: []histogramPointComparator{
						compareHistogramStartTimestamp(ts4),
						compareHistogramTimestamp(ts4),
						compareHistogramAttributes(map[string]string{"method": "post", "code": "200"}),
						compareHistogram(49, 42, []uint64{40, 9}),
					},
				},
				{
					histogramPointComparator: []histogramPointComparator{
						compareHistogramStartTimestamp(ts4),
						compareHistogramTimestamp(ts4),
						compareHistogramAttributes(map[string]string{"method": "post", "code": "300"}),
						compareHistogram(3, 4, []uint64{2, 1}),
					},
				},
				{
					histogramPointComparator: []histogramPointComparator{
						compareHistogramStartTimestamp(ts4),
						compareHistogramTimestamp(ts4),
						compareHistogramAttributes(map[string]string{"method": "post", "code": "400"}),
						compareHistogram(59, 29, []uint64{34, 25}),
					},
				},
			}),
		assertMetricPresent("http_requests_total",
			compareMetricType(pmetric.MetricDataTypeSum),
			[]dataPointExpectation{
				{
					numberPointComparator: []numberPointComparator{
						compareStartTimestamp(ts4),
						compareTimestamp(ts4),
						compareDoubleValue(49),
						compareAttributes(map[string]string{"method": "post", "code": "200"}),
					},
				},
				{
					numberPointComparator: []numberPointComparator{
						compareStartTimestamp(ts4),
						compareTimestamp(ts4),
						compareDoubleValue(3),
						compareAttributes(map[string]string{"method": "post", "code": "300"}),
					},
				},
				{
					numberPointComparator: []numberPointComparator{
						compareStartTimestamp(ts4),
						compareTimestamp(ts4),
						compareDoubleValue(59),
						compareAttributes(map[string]string{"method": "post", "code": "400"}),
					},
				},
			}),
		assertMetricPresent("rpc_duration_seconds",
			compareMetricType(pmetric.MetricDataTypeSummary),
			[]dataPointExpectation{
				{
					summaryPointComparator: []summaryPointComparator{
						compareSummaryStartTimestamp(ts4),
						compareSummaryTimestamp(ts4),
						compareSummaryAttributes(map[string]string{"code": "0"}),
						compareSummary(69, 119, [][]float64{{0.5, 66}}),
					},
				},
				{
					summaryPointComparator: []summaryPointComparator{
						compareSummaryStartTimestamp(ts4),
						compareSummaryTimestamp(ts4),
						compareSummaryAttributes(map[string]string{"code": "3"}),
						compareSummary(39, 59, [][]float64{{0.5, 51}}),
					},
				},
				{
					summaryPointComparator: []summaryPointComparator{
						compareSummaryStartTimestamp(ts4),
						compareSummaryTimestamp(ts4),
						compareSummaryAttributes(map[string]string{"code": "5"}),
						compareSummary(419, 199, [][]float64{{0.5, 54}}),
					},
				},
			}),
	}
	doCompare(t, "scrape4", wantAttributes, m4, e4)

	m5 := resourceMetrics[4]
	// m5 has 4 metrics + 5 internal scraper metrics
	assert.Equal(t, 9, metricsCount(m5))

	metricsScrape5 := m5.ScopeMetrics().At(0).Metrics()
	ts5 := getTS(metricsScrape5)
	e5 := []testExpectation{
		assertMetricPresent("go_threads",
			compareMetricType(pmetric.MetricDataTypeGauge),
			[]dataPointExpectation{
				{
					numberPointComparator: []numberPointComparator{
						compareTimestamp(ts5),
						compareDoubleValue(16),
					},
				},
			}),
		assertMetricPresent("http_request_duration_seconds_bucket",
			compareMetricType(pmetric.MetricDataTypeHistogram),
			[]dataPointExpectation{
				{
					histogramPointComparator: []histogramPointComparator{
						compareHistogramStartTimestamp(ts4),
						compareHistogramTimestamp(ts5),
						compareHistogramAttributes(map[string]string{"method": "post", "code": "200"}),
						compareHistogram(50, 43, []uint64{41, 9}),
					},
				},
				{
					histogramPointComparator: []histogramPointComparator{
						compareHistogramStartTimestamp(ts4),
						compareHistogramTimestamp(ts5),
						compareHistogramAttributes(map[string]string{"method": "post", "code": "300"}),
						compareHistogram(5, 4, []uint64{4, 1}),
					},
				},
				{
					histogramPointComparator: []histogramPointComparator{
						compareHistogramStartTimestamp(ts4),
						compareHistogramTimestamp(ts5),
						compareHistogramAttributes(map[string]string{"method": "post", "code": "400"}),
						compareHistogram(59, 29, []uint64{34, 25}),
					},
				},
			}),
		assertMetricPresent("http_requests_total",
			compareMetricType(pmetric.MetricDataTypeSum),
			[]dataPointExpectation{
				{
					numberPointComparator: []numberPointComparator{
						compareStartTimestamp(ts4),
						compareTimestamp(ts5),
						compareDoubleValue(50),
						compareAttributes(map[string]string{"method": "post", "code": "200"}),
					},
				},
				{
					numberPointComparator: []numberPointComparator{
						compareStartTimestamp(ts4),
						compareTimestamp(ts5),
						compareDoubleValue(5),
						compareAttributes(map[string]string{"method": "post", "code": "300"}),
					},
				},
				{
					numberPointComparator: []numberPointComparator{
						compareStartTimestamp(ts4),
						compareTimestamp(ts5),
						compareDoubleValue(59),
						compareAttributes(map[string]string{"method": "post", "code": "400"}),
					},
				},
			}),
		assertMetricPresent("rpc_duration_seconds",
			compareMetricType(pmetric.MetricDataTypeSummary),
			[]dataPointExpectation{
				{
					summaryPointComparator: []summaryPointComparator{
						compareSummaryStartTimestamp(ts4),
						compareSummaryTimestamp(ts5),
						compareSummaryAttributes(map[string]string{"code": "0"}),
						compareSummary(79, 129, [][]float64{{0.5, 76}}),
					},
				},
				{
					summaryPointComparator: []summaryPointComparator{
						compareSummaryStartTimestamp(ts4),
						compareSummaryTimestamp(ts5),
						compareSummaryAttributes(map[string]string{"code": "3"}),
						compareSummary(49, 69, [][]float64{{0.5, 61}}),
					},
				},
				{
					summaryPointComparator: []summaryPointComparator{
						compareSummaryStartTimestamp(ts4),
						compareSummaryTimestamp(ts5),
						compareSummaryAttributes(map[string]string{"code": "5"}),
						compareSummary(429, 209, [][]float64{{0.5, 64}}),
					},
				},
			}),
	}
	doCompare(t, "scrape5", wantAttributes, m5, e5)
}

// target3 for complicated data types, including summaries and histograms. one of the summary and histogram have only
// sum/count, for the summary it's valid, however the histogram one is not, but it shall not cause the scrape to fail
var target3Page1 = `
# HELP go_threads Number of OS threads created
# TYPE go_threads gauge
go_threads 18

# A histogram, which has a pretty complex representation in the text format:
# HELP http_request_duration_seconds A histogram of the request duration.
# TYPE http_request_duration_seconds histogram
http_request_duration_seconds_bucket{le="0.2"} 10000
http_request_duration_seconds_bucket{le="0.5"} 11000
http_request_duration_seconds_bucket{le="1"} 12001
http_request_duration_seconds_bucket{le="+Inf"} 13003
http_request_duration_seconds_sum 50000
http_request_duration_seconds_count 13003

# A corrupted histogram with only sum and count
# HELP corrupted_hist A corrupted_hist.
# TYPE corrupted_hist histogram
corrupted_hist_sum 100
corrupted_hist_count 10

# Finally a summary, which has a complex representation, too:
# HELP rpc_duration_seconds A summary of the RPC duration in seconds.
# TYPE rpc_duration_seconds summary
rpc_duration_seconds{foo="bar" quantile="0.01"} 31
rpc_duration_seconds{foo="bar" quantile="0.05"} 35
rpc_duration_seconds{foo="bar" quantile="0.5"} 47
rpc_duration_seconds{foo="bar" quantile="0.9"} 70
rpc_duration_seconds{foo="bar" quantile="0.99"} 76
rpc_duration_seconds_sum{foo="bar"} 8000
rpc_duration_seconds_count{foo="bar"} 900
rpc_duration_seconds_sum{foo="no_quantile"} 100
rpc_duration_seconds_count{foo="no_quantile"} 50
`

var target3Page2 = `
# HELP go_threads Number of OS threads created
# TYPE go_threads gauge
go_threads 16

# A histogram, which has a pretty complex representation in the text format:
# HELP http_request_duration_seconds A histogram of the request duration.
# TYPE http_request_duration_seconds histogram
http_request_duration_seconds_bucket{le="0.2"} 11000
http_request_duration_seconds_bucket{le="0.5"} 12000
http_request_duration_seconds_bucket{le="1"} 13001
http_request_duration_seconds_bucket{le="+Inf"} 14003
http_request_duration_seconds_sum 50100
http_request_duration_seconds_count 14003

# A corrupted histogram with only sum and count	
# HELP corrupted_hist A corrupted_hist.
# TYPE corrupted_hist histogram
corrupted_hist_sum 101
corrupted_hist_count 15

# Finally a summary, which has a complex representation, too:
# HELP rpc_duration_seconds A summary of the RPC duration in seconds.
# TYPE rpc_duration_seconds summary
rpc_duration_seconds{foo="bar" quantile="0.01"} 32
rpc_duration_seconds{foo="bar" quantile="0.05"} 35
rpc_duration_seconds{foo="bar" quantile="0.5"} 47
rpc_duration_seconds{foo="bar" quantile="0.9"} 70
rpc_duration_seconds{foo="bar" quantile="0.99"} 77
rpc_duration_seconds_sum{foo="bar"} 8100
rpc_duration_seconds_count{foo="bar"} 950
rpc_duration_seconds_sum{foo="no_quantile"} 101
rpc_duration_seconds_count{foo="no_quantile"} 55
`

<<<<<<< HEAD
var target4Page1 = `
# A simple counter
# TYPE foo counter
foo 0
# Another counter with the same name but also _total suffix
# TYPE foo_total counter
foo_total 1
`

func verifyTarget3(t *testing.T, td *testData, resourceMetrics []*pmetric.ResourceMetrics) {
=======
func verifyTarget3(t *testing.T, td *testData, resourceMetrics []pmetric.ResourceMetrics) {
>>>>>>> 4741a95b
	verifyNumValidScrapeResults(t, td, resourceMetrics)
	m1 := resourceMetrics[0]
	// m1 has 3 metrics + 5 internal scraper metrics
	assert.Equal(t, 8, metricsCount(m1))

	wantAttributes := td.attributes

	metrics1 := m1.ScopeMetrics().At(0).Metrics()
	ts1 := getTS(metrics1)
	e1 := []testExpectation{
		assertMetricPresent("go_threads",
			compareMetricType(pmetric.MetricDataTypeGauge),
			[]dataPointExpectation{
				{
					numberPointComparator: []numberPointComparator{
						compareTimestamp(ts1),
						compareDoubleValue(18),
					},
				},
			}),
		assertMetricPresent("http_request_duration_seconds",
			compareMetricType(pmetric.MetricDataTypeHistogram),
			[]dataPointExpectation{
				{
					histogramPointComparator: []histogramPointComparator{
						compareHistogramStartTimestamp(ts1),
						compareHistogramTimestamp(ts1),
						compareHistogram(13003, 50000, []uint64{10000, 1000, 1001, 1002}),
					},
				},
			}),
		assertMetricAbsent("corrupted_hist"),
		assertMetricPresent("rpc_duration_seconds",
			compareMetricType(pmetric.MetricDataTypeSummary),
			[]dataPointExpectation{
				{
					summaryPointComparator: []summaryPointComparator{
						compareSummaryStartTimestamp(ts1),
						compareSummaryTimestamp(ts1),
						compareSummaryAttributes(map[string]string{"foo": "bar"}),
						compareSummary(900, 8000, [][]float64{{0.01, 31}, {0.05, 35}, {0.5, 47}, {0.9, 70}, {0.99, 76}}),
					},
				},
				{
					summaryPointComparator: []summaryPointComparator{
						compareSummaryStartTimestamp(ts1),
						compareSummaryTimestamp(ts1),
						compareSummaryAttributes(map[string]string{"foo": "no_quantile"}),
						compareSummary(50, 100, [][]float64{}),
					},
				},
			}),
	}
	doCompare(t, "scrape1", wantAttributes, m1, e1)

	m2 := resourceMetrics[1]
	// m2 has 3 metrics + 5 internal scraper metrics
	assert.Equal(t, 8, metricsCount(m2))

	metricsScrape2 := m2.ScopeMetrics().At(0).Metrics()
	ts2 := getTS(metricsScrape2)
	e2 := []testExpectation{
		assertMetricPresent("go_threads",
			compareMetricType(pmetric.MetricDataTypeGauge),
			[]dataPointExpectation{
				{
					numberPointComparator: []numberPointComparator{
						compareTimestamp(ts2),
						compareDoubleValue(16),
					},
				},
			}),
		assertMetricPresent("http_request_duration_seconds",
			compareMetricType(pmetric.MetricDataTypeHistogram),
			[]dataPointExpectation{
				{
					histogramPointComparator: []histogramPointComparator{
						compareHistogramStartTimestamp(ts1),
						compareHistogramTimestamp(ts2),
						compareHistogram(14003, 50100, []uint64{11000, 1000, 1001, 1002}),
					},
				},
			}),
		assertMetricAbsent("corrupted_hist"),
		assertMetricPresent("rpc_duration_seconds",
			compareMetricType(pmetric.MetricDataTypeSummary),
			[]dataPointExpectation{
				{
					summaryPointComparator: []summaryPointComparator{
						compareSummaryStartTimestamp(ts1),
						compareSummaryTimestamp(ts2),
						compareSummaryAttributes(map[string]string{"foo": "bar"}),
						compareSummary(950, 8100, [][]float64{{0.01, 32}, {0.05, 35}, {0.5, 47}, {0.9, 70}, {0.99, 77}}),
					},
				},
				{
					summaryPointComparator: []summaryPointComparator{
						compareSummaryStartTimestamp(ts1),
						compareSummaryTimestamp(ts2),
						compareSummaryAttributes(map[string]string{"foo": "no_quantile"}),
						compareSummary(55, 101, [][]float64{}),
					},
				},
			}),
	}
	doCompare(t, "scrape2", wantAttributes, m2, e2)
}

func verifyTarget4(t *testing.T, td *testData, resourceMetrics []*pmetric.ResourceMetrics) {
	verifyNumValidScrapeResults(t, td, resourceMetrics)
	m1 := resourceMetrics[0]

	// m1 has 2 metrics + 5 internal scraper metrics
	assert.Equal(t, 7, metricsCount(m1))

	wantAttributes := td.attributes

	metrics1 := m1.ScopeMetrics().At(0).Metrics()
	ts1 := getTS(metrics1)
	e1 := []testExpectation{
		assertMetricPresent("foo",
			compareMetricIsMonotonic(true),
			[]dataPointExpectation{
				{
					numberPointComparator: []numberPointComparator{
						compareTimestamp(ts1),
						compareDoubleValue(0),
					},
				},
			}),
		assertMetricPresent("foo_info",
			compareMetricIsMonotonic(true),
			[]dataPointExpectation{
				{
					numberPointComparator: []numberPointComparator{
						compareTimestamp(ts1),
						compareDoubleValue(1.0),
					},
				},
			}),
	}
	doCompare(t, "scrape-infostatesetmetrics-1", wantAttributes, m1, e1)
}

// TestCoreMetricsEndToEnd end to end test executor
func TestCoreMetricsEndToEnd(t *testing.T) {
	// 1. setup input data
	targets := []*testData{
		{
			name: "target1",
			pages: []mockPrometheusResponse{
				{code: 200, data: target1Page1},
				{code: 500, data: ""},
				{code: 200, data: target1Page2},
				{code: 500, data: ""},
				{code: 200, data: target1Page3},
			},
			validateFunc: verifyTarget1,
		},
		{
			name: "target2",
			pages: []mockPrometheusResponse{
				{code: 200, data: target2Page1},
				{code: 200, data: target2Page2},
				{code: 500, data: ""},
				{code: 200, data: target2Page3},
				{code: 200, data: target2Page4},
				{code: 500, data: ""},
				{code: 200, data: target2Page5},
			},
			validateFunc: verifyTarget2,
		},
		{
			name: "target3",
			pages: []mockPrometheusResponse{
				{code: 200, data: target3Page1},
				{code: 200, data: target3Page2},
			},
			validateFunc: verifyTarget3,
		},
		{
			name: "target4",
			pages: []mockPrometheusResponse{
				{code: 200, data: target4Page1, useOpenMetrics: false},
			},
			validateFunc:    verifyTarget4,
			validateScrapes: true,
		},
	}
	testComponent(t, targets, false, "")
}

var startTimeMetricPage = `
# HELP go_threads Number of OS threads created
# TYPE go_threads gauge
go_threads 19
# HELP http_requests_total The total number of HTTP requests.
# TYPE http_requests_total counter
http_requests_total{method="post",code="200"} 100
http_requests_total{method="post",code="400"} 5
# HELP http_request_duration_seconds A histogram of the request duration.
# TYPE http_request_duration_seconds histogram
http_request_duration_seconds_bucket{le="0.05"} 1000
http_request_duration_seconds_bucket{le="0.5"} 1500
http_request_duration_seconds_bucket{le="1"} 2000
http_request_duration_seconds_bucket{le="+Inf"} 2500
http_request_duration_seconds_sum 5000
http_request_duration_seconds_count 2500
# HELP rpc_duration_seconds A summary of the RPC duration in seconds.
# TYPE rpc_duration_seconds summary
rpc_duration_seconds{quantile="0.01"} 1
rpc_duration_seconds{quantile="0.9"} 5
rpc_duration_seconds{quantile="0.99"} 8
rpc_duration_seconds_sum 5000
rpc_duration_seconds_count 1000
# HELP process_start_time_seconds Start time of the process since unix epoch in seconds.
# TYPE process_start_time_seconds gauge
process_start_time_seconds 400.8
`

var startTimeMetricPageStartTimestamp = &timestamppb.Timestamp{Seconds: 400, Nanos: 800000000}

// 6 metrics + 5 internal metrics
const numStartTimeMetricPageTimeseries = 11

func verifyStartTimeMetricPage(t *testing.T, td *testData, result []pmetric.ResourceMetrics) {
	verifyNumValidScrapeResults(t, td, result)
	numTimeseries := 0
	for _, rm := range result {
		metrics := getMetrics(rm)
		for i := 0; i < len(metrics); i++ {
			timestamp := startTimeMetricPageStartTimestamp
			switch metrics[i].DataType() {
			case pmetric.MetricDataTypeGauge:
				timestamp = nil
				for j := 0; j < metrics[i].Gauge().DataPoints().Len(); j++ {
					time := metrics[i].Gauge().DataPoints().At(j).StartTimestamp()
					assert.Equal(t, timestamp.AsTime(), time.AsTime())
					numTimeseries++
				}

			case pmetric.MetricDataTypeSum:
				for j := 0; j < metrics[i].Sum().DataPoints().Len(); j++ {
					assert.Equal(t, timestamp.AsTime(), metrics[i].Sum().DataPoints().At(j).StartTimestamp().AsTime())
					numTimeseries++
				}

			case pmetric.MetricDataTypeHistogram:
				for j := 0; j < metrics[i].Histogram().DataPoints().Len(); j++ {
					assert.Equal(t, timestamp.AsTime(), metrics[i].Histogram().DataPoints().At(j).StartTimestamp().AsTime())
					numTimeseries++
				}

			case pmetric.MetricDataTypeSummary:
				for j := 0; j < metrics[i].Summary().DataPoints().Len(); j++ {
					assert.Equal(t, timestamp.AsTime(), metrics[i].Summary().DataPoints().At(j).StartTimestamp().AsTime())
					numTimeseries++
				}
			}
		}
		assert.Equal(t, numStartTimeMetricPageTimeseries, numTimeseries)
	}
}

// TestStartTimeMetric validates that timeseries have start time set to 'process_start_time_seconds'
func TestStartTimeMetric(t *testing.T) {
	targets := []*testData{
		{
			name: "target1",
			pages: []mockPrometheusResponse{
				{code: 200, data: startTimeMetricPage},
			},
			validateFunc: verifyStartTimeMetricPage,
		},
	}
	testComponent(t, targets, true, "")
}

var startTimeMetricRegexPage = `
# HELP go_threads Number of OS threads created
# TYPE go_threads gauge
go_threads 19
# HELP http_requests_total The total number of HTTP requests.
# TYPE http_requests_total counter
http_requests_total{method="post",code="200"} 100
http_requests_total{method="post",code="400"} 5
# HELP http_request_duration_seconds A histogram of the request duration.
# TYPE http_request_duration_seconds histogram
http_request_duration_seconds_bucket{le="0.05"} 1000
http_request_duration_seconds_bucket{le="0.5"} 1500
http_request_duration_seconds_bucket{le="1"} 2000
http_request_duration_seconds_bucket{le="+Inf"} 2500
http_request_duration_seconds_sum 5000
http_request_duration_seconds_count 2500
# HELP rpc_duration_seconds A summary of the RPC duration in seconds.
# TYPE rpc_duration_seconds summary
rpc_duration_seconds{quantile="0.01"} 1
rpc_duration_seconds{quantile="0.9"} 5
rpc_duration_seconds{quantile="0.99"} 8
rpc_duration_seconds_sum 5000
rpc_duration_seconds_count 1000
# HELP example_process_start_time_seconds Start time of the process since unix epoch in seconds.
# TYPE example_process_start_time_seconds gauge
example_process_start_time_seconds 400.8
`

// TestStartTimeMetricRegex validates that timeseries have start time regex set to 'process_start_time_seconds'
func TestStartTimeMetricRegex(t *testing.T) {
	targets := []*testData{
		{
			name: "target1",
			pages: []mockPrometheusResponse{
				{code: 200, data: startTimeMetricRegexPage},
			},
			validateFunc: verifyStartTimeMetricPage,
		},
		{
			name: "target2",
			pages: []mockPrometheusResponse{
				{code: 200, data: startTimeMetricPage},
			},
			validateFunc: verifyStartTimeMetricPage,
		},
	}
	testComponent(t, targets, true, "^(.+_)*process_start_time_seconds$")
}

// metric type is defined as 'untyped' in the first metric
// and, type hint is missing in the 2nd metric
var untypedMetrics = `
# HELP http_requests_total The total number of HTTP requests.
# TYPE http_requests_total untyped
http_requests_total{method="post",code="200"} 100
http_requests_total{method="post",code="400"} 5

# HELP redis_connected_clients Redis connected clients
redis_connected_clients{name="rough-snowflake-web",port="6380"} 10.0
redis_connected_clients{name="rough-snowflake-web",port="6381"} 12.0
`

// TestUntypedMetrics validates the pass through of untyped metrics
// through metric receiver and the conversion of untyped to gauge double
func TestUntypedMetrics(t *testing.T) {
	targets := []*testData{
		{
			name: "target1",
			pages: []mockPrometheusResponse{
				{code: 200, data: untypedMetrics},
			},
			validateFunc: verifyUntypedMetrics,
		},
	}

	testComponent(t, targets, false, "")

}

func verifyUntypedMetrics(t *testing.T, td *testData, resourceMetrics []pmetric.ResourceMetrics) {
	verifyNumValidScrapeResults(t, td, resourceMetrics)
	m1 := resourceMetrics[0]

	// m1 has 2 metrics + 5 internal scraper metrics
	assert.Equal(t, 7, metricsCount(m1))

	wantAttributes := td.attributes

	metrics1 := m1.ScopeMetrics().At(0).Metrics()
	ts1 := getTS(metrics1)
	e1 := []testExpectation{
		assertMetricPresent("http_requests_total",
			compareMetricType(pmetric.MetricDataTypeGauge),
			[]dataPointExpectation{
				{
					numberPointComparator: []numberPointComparator{
						compareTimestamp(ts1),
						compareDoubleValue(100),
						compareAttributes(map[string]string{"method": "post", "code": "200"}),
					},
				},
				{
					numberPointComparator: []numberPointComparator{
						compareTimestamp(ts1),
						compareDoubleValue(5),
						compareAttributes(map[string]string{"method": "post", "code": "400"}),
					},
				},
			}),
		assertMetricPresent("redis_connected_clients",
			compareMetricType(pmetric.MetricDataTypeGauge),
			[]dataPointExpectation{
				{
					numberPointComparator: []numberPointComparator{
						compareTimestamp(ts1),
						compareDoubleValue(10),
						compareAttributes(map[string]string{"name": "rough-snowflake-web", "port": "6380"}),
					},
				},
				{
					numberPointComparator: []numberPointComparator{
						compareTimestamp(ts1),
						compareDoubleValue(12),
						compareAttributes(map[string]string{"name": "rough-snowflake-web", "port": "6381"}),
					},
				},
			}),
	}
	doCompare(t, "scrape-untypedMetric-1", wantAttributes, m1, e1)
}

func TestGCInterval(t *testing.T) {
	for _, tc := range []struct {
		desc  string
		input *promConfig.Config
		want  time.Duration
	}{
		{
			desc:  "default",
			input: &promConfig.Config{},
			want:  defaultGCInterval,
		},
		{
			desc: "global override",
			input: &promConfig.Config{
				GlobalConfig: promConfig.GlobalConfig{
					ScrapeInterval: model.Duration(10 * time.Minute),
				},
			},
			want: 11 * time.Minute,
		},
		{
			desc: "scrape config override",
			input: &promConfig.Config{
				ScrapeConfigs: []*promConfig.ScrapeConfig{
					{
						ScrapeInterval: model.Duration(10 * time.Minute),
					},
				},
			},
			want: 11 * time.Minute,
		},
	} {
		t.Run(tc.desc, func(t *testing.T) {
			got := gcInterval(tc.input)
			if got != tc.want {
				t.Errorf("gcInterval(%+v) = %v, want %v", tc.input, got, tc.want)
			}
		})
	}
}<|MERGE_RESOLUTION|>--- conflicted
+++ resolved
@@ -1076,7 +1076,6 @@
 rpc_duration_seconds_count{foo="no_quantile"} 55
 `
 
-<<<<<<< HEAD
 var target4Page1 = `
 # A simple counter
 # TYPE foo counter
@@ -1087,9 +1086,6 @@
 `
 
 func verifyTarget3(t *testing.T, td *testData, resourceMetrics []*pmetric.ResourceMetrics) {
-=======
-func verifyTarget3(t *testing.T, td *testData, resourceMetrics []pmetric.ResourceMetrics) {
->>>>>>> 4741a95b
 	verifyNumValidScrapeResults(t, td, resourceMetrics)
 	m1 := resourceMetrics[0]
 	// m1 has 3 metrics + 5 internal scraper metrics
@@ -1198,7 +1194,7 @@
 	doCompare(t, "scrape2", wantAttributes, m2, e2)
 }
 
-func verifyTarget4(t *testing.T, td *testData, resourceMetrics []*pmetric.ResourceMetrics) {
+func verifyTarget4(t *testing.T, td *testData, resourceMetrics []pmetric.ResourceMetrics) {
 	verifyNumValidScrapeResults(t, td, resourceMetrics)
 	m1 := resourceMetrics[0]
 
