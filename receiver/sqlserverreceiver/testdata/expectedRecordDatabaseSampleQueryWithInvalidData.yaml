--- conflicted
+++ resolved
@@ -24,11 +24,7 @@
                   stringValue: master
               - key: db.query.text
                 value:
-<<<<<<< HEAD
-                  stringValue: SELECT cpu_time AS [CPU Usage (time)
-=======
                   stringValue: ""
->>>>>>> 903fda2b
               - key: db.system.name
                 value:
                   stringValue: microsoft.sql_server
