--- conflicted
+++ resolved
@@ -20,13 +20,9 @@
     top_query_count: 200
     collection_interval: 80s
   query_sample_collection:
-<<<<<<< HEAD
-    max_rows_per_query: 1450
-=======
     max_rows_per_query: 1450
   events:
     db.server.query_sample:
       enabled: true
     db.server.top_query:
-      enabled: true
->>>>>>> a69efa15
+      enabled: true