# Microsoft SQL Server Receiver

<!-- status autogenerated section -->
| Status        |           |
| ------------- |-----------|
| Stability     | [development]: logs   |
|               | [beta]: metrics   |
| Distributions | [contrib] |
| Issues        | [![Open issues](https://img.shields.io/github/issues-search/open-telemetry/opentelemetry-collector-contrib?query=is%3Aissue%20is%3Aopen%20label%3Areceiver%2Fsqlserver%20&label=open&color=orange&logo=opentelemetry)](https://github.com/open-telemetry/opentelemetry-collector-contrib/issues?q=is%3Aopen+is%3Aissue+label%3Areceiver%2Fsqlserver) [![Closed issues](https://img.shields.io/github/issues-search/open-telemetry/opentelemetry-collector-contrib?query=is%3Aissue%20is%3Aclosed%20label%3Areceiver%2Fsqlserver%20&label=closed&color=blue&logo=opentelemetry)](https://github.com/open-telemetry/opentelemetry-collector-contrib/issues?q=is%3Aclosed+is%3Aissue+label%3Areceiver%2Fsqlserver) |
| Code coverage | [![codecov](https://codecov.io/github/open-telemetry/opentelemetry-collector-contrib/graph/main/badge.svg?component=receiver_sqlserver)](https://app.codecov.io/gh/open-telemetry/opentelemetry-collector-contrib/tree/main/?components%5B0%5D=receiver_sqlserver&displayType=list) |
| [Code Owners](https://github.com/open-telemetry/opentelemetry-collector-contrib/blob/main/CONTRIBUTING.md#becoming-a-code-owner)    | [@StefanKurek](https://www.github.com/StefanKurek), [@sincejune](https://www.github.com/sincejune), [@crobert-1](https://www.github.com/crobert-1) \| Seeking more code owners! |

[development]: https://github.com/open-telemetry/opentelemetry-collector/blob/main/docs/component-stability.md#development
[beta]: https://github.com/open-telemetry/opentelemetry-collector/blob/main/docs/component-stability.md#beta
[contrib]: https://github.com/open-telemetry/opentelemetry-collector-releases/tree/main/distributions/otelcol-contrib
<!-- end autogenerated section -->

The `sqlserver` receiver grabs metrics/logs about a Microsoft SQL Server instance. The receiver works by either using the
Windows Performance Counters, or by directly connecting to the instance and querying it. Windows Performance Counters
are only available when running on Windows.

Make sure to run the collector as administrator in order to collect all performance counters for metrics. 

## Configuration

The following is a generic configuration that can be used for the default logs and metrics scraped
by the SQL Server receiver. A basic explanation on some of the fields has also been provided. For more
information, please reference the following section.

```yaml
sqlserver:
  collection_interval: 10s                     # interval for overall collection
  instance_name: CustomInstance
  username: myusername
  password: mypassword
  server: sqlserver.address
  port: 1433
  events:
    db.server.query_sample:
      enabled: true
    db.server.top_query:
      enabled: true
  top_query_collection:                        # this collection exports the most expensive queries as logs
    lookback_time: 60                          # which time window should we look for the top queries
    max_query_sample_count: 1000               # maximum number query we store in cache for top queries.
    top_query_count: 200                       # The maximum number of active queries to report in a single run.
    collection_interval: 60s                   # collection interval for top query collection specifically
  query_sample_collection:                     # this collection exports the currently (relate to the query time) executing queries as logs
    max_rows_per_query: 100                    # the maximum number of samples to return for one single query.
```

The following settings are optional:
- `collection_interval` (default = `10s`): The interval at which metrics should be emitted by this receiver.
- `instance_name` (optional): The instance name identifies the specific SQL Server instance being monitored.
  If unspecified, metrics will be scraped from all instances. If configured, the `computer_name` must also be set
  when running on Windows.

Direct connection options (optional, but all must be specified to enable):
- `username`: The username used to connect to the SQL Server instance.
- `password`: The password used to connect to the SQL Server instance.
- `server`: IP Address or hostname of SQL Server instance to connect to.
- `port`: Port of the SQL Server instance to connect to.

For finer control over the direct connection use the `datasource`, a.k.a. the "connection string", instead.
Note: it can't be used in conjunction with the `username`, `password`, `server` and `port` options.

Windows-specific options:
- `computer_name` (optional): The computer name identifies the SQL Server name or IP address of the computer being monitored.
  If specified, `instance_name` is also required to be defined. This option is ignored in non-Windows environments.

Top-Query collection specific options (only useful when top-query collection are enabled):
- `lookback_time` (optional, example = `60`, default = `2 * collection_interval`): The time window (in second) in which to query for top queries.
  - Queries that were finished execution outside the lookback window are not included in the collection. Increasing the lookback window (in seconds) will be useful for capturing long-running queries.
- `max_query_sample_count` (optional, example = `5000`, default = `1000`): The maximum number of records to fetch in a single run.
- `top_query_count`: (optional, example = `100`, default = `200`): The maximum number of active queries to report (to the next consumer) in a single run.
- `collection_interval`: (optional, default = `60s`): The interval at which top queries should be emitted by this receiver.
  - This value can only guarantee that the top queries are collected at most once in this interval.
    - For instance, you have global `collection_interval` as `10s` and `top_query_collection.collection_interval` as `60s`.
      - In this case, the default receiver scraper will still try to run in every 10 seconds.
      - However, the top queries collection will only run after 60 seconds have passed since the last collection.
    - For instance, you have global `collection_interval` as `10s` and `top_query_collection.collection_interval` as `5s`.
      - In this case, `top_query_collection.collection_internal` will make no effects to the collection
<<<<<<< HEAD
- `enabled`: (optional, default = `false`): Enable collection of top queries.
  - e.g. `sqlserver` receiver will fetch 1000 (value: `max_query_sample_count`) queries from database and report the top 200 (value: `top_query_count`) which used the most CPU time.
=======
>>>>>>> a69efa15

Query sample collection related options (only useful when query sample is enabled)
- `max_rows_per_query`: (optional, default = `100`) use this to limit rows returned by the sampling query.
Example:

```yaml
    receivers:
      sqlserver:
        collection_interval: 10s
      sqlserver/1:
        collection_interval: 5s
        username: sa
        password: securepassword
        server: 0.0.0.0
        port: 1433
```

When a named instance is used on Windows, a computer name and an instance name must be specified.
Example with named instance:

```yaml
    receivers:
      sqlserver:
        collection_interval: 10s
        computer_name: CustomServer
        instance_name: CustomInstance
        resource_attributes:
          sqlserver.computer.name:
            enabled: true
          sqlserver.instance.name:
            enabled: true
```

The full list of settings exposed for this receiver are documented in [config.go](./config.go) with detailed sample configurations in [testdata/config.yaml](./testdata/config.yaml).

Top query collection enabled:
```yaml
    receivers:
      sqlserver:
        collection_interval: 5s
        username: sa
        password: securepassword
        server: 0.0.0.0
        port: 1433
        top_query_collection:
          lookback_time: 60
          max_query_sample_count: 1000
          top_query_count: 200
        query_sample_collection:
          max_rows_per_query: 1450
```

## Feature Gate

A new feature gate was added in `v0.129.0` for removing the `server.address` and `server.port` 
resource attributes, as they are not identified as resources attributes in the semantic conventions.
To enable it, pass the following argument to the Collector:

```
--feature-gates=receiver.sqlserver.RemoveServerResourceAttribute
```

## Metrics

Details about the metrics produced by this receiver can be found in [documentation.md](./documentation.md)


## Logs 

Details about the logs produced by this receiver can be found in [logs-documentation.md](./logs-documentation.md)

## Known issues
SQL Server docker users may run into an issue that the collector fails to parse certificate from server due to `x509: negative serial number`. That's because we adopted Go `1.23` starting from contrib `v0.121.0`:
> Before Go 1.23, ParseCertificate accepted certificates with negative serial numbers.
> This behavior can be restored by including "x509negativeserial=1" in the GODEBUG environment variable.
references:
1. https://pkg.go.dev/crypto/x509#ParseCertificate
2. https://github.com/microsoft/mssql-docker/issues/895<|MERGE_RESOLUTION|>--- conflicted
+++ resolved
@@ -80,11 +80,6 @@
       - However, the top queries collection will only run after 60 seconds have passed since the last collection.
     - For instance, you have global `collection_interval` as `10s` and `top_query_collection.collection_interval` as `5s`.
       - In this case, `top_query_collection.collection_internal` will make no effects to the collection
-<<<<<<< HEAD
-- `enabled`: (optional, default = `false`): Enable collection of top queries.
-  - e.g. `sqlserver` receiver will fetch 1000 (value: `max_query_sample_count`) queries from database and report the top 200 (value: `top_query_count`) which used the most CPU time.
-=======
->>>>>>> a69efa15
 
 Query sample collection related options (only useful when query sample is enabled)
 - `max_rows_per_query`: (optional, default = `100`) use this to limit rows returned by the sampling query.
