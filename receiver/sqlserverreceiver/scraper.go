--- conflicted
+++ resolved
@@ -68,7 +68,6 @@
 	cache *lru.Cache[string, int64],
 ) *sqlServerScraperHelper {
 	return &sqlServerScraperHelper{
-<<<<<<< HEAD
 		id:                     id,
 		config:                 cfg,
 		sqlQuery:               query,
@@ -77,21 +76,9 @@
 		dbProviderFunc:         dbProviderFunc,
 		clientProviderFunc:     clientProviderFunc,
 		mb:                     metadata.NewMetricsBuilder(cfg.MetricsBuilderConfig, params),
-		lb:                     metadata.NewLogsBuilder(params),
+		lb:                     metadata.NewLogsBuilder(cfg.LogsBuilderConfig, params),
 		cache:                  cache,
 		lastExecutionTimestamp: time.Unix(0, 0),
-=======
-		id:                 id,
-		config:             cfg,
-		sqlQuery:           query,
-		logger:             params.Logger,
-		telemetry:          telemetry,
-		dbProviderFunc:     dbProviderFunc,
-		clientProviderFunc: clientProviderFunc,
-		mb:                 metadata.NewMetricsBuilder(cfg.MetricsBuilderConfig, params),
-		lb:                 metadata.NewLogsBuilder(cfg.LogsBuilderConfig, params),
-		cache:              cache,
->>>>>>> f79b7dbc
 	}
 }
 
