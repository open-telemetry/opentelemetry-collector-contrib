--- conflicted
+++ resolved
@@ -76,14 +76,12 @@
     description: The status of the tempdb space usage.
     type: string
     enum: [free, used]
-<<<<<<< HEAD
   wait.category:
     description: Category of the reason for a wait.
     type: string
   wait.type:
     description: Type of the wait, view [WaitTypes documentation](https://learn.microsoft.com/en-us/sql/relational-databases/system-dynamic-management-views/sys-dm-os-wait-stats-transact-sql?view=sql-server-ver16#WaitTypes) for more information.
     type: string
-=======
   # attributes for events
   ## top query
   sqlserver.total_worker_time:
@@ -152,7 +150,6 @@
       - server.address
       - server.port
       - db.server.name
->>>>>>> f79b7dbc
 
 metrics:
   sqlserver.user.connection.count:
@@ -515,7 +512,6 @@
     gauge:
       value_type: double
     attributes: []
-<<<<<<< HEAD
   sqlserver.os.wait.duration:
     enabled: false
     description: Total wait time for this wait type
@@ -526,10 +522,6 @@
       value_type: double
     attributes: [wait.category, wait.type]
     extended_documentation: This metric is only available when the receiver is configured to directly connect to SQL Server.
-=======
-
-
->>>>>>> f79b7dbc
 
 tests:
   config:
