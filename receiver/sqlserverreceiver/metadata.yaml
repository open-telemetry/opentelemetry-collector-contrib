type: sqlserver

status:
  class: receiver
  stability:
    beta: [metrics]
    development: [logs]
  distributions: [contrib]
  codeowners:
    active: [StefanKurek, sincejune, crobert-1]
    seeking_new: true

resource_attributes:
  sqlserver.database.name:
    description: The name of the SQL Server database.
    enabled: true
    type: string
  sqlserver.instance.name:
    description: The name of the SQL Server instance being monitored.
    enabled: false
    type: string
  sqlserver.computer.name:
    description: The name of the SQL Server instance being monitored.
    enabled: false
    type: string
  server.address:
    description: Name of the database host.
    enabled: false
    type: string
  server.port:
    description: Server port number.
    enabled: false
    type: int
  host.name:
    description: The host name of SQL Server
    enabled: true
    type: string

attributes:
  # attributes for metrics
  page.operations:
    name_override: type
    description: The page operation types.
    type: string
    enum: [read, write]
  performance_counter.object_name:
    description: Category to which this counter belongs
    type: string
  physical_filename:
    description: The physical filename of the file being monitored.
    type: string
  logical_filename:
    description: The logical filename of the file being monitored.
    type: string
  file_type:
    description: The type of file being monitored.
    type: string
  database.status:
    description: The current status of a database
    type: string
    enum: [online, restoring, recovering, pending_recovery, suspect, offline]
  direction:
    description: The direction of flow of bytes or operations.
    type: string
    enum: [read, write]
  replica.direction:
    description: The direction of flow of bytes for replica.
    type: string
    enum: [transmit, receive]
  table.state:
    description: The state of the table.
    type: string
    enum: [active, inactive]
  table.status:
    description: The status of the table.
    type: string
    enum: [temporary, permanent]
  tempdb.state:
    description: The status of the tempdb space usage.
    type: string
    enum: [free, used]
  wait.category:
    description: Category of the reason for a wait.
    type: string
  wait.type:
    description: Type of the wait, view [WaitTypes documentation](https://learn.microsoft.com/en-us/sql/relational-databases/system-dynamic-management-views/sys-dm-os-wait-stats-transact-sql?view=sql-server-ver16#WaitTypes) for more information.
    type: string
  # attributes for events
  ## common
  db.query.text:
    description: The text of the database query being executed.
    type: string
  sqlserver.query_hash:
    description: Binary hash value calculated on the query and used to identify queries with similar logic, reported in the HEX format.
    type: string
  sqlserver.query_plan_hash:
    description: Binary hash value calculated on the query execution plan and used to identify similar query execution plans, reported in the HEX format.
    type: string
  sqlserver.total_elapsed_time:
    description: Total elapsed time for completed executions of this plan, reported in delta seconds.
    type: double
  ## top query
  sqlserver.total_worker_time:
    description: Total amount of CPU time that was consumed by executions of this plan since it was compiled, reported in delta seconds.
    type: double
  sqlserver.execution_count:
    description: Number of times that the plan has been executed since it was last compiled, reported in delta value.
    type: int
  sqlserver.total_logical_reads:
    description: Total number of logical reads performed by executions of this plan since it was compiled, reported in delta value.
    type: int
  sqlserver.total_logical_writes:
    description: Total number of logical writes performed by executions of this plan since it was compiled, reported in delta value.
    type: int
  sqlserver.total_physical_reads:
    description: Total number of physical reads performed by executions of this plan since it was compiled, reported in delta value.
    type: int
  sqlserver.query_plan:
    description: The query execution plan used by the SQL Server.
    type: string
  sqlserver.total_rows:
    description: Total number of rows returned by the query, reported in delta value.
    type: int
  sqlserver.total_grant_kb:
    description: The total amount of reserved memory grant in KB this plan received since it was compiled, reported in delta value.
    type: int
  server.address:
    description: The network address of the server hosting the database.
    type: string
  server.port:
    description: The port number on which the server is listening.
    type: int
  db.system.name:
    description: The database management system (DBMS) product as identified by the client instrumentation.
    type: string
  ## query sample
  client.address:
    description: Hostname or address of the client.
<<<<<<< HEAD
    type: string 
=======
    type: string
>>>>>>> 6ceb1194
  client.port:
    description: TCP port used by the client.
    type: int
  db.namespace:
    description: The database name.
    type: string
  network.peer.address:
    description: IP address of the peer client.
    type: string
  network.peer.port:
    description: TCP port used by the peer client.
    type: int
  sqlserver.blocking_session_id:
    description: Session ID that is blocking the current session. 0 if none.
    type: int
  sqlserver.context_info:
    description: Context information for the session, represented as a hexadecimal string.
    type: string
  sqlserver.command:
    description: SQL command type being executed.
    type: string
  sqlserver.cpu_time:
    description: CPU time consumed by the query, in seconds.
    type: double
  sqlserver.deadlock_priority:
    description: Deadlock priority value for the session.
    type: int
  sqlserver.estimated_completion_time:
    description: Estimated time remaining for the request to complete, in seconds.
    type: double
  sqlserver.lock_timeout:
    description: Lock timeout value in seconds.
    type: double
  sqlserver.logical_reads:
    description: Number of logical reads (data read from cache/memory).
    type: int
  sqlserver.open_transaction_count:
    description: Number of transactions currently open in the session.
    type: int
  sqlserver.percent_complete:
    description: Percentage of work completed.
    type: double
  sqlserver.query_start:
    description: Timestamp of when the SQL query started (ISO 8601 format).
    type: string
  sqlserver.reads:
    description: Number of physical reads performed by the query.
    type: int
  sqlserver.request_status:
    description: Status of the request (e.g., running, suspended).
    type: string
  sqlserver.row_count:
    description: Number of rows affected or returned by the query.
    type: int
  sqlserver.session_id:
    description: ID of the SQL Server session.
    type: int
  sqlserver.session_status:
    description: Status of the session (e.g., running, sleeping).
    type: string
  sqlserver.transaction_id:
    description: Unique ID of the active transaction.
    type: int
  sqlserver.transaction_isolation_level:
    description: Transaction isolation level used in the session. Represented as numeric constant.
    type: int
  sqlserver.wait_resource:
    description: The resource for which the session is waiting.
    type: string
  sqlserver.wait_time:
    description: Duration in seconds the request has been waiting.
    type: double
  sqlserver.wait_type:
    description: Type of wait encountered by the request. Empty if none.
    type: string
  sqlserver.writes:
    description: Number of writes performed by the query.
    type: int
  user.name:
    description: Login name associated with the SQL Server session.
    type: string

events:
  db.server.top_query:
    enabled: false
    description: top query
    attributes:
      - sqlserver.total_worker_time
      - db.query.text
      - sqlserver.execution_count
      - sqlserver.total_logical_reads
      - sqlserver.total_logical_writes
      - sqlserver.total_physical_reads
      - sqlserver.query_hash
      - sqlserver.query_plan
      - sqlserver.query_plan_hash
      - sqlserver.total_rows
      - sqlserver.total_elapsed_time
      - sqlserver.total_grant_kb
      - server.address
      - server.port
      - db.system.name
  db.server.query_sample:
<<<<<<< HEAD
    enabled: true
=======
    enabled: false
>>>>>>> 6ceb1194
    description: query sample
    attributes:
      - client.address
      - client.port
      - db.namespace
      - db.query.text
      - db.system.name
      - network.peer.address
      - network.peer.port
      - sqlserver.blocking_session_id
      - sqlserver.context_info
      - sqlserver.command
      - sqlserver.cpu_time
      - sqlserver.deadlock_priority
      - sqlserver.estimated_completion_time
      - sqlserver.lock_timeout
      - sqlserver.logical_reads
      - sqlserver.open_transaction_count
      - sqlserver.percent_complete
      - sqlserver.query_hash
      - sqlserver.query_plan_hash
      - sqlserver.query_start
      - sqlserver.reads
      - sqlserver.request_status
      - sqlserver.row_count
      - sqlserver.session_id
      - sqlserver.session_status
      - sqlserver.total_elapsed_time
      - sqlserver.transaction_id
      - sqlserver.transaction_isolation_level
      - sqlserver.wait_resource
      - sqlserver.wait_time
      - sqlserver.wait_type
      - sqlserver.writes
      - user.name

metrics:
  sqlserver.user.connection.count:
    enabled: true
    description: Number of users connected to the SQL Server.
    unit: "{connections}"
    gauge:
      value_type: int
  sqlserver.lock.wait_time.avg:
    enabled: true
    description: Average wait time for all lock requests that had to wait.
    unit: ms
    gauge:
      value_type: double
    extended_documentation: This metric is only available when running on Windows.
  sqlserver.lock.wait.count:
    enabled: false
    description: Cumulative count of lock waits that occurred.
    unit: "{wait}"
    sum:
      monotonic: true
      aggregation_temporality: cumulative
      value_type: int
    extended_documentation: This metric is only available when the receiver is configured to directly connect to SQL Server.
  sqlserver.lock.wait.rate:
    enabled: true
    description: Number of lock requests resulting in a wait.
    unit: "{requests}/s"
    gauge:
      value_type: double
  sqlserver.batch.request.rate:
    enabled: true
    description: Number of batch requests received by SQL Server.
    unit: "{requests}/s"
    gauge:
      value_type: double
  sqlserver.batch.sql_compilation.rate:
    enabled: true
    description: Number of SQL compilations needed.
    unit: "{compilations}/s"
    gauge:
      value_type: double
  sqlserver.batch.sql_recompilation.rate:
    enabled: true
    description: Number of SQL recompilations needed.
    unit: "{compilations}/s"
    gauge:
      value_type: double
  sqlserver.page.buffer_cache.hit_ratio:
    enabled: true
    description: Pages found in the buffer pool without having to read from disk.
    unit: "%"
    gauge:
      value_type: double
  sqlserver.page.life_expectancy:
    enabled: true
    description: Time a page will stay in the buffer pool.
    unit: s
    gauge:
      value_type: int
    attributes: [performance_counter.object_name]
  sqlserver.page.split.rate:
    enabled: true
    description: Number of pages split as a result of overflowing index pages.
    unit: "{pages}/s"
    gauge:
      value_type: double
    extended_documentation: This metric is only available when running on Windows.
  sqlserver.page.lazy_write.rate:
    enabled: true
    description: Number of lazy writes moving dirty pages to disk.
    unit: "{writes}/s"
    gauge:
      value_type: double
    extended_documentation: This metric is only available when running on Windows.
  sqlserver.page.checkpoint.flush.rate:
    enabled: true
    description: Number of pages flushed by operations requiring dirty pages to be flushed.
    unit: "{pages}/s"
    gauge:
      value_type: double
    extended_documentation: This metric is only available when running on Windows.
  sqlserver.page.operation.rate:
    enabled: true
    description: Number of physical database page operations issued.
    unit: "{operations}/s"
    gauge:
      value_type: double
    attributes: [page.operations]
    extended_documentation: This metric is only available when running on Windows.
  sqlserver.transaction_log.growth.count:
    enabled: true
    description: Total number of transaction log expansions for a database.
    unit: "{growths}"
    sum:
      monotonic: true
      aggregation_temporality: cumulative
      value_type: int
    extended_documentation: This metric is only available when running on Windows.
  sqlserver.transaction_log.shrink.count:
    enabled: true
    description: Total number of transaction log shrinks for a database.
    unit: "{shrinks}"
    sum:
      monotonic: true
      aggregation_temporality: cumulative
      value_type: int
    extended_documentation: This metric is only available when running on Windows.
  sqlserver.transaction_log.usage:
    enabled: true
    description: Percent of transaction log space used.
    unit: "%"
    gauge:
      value_type: int
    extended_documentation: This metric is only available when running on Windows.
  sqlserver.transaction_log.flush.wait.rate:
    enabled: true
    description: Number of commits waiting for a transaction log flush.
    unit: "{commits}/s"
    gauge:
      value_type: double
    extended_documentation: This metric is only available when running on Windows.
  sqlserver.transaction_log.flush.rate:
    enabled: true
    description: Number of log flushes.
    unit: "{flushes}/s"
    gauge:
      value_type: double
    extended_documentation: This metric is only available when running on Windows.
  sqlserver.transaction_log.flush.data.rate:
    enabled: true
    description: Total number of log bytes flushed.
    unit: By/s
    gauge:
      value_type: double
    extended_documentation: This metric is only available when running on Windows.
  sqlserver.transaction.rate:
    enabled: true
    description: Number of transactions started for the database (not including XTP-only transactions).
    unit: "{transactions}/s"
    gauge:
      value_type: double
    extended_documentation: This metric is only available when running on Windows.
  sqlserver.transaction.write.rate:
    enabled: true
    description: Number of transactions that wrote to the database and committed.
    unit: "{transactions}/s"
    gauge:
      value_type: double
    extended_documentation: This metric is only available when running on Windows.
  sqlserver.database.latency:
    enabled: false
    description: Total time that the users waited for I/O issued on this file.
    unit: "s"
    sum:
      monotonic: true
      aggregation_temporality: cumulative
      value_type: double
    attributes: [physical_filename, logical_filename, file_type, direction]
    extended_documentation: This metric is only available when the receiver is configured to directly connect to SQL Server.
  sqlserver.database.operations:
    enabled: false
    description: The number of operations issued on the file.
    unit: "{operations}"
    sum:
      monotonic: true
      aggregation_temporality: cumulative
      value_type: int
      input_type: string
    attributes: [ physical_filename, logical_filename, file_type, direction ]
    extended_documentation: This metric is only available when the receiver is configured to directly connect to SQL Server.
  sqlserver.database.io:
    enabled: false
    description: The number of bytes of I/O on this file.
    unit: "By"
    sum:
      monotonic: true
      aggregation_temporality: cumulative
      value_type: int
      input_type: string
    attributes: [ physical_filename, logical_filename, file_type, direction ]
    extended_documentation: This metric is only available when the receiver is configured to directly connect to SQL Server.
  sqlserver.resource_pool.disk.operations:
    enabled: false
    description: The rate of operations issued.
    unit: "{operations}/s"
    gauge:
      value_type: double
    attributes: [ direction ]
    extended_documentation: This metric is only available when the receiver is configured to directly connect to SQL Server.
  sqlserver.resource_pool.disk.throttled.read.rate:
    enabled: false
    description: The number of read operations that were throttled in the last second
    unit: "{reads}/s"
    gauge:
      value_type: int
      input_type: string
    attributes: []
    extended_documentation: This metric is only available when the receiver is configured to directly connect to SQL Server.
  sqlserver.resource_pool.disk.throttled.write.rate:
    enabled: false
    description: The number of write operations that were throttled in the last second
    unit: "{writes}/s"
    gauge:
      value_type: double
      input_type: string
    attributes: []
    extended_documentation: This metric is only available when the receiver is configured to directly connect to SQL Server.
  sqlserver.processes.blocked:
    enabled: false
    description: The number of processes that are currently blocked
    unit: "{processes}"
    gauge:
      value_type: int
      input_type: string
    attributes: []
    extended_documentation: This metric is only available when the receiver is configured to directly connect to SQL Server.
  sqlserver.database.count:
    enabled: false
    description: The number of databases
    unit: "{databases}"
    gauge:
      value_type: int
      input_type: string
    attributes: [database.status]
    extended_documentation: This metric is only available when the receiver is configured to directly connect to SQL Server.
  sqlserver.table.count:
    enabled: false
    description: The number of tables.
    unit: “{tables}”
    sum:
      aggregation_temporality: cumulative
      monotonic: false
      value_type: int
    attributes: [table.state, table.status]
  sqlserver.database.backup_or_restore.rate:
    enabled: false
    description: Total number of backups/restores.
    unit: “{backups_or_restores}/s”
    gauge:
      value_type: double
    attributes: []
  sqlserver.replica.data.rate:
    enabled: false
    description: Throughput rate of replica data.
    unit: By/s
    gauge:
      value_type: double
    attributes: [replica.direction]
  sqlserver.database.execution.errors:
    enabled: false
    description: Number of execution errors.
    unit: “{errors}”
    gauge:
      value_type: int
    attributes: []
  sqlserver.page.buffer_cache.free_list.stalls.rate:
    enabled: false
    description: Number of free list stalls.
    unit: “{stalls}/s”
    gauge:
      value_type: int
    attributes: []
  sqlserver.database.tempdb.space:
    enabled: false
    description: Total free space in temporary DB.
    unit: “KB”
    sum:
      monotonic: false
      aggregation_temporality: cumulative
      value_type: int
    attributes: [tempdb.state]
  sqlserver.database.full_scan.rate:
    enabled: false
    description: The number of unrestricted full table or index scans.
    unit: "{scans}/s"
    gauge:
      value_type: double
    attributes: []
  sqlserver.index.search.rate:
    enabled: false
    description: Total number of index searches.
    unit: “{searches}/s”
    gauge:
      value_type: double
    attributes: []
  sqlserver.lock.timeout.rate:
    enabled: false
    description: Total number of lock timeouts.
    unit: “{timeouts}/s”
    gauge:
      value_type: double
    attributes: []
  sqlserver.login.rate:
    enabled: false
    description: Total number of logins.
    unit: “{logins}/s”
    gauge:
      value_type: double
    attributes: []
  sqlserver.logout.rate:
    enabled: false
    description: Total number of logouts.
    unit: “{logouts}/s”
    gauge:
      value_type: double
    attributes: []
  sqlserver.deadlock.rate:
    enabled: false
    description: Total number of deadlocks.
    unit: “{deadlocks}/s”
    gauge:
      value_type: double
    attributes: []
  sqlserver.transaction.mirror_write.rate:
    enabled: false
    description: Total number of mirror write transactions.
    unit: “{transactions}/s”
    gauge:
      value_type: double
    attributes: []
  sqlserver.memory.grants.pending.count:
    enabled: false
    description: Total number of memory grants pending.
    unit: “{grants}”
    sum:
      aggregation_temporality: cumulative
      monotonic: false
      value_type: int
    attributes: []
  sqlserver.page.lookup.rate:
    enabled: false
    description: Total number of page lookups.
    unit: “{lookups}/s”
    gauge:
      value_type: double
    attributes: []
  sqlserver.transaction.delay:
    enabled: false
    description: Time consumed in transaction delays.
    unit: ms
    sum:
      aggregation_temporality: cumulative
      monotonic: false
      value_type: double
    attributes: []
  sqlserver.memory.usage:
    enabled: false
    description: Total memory in use.
    unit: “KB”
    sum:
      aggregation_temporality: cumulative
      monotonic: false
      value_type: double
    attributes: []
  sqlserver.database.tempdb.version_store.size:
    enabled: false
    description: TempDB version store size.
    unit: “KB”
    gauge:
      value_type: double
    attributes: []
  sqlserver.os.wait.duration:
    enabled: false
    description: Total wait time for this wait type
    unit: "s"
    sum:
      aggregation_temporality: cumulative
      monotonic: true
      value_type: double
    attributes: [wait.category, wait.type]
    extended_documentation: This metric is only available when the receiver is configured to directly connect to SQL Server.

tests:
  config:
  goleak:
    ignore:
      any: "github.com/godbus/dbus.(*Conn).inWorker"
      top:
        # Can be removed once the following issue is resolved:
        # https://github.com/snowflakedb/gosnowflake/issues/1369
        - "github.com/snowflakedb/gosnowflake.initOCSPCacheClearer.func1"<|MERGE_RESOLUTION|>--- conflicted
+++ resolved
@@ -136,11 +136,7 @@
   ## query sample
   client.address:
     description: Hostname or address of the client.
-<<<<<<< HEAD
-    type: string 
-=======
-    type: string
->>>>>>> 6ceb1194
+    type: string
   client.port:
     description: TCP port used by the client.
     type: int
@@ -244,11 +240,7 @@
       - server.port
       - db.system.name
   db.server.query_sample:
-<<<<<<< HEAD
-    enabled: true
-=======
-    enabled: false
->>>>>>> 6ceb1194
+    enabled: false
     description: query sample
     attributes:
       - client.address
