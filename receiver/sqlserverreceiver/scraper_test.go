// Copyright The OpenTelemetry Authors
// SPDX-License-Identifier: Apache-2.0

package sqlserverreceiver

import (
	"context"
	"encoding/hex"
	"encoding/json"
	"errors"
	"math/rand/v2"
	"os"
	"path/filepath"
	"sort"
	"strconv"
	"testing"

	"github.com/stretchr/testify/assert"
	"go.opentelemetry.io/collector/component/componenttest"
	"go.opentelemetry.io/collector/receiver/receivertest"

	"github.com/open-telemetry/opentelemetry-collector-contrib/internal/common/testutil"
	"github.com/open-telemetry/opentelemetry-collector-contrib/internal/sqlquery"
	"github.com/open-telemetry/opentelemetry-collector-contrib/pkg/golden"
	"github.com/open-telemetry/opentelemetry-collector-contrib/pkg/pdatatest/plogtest"
	"github.com/open-telemetry/opentelemetry-collector-contrib/pkg/pdatatest/pmetrictest"
	"github.com/open-telemetry/opentelemetry-collector-contrib/receiver/sqlserverreceiver/internal/metadata"
)

func configureAllScraperMetricsAndEvents(cfg *Config, enabled bool) {
	// Some of these metrics are enabled by default, but it's still helpful to include
	// in the case of using a config that may have previously disabled a metric.
	cfg.Metrics.SqlserverBatchRequestRate.Enabled = enabled
	cfg.Metrics.SqlserverBatchSQLCompilationRate.Enabled = enabled
	cfg.Metrics.SqlserverBatchSQLRecompilationRate.Enabled = enabled
	cfg.Metrics.SqlserverDatabaseBackupOrRestoreRate.Enabled = enabled
	cfg.Metrics.SqlserverDatabaseCount.Enabled = enabled
	cfg.Metrics.SqlserverDatabaseExecutionErrors.Enabled = enabled
	cfg.Metrics.SqlserverDatabaseFullScanRate.Enabled = enabled
	cfg.Metrics.SqlserverDatabaseIo.Enabled = enabled
	cfg.Metrics.SqlserverDatabaseLatency.Enabled = enabled
	cfg.Metrics.SqlserverDatabaseOperations.Enabled = enabled
	cfg.Metrics.SqlserverDatabaseTempdbSpace.Enabled = enabled
	cfg.Metrics.SqlserverDatabaseTempdbVersionStoreSize.Enabled = enabled
	cfg.Metrics.SqlserverDeadlockRate.Enabled = enabled
	cfg.Metrics.SqlserverIndexSearchRate.Enabled = enabled
	cfg.Metrics.SqlserverLockTimeoutRate.Enabled = enabled
	cfg.Metrics.SqlserverLockWaitCount.Enabled = enabled
	cfg.Metrics.SqlserverLockWaitRate.Enabled = enabled
	cfg.Metrics.SqlserverLockWaitTimeAvg.Enabled = enabled
	cfg.Metrics.SqlserverLoginRate.Enabled = enabled
	cfg.Metrics.SqlserverLogoutRate.Enabled = enabled
	cfg.Metrics.SqlserverMemoryGrantsPendingCount.Enabled = enabled
	cfg.Metrics.SqlserverMemoryUsage.Enabled = enabled
	cfg.Metrics.SqlserverOsWaitDuration.Enabled = enabled
	cfg.Metrics.SqlserverPageBufferCacheFreeListStallsRate.Enabled = enabled
	cfg.Metrics.SqlserverPageBufferCacheHitRatio.Enabled = enabled
	cfg.Metrics.SqlserverPageCheckpointFlushRate.Enabled = enabled
	cfg.Metrics.SqlserverPageLazyWriteRate.Enabled = enabled
	cfg.Metrics.SqlserverPageLifeExpectancy.Enabled = enabled
	cfg.Metrics.SqlserverPageLookupRate.Enabled = enabled
	cfg.Metrics.SqlserverPageOperationRate.Enabled = enabled
	cfg.Metrics.SqlserverPageSplitRate.Enabled = enabled
	cfg.Metrics.SqlserverProcessesBlocked.Enabled = enabled
	cfg.Metrics.SqlserverReplicaDataRate.Enabled = enabled
	cfg.Metrics.SqlserverResourcePoolDiskOperations.Enabled = enabled
	cfg.Metrics.SqlserverResourcePoolDiskThrottledReadRate.Enabled = enabled
	cfg.Metrics.SqlserverResourcePoolDiskThrottledWriteRate.Enabled = enabled
	cfg.Metrics.SqlserverTableCount.Enabled = enabled
	cfg.Metrics.SqlserverTransactionDelay.Enabled = enabled
	cfg.Metrics.SqlserverTransactionLogFlushDataRate.Enabled = enabled
	cfg.Metrics.SqlserverTransactionLogFlushRate.Enabled = enabled
	cfg.Metrics.SqlserverTransactionLogFlushWaitRate.Enabled = enabled
	cfg.Metrics.SqlserverTransactionLogGrowthCount.Enabled = enabled
	cfg.Metrics.SqlserverTransactionLogShrinkCount.Enabled = enabled
	cfg.Metrics.SqlserverTransactionLogUsage.Enabled = enabled
	cfg.Metrics.SqlserverTransactionMirrorWriteRate.Enabled = enabled
	cfg.Metrics.SqlserverTransactionRate.Enabled = enabled
	cfg.Metrics.SqlserverTransactionWriteRate.Enabled = enabled
	cfg.Metrics.SqlserverUserConnectionCount.Enabled = enabled

	cfg.Events.DbServerTopQuery.Enabled = enabled
	cfg.Events.DbServerQuerySample.Enabled = enabled
	// cfg.TopQueryCollection.Enabled = enabled
	// cfg.QuerySample.Enabled = enabled
}

func TestEmptyScrape(t *testing.T) {
	cfg := createDefaultConfig().(*Config)
	cfg.Username = "sa"
	cfg.Password = "password"
	cfg.Port = 1433
	cfg.Server = "0.0.0.0"
	cfg.MetricsBuilderConfig.ResourceAttributes.SqlserverInstanceName.Enabled = true
	cfg.MetricsBuilderConfig.ResourceAttributes.ServerPort.Enabled = true
	assert.NoError(t, cfg.Validate())

	// Ensure there aren't any scrapers when all metrics are disabled.
	// Disable all metrics manually that are enabled by default
	configureAllScraperMetricsAndEvents(cfg, false)

	scrapers := setupSQLServerScrapers(receivertest.NewNopSettings(metadata.Type), cfg)
	assert.Empty(t, scrapers)
}

func TestSuccessfulScrape(t *testing.T) {
	tests := []struct {
		removeServerResourceAttributeFeatureGate bool
		name                                     string
	}{
		{
			name:                                     "TestSuccessfulScrape with removing server resource attribute feature gate on",
			removeServerResourceAttributeFeatureGate: true,
		},
		{
			name:                                     "TestSuccessfulScrape with removing server resource attribute feature gate off",
			removeServerResourceAttributeFeatureGate: false,
		},
	}

<<<<<<< HEAD
	configureAllScraperMetricsAndEvents(cfg, true)
=======
	for _, test := range tests {
		t.Run(test.name, func(t *testing.T) {
			testutil.SetFeatureGateForTest(t, removeServerResourceAttributeFeatureGate, test.removeServerResourceAttributeFeatureGate)
			cfg := createDefaultConfig().(*Config)
			cfg.Username = "sa"
			cfg.Password = "password"
			cfg.Port = 1433
			cfg.Server = "0.0.0.0"
			cfg.MetricsBuilderConfig.ResourceAttributes.SqlserverInstanceName.Enabled = true
			cfg.MetricsBuilderConfig.ResourceAttributes.ServerAddress.Enabled = true
			cfg.MetricsBuilderConfig.ResourceAttributes.ServerPort.Enabled = true
			assert.NoError(t, cfg.Validate())
>>>>>>> f3acb5e4

			configureAllScraperMetricsAndEvents(cfg, true)

			scrapers := setupSQLServerScrapers(receivertest.NewNopSettings(metadata.Type), cfg)
			assert.NotEmpty(t, scrapers)

			for _, scraper := range scrapers {
				err := scraper.Start(context.Background(), componenttest.NewNopHost())
				assert.NoError(t, err)
				defer assert.NoError(t, scraper.Shutdown(context.Background()))

				scraper.client = mockClient{
					instanceName:        scraper.config.InstanceName,
					SQL:                 scraper.sqlQuery,
					maxQuerySampleCount: 1000,
					lookbackTime:        20,
				}

				actualMetrics, err := scraper.ScrapeMetrics(context.Background())
				assert.NoError(t, err)
				fileSuffix := ".yaml"
				if test.removeServerResourceAttributeFeatureGate {
					fileSuffix = "RemoveServerResourceAttributes.yaml"
				}
				var expectedFile string
				switch scraper.sqlQuery {
				case getSQLServerDatabaseIOQuery(scraper.config.InstanceName):
					expectedFile = filepath.Join("testdata", "expectedDatabaseIO")
				case getSQLServerPerformanceCounterQuery(scraper.config.InstanceName):
					expectedFile = filepath.Join("testdata", "expectedPerfCounters")
				case getSQLServerPropertiesQuery(scraper.config.InstanceName):
					expectedFile = filepath.Join("testdata", "expectedProperties")
				case getSQLServerWaitStatsQuery(scraper.config.InstanceName):
					expectedFile = filepath.Join("testdata", "expectedWaitStats")
				}
				expectedFile += fileSuffix

				// Uncomment line below to re-generate expected metrics.
				// golden.WriteMetrics(t, expectedFile, actualMetrics)
				expectedMetrics, err := golden.ReadMetrics(expectedFile)
				assert.NoError(t, err)

				assert.NoError(t, pmetrictest.CompareMetrics(actualMetrics, expectedMetrics,
					pmetrictest.IgnoreMetricDataPointsOrder(),
					pmetrictest.IgnoreStartTimestamp(),
					pmetrictest.IgnoreTimestamp(),
					pmetrictest.IgnoreResourceMetricsOrder()), expectedFile)
			}
		})
	}
}

func TestScrapeInvalidQuery(t *testing.T) {
	cfg := createDefaultConfig().(*Config)
	cfg.Username = "sa"
	cfg.Password = "password"
	cfg.Port = 1433
	cfg.Server = "0.0.0.0"
	cfg.MetricsBuilderConfig.ResourceAttributes.SqlserverInstanceName.Enabled = true
	cfg.MetricsBuilderConfig.ResourceAttributes.ServerPort.Enabled = true

	assert.NoError(t, cfg.Validate())

	configureAllScraperMetricsAndEvents(cfg, true)
	scrapers := setupSQLServerScrapers(receivertest.NewNopSettings(metadata.Type), cfg)
	assert.NotNil(t, scrapers)

	for _, scraper := range scrapers {
		err := scraper.Start(context.Background(), componenttest.NewNopHost())
		assert.NoError(t, err)
		defer assert.NoError(t, scraper.Shutdown(context.Background()))

		scraper.client = mockClient{
			instanceName: scraper.config.InstanceName,
			SQL:          "Invalid SQL query",
		}

		actualMetrics, err := scraper.ScrapeMetrics(context.Background())
		assert.Error(t, err)
		assert.Empty(t, actualMetrics)
	}
}

func TestScrapeCacheAndDiff(t *testing.T) {
	cfg := createDefaultConfig().(*Config)
	cfg.Username = "sa"
	cfg.Password = "password"
	cfg.Port = 1433
	cfg.Server = "0.0.0.0"
	cfg.MetricsBuilderConfig.ResourceAttributes.SqlserverInstanceName.Enabled = true
	cfg.Events.DbServerTopQuery.Enabled = true
	assert.NoError(t, cfg.Validate())

	configureAllScraperMetricsAndEvents(cfg, false)

	cfg.Events.DbServerTopQuery.Enabled = true
	scrapers := setupSQLServerLogsScrapers(receivertest.NewNopSettings(metadata.Type), cfg)
	assert.NotNil(t, scrapers)

	scraper := scrapers[0]
	cached, val := scraper.cacheAndDiff("query_hash", "query_plan_hash", "column", -1)
	assert.False(t, cached)
	assert.Equal(t, int64(0), val)

	cached, val = scraper.cacheAndDiff("query_hash", "query_plan_hash", "column", 1)
	assert.False(t, cached)
	assert.Equal(t, int64(1), val)

	cached, val = scraper.cacheAndDiff("query_hash", "query_plan_hash", "column", 1)
	assert.True(t, cached)
	assert.Equal(t, int64(0), val)

	cached, val = scraper.cacheAndDiff("query_hash", "query_plan_hash", "column", 3)
	assert.True(t, cached)
	assert.Equal(t, int64(2), val)
}

func TestSortRows(t *testing.T) {
	assert.Equal(t, []sqlquery.StringMap{}, sortRows(nil, nil, 0))
	assert.Equal(t, []sqlquery.StringMap{}, sortRows([]sqlquery.StringMap{}, []int64{}, 0))
	assert.Equal(t, []sqlquery.StringMap{}, sortRows([]sqlquery.StringMap{
		{"column": "1"},
	}, []int64{1, 2}, 1))
	assert.Equal(
		t,
		[]sqlquery.StringMap{{"ghi": "56"}, {"def": "34"}, {"abc": "12"}},
		sortRows([]sqlquery.StringMap{{"abc": "12"}, {"ghi": "56"}, {"def": "34"}}, []int64{1, 2, 2}, 3))

	assert.Equal(
		t,
		[]sqlquery.StringMap{{"ghi": "56"}, {"def": "34"}},
		sortRows([]sqlquery.StringMap{{"abc": "12"}, {"ghi": "56"}, {"def": "34"}}, []int64{1, 2, 2}, 2))

	assert.Equal(
		t,
		[]sqlquery.StringMap{{"ghi": "56"}},
		sortRows([]sqlquery.StringMap{{"abc": "12"}, {"ghi": "56"}, {"def": "34"}}, []int64{1, 2, 2}, 1))

	weights := make([]int64, 50)

	for i := range weights {
		weights[i] = rand.Int64()
	}

	var rows []sqlquery.StringMap
	for _, v := range weights {
		rows = append(rows, sqlquery.StringMap{"column": strconv.FormatInt(v, 10)})
	}

	rows = sortRows(rows, weights, uint(len(weights)))
	sort.Slice(weights, func(i, j int) bool {
		return weights[i] > weights[j]
	})

	for i, v := range weights {
		expected := v
		actual, err := strconv.ParseInt(rows[i]["column"], 10, 64)
		assert.NoError(t, err)
		assert.Equal(t, expected, actual)
	}
}

var _ sqlquery.DbClient = (*mockClient)(nil)

type mockClient struct {
	SQL                 string
	instanceName        string
	maxQuerySampleCount uint
	lookbackTime        uint
	topQueryCount       uint
	maxRowsPerQuery     uint64
}

type mockInvalidClient struct {
	mockClient
}

func readFile(fname string) ([]sqlquery.StringMap, error) {
	file, err := os.ReadFile(filepath.Join("testdata", fname))
	if err != nil {
		return nil, err
	}

	var metrics []sqlquery.StringMap
	err = json.Unmarshal(file, &metrics)
	if err != nil {
		return nil, err
	}

	return metrics, nil
}

func (mc mockClient) QueryRows(context.Context, ...any) ([]sqlquery.StringMap, error) {
	var queryResults []sqlquery.StringMap
	var err error

	switch mc.SQL {
	case getSQLServerDatabaseIOQuery(mc.instanceName):
		queryResults, err = readFile("database_io_scraped_data.txt")
	case getSQLServerPerformanceCounterQuery(mc.instanceName):
		queryResults, err = readFile("perfCounterQueryData.txt")
	case getSQLServerPropertiesQuery(mc.instanceName):
		queryResults, err = readFile("propertyQueryData.txt")
	case getSQLServerWaitStatsQuery(mc.instanceName):
		queryResults, err = readFile("waitStatsQueryData.txt")
	case getSQLServerQueryTextAndPlanQuery():
		queryResults, err = readFile("queryTextAndPlanQueryData.txt")
	case getSQLServerQuerySamplesQuery():
		queryResults, err = readFile("recordDatabaseSampleQueryData.txt")
	default:
		return nil, errors.New("No valid query found")
	}

	if err != nil {
		return nil, err
	}
	return queryResults, nil
}

func (mc mockInvalidClient) QueryRows(context.Context, ...any) ([]sqlquery.StringMap, error) {
	var queryResults []sqlquery.StringMap
	var err error

	switch mc.SQL {
	case getSQLServerQuerySamplesQuery():
		queryResults, err = readFile("recordInvalidDatabaseSampleQueryData.txt")
	case getSQLServerQueryTextAndPlanQuery():
		queryResults, err = readFile("queryTextAndPlanQueryInvalidData.txt")
	default:
		return nil, errors.New("No valid query found")
	}

	if err != nil {
		return nil, err
	}
	return queryResults, nil
}

func TestQueryTextAndPlanQuery(t *testing.T) {
	cfg := createDefaultConfig().(*Config)
	cfg.Username = "sa"
	cfg.Password = "password"
	cfg.Port = 1433
	cfg.Server = "0.0.0.0"
	cfg.MetricsBuilderConfig.ResourceAttributes.SqlserverInstanceName.Enabled = true
	cfg.Events.DbServerTopQuery.Enabled = true
	assert.NoError(t, cfg.Validate())

	configureAllScraperMetricsAndEvents(cfg, false)
	cfg.Events.DbServerTopQuery.Enabled = true
	cfg.TopQueryCollection.CollectionInterval = cfg.ControllerConfig.CollectionInterval

	scrapers := setupSQLServerLogsScrapers(receivertest.NewNopSettings(metadata.Type), cfg)
	assert.NotNil(t, scrapers)

	scraper := scrapers[0]
	assert.NotNil(t, scraper.cache)

	const totalElapsedTime = "total_elapsed_time"
	const rowsReturned = "total_rows"
	const totalWorkerTime = "total_worker_time"
	const logicalReads = "total_logical_reads"
	const logicalWrites = "total_logical_writes"
	const physicalReads = "total_physical_reads"
	const executionCount = "execution_count"
	const totalGrant = "total_grant_kb"

	queryHash := hex.EncodeToString([]byte("0x37849E874171E3F3"))
	queryPlanHash := hex.EncodeToString([]byte("0xD3112909429A1B50"))
	scraper.cacheAndDiff(queryHash, queryPlanHash, totalElapsedTime, 846)
	scraper.cacheAndDiff(queryHash, queryPlanHash, rowsReturned, 1)
	scraper.cacheAndDiff(queryHash, queryPlanHash, logicalReads, 1)
	scraper.cacheAndDiff(queryHash, queryPlanHash, logicalWrites, 1)
	scraper.cacheAndDiff(queryHash, queryPlanHash, physicalReads, 1)
	scraper.cacheAndDiff(queryHash, queryPlanHash, executionCount, 1)
	scraper.cacheAndDiff(queryHash, queryPlanHash, totalWorkerTime, 845)
	scraper.cacheAndDiff(queryHash, queryPlanHash, totalGrant, 1)

	scraper.client = mockClient{
		instanceName:        scraper.config.InstanceName,
		SQL:                 scraper.sqlQuery,
		maxQuerySampleCount: 1000,
		lookbackTime:        20,
		topQueryCount:       200,
	}

	actualLogs, err := scraper.ScrapeLogs(context.Background())
	assert.NoError(t, err)

	expectedFile := filepath.Join("testdata", "expectedQueryTextAndPlanQuery.yaml")

	// Uncomment line below to re-generate expected logs.
	// golden.WriteLogs(t, expectedFile, actualLogs)
	expectedLogs, _ := golden.ReadLogs(expectedFile)
	errs := plogtest.CompareLogs(expectedLogs, actualLogs, plogtest.IgnoreTimestamp())
	assert.Equal(t, "db.server.top_query", actualLogs.ResourceLogs().At(0).ScopeLogs().At(0).LogRecords().At(0).EventName())
	assert.NoError(t, errs)
}

func TestInvalidQueryTextAndPlanQuery(t *testing.T) {
	cfg := createDefaultConfig().(*Config)
	cfg.Username = "sa"
	cfg.Password = "password"
	cfg.Port = 1433
	cfg.Server = "0.0.0.0"
	cfg.Events.DbServerTopQuery.Enabled = true
	assert.NoError(t, cfg.Validate())

	configureAllScraperMetricsAndEvents(cfg, false)
	cfg.Events.DbServerTopQuery.Enabled = true

	scrapers := setupSQLServerLogsScrapers(receivertest.NewNopSettings(metadata.Type), cfg)
	assert.NotNil(t, scrapers)

	scraper := scrapers[0]
	assert.NotNil(t, scraper.cache)

	const totalElapsedTime = "total_elapsed_time"
	const rowsReturned = "total_rows"
	const totalWorkerTime = "total_worker_time"
	const logicalReads = "total_logical_reads"
	const logicalWrites = "total_logical_writes"
	const physicalReads = "total_physical_reads"
	const executionCount = "execution_count"
	const totalGrant = "total_grant_kb"

	queryHash := hex.EncodeToString([]byte("0x37849E874171E3F3"))
	queryPlanHash := hex.EncodeToString([]byte("0xD3112909429A1B50"))
	scraper.cacheAndDiff(queryHash, queryPlanHash, totalElapsedTime, 1)
	scraper.cacheAndDiff(queryHash, queryPlanHash, rowsReturned, 1)
	scraper.cacheAndDiff(queryHash, queryPlanHash, logicalReads, 1)
	scraper.cacheAndDiff(queryHash, queryPlanHash, logicalWrites, 1)
	scraper.cacheAndDiff(queryHash, queryPlanHash, physicalReads, 1)
	scraper.cacheAndDiff(queryHash, queryPlanHash, executionCount, 1)
	scraper.cacheAndDiff(queryHash, queryPlanHash, totalWorkerTime, 1)
	scraper.cacheAndDiff(queryHash, queryPlanHash, totalGrant, 1)

	scraper.client = mockInvalidClient{
		mockClient: mockClient{
			instanceName:        scraper.config.InstanceName,
			SQL:                 scraper.sqlQuery,
			maxQuerySampleCount: 1000,
			lookbackTime:        20,
		},
	}

	actualLogs, err := scraper.ScrapeLogs(context.Background())
	assert.Error(t, err)

	expectedFile := "expectedQueryTextAndPlanQueryWithInvalidData.yaml"

	// Uncomment line below to re-generate expected logs.
	// golden.WriteLogs(t, filepath.Join("testdata", expectedFile), actualLogs)

	expectedLogs, err := golden.ReadLogs(filepath.Join("testdata", expectedFile))
	assert.NoError(t, err)

	errs := plogtest.CompareLogs(expectedLogs, actualLogs, plogtest.IgnoreTimestamp())
	assert.Equal(t, "db.server.top_query", actualLogs.ResourceLogs().At(0).ScopeLogs().At(0).LogRecords().At(0).EventName())
	assert.NoError(t, errs)
}

func TestRecordDatabaseSampleQuery(t *testing.T) {
	tests := map[string]struct {
		expectedFile string
		mockClient   func(instance, sql string) sqlquery.DbClient
		errors       bool
	}{
		"valid data": {
			expectedFile: "expectedRecordDatabaseSampleQuery.yaml",
			mockClient: func(instance, sql string) sqlquery.DbClient {
				return mockClient{
					instanceName:    instance,
					SQL:             sql,
					maxRowsPerQuery: 100,
				}
			},
			errors: false,
		},
		"invalid data": {
			expectedFile: "expectedRecordDatabaseSampleQueryWithInvalidData.yaml",
			mockClient: func(instance, sql string) sqlquery.DbClient {
				return mockInvalidClient{
					mockClient{
						instanceName:    instance,
						SQL:             sql,
						maxRowsPerQuery: 100,
					},
				}
			},
			errors: true,
		},
	}

	for name, tc := range tests {
		t.Run("TestRecordDatabaseSampleQuery/"+name, func(t *testing.T) {
			cfg := createDefaultConfig().(*Config)
			cfg.Username = "sa"
			cfg.Password = "password"
			cfg.Port = 1433
			cfg.Server = "0.0.0.0"
			cfg.MetricsBuilderConfig.ResourceAttributes.SqlserverInstanceName.Enabled = true
			assert.NoError(t, cfg.Validate())

			configureAllScraperMetricsAndEvents(cfg, false)
			cfg.Events.DbServerQuerySample.Enabled = true

			scrapers := setupSQLServerLogsScrapers(receivertest.NewNopSettings(metadata.Type), cfg)
			assert.NotNil(t, scrapers)

			scraper := scrapers[0]
			assert.NotNil(t, scraper.cache)

			scraper.client = tc.mockClient(scraper.instanceName, scraper.sqlQuery)

			actualLogs, err := scraper.ScrapeLogs(context.Background())
			if tc.errors {
				assert.Error(t, err)
			} else {
				assert.NoError(t, err)
			}

			// Uncomment line below to re-generate expected logs.
			// golden.WriteLogs(t, filepath.Join("testdata", tc.expectedFile), actualLogs)
			expectedLogs, err := golden.ReadLogs(filepath.Join("testdata", tc.expectedFile))
			assert.NoError(t, err)
			errs := plogtest.CompareLogs(expectedLogs, actualLogs, plogtest.IgnoreTimestamp())
			assert.Equal(t, "db.server.query_sample", actualLogs.ResourceLogs().At(0).ScopeLogs().At(0).LogRecords().At(0).EventName())
			assert.NoError(t, errs)
		})
	}
}<|MERGE_RESOLUTION|>--- conflicted
+++ resolved
@@ -118,9 +118,6 @@
 		},
 	}
 
-<<<<<<< HEAD
-	configureAllScraperMetricsAndEvents(cfg, true)
-=======
 	for _, test := range tests {
 		t.Run(test.name, func(t *testing.T) {
 			testutil.SetFeatureGateForTest(t, removeServerResourceAttributeFeatureGate, test.removeServerResourceAttributeFeatureGate)
@@ -133,7 +130,6 @@
 			cfg.MetricsBuilderConfig.ResourceAttributes.ServerAddress.Enabled = true
 			cfg.MetricsBuilderConfig.ResourceAttributes.ServerPort.Enabled = true
 			assert.NoError(t, cfg.Validate())
->>>>>>> f3acb5e4
 
 			configureAllScraperMetricsAndEvents(cfg, true)
 
