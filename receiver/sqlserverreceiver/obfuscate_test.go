--- conflicted
+++ resolved
@@ -31,15 +31,12 @@
 
 	assert.Error(t, err)
 	assert.Empty(t, result)
-<<<<<<< HEAD
-=======
 
 	sql = "SELECT cpu_time AS [CPU Usage Time]"
 	expected := "SELECT cpu_time"
 	result, err = obfuscateSQL(sql)
 	assert.NoError(t, err)
 	assert.Equal(t, expected, result)
->>>>>>> 6ceb1194
 }
 
 func TestObfuscateQueryPlan(t *testing.T) {
