--- conflicted
+++ resolved
@@ -14,10 +14,6 @@
 	enableProcessesCreated = false
 )
 
-<<<<<<< HEAD
-func (s *processesScraper) getProcessesMetadata() (processesMetadata, error) {
-=======
 func (s *processesScraper) getProcessesMetadata(context.Context) (processesMetadata, error) {
->>>>>>> 03e370a1
 	return processesMetadata{}, nil
 }