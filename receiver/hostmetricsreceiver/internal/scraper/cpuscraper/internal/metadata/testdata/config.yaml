default:
all_set:
  metrics:
<<<<<<< HEAD
=======
    system.cpu.frequency:
      enabled: true
>>>>>>> 592374af
    system.cpu.logical.count:
      enabled: true
    system.cpu.physical.count:
      enabled: true
    system.cpu.time:
      enabled: true
    system.cpu.utilization:
      enabled: true
none_set:
  metrics:
<<<<<<< HEAD
=======
    system.cpu.frequency:
      enabled: false
>>>>>>> 592374af
    system.cpu.logical.count:
      enabled: false
    system.cpu.physical.count:
      enabled: false
    system.cpu.time:
      enabled: false
    system.cpu.utilization:
      enabled: false<|MERGE_RESOLUTION|>--- conflicted
+++ resolved
@@ -1,11 +1,8 @@
 default:
 all_set:
   metrics:
-<<<<<<< HEAD
-=======
     system.cpu.frequency:
       enabled: true
->>>>>>> 592374af
     system.cpu.logical.count:
       enabled: true
     system.cpu.physical.count:
@@ -16,11 +13,8 @@
       enabled: true
 none_set:
   metrics:
-<<<<<<< HEAD
-=======
     system.cpu.frequency:
       enabled: false
->>>>>>> 592374af
     system.cpu.logical.count:
       enabled: false
     system.cpu.physical.count:
