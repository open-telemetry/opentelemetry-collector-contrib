// Copyright The OpenTelemetry Authors
// SPDX-License-Identifier: Apache-2.0

//go:build windows
// +build windows

package processscraper // import "github.com/open-telemetry/opentelemetry-collector-contrib/receiver/hostmetricsreceiver/internal/scraper/processscraper"

import (
	"context"
	"fmt"
	"path/filepath"
	"regexp"

	"github.com/shirou/gopsutil/v3/cpu"
	"go.opentelemetry.io/collector/pdata/pcommon"

	"github.com/open-telemetry/opentelemetry-collector-contrib/receiver/hostmetricsreceiver/internal/scraper/processscraper/internal/metadata"
	"github.com/open-telemetry/opentelemetry-collector-contrib/receiver/hostmetricsreceiver/internal/scraper/processscraper/ucal"
)

func (s *scraper) recordCPUTimeMetric(now pcommon.Timestamp, cpuTime *cpu.TimesStat) {
	s.mb.RecordProcessCPUTimeDataPoint(now, cpuTime.User, metadata.AttributeStateUser)
	s.mb.RecordProcessCPUTimeDataPoint(now, cpuTime.System, metadata.AttributeStateSystem)
}

func (s *scraper) recordCPUUtilization(now pcommon.Timestamp, cpuUtilization ucal.CPUUtilization) {
	s.mb.RecordProcessCPUUtilizationDataPoint(now, cpuUtilization.User, metadata.AttributeStateUser)
	s.mb.RecordProcessCPUUtilizationDataPoint(now, cpuUtilization.System, metadata.AttributeStateSystem)
}

<<<<<<< HEAD
func getProcessName(_ processHandle, exePath string) (string, error) {
=======
func getProcessName(_ context.Context, _ processHandle, exePath string) (string, error) {
>>>>>>> 592374af
	if exePath == "" {
		return "", fmt.Errorf("executable path is empty")
	}

	return filepath.Base(exePath), nil
}

func getProcessExecutable(ctx context.Context, proc processHandle) (string, error) {
	exe, err := proc.ExeWithContext(ctx)
	if err != nil {
		return "", err
	}

	return exe, nil
}

// matches the first argument before an unquoted space or slash
var cmdRegex = regexp.MustCompile(`^((?:[^"]*?"[^"]*?")*?[^"]*?)(?:[ \/]|$)`)

func getProcessCommand(ctx context.Context, proc processHandle) (*commandMetadata, error) {
	cmdline, err := proc.CmdlineWithContext(ctx)
	if err != nil {
		return nil, err
	}

	cmd := cmdline
	match := cmdRegex.FindStringSubmatch(cmdline)
	if match != nil {
		cmd = match[1]
	}

	command := &commandMetadata{command: cmd, commandLine: cmdline}
	return command, nil
}<|MERGE_RESOLUTION|>--- conflicted
+++ resolved
@@ -29,11 +29,7 @@
 	s.mb.RecordProcessCPUUtilizationDataPoint(now, cpuUtilization.System, metadata.AttributeStateSystem)
 }
 
-<<<<<<< HEAD
-func getProcessName(_ processHandle, exePath string) (string, error) {
-=======
 func getProcessName(_ context.Context, _ processHandle, exePath string) (string, error) {
->>>>>>> 592374af
 	if exePath == "" {
 		return "", fmt.Errorf("executable path is empty")
 	}
