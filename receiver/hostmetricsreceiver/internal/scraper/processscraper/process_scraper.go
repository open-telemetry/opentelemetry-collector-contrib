--- conflicted
+++ resolved
@@ -50,11 +50,7 @@
 	ucals              map[int32]*ucal.CPUUtilizationCalculator
 
 	// for mocking
-<<<<<<< HEAD
-	getProcessCreateTime func(p processHandle) (int64, error)
-=======
 	getProcessCreateTime func(p processHandle, ctx context.Context) (int64, error)
->>>>>>> 592374af
 	getProcessHandles    func(context.Context) (processHandles, error)
 
 	handleCountManager handlecount.Manager
@@ -149,19 +145,11 @@
 			errs.AddPartial(fileDescriptorMetricsLen, fmt.Errorf("error reading open file descriptor count for process %q (pid %v): %w", md.executable.name, md.pid, err))
 		}
 
-<<<<<<< HEAD
-		if err = s.scrapeAndAppendHandlesMetric(now, int64(md.pid)); err != nil {
-			errs.AddPartial(handleMetricsLen, fmt.Errorf("error reading handle count for process %q (pid %v): %w", md.executable.name, md.pid, err))
-		}
-
-		if err = s.scrapeAndAppendSignalsPendingMetric(now, md.handle); err != nil {
-=======
 		if err = s.scrapeAndAppendHandlesMetric(ctx, now, int64(md.pid)); err != nil {
 			errs.AddPartial(handleMetricsLen, fmt.Errorf("error reading handle count for process %q (pid %v): %w", md.executable.name, md.pid, err))
 		}
 
 		if err = s.scrapeAndAppendSignalsPendingMetric(ctx, now, md.handle); err != nil {
->>>>>>> 592374af
 			errs.AddPartial(signalMetricsLen, fmt.Errorf("error reading pending signals for process %q (pid %v): %w", md.executable.name, md.pid, err))
 		}
 
@@ -267,11 +255,7 @@
 	return data, errs.Combine()
 }
 
-<<<<<<< HEAD
-func (s *scraper) scrapeAndAppendCPUTimeMetric(now pcommon.Timestamp, handle processHandle, pid int32) error {
-=======
 func (s *scraper) scrapeAndAppendCPUTimeMetric(ctx context.Context, now pcommon.Timestamp, handle processHandle, pid int32) error {
->>>>>>> 592374af
 	if !s.config.MetricsBuilderConfig.Metrics.ProcessCPUTime.Enabled && !s.config.MetricsBuilderConfig.Metrics.ProcessCPUUtilization.Enabled {
 		return nil
 	}
@@ -418,11 +402,7 @@
 	return s.handleCountManager.Refresh()
 }
 
-<<<<<<< HEAD
-func (s *scraper) scrapeAndAppendHandlesMetric(now pcommon.Timestamp, pid int64) error {
-=======
 func (s *scraper) scrapeAndAppendHandlesMetric(_ context.Context, now pcommon.Timestamp, pid int64) error {
->>>>>>> 592374af
 	if !s.config.MetricsBuilderConfig.Metrics.ProcessHandles.Enabled {
 		return nil
 	}
@@ -437,11 +417,7 @@
 	return nil
 }
 
-<<<<<<< HEAD
-func (s *scraper) scrapeAndAppendSignalsPendingMetric(now pcommon.Timestamp, handle processHandle) error {
-=======
 func (s *scraper) scrapeAndAppendSignalsPendingMetric(ctx context.Context, now pcommon.Timestamp, handle processHandle) error {
->>>>>>> 592374af
 	if !s.config.MetricsBuilderConfig.Metrics.ProcessSignalsPending.Enabled {
 		return nil
 	}
