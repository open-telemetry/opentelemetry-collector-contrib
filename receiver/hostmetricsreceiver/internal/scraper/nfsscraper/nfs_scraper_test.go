--- conflicted
+++ resolved
@@ -16,15 +16,10 @@
 	"github.com/open-telemetry/opentelemetry-collector-contrib/receiver/hostmetricsreceiver/internal/scraper/nfsscraper/internal/metadata"
 )
 
-func skipTestOnUnsupportedOS(t *testing.T) {
-	if runtime.GOOS != "linux" {
-		t.Skipf("skipping test on %v", runtime.GOOS)
-	}
-}
-
 func TestScrape(t *testing.T) {
-<<<<<<< HEAD
-	skipTestOnUnsupportedOS(t)
+	if !supportedOS {
+                t.Skip()
+        }
 
 	type testCase struct {
 		name		string
@@ -49,13 +44,6 @@
 			NfsdScraperEnabled: false,
 		},
 	}
-=======
-	if !supportedOS {
-                t.Skip()
-        }
-	
-	ctx := context.Background()
->>>>>>> 866d0959
 
 	for _, test := range testCases {
 		t.Run(test.name, func(t *testing.T) {
