name: memcachedreceiver

<<<<<<< HEAD
labels:
  command:
    description: The type of command
    enum:
    - get
    - set
    - flush
    - touch
  direction: 
    description: direction of data flow
    enum:
    - sent
    - received
  type: 
    description: hit/miss
    enum:
    - hit
    - miss
  operation:
    description: the type of operation
    enum:
    - increment
    - decrement
    - get
  usage_type:
    description: type of CPU usage
    enum:
    - system
    - user
=======
attributes:
>>>>>>> f6f59e7d

metrics:
  memcached.bytes:
    description: Current number of bytes used by this server to store items.
    unit: By
    data:
      type: gauge
    attributes: []
  memcached.current_connections:
    description: The current number of open connections.
    unit: connections
    data:
      type: gauge
    attributes: []
  memcached.total_connections:
    description: Total number of connections opened since the server started running.
    unit: connections
    data:
      type: sum
      monotonic: true
      aggregation: cumulative
<<<<<<< HEAD
    labels: []
  memcached.commands:
    description: Commands executed.
    unit: 1
=======
    attributes: []
  memcached.get_hits:
    description: Number of keys that have been requested and found present
    unit: connections
>>>>>>> f6f59e7d
    data:
      type: sum
      monotonic: true
      aggregation: cumulative
<<<<<<< HEAD
    labels: [command]
  memcached.current_items:
    description: Number of items currently stored in the cache.
    unit: 1
    data:
      type: sum
      monotonic: false
      aggregation: cumulative
    labels: []
  memcached.evictions:
    description: Cache item evictions.
    unit: 1
    data:
      type: sum
      monotonic: true
      aggregation: cumulative
    labels: []
  memcached.network:
    description: Bytes transferred over the network.
    unit: by
    data:
      type: sum
      monotonic: true
      aggregation: cumulative
    labels: [direction]
  memcached.operations:
    description: Memcached operation hit/miss counts. 
    unit: 1
=======
    attributes: []
  memcached.get_misses:
    description: Number of items that have been requested and not found
    unit: connections
>>>>>>> f6f59e7d
    data:
      type: sum
      monotonic: true
      aggregation: cumulative
<<<<<<< HEAD
    labels: [type,operation]
  memcached.operation_hit_ratio:
    description: Hit ratio for memcached operations, expressed as a percentage value between 0.0 and 100.0.
    unit: '%'
    data:
      type: gauge
    labels: [operation]
  memcached.rusage:
    description: Accumulated user and system time. 
    unit: 1
    data:
      type: sum
      monotonic: true
      aggregation: cumulative
    lables: [usage_type]
  memcached.threads:
    description: Number of threads used by the memcached instance.
    unit: 1
    data:
      type: gauge
    lables: []
=======
    attributes: []
>>>>>>> f6f59e7d
<|MERGE_RESOLUTION|>--- conflicted
+++ resolved
@@ -1,7 +1,6 @@
 name: memcachedreceiver
 
-<<<<<<< HEAD
-labels:
+attributes:
   command:
     description: The type of command
     enum:
@@ -30,9 +29,6 @@
     enum:
     - system
     - user
-=======
-attributes:
->>>>>>> f6f59e7d
 
 metrics:
   memcached.bytes:
@@ -54,23 +50,15 @@
       type: sum
       monotonic: true
       aggregation: cumulative
-<<<<<<< HEAD
-    labels: []
+    attributes: []
   memcached.commands:
     description: Commands executed.
     unit: 1
-=======
-    attributes: []
-  memcached.get_hits:
-    description: Number of keys that have been requested and found present
-    unit: connections
->>>>>>> f6f59e7d
     data:
       type: sum
       monotonic: true
       aggregation: cumulative
-<<<<<<< HEAD
-    labels: [command]
+    attributes: [command]
   memcached.current_items:
     description: Number of items currently stored in the cache.
     unit: 1
@@ -78,7 +66,7 @@
       type: sum
       monotonic: false
       aggregation: cumulative
-    labels: []
+    attributes: []
   memcached.evictions:
     description: Cache item evictions.
     unit: 1
@@ -86,7 +74,7 @@
       type: sum
       monotonic: true
       aggregation: cumulative
-    labels: []
+    attributes: []
   memcached.network:
     description: Bytes transferred over the network.
     unit: by
@@ -94,28 +82,21 @@
       type: sum
       monotonic: true
       aggregation: cumulative
-    labels: [direction]
+    attributes: [direction]
   memcached.operations:
     description: Memcached operation hit/miss counts. 
     unit: 1
-=======
-    attributes: []
-  memcached.get_misses:
-    description: Number of items that have been requested and not found
-    unit: connections
->>>>>>> f6f59e7d
     data:
       type: sum
       monotonic: true
       aggregation: cumulative
-<<<<<<< HEAD
-    labels: [type,operation]
+    attributes: [type,operation]
   memcached.operation_hit_ratio:
     description: Hit ratio for memcached operations, expressed as a percentage value between 0.0 and 100.0.
     unit: '%'
     data:
       type: gauge
-    labels: [operation]
+    attributes: [operation]
   memcached.rusage:
     description: Accumulated user and system time. 
     unit: 1
@@ -129,7 +110,4 @@
     unit: 1
     data:
       type: gauge
-    lables: []
-=======
-    attributes: []
->>>>>>> f6f59e7d
+    lables: []