// Copyright The OpenTelemetry Authors
// SPDX-License-Identifier: Apache-2.0

package awscloudwatchreceiver // import "github.com/open-telemetry/opentelemetry-collector-contrib/receiver/awscloudwatchreceiver"

import (
	"context"
	"fmt"
	"path/filepath"
	"testing"
	"time"

	"github.com/aws/aws-sdk-go-v2/aws"
	"github.com/aws/aws-sdk-go-v2/service/cloudwatchlogs"
	"github.com/aws/aws-sdk-go-v2/service/cloudwatchlogs/types"
	"github.com/stretchr/testify/mock"
	"github.com/stretchr/testify/require"
	"go.opentelemetry.io/collector/component"
	"go.opentelemetry.io/collector/component/componenttest"
	"go.opentelemetry.io/collector/consumer/consumertest"
	"go.opentelemetry.io/collector/receiver"
	"go.uber.org/zap"

	"github.com/open-telemetry/opentelemetry-collector-contrib/pkg/golden"
	"github.com/open-telemetry/opentelemetry-collector-contrib/pkg/pdatatest/plogtest"
)

func TestStart(t *testing.T) {
	cfg := createDefaultConfig().(*Config)
	cfg.Region = "us-west-1"
	cfg.Logs.Groups.AutodiscoverConfig = nil

	sink := &consumertest.LogsSink{}
	logsRcvr := newLogsReceiver(cfg, receiver.Settings{
		TelemetrySettings: component.TelemetrySettings{
			Logger: zap.NewNop(),
		},
	}, sink)

	err := logsRcvr.Start(context.Background(), componenttest.NewNopHost())
	require.NoError(t, err)

	err = logsRcvr.Shutdown(context.Background())
	require.NoError(t, err)
}

func TestPrefixedConfig(t *testing.T) {
	cfg := createDefaultConfig().(*Config)
	cfg.Region = "us-west-1"
	cfg.Logs.PollInterval = 1 * time.Second
	cfg.Logs.Groups = GroupConfig{
		NamedConfigs: map[string]StreamConfig{
			testLogGroupName: {
				Names: []*string{&testLogStreamName},
			},
		},
	}

	sink := &consumertest.LogsSink{}
	alertRcvr := newLogsReceiver(cfg, receiver.Settings{
		TelemetrySettings: component.TelemetrySettings{
			Logger: zap.NewNop(),
		},
	}, sink)
	alertRcvr.client = defaultMockClient()

	err := alertRcvr.Start(context.Background(), componenttest.NewNopHost())
	require.NoError(t, err)

	require.Eventually(t, func() bool {
		return sink.LogRecordCount() > 0
	}, 2*time.Second, 10*time.Millisecond)

	err = alertRcvr.Shutdown(context.Background())
	require.NoError(t, err)

	logs := sink.AllLogs()[0]
	expected, err := golden.ReadLogs(filepath.Join("testdata", "processed", "prefixed.yaml"))
	require.NoError(t, err)
	require.NoError(t, plogtest.CompareLogs(expected, logs, plogtest.IgnoreObservedTimestamp()))
}

func TestPrefixedNamedStreamsConfig(t *testing.T) {
	cfg := createDefaultConfig().(*Config)
	cfg.Region = "us-west-1"
	cfg.Logs.PollInterval = 1 * time.Second
	cfg.Logs.Groups = GroupConfig{
		NamedConfigs: map[string]StreamConfig{
			testLogGroupName: {
				Prefixes: []*string{&testLogStreamPrefix},
			},
		},
	}

	sink := &consumertest.LogsSink{}
	alertRcvr := newLogsReceiver(cfg, receiver.Settings{
		TelemetrySettings: component.TelemetrySettings{
			Logger: zap.NewNop(),
		},
	}, sink)
	alertRcvr.client = defaultMockClient()

	err := alertRcvr.Start(context.Background(), componenttest.NewNopHost())
	require.NoError(t, err)

	require.Eventually(t, func() bool {
		return sink.LogRecordCount() > 0
	}, 2*time.Second, 10*time.Millisecond)

	groupRequests := alertRcvr.groupRequests
	require.Len(t, groupRequests, 1)
	require.Equal(t, "test-log-group-name", groupRequests[0].groupName())

	err = alertRcvr.Shutdown(context.Background())
	require.NoError(t, err)

	logs := sink.AllLogs()[0]
	expected, err := golden.ReadLogs(filepath.Join("testdata", "processed", "prefixed.yaml"))
	require.NoError(t, err)
	require.NoError(t, plogtest.CompareLogs(expected, logs, plogtest.IgnoreObservedTimestamp()))
}

func TestNamedConfigNoStreamFilter(t *testing.T) {
	cfg := createDefaultConfig().(*Config)
	cfg.Region = "us-west-1"
	cfg.Logs.PollInterval = 1 * time.Second
	cfg.Logs.Groups = GroupConfig{
		NamedConfigs: map[string]StreamConfig{
			testLogGroupName: {},
		},
	}

	sink := &consumertest.LogsSink{}
	alertRcvr := newLogsReceiver(cfg, receiver.Settings{
		TelemetrySettings: component.TelemetrySettings{
			Logger: zap.NewNop(),
		},
	}, sink)
	alertRcvr.client = defaultMockClient()

	err := alertRcvr.Start(context.Background(), componenttest.NewNopHost())
	require.NoError(t, err)

	require.Eventually(t, func() bool {
		return sink.LogRecordCount() > 0
	}, 2*time.Second, 10*time.Millisecond)

	groupRequests := alertRcvr.groupRequests
	require.Len(t, groupRequests, 1)
	require.Equal(t, "test-log-group-name", groupRequests[0].groupName())

	err = alertRcvr.Shutdown(context.Background())
	require.NoError(t, err)

	logs := sink.AllLogs()[0]
	expected, err := golden.ReadLogs(filepath.Join("testdata", "processed", "prefixed.yaml"))
	require.NoError(t, err)
	require.NoError(t, plogtest.CompareLogs(expected, logs, plogtest.IgnoreObservedTimestamp()))
}

func TestDiscovery(t *testing.T) {
	cfg := createDefaultConfig().(*Config)
	cfg.Region = "us-west-1"
	cfg.Logs.PollInterval = 1 * time.Second
	cfg.Logs.Groups = GroupConfig{
		AutodiscoverConfig: &AutodiscoverConfig{
			Limit: 1,
			Streams: StreamConfig{
				Prefixes: []*string{&testLogStreamPrefix},
				Names:    []*string{&testLogStreamMessage},
			},
		},
	}

	sink := &consumertest.LogsSink{}
	logsRcvr := newLogsReceiver(cfg, receiver.Settings{
		TelemetrySettings: component.TelemetrySettings{
			Logger: zap.NewNop(),
		},
	}, sink)
	logsRcvr.client = defaultMockClient()

	require.NoError(t, logsRcvr.Start(context.Background(), componenttest.NewNopHost()))
	require.Eventually(t, func() bool {
		return sink.LogRecordCount() > 0
	}, 2*time.Second, 10*time.Millisecond)
	require.Len(t, logsRcvr.groupRequests, 2)
	require.NoError(t, logsRcvr.Shutdown(context.Background()))
}

// Test to ensure that mid collection while streaming results we will
// return early if Shutdown is called
func TestShutdownWhileCollecting(t *testing.T) {
	cfg := createDefaultConfig().(*Config)
	cfg.Region = "us-west-1"
	cfg.Logs.PollInterval = 1 * time.Second
	cfg.Logs.Groups = GroupConfig{
		NamedConfigs: map[string]StreamConfig{
			testLogGroupName: {
				Names: []*string{&testLogStreamName},
			},
		},
	}

	sink := &consumertest.LogsSink{}
	alertRcvr := newLogsReceiver(cfg, receiver.Settings{
		TelemetrySettings: component.TelemetrySettings{
			Logger: zap.NewNop(),
		},
	}, sink)
	doneChan := make(chan time.Time, 1)
	mc := &mockClient{}
	mc.On("FilterLogEvents", mock.Anything, mock.Anything, mock.Anything).Return(&cloudwatchlogs.FilterLogEventsOutput{
		Events:    []types.FilteredLogEvent{},
		NextToken: aws.String("next"),
	}, nil).
		WaitUntil(doneChan)
	alertRcvr.client = mc

	err := alertRcvr.Start(context.Background(), componenttest.NewNopHost())
	require.NoError(t, err)

	require.Never(t, func() bool {
		return sink.LogRecordCount() > 0
	}, 3*time.Second, 10*time.Millisecond)

	close(doneChan)
	require.NoError(t, alertRcvr.Shutdown(context.Background()))
}

func TestAutodiscoverLimit(t *testing.T) {
	mc := &mockClient{}

	logGroups := []types.LogGroup{}
	for i := 0; i <= 100; i++ {
		logGroups = append(logGroups, types.LogGroup{
			LogGroupName: aws.String(fmt.Sprintf("test log group: %d", i)),
		})
	}
	token := "token"
	mc.On("DescribeLogGroups", mock.Anything, mock.Anything, mock.Anything).Return(
		&cloudwatchlogs.DescribeLogGroupsOutput{
			LogGroups: logGroups[:50],
			NextToken: &token,
		}, nil).Once()

	mc.On("DescribeLogGroups", mock.Anything, mock.Anything, mock.Anything).Return(
		&cloudwatchlogs.DescribeLogGroupsOutput{
			LogGroups: logGroups[50:],
			NextToken: nil,
		}, nil)

	numGroups := 100

	cfg := createDefaultConfig().(*Config)
	cfg.Region = "us-west-1"
	cfg.Logs.Groups = GroupConfig{
		AutodiscoverConfig: &AutodiscoverConfig{
			Prefix: "/aws/",
			Limit:  numGroups,
		},
	}

	sink := &consumertest.LogsSink{}
	alertRcvr := newLogsReceiver(cfg, receiver.Settings{
		TelemetrySettings: component.TelemetrySettings{
			Logger: zap.NewNop(),
		},
	}, sink)
	alertRcvr.client = mc

	grs, err := alertRcvr.discoverGroups(context.Background(), cfg.Logs.Groups.AutodiscoverConfig)
	require.NoError(t, err)
	require.Len(t, grs, cfg.Logs.Groups.AutodiscoverConfig.Limit)
}

<<<<<<< HEAD
func TestShutdownCheckpointer(t *testing.T) {
	cfg := createDefaultConfig().(*Config)
	cfg.Region = "us-west-1"
=======
func TestDeletedLogGroupContinuesPolling(t *testing.T) {
	cfg := createDefaultConfig().(*Config)
	cfg.Region = "us-west-1"
	cfg.Logs.PollInterval = 1 * time.Second
	cfg.Logs.Groups = GroupConfig{
		NamedConfigs: map[string]StreamConfig{
			"existing-group": {
				Names: []*string{aws.String("stream1")},
			},
			"deleted-group": {
				Names: []*string{aws.String("stream2")},
			},
		},
	}
>>>>>>> a69efa15

	sink := &consumertest.LogsSink{}
	logsRcvr := newLogsReceiver(cfg, receiver.Settings{
		TelemetrySettings: component.TelemetrySettings{
			Logger: zap.NewNop(),
		},
	}, sink)
<<<<<<< HEAD

	mockStorage := newMockStorageClient()
	logsRcvr.cloudwatchCheckpointPersister = newCloudwatchCheckpointPersister(mockStorage, zap.NewNop())

	err := logsRcvr.Shutdown(context.Background())
	require.NoError(t, err)

	require.Nil(t, mockStorage.cache)
}

func TestShutdownCheckpointerWithError(t *testing.T) {
	cfg := createDefaultConfig().(*Config)
	cfg.Region = "us-west-1"
=======
	mc := &mockClient{}

	mc.On("FilterLogEvents", mock.Anything, mock.MatchedBy(func(input *cloudwatchlogs.FilterLogEventsInput) bool {
		return *input.LogGroupName == "existing-group"
	}), mock.Anything).Return(&cloudwatchlogs.FilterLogEventsOutput{
		Events: []types.FilteredLogEvent{
			{
				EventId:       aws.String("event1"),
				LogStreamName: aws.String("stream1"),
				Message:       aws.String("test message"),
				Timestamp:     aws.Int64(time.Now().UnixMilli()),
			},
		},
		NextToken: nil,
	}, nil)

	mc.On("FilterLogEvents", mock.Anything, mock.MatchedBy(func(input *cloudwatchlogs.FilterLogEventsInput) bool {
		return *input.LogGroupName == "deleted-group"
	}), mock.Anything).Return((*cloudwatchlogs.FilterLogEventsOutput)(nil), &types.ResourceNotFoundException{
		Message: aws.String("The specified log group does not exist"),
	})

	logsRcvr.client = mc

	err := logsRcvr.Start(context.Background(), componenttest.NewNopHost())
	require.NoError(t, err)

	require.Eventually(t, func() bool {
		return sink.LogRecordCount() > 0
	}, 2*time.Second, 10*time.Millisecond)
	logs := sink.AllLogs()
	require.Len(t, logs, 1)
	require.Equal(t, 1, logs[0].LogRecordCount())

	logRecord := logs[0].ResourceLogs().At(0)
	require.Equal(t, "existing-group", logRecord.Resource().Attributes().AsRaw()["cloudwatch.log.group.name"])

	err = logsRcvr.Shutdown(context.Background())
	require.NoError(t, err)

	// Verify all mock expectations were met
	mc.AssertExpectations(t)
}

func TestDeletedLogGroupDuringAutodiscover(t *testing.T) {
	cfg := createDefaultConfig().(*Config)
	cfg.Region = "us-west-1"
	cfg.Logs.PollInterval = 1 * time.Second
	cfg.Logs.Groups = GroupConfig{
		AutodiscoverConfig: &AutodiscoverConfig{
			Limit:  3,
			Prefix: "/aws/",
		},
	}

	firstPollDone := make(chan struct{}, 1)
>>>>>>> a69efa15

	sink := &consumertest.LogsSink{}
	logsRcvr := newLogsReceiver(cfg, receiver.Settings{
		TelemetrySettings: component.TelemetrySettings{
			Logger: zap.NewNop(),
		},
	}, sink)

<<<<<<< HEAD
	// Create a mock storage client that returns an error on Close
	mockStorage := newMockStorageClient()
	mockStorage.forceError = true

	cloudwatchCheckpointPersister := newCloudwatchCheckpointPersister(mockStorage, zap.NewNop())
	logsRcvr.cloudwatchCheckpointPersister = cloudwatchCheckpointPersister

	err := logsRcvr.Shutdown(context.Background())
	require.Error(t, err)
	require.Contains(t, err.Error(), "forced storage error")
}

func TestShutdownWithoutCheckpointer(t *testing.T) {
	cfg := createDefaultConfig().(*Config)
	cfg.Region = "us-west-1"

	sink := &consumertest.LogsSink{}
	logsRcvr := newLogsReceiver(cfg, receiver.Settings{
		TelemetrySettings: component.TelemetrySettings{
			Logger: zap.NewNop(),
		},
	}, sink)

	// Don't set a checkpointer (should be nil by default)
	require.Nil(t, logsRcvr.cloudwatchCheckpointPersister)

	// Call Shutdown and verify it doesn't error when checkpointer is nil
	err := logsRcvr.Shutdown(context.Background())
	require.NoError(t, err)
=======
	mc := &mockClient{}

	// First DescribeLogGroups call returns two groups
	mc.On("DescribeLogGroups", mock.Anything, mock.MatchedBy(func(input *cloudwatchlogs.DescribeLogGroupsInput) bool {
		return input.LogGroupNamePrefix != nil && *input.LogGroupNamePrefix == "/aws/"
	}), mock.Anything).Return(&cloudwatchlogs.DescribeLogGroupsOutput{
		LogGroups: []types.LogGroup{
			{
				LogGroupName: aws.String("/aws/working-group"),
			},
			{
				LogGroupName: aws.String("/aws/delete-group"),
			},
			{
				LogGroupName: aws.String("/aws/third-group"),
			},
		},
		NextToken: nil,
	}, nil).Once()

	// Second DescribeLogGroups call returns working group plus a new group
	mc.On("DescribeLogGroups", mock.Anything, mock.MatchedBy(func(input *cloudwatchlogs.DescribeLogGroupsInput) bool {
		return input.LogGroupNamePrefix != nil && *input.LogGroupNamePrefix == "/aws/"
	}), mock.Anything).Return(&cloudwatchlogs.DescribeLogGroupsOutput{
		LogGroups: []types.LogGroup{
			{
				LogGroupName: aws.String("/aws/working-group"),
			},
			{
				LogGroupName: aws.String("/aws/third-group"),
			},
		},
		NextToken: nil,
	}, nil).Run(func(_ mock.Arguments) {
		close(firstPollDone)
	})

	// Setup mock for working-group to return normal logs
	mc.On("FilterLogEvents", mock.Anything, mock.MatchedBy(func(input *cloudwatchlogs.FilterLogEventsInput) bool {
		return input.LogGroupName != nil && *input.LogGroupName == "/aws/working-group"
	}), mock.Anything).Return(&cloudwatchlogs.FilterLogEventsOutput{
		Events: []types.FilteredLogEvent{
			{
				EventId:       aws.String("event1"),
				LogStreamName: aws.String("stream1"),
				Message:       aws.String("test message"),
				Timestamp:     aws.Int64(time.Now().UnixMilli()),
			},
		},
		NextToken: nil,
	}, nil)

	// Setup mock for /aws/delete-group to return ResourceNotFoundException
	mc.On("FilterLogEvents", mock.Anything, mock.MatchedBy(func(input *cloudwatchlogs.FilterLogEventsInput) bool {
		return input.LogGroupName != nil && *input.LogGroupName == "/aws/delete-group"
	}), mock.Anything).Return(&cloudwatchlogs.FilterLogEventsOutput{
		Events: []types.FilteredLogEvent{
			{
				EventId:       aws.String("event1"),
				LogStreamName: aws.String("stream1"),
				Message:       aws.String("test message"),
				Timestamp:     aws.Int64(time.Now().UnixMilli()),
			},
		},
		NextToken: aws.String("next"),
	}, nil).Once()

	mc.On("FilterLogEvents", mock.Anything, mock.MatchedBy(func(input *cloudwatchlogs.FilterLogEventsInput) bool {
		return input.LogGroupName != nil && *input.LogGroupName == "/aws/delete-group" && input.NextToken != nil && *input.NextToken == "next"
	}), mock.Anything).Return(&cloudwatchlogs.FilterLogEventsOutput{}, &types.ResourceNotFoundException{
		Message: aws.String("The specified log group does not exist"),
	}).Once()

	// Setup mock for /aws/working-group or /aws/third-group to return normal logs
	mc.On("FilterLogEvents",
		mock.Anything,
		mock.MatchedBy(func(input *cloudwatchlogs.FilterLogEventsInput) bool {
			return input.LogGroupName != nil && (*input.LogGroupName == "/aws/working-group" || *input.LogGroupName == "/aws/third-group")
		}), mock.Anything).Return(&cloudwatchlogs.FilterLogEventsOutput{
		Events: []types.FilteredLogEvent{
			{
				EventId:       aws.String("event2"),
				LogStreamName: aws.String("stream2"),
				Message:       aws.String("test message from group"),
				Timestamp:     aws.Int64(time.Now().UnixMilli()),
			},
		},
		NextToken: nil,
	}, nil)

	logsRcvr.client = mc

	err := logsRcvr.Start(context.Background(), componenttest.NewNopHost())
	require.NoError(t, err)

	// Wait for first poll to complete
	require.Eventually(t, func() bool {
		select {
		case <-firstPollDone:
			return true
		default:
			return false
		}
	}, 15*time.Second, 10*time.Millisecond)

	err = logsRcvr.Shutdown(context.Background())
	require.NoError(t, err)

	groupNames := make([]string, 0, len(logsRcvr.groupRequests))
	for _, gr := range logsRcvr.groupRequests {
		groupNames = append(groupNames, gr.groupName())
	}
	// validate deleted group is not in the groupRequests
	require.ElementsMatch(t, []string{"/aws/working-group", "/aws/third-group"}, groupNames)
	logs := sink.AllLogs()
	require.GreaterOrEqual(t, len(logs), 3)

	firstWorkingGroupLog := logs[0].ResourceLogs().At(0)
	require.Equal(t, "/aws/working-group", firstWorkingGroupLog.Resource().Attributes().AsRaw()["cloudwatch.log.group.name"])
	require.Equal(t, 1, firstWorkingGroupLog.ScopeLogs().Len())

	secondWorkingGroupLog := logs[1].ResourceLogs().At(0)
	require.Equal(t, "/aws/delete-group", secondWorkingGroupLog.Resource().Attributes().AsRaw()["cloudwatch.log.group.name"])
	require.Equal(t, 1, secondWorkingGroupLog.ScopeLogs().Len())

	thirdWorkingGroupLog := logs[2].ResourceLogs().At(0)
	require.Equal(t, "/aws/third-group", thirdWorkingGroupLog.Resource().Attributes().AsRaw()["cloudwatch.log.group.name"])
	require.Equal(t, 1, thirdWorkingGroupLog.ScopeLogs().Len())

	mc.AssertExpectations(t)
>>>>>>> a69efa15
}

func defaultMockClient() client {
	mc := &mockClient{}
	mc.On("DescribeLogGroups", mock.Anything, mock.Anything, mock.Anything).Return(
		&cloudwatchlogs.DescribeLogGroupsOutput{
			LogGroups: []types.LogGroup{
				{
					LogGroupName: &testLogGroupName,
				},
			},
			NextToken: nil,
		}, nil)
	mc.On("FilterLogEvents", mock.Anything, mock.Anything, mock.Anything).Return(
		&cloudwatchlogs.FilterLogEventsOutput{
			Events: []types.FilteredLogEvent{
				{
					EventId:       &testEventIDs[0],
					IngestionTime: aws.Int64(testIngestionTime),
					LogStreamName: aws.String(testLogStreamName),
					Message:       aws.String(testLogStreamMessage),
					Timestamp:     aws.Int64(testTimeStamp),
				},
				{
					EventId:       &testEventIDs[1],
					IngestionTime: aws.Int64(testIngestionTime),
					LogStreamName: aws.String(testLogStreamName),
					Message:       aws.String(testLogStreamMessage),
					Timestamp:     aws.Int64(testTimeStamp),
				},
				{
					EventId:       &testEventIDs[2],
					IngestionTime: aws.Int64(testIngestionTime),
					LogStreamName: aws.String(testLogStreamName2),
					Message:       aws.String(testLogStreamMessage),
					Timestamp:     aws.Int64(testTimeStamp),
				},
				{
					EventId:       &testEventIDs[3],
					IngestionTime: aws.Int64(testIngestionTime),
					LogStreamName: aws.String(testLogStreamName2),
					Message:       aws.String(testLogStreamMessage),
					Timestamp:     aws.Int64(testTimeStamp),
				},
			},
			NextToken: nil,
		}, nil)
	return mc
}

var (
	testLogGroupName    = "test-log-group-name"
	testLogStreamName   = "test-log-stream-name"
	testLogStreamName2  = "test-log-stream-name-2"
	testLogStreamPrefix = "test-log-stream"
	testEventIDs        = []string{
		"37134448277055698880077365577645869800162629528367333379",
		"37134448277055698880077365577645869800162629528367333380",
		"37134448277055698880077365577645869800162629528367333381",
		"37134448277055698880077365577645869800162629528367333382",
	}
	testIngestionTime    = int64(1665166252124)
	testTimeStamp        = int64(1665166251014)
	testLogStreamMessage = `"time=\"2022-10-07T18:10:46Z\" level=info msg=\"access granted\" arn=\"arn:aws:iam::892146088969:role/AWSWesleyClusterManagerLambda-NodeManagerRole-16UPVDKA1KBGI\" client=\"127.0.0.1:50252\" groups=\"[]\" method=POST path=/authenticate uid=\"aws-iam-authenticator:892146088969:AROA47OAM7QE2NWPDFDCW\" username=\"eks:node-manager\""`
)

type mockClient struct {
	mock.Mock
}

func (mc *mockClient) DescribeLogGroups(ctx context.Context, input *cloudwatchlogs.DescribeLogGroupsInput, opts ...func(options *cloudwatchlogs.Options)) (*cloudwatchlogs.DescribeLogGroupsOutput, error) {
	args := mc.Called(ctx, input, opts)
	return args.Get(0).(*cloudwatchlogs.DescribeLogGroupsOutput), args.Error(1)
}

func (mc *mockClient) FilterLogEvents(ctx context.Context, input *cloudwatchlogs.FilterLogEventsInput, opts ...func(options *cloudwatchlogs.Options)) (*cloudwatchlogs.FilterLogEventsOutput, error) {
	args := mc.Called(ctx, input, opts)
	return args.Get(0).(*cloudwatchlogs.FilterLogEventsOutput), args.Error(1)
}<|MERGE_RESOLUTION|>--- conflicted
+++ resolved
@@ -274,11 +274,68 @@
 	require.Len(t, grs, cfg.Logs.Groups.AutodiscoverConfig.Limit)
 }
 
-<<<<<<< HEAD
 func TestShutdownCheckpointer(t *testing.T) {
 	cfg := createDefaultConfig().(*Config)
 	cfg.Region = "us-west-1"
-=======
+
+	sink := &consumertest.LogsSink{}
+	logsRcvr := newLogsReceiver(cfg, receiver.Settings{
+		TelemetrySettings: component.TelemetrySettings{
+			Logger: zap.NewNop(),
+		},
+	}, sink)
+
+	mockStorage := newMockStorageClient()
+	logsRcvr.cloudwatchCheckpointPersister = newCloudwatchCheckpointPersister(mockStorage, zap.NewNop())
+
+	err := logsRcvr.Shutdown(context.Background())
+	require.NoError(t, err)
+
+	require.Nil(t, mockStorage.cache)
+}
+
+func TestShutdownCheckpointerWithError(t *testing.T) {
+	cfg := createDefaultConfig().(*Config)
+	cfg.Region = "us-west-1"
+
+	sink := &consumertest.LogsSink{}
+	logsRcvr := newLogsReceiver(cfg, receiver.Settings{
+		TelemetrySettings: component.TelemetrySettings{
+			Logger: zap.NewNop(),
+		},
+	}, sink)
+
+	// Create a mock storage client that returns an error on Close
+	mockStorage := newMockStorageClient()
+	mockStorage.forceError = true
+
+	cloudwatchCheckpointPersister := newCloudwatchCheckpointPersister(mockStorage, zap.NewNop())
+	logsRcvr.cloudwatchCheckpointPersister = cloudwatchCheckpointPersister
+
+	err := logsRcvr.Shutdown(context.Background())
+	require.Error(t, err)
+	require.Contains(t, err.Error(), "forced storage error")
+}
+
+func TestShutdownWithoutCheckpointer(t *testing.T) {
+	cfg := createDefaultConfig().(*Config)
+	cfg.Region = "us-west-1"
+
+	sink := &consumertest.LogsSink{}
+	logsRcvr := newLogsReceiver(cfg, receiver.Settings{
+		TelemetrySettings: component.TelemetrySettings{
+			Logger: zap.NewNop(),
+		},
+	}, sink)
+
+	// Don't set a checkpointer (should be nil by default)
+	require.Nil(t, logsRcvr.cloudwatchCheckpointPersister)
+
+	// Call Shutdown and verify it doesn't error when checkpointer is nil
+	err := logsRcvr.Shutdown(context.Background())
+	require.NoError(t, err)
+}
+
 func TestDeletedLogGroupContinuesPolling(t *testing.T) {
 	cfg := createDefaultConfig().(*Config)
 	cfg.Region = "us-west-1"
@@ -293,7 +350,6 @@
 			},
 		},
 	}
->>>>>>> a69efa15
 
 	sink := &consumertest.LogsSink{}
 	logsRcvr := newLogsReceiver(cfg, receiver.Settings{
@@ -301,21 +357,6 @@
 			Logger: zap.NewNop(),
 		},
 	}, sink)
-<<<<<<< HEAD
-
-	mockStorage := newMockStorageClient()
-	logsRcvr.cloudwatchCheckpointPersister = newCloudwatchCheckpointPersister(mockStorage, zap.NewNop())
-
-	err := logsRcvr.Shutdown(context.Background())
-	require.NoError(t, err)
-
-	require.Nil(t, mockStorage.cache)
-}
-
-func TestShutdownCheckpointerWithError(t *testing.T) {
-	cfg := createDefaultConfig().(*Config)
-	cfg.Region = "us-west-1"
-=======
 	mc := &mockClient{}
 
 	mc.On("FilterLogEvents", mock.Anything, mock.MatchedBy(func(input *cloudwatchlogs.FilterLogEventsInput) bool {
@@ -372,7 +413,6 @@
 	}
 
 	firstPollDone := make(chan struct{}, 1)
->>>>>>> a69efa15
 
 	sink := &consumertest.LogsSink{}
 	logsRcvr := newLogsReceiver(cfg, receiver.Settings{
@@ -381,37 +421,6 @@
 		},
 	}, sink)
 
-<<<<<<< HEAD
-	// Create a mock storage client that returns an error on Close
-	mockStorage := newMockStorageClient()
-	mockStorage.forceError = true
-
-	cloudwatchCheckpointPersister := newCloudwatchCheckpointPersister(mockStorage, zap.NewNop())
-	logsRcvr.cloudwatchCheckpointPersister = cloudwatchCheckpointPersister
-
-	err := logsRcvr.Shutdown(context.Background())
-	require.Error(t, err)
-	require.Contains(t, err.Error(), "forced storage error")
-}
-
-func TestShutdownWithoutCheckpointer(t *testing.T) {
-	cfg := createDefaultConfig().(*Config)
-	cfg.Region = "us-west-1"
-
-	sink := &consumertest.LogsSink{}
-	logsRcvr := newLogsReceiver(cfg, receiver.Settings{
-		TelemetrySettings: component.TelemetrySettings{
-			Logger: zap.NewNop(),
-		},
-	}, sink)
-
-	// Don't set a checkpointer (should be nil by default)
-	require.Nil(t, logsRcvr.cloudwatchCheckpointPersister)
-
-	// Call Shutdown and verify it doesn't error when checkpointer is nil
-	err := logsRcvr.Shutdown(context.Background())
-	require.NoError(t, err)
-=======
 	mc := &mockClient{}
 
 	// First DescribeLogGroups call returns two groups
@@ -524,7 +533,6 @@
 	for _, gr := range logsRcvr.groupRequests {
 		groupNames = append(groupNames, gr.groupName())
 	}
-	// validate deleted group is not in the groupRequests
 	require.ElementsMatch(t, []string{"/aws/working-group", "/aws/third-group"}, groupNames)
 	logs := sink.AllLogs()
 	require.GreaterOrEqual(t, len(logs), 3)
@@ -542,7 +550,6 @@
 	require.Equal(t, 1, thirdWorkingGroupLog.ScopeLogs().Len())
 
 	mc.AssertExpectations(t)
->>>>>>> a69efa15
 }
 
 func defaultMockClient() client {
