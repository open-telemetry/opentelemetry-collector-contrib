module github.com/open-telemetry/opentelemetry-collector-contrib/receiver/snowflakereceiver

go 1.23.0

require (
	github.com/DATA-DOG/go-sqlmock v1.5.2
	github.com/google/go-cmp v0.7.0
	github.com/open-telemetry/opentelemetry-collector-contrib/pkg/golden v0.125.0
	github.com/open-telemetry/opentelemetry-collector-contrib/pkg/pdatatest v0.125.0
	github.com/snowflakedb/gosnowflake v1.13.3
	github.com/stretchr/testify v1.10.0
	go.opentelemetry.io/collector/component v1.31.1-0.20250505152726-56c7da210783
	go.opentelemetry.io/collector/component/componenttest v0.125.1-0.20250505152726-56c7da210783
	go.opentelemetry.io/collector/config/configopaque v1.31.1-0.20250505152726-56c7da210783
	go.opentelemetry.io/collector/confmap v1.31.1-0.20250505152726-56c7da210783
	go.opentelemetry.io/collector/confmap/xconfmap v0.125.1-0.20250505152726-56c7da210783
	go.opentelemetry.io/collector/consumer v1.31.1-0.20250505152726-56c7da210783
	go.opentelemetry.io/collector/consumer/consumertest v0.125.1-0.20250505152726-56c7da210783
	go.opentelemetry.io/collector/filter v0.125.1-0.20250505155216-829157cef7bb
	go.opentelemetry.io/collector/pdata v1.31.1-0.20250505152726-56c7da210783
	go.opentelemetry.io/collector/receiver v1.31.1-0.20250505152726-56c7da210783
	go.opentelemetry.io/collector/receiver/receivertest v0.125.1-0.20250505155216-829157cef7bb
	go.opentelemetry.io/collector/scraper v0.125.1-0.20250505155216-829157cef7bb
	go.opentelemetry.io/collector/scraper/scraperhelper v0.125.1-0.20250505155216-829157cef7bb
	go.uber.org/goleak v1.3.0
	go.uber.org/multierr v1.11.0
	go.uber.org/zap v1.27.0
)

require (
	github.com/99designs/go-keychain v0.0.0-20191008050251-8e49817e8af4 // indirect
	github.com/99designs/keyring v1.2.2 // indirect
	github.com/Azure/azure-sdk-for-go/sdk/azcore v1.7.0 // indirect
	github.com/Azure/azure-sdk-for-go/sdk/internal v1.3.0 // indirect
	github.com/Azure/azure-sdk-for-go/sdk/storage/azblob v1.2.0 // indirect
	github.com/BurntSushi/toml v1.4.0 // indirect
	github.com/JohnCGriffin/overflow v0.0.0-20211019200055-46fa312c352c // indirect
	github.com/apache/arrow-go/v18 v18.0.0 // indirect
	github.com/aws/aws-sdk-go-v2 v1.26.1 // indirect
	github.com/aws/aws-sdk-go-v2/aws/protocol/eventstream v1.6.2 // indirect
	github.com/aws/aws-sdk-go-v2/credentials v1.17.11 // indirect
	github.com/aws/aws-sdk-go-v2/feature/s3/manager v1.16.15 // indirect
	github.com/aws/aws-sdk-go-v2/internal/configsources v1.3.5 // indirect
	github.com/aws/aws-sdk-go-v2/internal/endpoints/v2 v2.6.5 // indirect
	github.com/aws/aws-sdk-go-v2/internal/v4a v1.3.5 // indirect
	github.com/aws/aws-sdk-go-v2/service/internal/accept-encoding v1.11.2 // indirect
	github.com/aws/aws-sdk-go-v2/service/internal/checksum v1.3.7 // indirect
	github.com/aws/aws-sdk-go-v2/service/internal/presigned-url v1.11.7 // indirect
	github.com/aws/aws-sdk-go-v2/service/internal/s3shared v1.17.5 // indirect
	github.com/aws/aws-sdk-go-v2/service/s3 v1.53.1 // indirect
	github.com/aws/smithy-go v1.20.2 // indirect
	github.com/cespare/xxhash/v2 v2.3.0 // indirect
	github.com/danieljoos/wincred v1.2.2 // indirect
	github.com/davecgh/go-spew v1.1.1 // indirect
	github.com/dvsekhvalnov/jose2go v1.6.0 // indirect
	github.com/gabriel-vasile/mimetype v1.4.7 // indirect
	github.com/go-logr/logr v1.4.2 // indirect
	github.com/go-logr/stdr v1.2.2 // indirect
	github.com/go-viper/mapstructure/v2 v2.2.1 // indirect
<<<<<<< HEAD
	github.com/gobwas/glob v0.2.3 // indirect
	github.com/goccy/go-json v0.10.2 // indirect
=======
	github.com/goccy/go-json v0.10.4 // indirect
>>>>>>> 1621381d
	github.com/godbus/dbus v0.0.0-20190726142602-4481cbc300e2 // indirect
	github.com/gogo/protobuf v1.3.2 // indirect
	github.com/golang-jwt/jwt/v5 v5.2.2 // indirect
	github.com/google/flatbuffers v24.12.23+incompatible // indirect
	github.com/google/uuid v1.6.0 // indirect
	github.com/gsterjov/go-libsecret v0.0.0-20161001094733-a6f4afe4910c // indirect
	github.com/hashicorp/go-version v1.7.0 // indirect
	github.com/jmespath/go-jmespath v0.4.0 // indirect
	github.com/json-iterator/go v1.1.12 // indirect
	github.com/klauspost/compress v1.17.11 // indirect
	github.com/klauspost/cpuid/v2 v2.2.9 // indirect
	github.com/knadh/koanf/maps v0.1.2 // indirect
	github.com/knadh/koanf/providers/confmap v1.0.0 // indirect
	github.com/knadh/koanf/v2 v2.2.0 // indirect
	github.com/mitchellh/copystructure v1.2.0 // indirect
	github.com/mitchellh/reflectwalk v1.0.2 // indirect
	github.com/modern-go/concurrent v0.0.0-20180306012644-bacd9c7ef1dd // indirect
	github.com/modern-go/reflect2 v1.0.2 // indirect
	github.com/mtibben/percent v0.2.1 // indirect
	github.com/open-telemetry/opentelemetry-collector-contrib/pkg/pdatautil v0.125.0 // indirect
	github.com/pierrec/lz4/v4 v4.1.22 // indirect
	github.com/pkg/browser v0.0.0-20210911075715-681adbf594b8 // indirect
	github.com/pmezard/go-difflib v1.0.0 // indirect
	github.com/sirupsen/logrus v1.9.3 // indirect
	github.com/zeebo/xxh3 v1.0.2 // indirect
	go.opentelemetry.io/auto/sdk v1.1.0 // indirect
	go.opentelemetry.io/collector/consumer/consumererror v0.125.1-0.20250505152726-56c7da210783 // indirect
	go.opentelemetry.io/collector/consumer/xconsumer v0.125.1-0.20250505152726-56c7da210783 // indirect
	go.opentelemetry.io/collector/featuregate v1.31.1-0.20250505152726-56c7da210783 // indirect
	go.opentelemetry.io/collector/internal/telemetry v0.125.1-0.20250505152726-56c7da210783 // indirect
	go.opentelemetry.io/collector/pdata/pprofile v0.125.1-0.20250505152726-56c7da210783 // indirect
	go.opentelemetry.io/collector/pipeline v0.125.1-0.20250505152726-56c7da210783 // indirect
	go.opentelemetry.io/collector/receiver/receiverhelper v0.125.1-0.20250505155216-829157cef7bb // indirect
	go.opentelemetry.io/collector/receiver/xreceiver v0.125.1-0.20250505155216-829157cef7bb // indirect
	go.opentelemetry.io/contrib/bridges/otelzap v0.10.0 // indirect
	go.opentelemetry.io/otel v1.35.0 // indirect
	go.opentelemetry.io/otel/log v0.11.0 // indirect
	go.opentelemetry.io/otel/metric v1.35.0 // indirect
	go.opentelemetry.io/otel/sdk v1.35.0 // indirect
	go.opentelemetry.io/otel/sdk/metric v1.35.0 // indirect
	go.opentelemetry.io/otel/trace v1.35.0 // indirect
	golang.org/x/crypto v0.37.0 // indirect
	golang.org/x/exp v0.0.0-20240909161429-701f63a606c0 // indirect
	golang.org/x/mod v0.22.0 // indirect
	golang.org/x/net v0.39.0 // indirect
	golang.org/x/oauth2 v0.26.0 // indirect
	golang.org/x/sync v0.13.0 // indirect
	golang.org/x/sys v0.32.0 // indirect
	golang.org/x/term v0.31.0 // indirect
	golang.org/x/text v0.24.0 // indirect
	golang.org/x/tools v0.29.0 // indirect
	golang.org/x/xerrors v0.0.0-20240903120638-7835f813f4da // indirect
	google.golang.org/genproto/googleapis/rpc v0.0.0-20250218202821-56aae31c358a // indirect
	google.golang.org/grpc v1.72.0 // indirect
	google.golang.org/protobuf v1.36.6 // indirect
	gopkg.in/yaml.v3 v3.0.1 // indirect
	sigs.k8s.io/yaml v1.4.0 // indirect
)

replace github.com/open-telemetry/opentelemetry-collector-contrib/pkg/pdatatest => ../../pkg/pdatatest

replace github.com/open-telemetry/opentelemetry-collector-contrib/pkg/pdatautil => ../../pkg/pdatautil

retract (
	v0.76.2
	v0.76.1
)

replace github.com/open-telemetry/opentelemetry-collector-contrib/pkg/golden => ../../pkg/golden<|MERGE_RESOLUTION|>--- conflicted
+++ resolved
@@ -57,12 +57,8 @@
 	github.com/go-logr/logr v1.4.2 // indirect
 	github.com/go-logr/stdr v1.2.2 // indirect
 	github.com/go-viper/mapstructure/v2 v2.2.1 // indirect
-<<<<<<< HEAD
 	github.com/gobwas/glob v0.2.3 // indirect
-	github.com/goccy/go-json v0.10.2 // indirect
-=======
 	github.com/goccy/go-json v0.10.4 // indirect
->>>>>>> 1621381d
 	github.com/godbus/dbus v0.0.0-20190726142602-4481cbc300e2 // indirect
 	github.com/gogo/protobuf v1.3.2 // indirect
 	github.com/golang-jwt/jwt/v5 v5.2.2 // indirect
