--- conflicted
+++ resolved
@@ -85,146 +85,6 @@
 				"key1": {"value1"},
 			},
 		},
-<<<<<<< HEAD
-	}
-	close(groupClaim.messageChan)
-	wg.Wait()
-	assert.True(t, called.Load()) // Ensure nextConsumer was called.
-}
-
-func TestTracesConsumerGroupHandler_session_done(t *testing.T) {
-	tel := componenttest.NewTelemetry()
-	t.Cleanup(func() { require.NoError(t, tel.Shutdown(context.Background())) })
-	telemetryBuilder, err := metadata.NewTelemetryBuilder(tel.NewTelemetrySettings())
-	require.NoError(t, err)
-
-	obsrecv, err := receiverhelper.NewObsReport(receiverhelper.ObsReportSettings{ReceiverCreateSettings: receivertest.NewNopSettings(metadata.Type)})
-	require.NoError(t, err)
-	c := tracesConsumerGroupHandler{
-		unmarshaler:      &ptrace.ProtoUnmarshaler{},
-		logger:           zap.NewNop(),
-		ready:            make(chan bool),
-		nextConsumer:     consumertest.NewNop(),
-		obsrecv:          obsrecv,
-		headerExtractor:  &nopHeaderExtractor{},
-		telemetryBuilder: telemetryBuilder,
-	}
-
-	ctx, cancelFunc := context.WithCancel(context.Background())
-	testSession := testConsumerGroupSession{ctx: ctx}
-	require.NoError(t, c.Setup(testSession))
-	_, ok := <-c.ready
-	assert.False(t, ok)
-	assertInternalTelemetry(t, tel, 0)
-
-	require.NoError(t, c.Cleanup(testSession))
-	assertInternalTelemetry(t, tel, 1)
-
-	groupClaim := testConsumerGroupClaim{
-		messageChan: make(chan *sarama.ConsumerMessage),
-	}
-	defer close(groupClaim.messageChan)
-
-	wg := sync.WaitGroup{}
-	wg.Add(1)
-	go func() {
-		assert.NoError(t, c.ConsumeClaim(testSession, groupClaim))
-		wg.Done()
-	}()
-
-	groupClaim.messageChan <- &sarama.ConsumerMessage{}
-	cancelFunc()
-	wg.Wait()
-}
-
-func TestTracesConsumerGroupHandler_error_unmarshal(t *testing.T) {
-	obsrecv, err := receiverhelper.NewObsReport(receiverhelper.ObsReportSettings{ReceiverCreateSettings: receivertest.NewNopSettings(metadata.Type)})
-	require.NoError(t, err)
-	tel := componenttest.NewTelemetry()
-	t.Cleanup(func() { require.NoError(t, tel.Shutdown(context.Background())) })
-	telemetryBuilder, err := metadata.NewTelemetryBuilder(tel.NewTelemetrySettings())
-	require.NoError(t, err)
-	c := tracesConsumerGroupHandler{
-		unmarshaler:      &ptrace.ProtoUnmarshaler{},
-		logger:           zap.NewNop(),
-		ready:            make(chan bool),
-		nextConsumer:     consumertest.NewNop(),
-		obsrecv:          obsrecv,
-		headerExtractor:  &nopHeaderExtractor{},
-		telemetryBuilder: telemetryBuilder,
-	}
-
-	wg := sync.WaitGroup{}
-	wg.Add(1)
-	groupClaim := &testConsumerGroupClaim{
-		messageChan: make(chan *sarama.ConsumerMessage),
-	}
-	go func() {
-		err := c.ConsumeClaim(testConsumerGroupSession{ctx: context.Background()}, groupClaim)
-		assert.Error(t, err)
-		wg.Done()
-	}()
-	groupClaim.messageChan <- &sarama.ConsumerMessage{Value: []byte("!@#")}
-	close(groupClaim.messageChan)
-	wg.Wait()
-	metadatatest.AssertEqualKafkaReceiverOffsetLag(t, tel, []metricdata.DataPoint[int64]{
-		{
-			Value: 3,
-			Attributes: attribute.NewSet(
-				attribute.String("name", ""),
-				attribute.String("topic", "otlp_spans"),
-				attribute.String("partition", "5"),
-			),
-		},
-	}, metricdatatest.IgnoreTimestamp())
-	metadatatest.AssertEqualKafkaReceiverCurrentOffset(t, tel, []metricdata.DataPoint[int64]{
-		{
-			Value: 0,
-			Attributes: attribute.NewSet(
-				attribute.String("name", ""),
-				attribute.String("topic", "otlp_spans"),
-				attribute.String("partition", "5"),
-			),
-		},
-	}, metricdatatest.IgnoreTimestamp())
-	metadatatest.AssertEqualKafkaReceiverMessages(t, tel, []metricdata.DataPoint[int64]{
-		{
-			Value: 1,
-			Attributes: attribute.NewSet(
-				attribute.String("name", ""),
-				attribute.String("topic", "otlp_spans"),
-				attribute.String("partition", "5"),
-			),
-		},
-	}, metricdatatest.IgnoreTimestamp())
-	metadatatest.AssertEqualKafkaReceiverUnmarshalFailedSpans(t, tel, []metricdata.DataPoint[int64]{
-		{
-			Value: 1,
-			Attributes: attribute.NewSet(
-				attribute.String("name", ""),
-				attribute.String("topic", "otlp_spans"),
-				attribute.String("partition", "5"),
-			),
-		},
-	}, metricdatatest.IgnoreTimestamp())
-}
-
-func TestTracesConsumerGroupHandler_error_nextConsumer(t *testing.T) {
-	consumerError := errors.New("failed to consume")
-	obsrecv, err := receiverhelper.NewObsReport(receiverhelper.ObsReportSettings{ReceiverCreateSettings: receivertest.NewNopSettings(metadata.Type)})
-	require.NoError(t, err)
-
-	tests := []struct {
-		name               string
-		err, expectedError error
-		expectedBackoff    time.Duration
-	}{
-		{
-			name:            "memory limiter data refused error",
-			err:             errMemoryLimiterDataRefused,
-			expectedError:   errMemoryLimiterDataRefused,
-			expectedBackoff: backoff.DefaultInitialInterval,
-=======
 		"multiple headers": {
 			headers: []kgo.RecordHeader{
 				{Key: "key1", Value: []byte("value1")},
@@ -234,7 +94,6 @@
 				"key1": {"value1"},
 				"key2": {"value2"},
 			},
->>>>>>> e21aa945
 		},
 		"single header multiple values": {
 			headers: []kgo.RecordHeader{
@@ -321,57 +180,6 @@
 			}
 		})
 	}
-<<<<<<< HEAD
-	go func() {
-		err := c.ConsumeClaim(testConsumerGroupSession{ctx: context.Background()}, groupClaim)
-		assert.Error(t, err)
-		wg.Done()
-	}()
-	groupClaim.messageChan <- &sarama.ConsumerMessage{Value: []byte("!@#")}
-	close(groupClaim.messageChan)
-	wg.Wait()
-	metadatatest.AssertEqualKafkaReceiverOffsetLag(t, tel, []metricdata.DataPoint[int64]{
-		{
-			Value: 3,
-			Attributes: attribute.NewSet(
-				attribute.String("name", ""),
-				attribute.String("topic", "otlp_spans"),
-				attribute.String("partition", "5"),
-			),
-		},
-	}, metricdatatest.IgnoreTimestamp())
-	metadatatest.AssertEqualKafkaReceiverCurrentOffset(t, tel, []metricdata.DataPoint[int64]{
-		{
-			Value: 0,
-			Attributes: attribute.NewSet(
-				attribute.String("name", ""),
-				attribute.String("topic", "otlp_spans"),
-				attribute.String("partition", "5"),
-			),
-		},
-	}, metricdatatest.IgnoreTimestamp())
-	metadatatest.AssertEqualKafkaReceiverMessages(t, tel, []metricdata.DataPoint[int64]{
-		{
-			Value: 1,
-			Attributes: attribute.NewSet(
-				attribute.String("name", ""),
-				attribute.String("topic", "otlp_spans"),
-				attribute.String("partition", "5"),
-			),
-		},
-	}, metricdatatest.IgnoreTimestamp())
-	metadatatest.AssertEqualKafkaReceiverUnmarshalFailedMetricPoints(t, tel, []metricdata.DataPoint[int64]{
-		{
-			Value: 1,
-			Attributes: attribute.NewSet(
-				attribute.String("name", ""),
-				attribute.String("topic", "otlp_spans"),
-				attribute.String("partition", "5"),
-			),
-		},
-	}, metricdatatest.IgnoreTimestamp())
-=======
->>>>>>> e21aa945
 }
 
 func TestReceiver_ConsumeError(t *testing.T) {
@@ -477,6 +285,8 @@
 		Value: 1,
 		Attributes: attribute.NewSet(
 			attribute.String("name", set.ID.String()),
+			attribute.String("topic", "otlp_spans"),
+			attribute.String("partition", "0"),
 		),
 	}}, metricdatatest.IgnoreTimestamp(), metricdatatest.IgnoreExemplars())
 
@@ -493,6 +303,7 @@
 		Value: 5,
 		Attributes: attribute.NewSet(
 			attribute.String("name", set.ID.String()),
+			attribute.String("topic", "otlp_spans"),
 			attribute.String("partition", "0"),
 		),
 	}}, metricdatatest.IgnoreTimestamp())
@@ -519,6 +330,7 @@
 		Value: 4, // offset of the final message
 		Attributes: attribute.NewSet(
 			attribute.String("name", set.ID.String()),
+			attribute.String("topic", "otlp_spans"),
 			attribute.String("partition", "0"),
 		),
 	}}, metricdatatest.IgnoreTimestamp())
@@ -527,6 +339,7 @@
 		Value: 0,
 		Attributes: attribute.NewSet(
 			attribute.String("name", set.ID.String()),
+			attribute.String("topic", "otlp_spans"),
 			attribute.String("partition", "0"),
 		),
 	}}, metricdatatest.IgnoreTimestamp())
@@ -575,6 +388,8 @@
 		Value: 1,
 		Attributes: attribute.NewSet(
 			attribute.String("name", set.ID.String()),
+			attribute.String("topic", "otlp_logs"),
+			attribute.String("partition", "0"),
 		),
 	}}, metricdatatest.IgnoreTimestamp(), metricdatatest.IgnoreExemplars())
 
@@ -599,73 +414,6 @@
 	metrics := testdata.GenerateMetrics(1)
 	data, err := (&pmetric.ProtoMarshaler{}).MarshalMetrics(metrics)
 	require.NoError(t, err)
-<<<<<<< HEAD
-	tel := componenttest.NewTelemetry()
-	t.Cleanup(func() { require.NoError(t, tel.Shutdown(context.Background())) })
-	telemetryBuilder, err := metadata.NewTelemetryBuilder(tel.NewTelemetrySettings())
-	require.NoError(t, err)
-	c := logsConsumerGroupHandler{
-		unmarshaler:      &plog.ProtoUnmarshaler{},
-		logger:           zap.NewNop(),
-		ready:            make(chan bool),
-		nextConsumer:     consumertest.NewNop(),
-		obsrecv:          obsrecv,
-		headerExtractor:  &nopHeaderExtractor{},
-		telemetryBuilder: telemetryBuilder,
-	}
-
-	wg := sync.WaitGroup{}
-	wg.Add(1)
-	groupClaim := &testConsumerGroupClaim{
-		messageChan: make(chan *sarama.ConsumerMessage),
-	}
-	go func() {
-		err := c.ConsumeClaim(testConsumerGroupSession{ctx: context.Background()}, groupClaim)
-		assert.Error(t, err)
-		wg.Done()
-	}()
-	groupClaim.messageChan <- &sarama.ConsumerMessage{Value: []byte("!@#")}
-	close(groupClaim.messageChan)
-	wg.Wait()
-	metadatatest.AssertEqualKafkaReceiverOffsetLag(t, tel, []metricdata.DataPoint[int64]{
-		{
-			Value: 3,
-			Attributes: attribute.NewSet(
-				attribute.String("name", ""),
-				attribute.String("topic", "otlp_spans"),
-				attribute.String("partition", "5"),
-			),
-		},
-	}, metricdatatest.IgnoreTimestamp())
-	metadatatest.AssertEqualKafkaReceiverCurrentOffset(t, tel, []metricdata.DataPoint[int64]{
-		{
-			Value: 0,
-			Attributes: attribute.NewSet(
-				attribute.String("name", ""),
-				attribute.String("topic", "otlp_spans"),
-				attribute.String("partition", "5"),
-			),
-		},
-	}, metricdatatest.IgnoreTimestamp())
-	metadatatest.AssertEqualKafkaReceiverMessages(t, tel, []metricdata.DataPoint[int64]{
-		{
-			Value: 1,
-			Attributes: attribute.NewSet(
-				attribute.String("name", ""),
-				attribute.String("topic", "otlp_spans"),
-				attribute.String("partition", "5"),
-			),
-		},
-	}, metricdatatest.IgnoreTimestamp())
-	metadatatest.AssertEqualKafkaReceiverUnmarshalFailedLogRecords(t, tel, []metricdata.DataPoint[int64]{
-		{
-			Value: 1,
-			Attributes: attribute.NewSet(
-				attribute.String("name", ""),
-				attribute.String("topic", "otlp_spans"),
-				attribute.String("partition", "5"),
-			),
-=======
 	results := kafkaClient.ProduceSync(context.Background(),
 		&kgo.Record{
 			Topic: "otlp_metrics",
@@ -673,7 +421,6 @@
 			Headers: []kgo.RecordHeader{
 				{Key: "key1", Value: []byte("value1")},
 			},
->>>>>>> e21aa945
 		},
 		&kgo.Record{Topic: "otlp_metrics", Value: []byte("junk")},
 	)
@@ -695,6 +442,8 @@
 		Value: 1,
 		Attributes: attribute.NewSet(
 			attribute.String("name", set.ID.String()),
+			attribute.String("topic", "otlp_metrics"),
+			attribute.String("partition", "0"),
 		),
 	}}, metricdatatest.IgnoreTimestamp(), metricdatatest.IgnoreExemplars())
 
