// Copyright The OpenTelemetry Authors
// SPDX-License-Identifier: Apache-2.0

package kafkareceiver // import "github.com/open-telemetry/opentelemetry-collector-contrib/receiver/kafkareceiver"

import (
	"context"
	"fmt"
	"strings"
	"time"

	"go.opencensus.io/stats/view"
	"go.opentelemetry.io/collector/component"
	"go.opentelemetry.io/collector/consumer"
	"go.opentelemetry.io/collector/receiver"

	"github.com/open-telemetry/opentelemetry-collector-contrib/exporter/kafkaexporter"
	"github.com/open-telemetry/opentelemetry-collector-contrib/receiver/kafkareceiver/internal/metadata"
)

const (
<<<<<<< HEAD
	defaultTopic             = "otlp_spans"
	defaultEncoding          = "otlp_proto"
	defaultBroker            = "localhost:9092"
	defaultClientID          = "otel-collector"
	defaultGroupID           = defaultClientID
	defaultInitialOffset     = offsetLatest
	defaultSessionTimeout    = 10 * time.Second
	defaultHeartbeatInterval = 3 * time.Second
=======
	defaultTracesTopic   = "otlp_spans"
	defaultMetricsTopic  = "otlp_metrics"
	defaultLogsTopic     = "otlp_logs"
	defaultEncoding      = "otlp_proto"
	defaultBroker        = "localhost:9092"
	defaultClientID      = "otel-collector"
	defaultGroupID       = defaultClientID
	defaultInitialOffset = offsetLatest
>>>>>>> f0f90cbf

	// default from sarama.NewConfig()
	defaultMetadataRetryMax = 3
	// default from sarama.NewConfig()
	defaultMetadataRetryBackoff = time.Millisecond * 250
	// default from sarama.NewConfig()
	defaultMetadataFull = true

	// default from sarama.NewConfig()
	defaultAutoCommitEnable = true
	// default from sarama.NewConfig()
	defaultAutoCommitInterval = 1 * time.Second
)

var errUnrecognizedEncoding = fmt.Errorf("unrecognized encoding")

// FactoryOption applies changes to kafkaExporterFactory.
type FactoryOption func(factory *kafkaReceiverFactory)

// withTracesUnmarshalers adds Unmarshalers.
func withTracesUnmarshalers(tracesUnmarshalers ...TracesUnmarshaler) FactoryOption {
	return func(factory *kafkaReceiverFactory) {
		for _, unmarshaler := range tracesUnmarshalers {
			factory.tracesUnmarshalers[unmarshaler.Encoding()] = unmarshaler
		}
	}
}

// withMetricsUnmarshalers adds MetricsUnmarshalers.
func withMetricsUnmarshalers(metricsUnmarshalers ...MetricsUnmarshaler) FactoryOption {
	return func(factory *kafkaReceiverFactory) {
		for _, unmarshaler := range metricsUnmarshalers {
			factory.metricsUnmarshalers[unmarshaler.Encoding()] = unmarshaler
		}
	}
}

// withLogsUnmarshalers adds LogsUnmarshalers.
func withLogsUnmarshalers(logsUnmarshalers ...LogsUnmarshaler) FactoryOption {
	return func(factory *kafkaReceiverFactory) {
		for _, unmarshaler := range logsUnmarshalers {
			factory.logsUnmarshalers[unmarshaler.Encoding()] = unmarshaler
		}
	}
}

// NewFactory creates Kafka receiver factory.
func NewFactory(options ...FactoryOption) receiver.Factory {
	_ = view.Register(metricViews()...)

	f := &kafkaReceiverFactory{
		tracesUnmarshalers:  map[string]TracesUnmarshaler{},
		metricsUnmarshalers: map[string]MetricsUnmarshaler{},
		logsUnmarshalers:    map[string]LogsUnmarshaler{},
	}
	for _, o := range options {
		o(f)
	}
	return receiver.NewFactory(
		metadata.Type,
		createDefaultConfig,
		receiver.WithTraces(f.createTracesReceiver, metadata.TracesStability),
		receiver.WithMetrics(f.createMetricsReceiver, metadata.MetricsStability),
		receiver.WithLogs(f.createLogsReceiver, metadata.LogsStability),
	)
}

func createDefaultConfig() component.Config {
	return &Config{
<<<<<<< HEAD
		Topic:             defaultTopic,
		Encoding:          defaultEncoding,
		Brokers:           []string{defaultBroker},
		ClientID:          defaultClientID,
		GroupID:           defaultGroupID,
		InitialOffset:     defaultInitialOffset,
		SessionTimeout:    defaultSessionTimeout,
		HeartbeatInterval: defaultHeartbeatInterval,
=======
		Encoding:      defaultEncoding,
		Brokers:       []string{defaultBroker},
		ClientID:      defaultClientID,
		GroupID:       defaultGroupID,
		InitialOffset: defaultInitialOffset,
>>>>>>> f0f90cbf
		Metadata: kafkaexporter.Metadata{
			Full: defaultMetadataFull,
			Retry: kafkaexporter.MetadataRetry{
				Max:     defaultMetadataRetryMax,
				Backoff: defaultMetadataRetryBackoff,
			},
		},
		AutoCommit: AutoCommit{
			Enable:   defaultAutoCommitEnable,
			Interval: defaultAutoCommitInterval,
		},
		MessageMarking: MessageMarking{
			After:   false,
			OnError: false,
		},
		HeaderExtraction: HeaderExtraction{
			ExtractHeaders: false,
		},
	}
}

type kafkaReceiverFactory struct {
	tracesUnmarshalers  map[string]TracesUnmarshaler
	metricsUnmarshalers map[string]MetricsUnmarshaler
	logsUnmarshalers    map[string]LogsUnmarshaler
}

func (f *kafkaReceiverFactory) createTracesReceiver(
	_ context.Context,
	set receiver.CreateSettings,
	cfg component.Config,
	nextConsumer consumer.Traces,
) (receiver.Traces, error) {
	for encoding, unmarshal := range defaultTracesUnmarshalers() {
		f.tracesUnmarshalers[encoding] = unmarshal
	}

	oCfg := *(cfg.(*Config))
	if oCfg.Topic == "" {
		oCfg.Topic = defaultTracesTopic
	}
	unmarshaler := f.tracesUnmarshalers[oCfg.Encoding]
	if unmarshaler == nil {
		return nil, errUnrecognizedEncoding
	}

	r, err := newTracesReceiver(oCfg, set, unmarshaler, nextConsumer)
	if err != nil {
		return nil, err
	}
	return r, nil
}

func (f *kafkaReceiverFactory) createMetricsReceiver(
	_ context.Context,
	set receiver.CreateSettings,
	cfg component.Config,
	nextConsumer consumer.Metrics,
) (receiver.Metrics, error) {
	for encoding, unmarshal := range defaultMetricsUnmarshalers() {
		f.metricsUnmarshalers[encoding] = unmarshal
	}

	oCfg := *(cfg.(*Config))
	if oCfg.Topic == "" {
		oCfg.Topic = defaultMetricsTopic
	}
	unmarshaler := f.metricsUnmarshalers[oCfg.Encoding]
	if unmarshaler == nil {
		return nil, errUnrecognizedEncoding
	}

	r, err := newMetricsReceiver(oCfg, set, unmarshaler, nextConsumer)
	if err != nil {
		return nil, err
	}
	return r, nil
}

func (f *kafkaReceiverFactory) createLogsReceiver(
	_ context.Context,
	set receiver.CreateSettings,
	cfg component.Config,
	nextConsumer consumer.Logs,
) (receiver.Logs, error) {
	for encoding, unmarshaler := range defaultLogsUnmarshalers(set.BuildInfo.Version, set.Logger) {
		f.logsUnmarshalers[encoding] = unmarshaler
	}

	oCfg := *(cfg.(*Config))
	if oCfg.Topic == "" {
		oCfg.Topic = defaultLogsTopic
	}
	unmarshaler, err := getLogsUnmarshaler(oCfg.Encoding, f.logsUnmarshalers)
	if err != nil {
		return nil, err
	}

	r, err := newLogsReceiver(oCfg, set, unmarshaler, nextConsumer)
	if err != nil {
		return nil, err
	}
	return r, nil
}

func getLogsUnmarshaler(encoding string, unmarshalers map[string]LogsUnmarshaler) (LogsUnmarshaler, error) {
	var enc string
	unmarshaler, ok := unmarshalers[encoding]
	if !ok {
		split := strings.SplitN(encoding, "_", 2)
		prefix := split[0]
		if len(split) > 1 {
			enc = split[1]
		}
		unmarshaler, ok = unmarshalers[prefix].(LogsUnmarshalerWithEnc)
		if !ok {
			return nil, errUnrecognizedEncoding
		}
	}

	if unmarshalerWithEnc, ok := unmarshaler.(LogsUnmarshalerWithEnc); ok {
		// This should be called even when enc is an empty string to initialize the encoding.
		unmarshaler, err := unmarshalerWithEnc.WithEnc(enc)
		if err != nil {
			return nil, err
		}
		return unmarshaler, nil
	}

	return unmarshaler, nil
}<|MERGE_RESOLUTION|>--- conflicted
+++ resolved
@@ -19,16 +19,6 @@
 )
 
 const (
-<<<<<<< HEAD
-	defaultTopic             = "otlp_spans"
-	defaultEncoding          = "otlp_proto"
-	defaultBroker            = "localhost:9092"
-	defaultClientID          = "otel-collector"
-	defaultGroupID           = defaultClientID
-	defaultInitialOffset     = offsetLatest
-	defaultSessionTimeout    = 10 * time.Second
-	defaultHeartbeatInterval = 3 * time.Second
-=======
 	defaultTracesTopic   = "otlp_spans"
 	defaultMetricsTopic  = "otlp_metrics"
 	defaultLogsTopic     = "otlp_logs"
@@ -37,7 +27,8 @@
 	defaultClientID      = "otel-collector"
 	defaultGroupID       = defaultClientID
 	defaultInitialOffset = offsetLatest
->>>>>>> f0f90cbf
+	defaultSessionTimeout    = 10 * time.Second
+	defaultHeartbeatInterval = 3 * time.Second
 
 	// default from sarama.NewConfig()
 	defaultMetadataRetryMax = 3
@@ -107,22 +98,13 @@
 
 func createDefaultConfig() component.Config {
 	return &Config{
-<<<<<<< HEAD
-		Topic:             defaultTopic,
-		Encoding:          defaultEncoding,
-		Brokers:           []string{defaultBroker},
-		ClientID:          defaultClientID,
-		GroupID:           defaultGroupID,
-		InitialOffset:     defaultInitialOffset,
-		SessionTimeout:    defaultSessionTimeout,
-		HeartbeatInterval: defaultHeartbeatInterval,
-=======
 		Encoding:      defaultEncoding,
 		Brokers:       []string{defaultBroker},
 		ClientID:      defaultClientID,
 		GroupID:       defaultGroupID,
 		InitialOffset: defaultInitialOffset,
->>>>>>> f0f90cbf
+		SessionTimeout:    defaultSessionTimeout,
+		HeartbeatInterval: defaultHeartbeatInterval,
 		Metadata: kafkaexporter.Metadata{
 			Full: defaultMetadataFull,
 			Retry: kafkaexporter.MetadataRetry{
