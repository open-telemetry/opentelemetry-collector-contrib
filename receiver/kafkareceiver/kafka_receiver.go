--- conflicted
+++ resolved
@@ -225,41 +225,8 @@
 	return metrics, metrics.DataPointCount(), nil
 }
 
-<<<<<<< HEAD
 func (h *metricsHandler) consumeData(ctx context.Context, data pmetric.Metrics) error {
 	return h.consumer.ConsumeMetrics(ctx, data)
-=======
-	// consumerGroup may be set in tests to inject fake implementation.
-	if c.consumerGroup == nil {
-		if c.consumerGroup, err = createKafkaClient(ctx, c.config); err != nil {
-			return err
-		}
-	}
-	consumerGroup := &tracesConsumerGroupHandler{
-		id:                c.settings.ID,
-		logger:            c.settings.Logger,
-		encoding:          c.config.Traces.Encoding,
-		unmarshaler:       c.unmarshaler,
-		nextConsumer:      c.nextConsumer,
-		ready:             make(chan bool),
-		obsrecv:           obsrecv,
-		autocommitEnabled: c.autocommitEnabled,
-		messageMarking:    c.messageMarking,
-		headerExtractor:   &nopHeaderExtractor{},
-		telemetryBuilder:  c.telemetryBuilder,
-		backOff:           newExponentialBackOff(c.config.ErrorBackOff),
-	}
-	if c.headerExtraction {
-		consumerGroup.headerExtractor = &headerExtractor{
-			logger:  c.settings.Logger,
-			headers: c.headers,
-		}
-	}
-	c.consumeLoopWG.Add(1)
-	go c.consumeLoop(ctx, consumerGroup)
-	<-consumerGroup.ready
-	return nil
->>>>>>> d4416a47
 }
 
 func (h *metricsHandler) startObsReport(ctx context.Context) context.Context {
@@ -299,41 +266,8 @@
 	return h.consumer.ConsumeTraces(ctx, data)
 }
 
-<<<<<<< HEAD
 func (h *tracesHandler) startObsReport(ctx context.Context) context.Context {
 	return h.obsrecv.StartTracesOp(ctx)
-=======
-	// consumerGroup may be set in tests to inject fake implementation.
-	if c.consumerGroup == nil {
-		if c.consumerGroup, err = createKafkaClient(ctx, c.config); err != nil {
-			return err
-		}
-	}
-	metricsConsumerGroup := &metricsConsumerGroupHandler{
-		id:                c.settings.ID,
-		logger:            c.settings.Logger,
-		encoding:          c.config.Metrics.Encoding,
-		unmarshaler:       c.unmarshaler,
-		nextConsumer:      c.nextConsumer,
-		ready:             make(chan bool),
-		obsrecv:           obsrecv,
-		autocommitEnabled: c.autocommitEnabled,
-		messageMarking:    c.messageMarking,
-		headerExtractor:   &nopHeaderExtractor{},
-		telemetryBuilder:  c.telemetryBuilder,
-		backOff:           newExponentialBackOff(c.config.ErrorBackOff),
-	}
-	if c.headerExtraction {
-		metricsConsumerGroup.headerExtractor = &headerExtractor{
-			logger:  c.settings.Logger,
-			headers: c.headers,
-		}
-	}
-	c.consumeLoopWG.Add(1)
-	go c.consumeLoop(ctx, metricsConsumerGroup)
-	<-metricsConsumerGroup.ready
-	return nil
->>>>>>> d4416a47
 }
 
 func (h *tracesHandler) endObsReport(ctx context.Context, n int, err error) {
@@ -416,18 +350,8 @@
 	}
 	c.consumerGroup = consumerGroup
 
-<<<<<<< HEAD
 	handler := &consumerGroupHandler{
-=======
-	// consumerGroup may be set in tests to inject fake implementation.
-	if c.consumerGroup == nil {
-		if c.consumerGroup, err = createKafkaClient(ctx, c.config); err != nil {
-			return err
-		}
-	}
-	logsConsumerGroup := &logsConsumerGroupHandler{
 		id:                c.settings.ID,
->>>>>>> d4416a47
 		logger:            c.settings.Logger,
 		ready:             make(chan bool),
 		obsrecv:           obsrecv,
