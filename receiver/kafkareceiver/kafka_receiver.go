--- conflicted
+++ resolved
@@ -79,7 +79,10 @@
 			config, set.Logger,
 			c.telemetryBuilder.KafkaReceiverUnmarshalFailedLogRecords,
 			[]metric.AddOption{
-				metric.WithAttributes(attribute.String(attrInstanceName, c.id.String())),
+				metric.WithAttributeSet(attribute.NewSet(
+					attribute.String(attrInstanceName, c.id.String()),
+					attribute.String(attrTopic, config.Logs.Topic),
+				)),
 			},
 			&logsHandler{
 				unmarshaler: unmarshaler,
@@ -102,7 +105,10 @@
 			config, set.Logger,
 			c.telemetryBuilder.KafkaReceiverUnmarshalFailedMetricPoints,
 			[]metric.AddOption{
-				metric.WithAttributes(attribute.String(attrInstanceName, c.id.String())),
+				metric.WithAttributeSet(attribute.NewSet(
+					attribute.String(attrInstanceName, c.id.String()),
+					attribute.String(attrTopic, config.Metrics.Topic),
+				)),
 			},
 			&metricsHandler{
 				unmarshaler: unmarshaler,
@@ -125,7 +131,10 @@
 			config, set.Logger,
 			c.telemetryBuilder.KafkaReceiverUnmarshalFailedSpans,
 			[]metric.AddOption{
-				metric.WithAttributes(attribute.String(attrInstanceName, c.id.String())),
+				metric.WithAttributeSet(attribute.NewSet(
+					attribute.String(attrInstanceName, c.id.String()),
+					attribute.String(attrTopic, config.Traces.Topic),
+				)),
 			},
 			&tracesHandler{
 				unmarshaler: unmarshaler,
@@ -156,6 +165,7 @@
 		data, n, err = h.unmarshalData(message.Value)
 		if err != nil {
 			logger.Error("failed to unmarshal message", zap.Error(err))
+			metricAddOpts = append(metricAddOpts, metric.WithAttributes(attribute.String(attrPartition, strconv.Itoa(int(message.Partition)))))
 			unmarshalFailedCounter.Add(ctx, 1, metricAddOpts...)
 			return err
 		}
@@ -453,89 +463,6 @@
 	}
 	for {
 		select {
-<<<<<<< HEAD
-		case message, ok := <-claim.Messages():
-			if !ok {
-				return nil
-			}
-			c.logger.Debug("Kafka message claimed",
-				zap.String("value", string(message.Value)),
-				zap.Time("timestamp", message.Timestamp),
-				zap.String("topic", message.Topic))
-			if !c.messageMarking.After {
-				session.MarkMessage(message, "")
-			}
-
-			// If the Kafka exporter has propagated headers in the message,
-			// create a new context with client.Info in it.
-			ctx := newContextWithHeaders(session.Context(), message.Headers)
-			ctx = c.obsrecv.StartTracesOp(ctx)
-			attrs := attribute.NewSet(
-				attribute.String(attrInstanceName, c.id.String()),
-				attribute.String(attrPartition, strconv.Itoa(int(claim.Partition()))),
-				attribute.String(attrTopic, claim.Topic()),
-			)
-			c.telemetryBuilder.KafkaReceiverMessages.Add(ctx, 1, metric.WithAttributeSet(attrs))
-			c.telemetryBuilder.KafkaReceiverCurrentOffset.Record(ctx, message.Offset, metric.WithAttributeSet(attrs))
-			c.telemetryBuilder.KafkaReceiverOffsetLag.Record(ctx, claim.HighWaterMarkOffset()-message.Offset-1, metric.WithAttributeSet(attrs))
-
-			traces, err := c.unmarshaler.UnmarshalTraces(message.Value)
-			if err != nil {
-				c.logger.Error("failed to unmarshal message", zap.Error(err))
-				c.telemetryBuilder.KafkaReceiverUnmarshalFailedSpans.Add(session.Context(), 1, metric.WithAttributeSet(attrs))
-				if c.messageMarking.After && c.messageMarking.OnError {
-					session.MarkMessage(message, "")
-				}
-				return err
-			}
-
-			c.headerExtractor.extractHeadersTraces(traces, message)
-			spanCount := traces.SpanCount()
-			err = c.nextConsumer.ConsumeTraces(ctx, traces)
-			c.obsrecv.EndTracesOp(ctx, c.encoding, spanCount, err)
-			if err != nil {
-				if errorRequiresBackoff(err) && c.backOff != nil {
-					backOffDelay := c.getNextBackoff()
-					if backOffDelay != backoff.Stop {
-						c.logger.Info("Backing off due to error from the next consumer.",
-							zap.Error(err),
-							zap.Duration("delay", backOffDelay),
-							zap.String("topic", message.Topic),
-							zap.Int32("partition", claim.Partition()))
-						select {
-						case <-session.Context().Done():
-							return nil
-						case <-time.After(backOffDelay):
-							if !c.messageMarking.After {
-								// Unmark the message so it can be retried
-								session.ResetOffset(claim.Topic(), claim.Partition(), message.Offset, "")
-							}
-							return err
-						}
-					}
-					c.logger.Info("Stop error backoff because the configured max_elapsed_time is reached",
-						zap.Duration("max_elapsed_time", c.backOff.MaxElapsedTime))
-				}
-				if c.messageMarking.After && c.messageMarking.OnError {
-					session.MarkMessage(message, "")
-				}
-				return err
-			}
-			if c.backOff != nil {
-				c.resetBackoff()
-			}
-			if c.messageMarking.After {
-				session.MarkMessage(message, "")
-			}
-			if !c.autocommitEnabled {
-				session.Commit()
-			}
-
-		// Should return when `session.Context()` is done.
-		// If not, will raise `ErrRebalanceInProgress` or `read tcp <ip>:<port>: i/o timeout` when kafka rebalance. see:
-		// https://github.com/IBM/sarama/issues/1192
-=======
->>>>>>> e21aa945
 		case <-session.Context().Done():
 			// Should return when the session's context is canceled.
 			//
@@ -546,168 +473,13 @@
 			if !ok {
 				return nil
 			}
-<<<<<<< HEAD
-			c.logger.Debug("Kafka message claimed",
-				zap.String("value", string(message.Value)),
-				zap.Time("timestamp", message.Timestamp),
-				zap.String("topic", message.Topic))
-			if !c.messageMarking.After {
-				session.MarkMessage(message, "")
-			}
-
-			// If the Kafka exporter has propagated headers in the message,
-			// create a new context with client.Info in it.
-			ctx := newContextWithHeaders(session.Context(), message.Headers)
-			ctx = c.obsrecv.StartMetricsOp(ctx)
-			attrs := attribute.NewSet(
-				attribute.String(attrInstanceName, c.id.String()),
-				attribute.String(attrPartition, strconv.Itoa(int(claim.Partition()))),
-				attribute.String(attrTopic, claim.Topic()),
-			)
-			c.telemetryBuilder.KafkaReceiverMessages.Add(ctx, 1, metric.WithAttributeSet(attrs))
-			c.telemetryBuilder.KafkaReceiverCurrentOffset.Record(ctx, message.Offset, metric.WithAttributeSet(attrs))
-			c.telemetryBuilder.KafkaReceiverOffsetLag.Record(ctx, claim.HighWaterMarkOffset()-message.Offset-1, metric.WithAttributeSet(attrs))
-
-			metrics, err := c.unmarshaler.UnmarshalMetrics(message.Value)
-			if err != nil {
-				c.logger.Error("failed to unmarshal message", zap.Error(err))
-				c.telemetryBuilder.KafkaReceiverUnmarshalFailedMetricPoints.Add(session.Context(), 1, metric.WithAttributeSet(attrs))
-				if c.messageMarking.After && c.messageMarking.OnError {
-					session.MarkMessage(message, "")
-				}
+			if err := c.handleMessage(session, claim, message); err != nil {
 				return err
 			}
-			c.headerExtractor.extractHeadersMetrics(metrics, message)
-
-			dataPointCount := metrics.DataPointCount()
-			err = c.nextConsumer.ConsumeMetrics(ctx, metrics)
-			c.obsrecv.EndMetricsOp(ctx, c.encoding, dataPointCount, err)
-			if err != nil {
-				if errorRequiresBackoff(err) && c.backOff != nil {
-					backOffDelay := c.getNextBackoff()
-					if backOffDelay != backoff.Stop {
-						c.logger.Info("Backing off due to error from the next consumer.",
-							zap.Error(err),
-							zap.Duration("delay", backOffDelay),
-							zap.String("topic", message.Topic),
-							zap.Int32("partition", claim.Partition()))
-						select {
-						case <-session.Context().Done():
-							return nil
-						case <-time.After(backOffDelay):
-							if !c.messageMarking.After {
-								// Unmark the message so it can be retried
-								session.ResetOffset(claim.Topic(), claim.Partition(), message.Offset, "")
-							}
-							return err
-						}
-					}
-					c.logger.Info("Stop error backoff because the configured max_elapsed_time is reached",
-						zap.Duration("max_elapsed_time", c.backOff.MaxElapsedTime))
-				}
-				if c.messageMarking.After && c.messageMarking.OnError {
-					session.MarkMessage(message, "")
-				}
-=======
-			if err := c.handleMessage(session, claim, message); err != nil {
->>>>>>> e21aa945
-				return err
-			}
-		}
-	}
-}
-
-<<<<<<< HEAD
-func (c *metricsConsumerGroupHandler) getNextBackoff() time.Duration {
-	c.backOffMutex.Lock()
-	defer c.backOffMutex.Unlock()
-	return c.backOff.NextBackOff()
-}
-
-func (c *metricsConsumerGroupHandler) resetBackoff() {
-	c.backOffMutex.Lock()
-	defer c.backOffMutex.Unlock()
-	c.backOff.Reset()
-}
-
-func (c *logsConsumerGroupHandler) Setup(session sarama.ConsumerGroupSession) error {
-	c.readyCloser.Do(func() {
-		close(c.ready)
-	})
-	c.telemetryBuilder.KafkaReceiverPartitionStart.Add(session.Context(), 1, metric.WithAttributes(attribute.String(attrInstanceName, c.id.String())))
-	return nil
-}
-
-func (c *logsConsumerGroupHandler) Cleanup(session sarama.ConsumerGroupSession) error {
-	c.telemetryBuilder.KafkaReceiverPartitionClose.Add(session.Context(), 1, metric.WithAttributes(attribute.String(attrInstanceName, c.id.String())))
-	return nil
-}
-
-func (c *logsConsumerGroupHandler) ConsumeClaim(session sarama.ConsumerGroupSession, claim sarama.ConsumerGroupClaim) error {
-	c.logger.Info("Starting consumer group", zap.Int32("partition", claim.Partition()))
-	if !c.autocommitEnabled {
-		defer session.Commit()
-	}
-	for {
-		select {
-		case message, ok := <-claim.Messages():
-			if !ok {
-				return nil
-			}
-			c.logger.Debug("Kafka message claimed",
-				zap.String("value", string(message.Value)),
-				zap.Time("timestamp", message.Timestamp),
-				zap.String("topic", message.Topic))
-			if !c.messageMarking.After {
-				session.MarkMessage(message, "")
-			}
-
-			// If the Kafka exporter has propagated headers in the message,
-			// create a new context with client.Info in it.
-			ctx := newContextWithHeaders(session.Context(), message.Headers)
-			ctx = c.obsrecv.StartLogsOp(ctx)
-			attrs := attribute.NewSet(
-				attribute.String(attrInstanceName, c.id.String()),
-				attribute.String(attrPartition, strconv.Itoa(int(claim.Partition()))),
-				attribute.String(attrTopic, claim.Topic()),
-			)
-			c.telemetryBuilder.KafkaReceiverMessages.Add(ctx, 1, metric.WithAttributeSet(attrs))
-			c.telemetryBuilder.KafkaReceiverCurrentOffset.Record(ctx, message.Offset, metric.WithAttributeSet(attrs))
-			c.telemetryBuilder.KafkaReceiverOffsetLag.Record(ctx, claim.HighWaterMarkOffset()-message.Offset-1, metric.WithAttributeSet(attrs))
-
-			logs, err := c.unmarshaler.UnmarshalLogs(message.Value)
-			if err != nil {
-				c.logger.Error("failed to unmarshal message", zap.Error(err))
-				c.telemetryBuilder.KafkaReceiverUnmarshalFailedLogRecords.Add(ctx, 1, metric.WithAttributeSet(attrs))
-				if c.messageMarking.After && c.messageMarking.OnError {
-					session.MarkMessage(message, "")
-				}
-				return err
-			}
-			c.headerExtractor.extractHeadersLogs(logs, message)
-			logRecordCount := logs.LogRecordCount()
-			err = c.nextConsumer.ConsumeLogs(ctx, logs)
-			c.obsrecv.EndLogsOp(ctx, c.encoding, logRecordCount, err)
-			if err != nil {
-				if errorRequiresBackoff(err) && c.backOff != nil {
-					backOffDelay := c.getNextBackoff()
-					if backOffDelay != backoff.Stop {
-						c.logger.Info("Backing off due to error from the next consumer.",
-							zap.Error(err),
-							zap.Duration("delay", backOffDelay),
-							zap.String("topic", message.Topic),
-							zap.Int32("partition", claim.Partition()))
-						select {
-						case <-session.Context().Done():
-							return nil
-						case <-time.After(backOffDelay):
-							if !c.messageMarking.After {
-								// Unmark the message so it can be retried
-								session.ResetOffset(claim.Topic(), claim.Partition(), message.Offset, "")
-							}
-							return err
-						}
-=======
+		}
+	}
+}
+
 func (c *consumerGroupHandler) handleMessage(
 	session sarama.ConsumerGroupSession,
 	claim sarama.ConsumerGroupClaim,
@@ -726,6 +498,7 @@
 	ctx := newContextWithHeaders(session.Context(), message.Headers)
 	attrs := attribute.NewSet(
 		attribute.String(attrInstanceName, c.id.String()),
+		attribute.String(attrTopic, message.Topic),
 		attribute.String(attrPartition, strconv.Itoa(int(claim.Partition()))),
 	)
 	c.telemetryBuilder.KafkaReceiverMessages.Add(ctx, 1, metric.WithAttributeSet(attrs))
@@ -748,7 +521,6 @@
 					if !c.messageMarking.After {
 						// Unmark the message so it can be retried
 						session.ResetOffset(claim.Topic(), claim.Partition(), message.Offset, "")
->>>>>>> e21aa945
 					}
 					return err
 				}
