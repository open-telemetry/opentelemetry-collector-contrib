// Copyright The OpenTelemetry Authors
// SPDX-License-Identifier: Apache-2.0

package kafkareceiver // import "github.com/open-telemetry/opentelemetry-collector-contrib/receiver/kafkareceiver"

import (
	"context"
	"errors"
	"strconv"
	"sync"
	"time"

	"github.com/IBM/sarama"
	"github.com/cenkalti/backoff/v4"
	"go.opentelemetry.io/collector/client"
	"go.opentelemetry.io/collector/component"
	"go.opentelemetry.io/collector/config/configretry"
	"go.opentelemetry.io/collector/consumer"
	"go.opentelemetry.io/collector/pdata/plog"
	"go.opentelemetry.io/collector/pdata/pmetric"
	"go.opentelemetry.io/collector/pdata/ptrace"
	"go.opentelemetry.io/collector/receiver"
	"go.opentelemetry.io/collector/receiver/receiverhelper"
	"go.opentelemetry.io/otel/attribute"
	"go.opentelemetry.io/otel/metric"
	"go.uber.org/zap"

	"github.com/open-telemetry/opentelemetry-collector-contrib/internal/kafka"
	"github.com/open-telemetry/opentelemetry-collector-contrib/receiver/kafkareceiver/internal/metadata"
)

const (
	transport = "kafka"
	// TODO: update the following attributes to reflect semconv
	attrInstanceName = "name"
	attrPartition    = "partition"
)

var errMemoryLimiterDataRefused = errors.New("data refused due to high memory usage")

// kafkaTracesConsumer uses sarama to consume and handle messages from kafka.
type kafkaTracesConsumer struct {
	config            Config
	consumerGroup     sarama.ConsumerGroup
	nextConsumer      consumer.Traces
	topics            []string
	cancelConsumeLoop context.CancelFunc
	unmarshaler       ptrace.Unmarshaler
	consumeLoopWG     *sync.WaitGroup

	settings         receiver.Settings
	telemetryBuilder *metadata.TelemetryBuilder

	autocommitEnabled bool
	messageMarking    MessageMarking
	headerExtraction  bool
	headers           []string
	minFetchSize      int32
	defaultFetchSize  int32
	maxFetchSize      int32
}

// kafkaMetricsConsumer uses sarama to consume and handle messages from kafka.
type kafkaMetricsConsumer struct {
	config            Config
	consumerGroup     sarama.ConsumerGroup
	nextConsumer      consumer.Metrics
	topics            []string
	cancelConsumeLoop context.CancelFunc
	unmarshaler       pmetric.Unmarshaler
	consumeLoopWG     *sync.WaitGroup

	settings         receiver.Settings
	telemetryBuilder *metadata.TelemetryBuilder

	autocommitEnabled bool
	messageMarking    MessageMarking
	headerExtraction  bool
	headers           []string
	minFetchSize      int32
	defaultFetchSize  int32
	maxFetchSize      int32
}

// kafkaLogsConsumer uses sarama to consume and handle messages from kafka.
type kafkaLogsConsumer struct {
	config            Config
	consumerGroup     sarama.ConsumerGroup
	nextConsumer      consumer.Logs
	topics            []string
	cancelConsumeLoop context.CancelFunc
	unmarshaler       plog.Unmarshaler
	consumeLoopWG     *sync.WaitGroup

	settings         receiver.Settings
	telemetryBuilder *metadata.TelemetryBuilder

	autocommitEnabled bool
	messageMarking    MessageMarking
	headerExtraction  bool
	headers           []string
	minFetchSize      int32
	defaultFetchSize  int32
	maxFetchSize      int32
}

var (
	_ receiver.Traces  = (*kafkaTracesConsumer)(nil)
	_ receiver.Metrics = (*kafkaMetricsConsumer)(nil)
	_ receiver.Logs    = (*kafkaLogsConsumer)(nil)
)

func newTracesReceiver(config Config, set receiver.Settings, nextConsumer consumer.Traces) (*kafkaTracesConsumer, error) {
	telemetryBuilder, err := metadata.NewTelemetryBuilder(set.TelemetrySettings)
	if err != nil {
		return nil, err
	}

	return &kafkaTracesConsumer{
		config:            config,
		topics:            []string{config.Topic},
		nextConsumer:      nextConsumer,
		consumeLoopWG:     &sync.WaitGroup{},
		settings:          set,
		autocommitEnabled: config.AutoCommit.Enable,
		messageMarking:    config.MessageMarking,
		headerExtraction:  config.HeaderExtraction.ExtractHeaders,
		headers:           config.HeaderExtraction.Headers,
		telemetryBuilder:  telemetryBuilder,
		minFetchSize:      config.MinFetchSize,
		defaultFetchSize:  config.DefaultFetchSize,
		maxFetchSize:      config.MaxFetchSize,
	}, nil
}

func createKafkaClient(ctx context.Context, config Config) (sarama.ConsumerGroup, error) {
	return kafka.NewSaramaConsumerGroup(ctx, config.ClientConfig, config.ConsumerConfig)
}

func (c *kafkaTracesConsumer) Start(_ context.Context, host component.Host) error {
	ctx, cancel := context.WithCancel(context.Background())
	c.cancelConsumeLoop = cancel
	obsrecv, err := receiverhelper.NewObsReport(receiverhelper.ObsReportSettings{
		ReceiverID:             c.settings.ID,
		Transport:              transport,
		ReceiverCreateSettings: c.settings,
	})
	if err != nil {
		return err
	}

	unmarshaler, err := newTracesUnmarshaler(c.config.Encoding, c.settings, host)
	if err != nil {
		return err
	}
	c.unmarshaler = unmarshaler

	// consumerGroup may be set in tests to inject fake implementation.
	if c.consumerGroup == nil {
		if c.consumerGroup, err = createKafkaClient(ctx, c.config); err != nil {
			return err
		}
	}
	consumerGroup := &tracesConsumerGroupHandler{
		logger:            c.settings.Logger,
		encoding:          c.config.Encoding,
		unmarshaler:       c.unmarshaler,
		nextConsumer:      c.nextConsumer,
		ready:             make(chan bool),
		obsrecv:           obsrecv,
		autocommitEnabled: c.autocommitEnabled,
		messageMarking:    c.messageMarking,
		headerExtractor:   &nopHeaderExtractor{},
		telemetryBuilder:  c.telemetryBuilder,
		backOff:           newExponentialBackOff(c.config.ErrorBackOff),
	}
	if c.headerExtraction {
		consumerGroup.headerExtractor = &headerExtractor{
			logger:  c.settings.Logger,
			headers: c.headers,
		}
	}
	c.consumeLoopWG.Add(1)
	go c.consumeLoop(ctx, consumerGroup)
	<-consumerGroup.ready
	return nil
}

func (c *kafkaTracesConsumer) consumeLoop(ctx context.Context, handler sarama.ConsumerGroupHandler) {
	defer c.consumeLoopWG.Done()
	for {
		// `Consume` should be called inside an infinite loop, when a
		// server-side rebalance happens, the consumer session will need to be
		// recreated to get the new claims
		if err := c.consumerGroup.Consume(ctx, c.topics, handler); err != nil {
			c.settings.Logger.Error("Error from consumer", zap.Error(err))
		}
		// check if context was cancelled, signaling that the consumer should stop
		if ctx.Err() != nil {
			c.settings.Logger.Info("Consumer stopped", zap.Error(ctx.Err()))
			return
		}
	}
}

func (c *kafkaTracesConsumer) Shutdown(context.Context) error {
	if c.cancelConsumeLoop == nil {
		return nil
	}
	c.cancelConsumeLoop()
	c.consumeLoopWG.Wait()
	if c.consumerGroup == nil {
		return nil
	}
	return c.consumerGroup.Close()
}

func newMetricsReceiver(config Config, set receiver.Settings, nextConsumer consumer.Metrics) (*kafkaMetricsConsumer, error) {
	telemetryBuilder, err := metadata.NewTelemetryBuilder(set.TelemetrySettings)
	if err != nil {
		return nil, err
	}

	return &kafkaMetricsConsumer{
		config:            config,
		topics:            []string{config.Topic},
		nextConsumer:      nextConsumer,
		consumeLoopWG:     &sync.WaitGroup{},
		settings:          set,
		autocommitEnabled: config.AutoCommit.Enable,
		messageMarking:    config.MessageMarking,
		headerExtraction:  config.HeaderExtraction.ExtractHeaders,
		headers:           config.HeaderExtraction.Headers,
		telemetryBuilder:  telemetryBuilder,
		minFetchSize:      config.MinFetchSize,
		defaultFetchSize:  config.DefaultFetchSize,
		maxFetchSize:      config.MaxFetchSize,
	}, nil
}

func (c *kafkaMetricsConsumer) Start(_ context.Context, host component.Host) error {
	ctx, cancel := context.WithCancel(context.Background())
	c.cancelConsumeLoop = cancel
	obsrecv, err := receiverhelper.NewObsReport(receiverhelper.ObsReportSettings{
		ReceiverID:             c.settings.ID,
		Transport:              transport,
		ReceiverCreateSettings: c.settings,
	})
	if err != nil {
		return err
	}

	unmarshaler, err := newMetricsUnmarshaler(c.config.Encoding, c.settings, host)
	if err != nil {
		return err
	}
	c.unmarshaler = unmarshaler

	// consumerGroup may be set in tests to inject fake implementation.
	if c.consumerGroup == nil {
		if c.consumerGroup, err = createKafkaClient(ctx, c.config); err != nil {
			return err
		}
	}
	metricsConsumerGroup := &metricsConsumerGroupHandler{
		logger:            c.settings.Logger,
		encoding:          c.config.Encoding,
		unmarshaler:       c.unmarshaler,
		nextConsumer:      c.nextConsumer,
		ready:             make(chan bool),
		obsrecv:           obsrecv,
		autocommitEnabled: c.autocommitEnabled,
		messageMarking:    c.messageMarking,
		headerExtractor:   &nopHeaderExtractor{},
		telemetryBuilder:  c.telemetryBuilder,
		backOff:           newExponentialBackOff(c.config.ErrorBackOff),
	}
	if c.headerExtraction {
		metricsConsumerGroup.headerExtractor = &headerExtractor{
			logger:  c.settings.Logger,
			headers: c.headers,
		}
	}
	c.consumeLoopWG.Add(1)
	go c.consumeLoop(ctx, metricsConsumerGroup)
	<-metricsConsumerGroup.ready
	return nil
}

func (c *kafkaMetricsConsumer) consumeLoop(ctx context.Context, handler sarama.ConsumerGroupHandler) {
	defer c.consumeLoopWG.Done()
	for {
		// `Consume` should be called inside an infinite loop, when a
		// server-side rebalance happens, the consumer session will need to be
		// recreated to get the new claims
		if err := c.consumerGroup.Consume(ctx, c.topics, handler); err != nil {
			c.settings.Logger.Error("Error from consumer", zap.Error(err))
		}
		// check if context was cancelled, signaling that the consumer should stop
		if ctx.Err() != nil {
			c.settings.Logger.Info("Consumer stopped", zap.Error(ctx.Err()))
			return
		}
	}
}

func (c *kafkaMetricsConsumer) Shutdown(context.Context) error {
	if c.cancelConsumeLoop == nil {
		return nil
	}
	c.cancelConsumeLoop()
	c.consumeLoopWG.Wait()
	if c.consumerGroup == nil {
		return nil
	}
	return c.consumerGroup.Close()
}

func newLogsReceiver(config Config, set receiver.Settings, nextConsumer consumer.Logs) (*kafkaLogsConsumer, error) {
	telemetryBuilder, err := metadata.NewTelemetryBuilder(set.TelemetrySettings)
	if err != nil {
		return nil, err
	}

	return &kafkaLogsConsumer{
		config:            config,
		topics:            []string{config.Topic},
		nextConsumer:      nextConsumer,
		consumeLoopWG:     &sync.WaitGroup{},
		settings:          set,
		autocommitEnabled: config.AutoCommit.Enable,
		messageMarking:    config.MessageMarking,
		headerExtraction:  config.HeaderExtraction.ExtractHeaders,
		headers:           config.HeaderExtraction.Headers,
		telemetryBuilder:  telemetryBuilder,
		minFetchSize:      config.MinFetchSize,
		defaultFetchSize:  config.DefaultFetchSize,
		maxFetchSize:      config.MaxFetchSize,
	}, nil
}

func (c *kafkaLogsConsumer) Start(_ context.Context, host component.Host) error {
	ctx, cancel := context.WithCancel(context.Background())
	c.cancelConsumeLoop = cancel
	obsrecv, err := receiverhelper.NewObsReport(receiverhelper.ObsReportSettings{
		ReceiverID:             c.settings.ID,
		Transport:              transport,
		ReceiverCreateSettings: c.settings,
	})
	if err != nil {
		return err
	}

	unmarshaler, err := newLogsUnmarshaler(c.config.Encoding, c.settings, host)
	if err != nil {
		return err
	}
	c.unmarshaler = unmarshaler

	// consumerGroup may be set in tests to inject fake implementation.
	if c.consumerGroup == nil {
		if c.consumerGroup, err = createKafkaClient(ctx, c.config); err != nil {
			return err
		}
	}
	logsConsumerGroup := &logsConsumerGroupHandler{
		logger:            c.settings.Logger,
		encoding:          c.config.Encoding,
		unmarshaler:       c.unmarshaler,
		nextConsumer:      c.nextConsumer,
		ready:             make(chan bool),
		obsrecv:           obsrecv,
		autocommitEnabled: c.autocommitEnabled,
		messageMarking:    c.messageMarking,
		headerExtractor:   &nopHeaderExtractor{},
		telemetryBuilder:  c.telemetryBuilder,
		backOff:           newExponentialBackOff(c.config.ErrorBackOff),
	}
	if c.headerExtraction {
		logsConsumerGroup.headerExtractor = &headerExtractor{
			logger:  c.settings.Logger,
			headers: c.headers,
		}
	}
	c.consumeLoopWG.Add(1)
	go c.consumeLoop(ctx, logsConsumerGroup)
	<-logsConsumerGroup.ready
	return nil
}

func (c *kafkaLogsConsumer) consumeLoop(ctx context.Context, handler sarama.ConsumerGroupHandler) {
	defer c.consumeLoopWG.Done()
	for {
		// `Consume` should be called inside an infinite loop, when a
		// server-side rebalance happens, the consumer session will need to be
		// recreated to get the new claims
		if err := c.consumerGroup.Consume(ctx, c.topics, handler); err != nil {
			c.settings.Logger.Error("Error from consumer", zap.Error(err))
		}
		// check if context was cancelled, signaling that the consumer should stop
		if ctx.Err() != nil {
			c.settings.Logger.Info("Consumer stopped", zap.Error(ctx.Err()))
			return
		}
	}
}

func (c *kafkaLogsConsumer) Shutdown(context.Context) error {
	if c.cancelConsumeLoop == nil {
		return nil
	}
	c.cancelConsumeLoop()
	c.consumeLoopWG.Wait()
	if c.consumerGroup == nil {
		return nil
	}
	return c.consumerGroup.Close()
}

type tracesConsumerGroupHandler struct {
	id           component.ID
	encoding     string
	unmarshaler  ptrace.Unmarshaler
	nextConsumer consumer.Traces
	ready        chan bool
	readyCloser  sync.Once

	logger *zap.Logger

	obsrecv          *receiverhelper.ObsReport
	telemetryBuilder *metadata.TelemetryBuilder

	autocommitEnabled bool
	messageMarking    MessageMarking
	headerExtractor   HeaderExtractor
	backOff           *backoff.ExponentialBackOff
	backOffMutex      sync.Mutex
}

type metricsConsumerGroupHandler struct {
	id           component.ID
	encoding     string
	unmarshaler  pmetric.Unmarshaler
	nextConsumer consumer.Metrics
	ready        chan bool
	readyCloser  sync.Once

	logger *zap.Logger

	obsrecv          *receiverhelper.ObsReport
	telemetryBuilder *metadata.TelemetryBuilder

	autocommitEnabled bool
	messageMarking    MessageMarking
	headerExtractor   HeaderExtractor
	backOff           *backoff.ExponentialBackOff
	backOffMutex      sync.Mutex
}

type logsConsumerGroupHandler struct {
	id           component.ID
	encoding     string
	unmarshaler  plog.Unmarshaler
	nextConsumer consumer.Logs
	ready        chan bool
	readyCloser  sync.Once

	logger *zap.Logger

	obsrecv          *receiverhelper.ObsReport
	telemetryBuilder *metadata.TelemetryBuilder

	autocommitEnabled bool
	messageMarking    MessageMarking
	headerExtractor   HeaderExtractor
	backOff           *backoff.ExponentialBackOff
	backOffMutex      sync.Mutex
}

var (
	_ sarama.ConsumerGroupHandler = (*tracesConsumerGroupHandler)(nil)
	_ sarama.ConsumerGroupHandler = (*metricsConsumerGroupHandler)(nil)
	_ sarama.ConsumerGroupHandler = (*logsConsumerGroupHandler)(nil)
)

func (c *tracesConsumerGroupHandler) Setup(session sarama.ConsumerGroupSession) error {
	c.readyCloser.Do(func() {
		close(c.ready)
	})
	c.telemetryBuilder.KafkaReceiverPartitionStart.Add(session.Context(), 1, metric.WithAttributes(attribute.String(attrInstanceName, c.id.Name())))
	return nil
}

func (c *tracesConsumerGroupHandler) Cleanup(session sarama.ConsumerGroupSession) error {
	c.telemetryBuilder.KafkaReceiverPartitionClose.Add(session.Context(), 1, metric.WithAttributes(attribute.String(attrInstanceName, c.id.Name())))
	return nil
}

func (c *tracesConsumerGroupHandler) ConsumeClaim(session sarama.ConsumerGroupSession, claim sarama.ConsumerGroupClaim) error {
	c.logger.Info("Starting consumer group", zap.Int32("partition", claim.Partition()))
	if !c.autocommitEnabled {
		defer session.Commit()
	}
	for {
		select {
		case message, ok := <-claim.Messages():
			if !ok {
				return nil
			}
			c.logger.Debug("Kafka message claimed",
				zap.String("value", string(message.Value)),
				zap.Time("timestamp", message.Timestamp),
				zap.String("topic", message.Topic))
			if !c.messageMarking.After {
				session.MarkMessage(message, "")
			}

			// If the Kafka exporter has propagated headers in the message,
			// create a new context with client.Info in it.
			ctx := newContextWithHeaders(session.Context(), message.Headers)
			ctx = c.obsrecv.StartTracesOp(ctx)
			attrs := attribute.NewSet(
				attribute.String(attrInstanceName, c.id.String()),
				attribute.String(attrPartition, strconv.Itoa(int(claim.Partition()))),
			)
			c.telemetryBuilder.KafkaReceiverMessages.Add(ctx, 1, metric.WithAttributeSet(attrs))
			c.telemetryBuilder.KafkaReceiverCurrentOffset.Record(ctx, message.Offset, metric.WithAttributeSet(attrs))
			c.telemetryBuilder.KafkaReceiverOffsetLag.Record(ctx, claim.HighWaterMarkOffset()-message.Offset-1, metric.WithAttributeSet(attrs))

			traces, err := c.unmarshaler.UnmarshalTraces(message.Value)
			if err != nil {
				c.logger.Error("failed to unmarshal message", zap.Error(err))
				c.telemetryBuilder.KafkaReceiverUnmarshalFailedSpans.Add(session.Context(), 1, metric.WithAttributes(attribute.String(attrInstanceName, c.id.String())))
				if c.messageMarking.After && c.messageMarking.OnError {
					session.MarkMessage(message, "")
				}
				return err
			}

			c.headerExtractor.extractHeadersTraces(traces, message)
			spanCount := traces.SpanCount()
<<<<<<< HEAD
			err = c.nextConsumer.ConsumeTraces(ctx, traces)
			c.obsrecv.EndTracesOp(ctx, c.unmarshaler.Encoding(), spanCount, err)
=======
			err = c.nextConsumer.ConsumeTraces(session.Context(), traces)
			c.obsrecv.EndTracesOp(ctx, c.encoding, spanCount, err)
>>>>>>> ced810a0
			if err != nil {
				if errorRequiresBackoff(err) && c.backOff != nil {
					backOffDelay := c.getNextBackoff()
					if backOffDelay != backoff.Stop {
						c.logger.Info("Backing off due to error from the next consumer.",
							zap.Error(err),
							zap.Duration("delay", backOffDelay),
							zap.String("topic", message.Topic),
							zap.Int32("partition", claim.Partition()))
						select {
						case <-session.Context().Done():
							return nil
						case <-time.After(backOffDelay):
							if !c.messageMarking.After {
								// Unmark the message so it can be retried
								session.ResetOffset(claim.Topic(), claim.Partition(), message.Offset, "")
							}
							return err
						}
					}
					c.logger.Info("Stop error backoff because the configured max_elapsed_time is reached",
						zap.Duration("max_elapsed_time", c.backOff.MaxElapsedTime))
				}
				if c.messageMarking.After && c.messageMarking.OnError {
					session.MarkMessage(message, "")
				}
				return err
			}
			if c.backOff != nil {
				c.resetBackoff()
			}
			if c.messageMarking.After {
				session.MarkMessage(message, "")
			}
			if !c.autocommitEnabled {
				session.Commit()
			}

		// Should return when `session.Context()` is done.
		// If not, will raise `ErrRebalanceInProgress` or `read tcp <ip>:<port>: i/o timeout` when kafka rebalance. see:
		// https://github.com/IBM/sarama/issues/1192
		case <-session.Context().Done():
			return nil
		}
	}
}

func (c *tracesConsumerGroupHandler) getNextBackoff() time.Duration {
	c.backOffMutex.Lock()
	defer c.backOffMutex.Unlock()
	return c.backOff.NextBackOff()
}

func (c *tracesConsumerGroupHandler) resetBackoff() {
	c.backOffMutex.Lock()
	defer c.backOffMutex.Unlock()
	c.backOff.Reset()
}

func (c *metricsConsumerGroupHandler) Setup(session sarama.ConsumerGroupSession) error {
	c.readyCloser.Do(func() {
		close(c.ready)
	})
	c.telemetryBuilder.KafkaReceiverPartitionStart.Add(session.Context(), 1, metric.WithAttributes(attribute.String(attrInstanceName, c.id.Name())))
	return nil
}

func (c *metricsConsumerGroupHandler) Cleanup(session sarama.ConsumerGroupSession) error {
	c.telemetryBuilder.KafkaReceiverPartitionClose.Add(session.Context(), 1, metric.WithAttributes(attribute.String(attrInstanceName, c.id.Name())))
	return nil
}

func (c *metricsConsumerGroupHandler) ConsumeClaim(session sarama.ConsumerGroupSession, claim sarama.ConsumerGroupClaim) error {
	c.logger.Info("Starting consumer group", zap.Int32("partition", claim.Partition()))
	if !c.autocommitEnabled {
		defer session.Commit()
	}
	for {
		select {
		case message, ok := <-claim.Messages():
			if !ok {
				return nil
			}
			c.logger.Debug("Kafka message claimed",
				zap.String("value", string(message.Value)),
				zap.Time("timestamp", message.Timestamp),
				zap.String("topic", message.Topic))
			if !c.messageMarking.After {
				session.MarkMessage(message, "")
			}

			// If the Kafka exporter has propagated headers in the message,
			// create a new context with client.Info in it.
			ctx := newContextWithHeaders(session.Context(), message.Headers)
			ctx = c.obsrecv.StartMetricsOp(ctx)
			attrs := attribute.NewSet(
				attribute.String(attrInstanceName, c.id.String()),
				attribute.String(attrPartition, strconv.Itoa(int(claim.Partition()))),
			)
			c.telemetryBuilder.KafkaReceiverMessages.Add(ctx, 1, metric.WithAttributeSet(attrs))
			c.telemetryBuilder.KafkaReceiverCurrentOffset.Record(ctx, message.Offset, metric.WithAttributeSet(attrs))
			c.telemetryBuilder.KafkaReceiverOffsetLag.Record(ctx, claim.HighWaterMarkOffset()-message.Offset-1, metric.WithAttributeSet(attrs))

			metrics, err := c.unmarshaler.UnmarshalMetrics(message.Value)
			if err != nil {
				c.logger.Error("failed to unmarshal message", zap.Error(err))
				c.telemetryBuilder.KafkaReceiverUnmarshalFailedMetricPoints.Add(session.Context(), 1, metric.WithAttributes(attribute.String(attrInstanceName, c.id.String())))
				if c.messageMarking.After && c.messageMarking.OnError {
					session.MarkMessage(message, "")
				}
				return err
			}
			c.headerExtractor.extractHeadersMetrics(metrics, message)

			dataPointCount := metrics.DataPointCount()
<<<<<<< HEAD
			err = c.nextConsumer.ConsumeMetrics(ctx, metrics)
			c.obsrecv.EndMetricsOp(ctx, c.unmarshaler.Encoding(), dataPointCount, err)
=======
			err = c.nextConsumer.ConsumeMetrics(session.Context(), metrics)
			c.obsrecv.EndMetricsOp(ctx, c.encoding, dataPointCount, err)
>>>>>>> ced810a0
			if err != nil {
				if errorRequiresBackoff(err) && c.backOff != nil {
					backOffDelay := c.getNextBackoff()
					if backOffDelay != backoff.Stop {
						c.logger.Info("Backing off due to error from the next consumer.",
							zap.Error(err),
							zap.Duration("delay", backOffDelay),
							zap.String("topic", message.Topic),
							zap.Int32("partition", claim.Partition()))
						select {
						case <-session.Context().Done():
							return nil
						case <-time.After(backOffDelay):
							if !c.messageMarking.After {
								// Unmark the message so it can be retried
								session.ResetOffset(claim.Topic(), claim.Partition(), message.Offset, "")
							}
							return err
						}
					}
					c.logger.Info("Stop error backoff because the configured max_elapsed_time is reached",
						zap.Duration("max_elapsed_time", c.backOff.MaxElapsedTime))
				}
				if c.messageMarking.After && c.messageMarking.OnError {
					session.MarkMessage(message, "")
				}
				return err
			}
			if c.backOff != nil {
				c.resetBackoff()
			}
			if c.messageMarking.After {
				session.MarkMessage(message, "")
			}
			if !c.autocommitEnabled {
				session.Commit()
			}

		// Should return when `session.Context()` is done.
		// If not, will raise `ErrRebalanceInProgress` or `read tcp <ip>:<port>: i/o timeout` when kafka rebalance. see:
		// https://github.com/IBM/sarama/issues/1192
		case <-session.Context().Done():
			return nil
		}
	}
}

func (c *metricsConsumerGroupHandler) getNextBackoff() time.Duration {
	c.backOffMutex.Lock()
	defer c.backOffMutex.Unlock()
	return c.backOff.NextBackOff()
}

func (c *metricsConsumerGroupHandler) resetBackoff() {
	c.backOffMutex.Lock()
	defer c.backOffMutex.Unlock()
	c.backOff.Reset()
}

func (c *logsConsumerGroupHandler) Setup(session sarama.ConsumerGroupSession) error {
	c.readyCloser.Do(func() {
		close(c.ready)
	})
	c.telemetryBuilder.KafkaReceiverPartitionStart.Add(session.Context(), 1, metric.WithAttributes(attribute.String(attrInstanceName, c.id.String())))
	return nil
}

func (c *logsConsumerGroupHandler) Cleanup(session sarama.ConsumerGroupSession) error {
	c.telemetryBuilder.KafkaReceiverPartitionClose.Add(session.Context(), 1, metric.WithAttributes(attribute.String(attrInstanceName, c.id.String())))
	return nil
}

func (c *logsConsumerGroupHandler) ConsumeClaim(session sarama.ConsumerGroupSession, claim sarama.ConsumerGroupClaim) error {
	c.logger.Info("Starting consumer group", zap.Int32("partition", claim.Partition()))
	if !c.autocommitEnabled {
		defer session.Commit()
	}
	for {
		select {
		case message, ok := <-claim.Messages():
			if !ok {
				return nil
			}
			c.logger.Debug("Kafka message claimed",
				zap.String("value", string(message.Value)),
				zap.Time("timestamp", message.Timestamp),
				zap.String("topic", message.Topic))
			if !c.messageMarking.After {
				session.MarkMessage(message, "")
			}

			// If the Kafka exporter has propagated headers in the message,
			// create a new context with client.Info in it.
			ctx := newContextWithHeaders(session.Context(), message.Headers)
			ctx = c.obsrecv.StartLogsOp(ctx)
			attrs := attribute.NewSet(
				attribute.String(attrInstanceName, c.id.String()),
				attribute.String(attrPartition, strconv.Itoa(int(claim.Partition()))),
			)
			c.telemetryBuilder.KafkaReceiverMessages.Add(ctx, 1, metric.WithAttributeSet(attrs))
			c.telemetryBuilder.KafkaReceiverCurrentOffset.Record(ctx, message.Offset, metric.WithAttributeSet(attrs))
			c.telemetryBuilder.KafkaReceiverOffsetLag.Record(ctx, claim.HighWaterMarkOffset()-message.Offset-1, metric.WithAttributeSet(attrs))

			logs, err := c.unmarshaler.UnmarshalLogs(message.Value)
			if err != nil {
				c.logger.Error("failed to unmarshal message", zap.Error(err))
				c.telemetryBuilder.KafkaReceiverUnmarshalFailedLogRecords.Add(ctx, 1, metric.WithAttributes(attribute.String(attrInstanceName, c.id.String())))
				if c.messageMarking.After && c.messageMarking.OnError {
					session.MarkMessage(message, "")
				}
				return err
			}
			c.headerExtractor.extractHeadersLogs(logs, message)
			logRecordCount := logs.LogRecordCount()
<<<<<<< HEAD
			err = c.nextConsumer.ConsumeLogs(ctx, logs)
			c.obsrecv.EndLogsOp(ctx, c.unmarshaler.Encoding(), logRecordCount, err)
=======
			err = c.nextConsumer.ConsumeLogs(session.Context(), logs)
			c.obsrecv.EndLogsOp(ctx, c.encoding, logRecordCount, err)
>>>>>>> ced810a0
			if err != nil {
				if errorRequiresBackoff(err) && c.backOff != nil {
					backOffDelay := c.getNextBackoff()
					if backOffDelay != backoff.Stop {
						c.logger.Info("Backing off due to error from the next consumer.",
							zap.Error(err),
							zap.Duration("delay", backOffDelay),
							zap.String("topic", message.Topic),
							zap.Int32("partition", claim.Partition()))
						select {
						case <-session.Context().Done():
							return nil
						case <-time.After(backOffDelay):
							if !c.messageMarking.After {
								// Unmark the message so it can be retried
								session.ResetOffset(claim.Topic(), claim.Partition(), message.Offset, "")
							}
							return err
						}
					}
					c.logger.Info("Stop error backoff because the configured max_elapsed_time is reached",
						zap.Duration("max_elapsed_time", c.backOff.MaxElapsedTime))
				}
				if c.messageMarking.After && c.messageMarking.OnError {
					session.MarkMessage(message, "")
				}
				return err
			}
			if c.backOff != nil {
				c.resetBackoff()
			}
			if c.messageMarking.After {
				session.MarkMessage(message, "")
			}
			if !c.autocommitEnabled {
				session.Commit()
			}

		// Should return when `session.Context()` is done.
		// If not, will raise `ErrRebalanceInProgress` or `read tcp <ip>:<port>: i/o timeout` when kafka rebalance. see:
		// https://github.com/IBM/sarama/issues/1192
		case <-session.Context().Done():
			return nil
		}
	}
}

func (c *logsConsumerGroupHandler) getNextBackoff() time.Duration {
	c.backOffMutex.Lock()
	defer c.backOffMutex.Unlock()
	return c.backOff.NextBackOff()
}

func (c *logsConsumerGroupHandler) resetBackoff() {
	c.backOffMutex.Lock()
	defer c.backOffMutex.Unlock()
	c.backOff.Reset()
}

func newExponentialBackOff(config configretry.BackOffConfig) *backoff.ExponentialBackOff {
	if !config.Enabled {
		return nil
	}
	backOff := backoff.NewExponentialBackOff()
	backOff.InitialInterval = config.InitialInterval
	backOff.RandomizationFactor = config.RandomizationFactor
	backOff.Multiplier = config.Multiplier
	backOff.MaxInterval = config.MaxInterval
	backOff.MaxElapsedTime = config.MaxElapsedTime
	backOff.Reset()
	return backOff
}

func errorRequiresBackoff(err error) bool {
	return err.Error() == errMemoryLimiterDataRefused.Error()
}

func newContextWithHeaders(ctx context.Context,
	headers []*sarama.RecordHeader,
) context.Context {
	if len(headers) == 0 {
		return ctx
	}
	m := make(map[string][]string, len(headers))
	for _, header := range headers {
		key := string(header.Key)
		value := string(header.Value)
		m[key] = append(m[key], value)
	}
	return client.NewContext(ctx, client.Info{Metadata: client.NewMetadata(m)})
}<|MERGE_RESOLUTION|>--- conflicted
+++ resolved
@@ -539,13 +539,8 @@
 
 			c.headerExtractor.extractHeadersTraces(traces, message)
 			spanCount := traces.SpanCount()
-<<<<<<< HEAD
 			err = c.nextConsumer.ConsumeTraces(ctx, traces)
-			c.obsrecv.EndTracesOp(ctx, c.unmarshaler.Encoding(), spanCount, err)
-=======
-			err = c.nextConsumer.ConsumeTraces(session.Context(), traces)
 			c.obsrecv.EndTracesOp(ctx, c.encoding, spanCount, err)
->>>>>>> ced810a0
 			if err != nil {
 				if errorRequiresBackoff(err) && c.backOff != nil {
 					backOffDelay := c.getNextBackoff()
@@ -661,13 +656,8 @@
 			c.headerExtractor.extractHeadersMetrics(metrics, message)
 
 			dataPointCount := metrics.DataPointCount()
-<<<<<<< HEAD
 			err = c.nextConsumer.ConsumeMetrics(ctx, metrics)
-			c.obsrecv.EndMetricsOp(ctx, c.unmarshaler.Encoding(), dataPointCount, err)
-=======
-			err = c.nextConsumer.ConsumeMetrics(session.Context(), metrics)
 			c.obsrecv.EndMetricsOp(ctx, c.encoding, dataPointCount, err)
->>>>>>> ced810a0
 			if err != nil {
 				if errorRequiresBackoff(err) && c.backOff != nil {
 					backOffDelay := c.getNextBackoff()
@@ -782,13 +772,8 @@
 			}
 			c.headerExtractor.extractHeadersLogs(logs, message)
 			logRecordCount := logs.LogRecordCount()
-<<<<<<< HEAD
 			err = c.nextConsumer.ConsumeLogs(ctx, logs)
-			c.obsrecv.EndLogsOp(ctx, c.unmarshaler.Encoding(), logRecordCount, err)
-=======
-			err = c.nextConsumer.ConsumeLogs(session.Context(), logs)
 			c.obsrecv.EndLogsOp(ctx, c.encoding, logRecordCount, err)
->>>>>>> ced810a0
 			if err != nil {
 				if errorRequiresBackoff(err) && c.backOff != nil {
 					backOffDelay := c.getNextBackoff()
