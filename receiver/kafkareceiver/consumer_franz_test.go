--- conflicted
+++ resolved
@@ -238,15 +238,9 @@
 	c, err := newFranzKafkaConsumer(cfg, settings, []string{"test"}, nil)
 	require.NoError(t, err)
 
-<<<<<<< HEAD
-	// `Shutdown` must be idempotent and succeed even if never started.
-	for i := 0; i < 2; i++ {
-		require.NoError(t, c.Shutdown(t.Context()))
-=======
 	for range 2 {
 		require.EqualError(t, c.Shutdown(t.Context()),
 			"kafka consumer: consumer isn't running")
->>>>>>> 47921b83
 	}
 
 	// Verify internal signal that there's nothing to shut down.
