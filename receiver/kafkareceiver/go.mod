module github.com/open-telemetry/opentelemetry-collector-contrib/receiver/kafkareceiver

go 1.21.0

require (
	github.com/IBM/sarama v1.43.2
	github.com/apache/thrift v0.20.0
	github.com/gogo/protobuf v1.3.2
	github.com/jaegertracing/jaeger v1.56.0
	github.com/json-iterator/go v1.1.12
	github.com/open-telemetry/opentelemetry-collector-contrib/exporter/kafkaexporter v0.99.0
	github.com/open-telemetry/opentelemetry-collector-contrib/internal/coreinternal v0.99.0
	github.com/open-telemetry/opentelemetry-collector-contrib/internal/kafka v0.99.0
	github.com/open-telemetry/opentelemetry-collector-contrib/pkg/translator/azure v0.99.0
	github.com/open-telemetry/opentelemetry-collector-contrib/pkg/translator/jaeger v0.99.0
	github.com/open-telemetry/opentelemetry-collector-contrib/pkg/translator/zipkin v0.99.0
	github.com/openzipkin/zipkin-go v0.4.3
	github.com/stretchr/testify v1.9.0
	go.opencensus.io v0.24.0
	go.opentelemetry.io/collector/component v0.99.1-0.20240503221155-67d37183e6ac
	go.opentelemetry.io/collector/config/configtls v0.99.1-0.20240503221155-67d37183e6ac
	go.opentelemetry.io/collector/confmap v0.99.1-0.20240503221155-67d37183e6ac
	go.opentelemetry.io/collector/consumer v0.99.1-0.20240503221155-67d37183e6ac
	go.opentelemetry.io/collector/pdata v1.6.1-0.20240503221155-67d37183e6ac
	go.opentelemetry.io/collector/pdata/testdata v0.99.1-0.20240503221155-67d37183e6ac
	go.opentelemetry.io/collector/receiver v0.99.1-0.20240503221155-67d37183e6ac
	go.opentelemetry.io/collector/semconv v0.99.1-0.20240503221155-67d37183e6ac
	go.opentelemetry.io/otel/metric v1.26.0
	go.opentelemetry.io/otel/trace v1.26.0
	go.uber.org/goleak v1.3.0
	go.uber.org/zap v1.27.0
)

require (
	github.com/aws/aws-sdk-go v1.51.32 // indirect
	github.com/beorn7/perks v1.0.1 // indirect
	github.com/cenkalti/backoff/v4 v4.3.0 // indirect
	github.com/cespare/xxhash/v2 v2.3.0 // indirect
	github.com/davecgh/go-spew v1.1.2-0.20180830191138-d8f796af33cc // indirect
	github.com/eapache/go-resiliency v1.6.0 // indirect
	github.com/eapache/go-xerial-snappy v0.0.0-20230731223053-c322873962e3 // indirect
	github.com/eapache/queue v1.1.0 // indirect
	github.com/fsnotify/fsnotify v1.7.0 // indirect
	github.com/go-logr/logr v1.4.1 // indirect
	github.com/go-logr/stdr v1.2.2 // indirect
	github.com/go-viper/mapstructure/v2 v2.0.0-alpha.1 // indirect
	github.com/golang/snappy v0.0.4 // indirect
	github.com/google/uuid v1.6.0 // indirect
	github.com/hashicorp/errwrap v1.1.0 // indirect
	github.com/hashicorp/go-multierror v1.1.1 // indirect
	github.com/hashicorp/go-uuid v1.0.3 // indirect
	github.com/jcmturner/aescts/v2 v2.0.0 // indirect
	github.com/jcmturner/dnsutils/v2 v2.0.0 // indirect
	github.com/jcmturner/gofork v1.7.6 // indirect
	github.com/jcmturner/gokrb5/v8 v8.4.4 // indirect
	github.com/jcmturner/rpc/v2 v2.0.3 // indirect
	github.com/jmespath/go-jmespath v0.4.0 // indirect
	github.com/klauspost/compress v1.17.8 // indirect
	github.com/knadh/koanf/maps v0.1.1 // indirect
	github.com/knadh/koanf/providers/confmap v0.1.0 // indirect
	github.com/knadh/koanf/v2 v2.1.1 // indirect
	github.com/mitchellh/copystructure v1.2.0 // indirect
	github.com/mitchellh/reflectwalk v1.0.2 // indirect
	github.com/modern-go/concurrent v0.0.0-20180306012644-bacd9c7ef1dd // indirect
	github.com/modern-go/reflect2 v1.0.2 // indirect
	github.com/open-telemetry/opentelemetry-collector-contrib/pkg/batchpersignal v0.99.0 // indirect
	github.com/open-telemetry/opentelemetry-collector-contrib/pkg/pdatautil v0.99.0 // indirect
	github.com/pierrec/lz4/v4 v4.1.21 // indirect
	github.com/pmezard/go-difflib v1.0.1-0.20181226105442-5d4384ee4fb2 // indirect
	github.com/prometheus/client_golang v1.19.0 // indirect
	github.com/prometheus/client_model v0.6.1 // indirect
	github.com/prometheus/common v0.53.0 // indirect
	github.com/prometheus/procfs v0.12.0 // indirect
	github.com/rcrowley/go-metrics v0.0.0-20201227073835-cf1acfcdf475 // indirect
	github.com/relvacode/iso8601 v1.4.0 // indirect
	github.com/xdg-go/pbkdf2 v1.0.0 // indirect
	github.com/xdg-go/scram v1.1.2 // indirect
	github.com/xdg-go/stringprep v1.0.4 // indirect
	go.opentelemetry.io/collector v0.99.1-0.20240503221155-67d37183e6ac // indirect
	go.opentelemetry.io/collector/config/configopaque v1.6.1-0.20240503221155-67d37183e6ac // indirect
	go.opentelemetry.io/collector/config/configretry v0.99.1-0.20240503221155-67d37183e6ac // indirect
	go.opentelemetry.io/collector/config/configtelemetry v0.99.1-0.20240503221155-67d37183e6ac // indirect
	go.opentelemetry.io/collector/exporter v0.99.1-0.20240503221155-67d37183e6ac // indirect
	go.opentelemetry.io/collector/extension v0.99.1-0.20240503221155-67d37183e6ac // indirect
	go.opentelemetry.io/otel v1.26.0 // indirect
	go.opentelemetry.io/otel/exporters/prometheus v0.48.0 // indirect
	go.opentelemetry.io/otel/sdk v1.26.0 // indirect
	go.opentelemetry.io/otel/sdk/metric v1.26.0 // indirect
	go.uber.org/multierr v1.11.0 // indirect
<<<<<<< HEAD
	golang.org/x/crypto v0.21.0 // indirect
	golang.org/x/exp v0.0.0-20240416160154-fe59bbe5cc7f // indirect
	golang.org/x/net v0.23.0 // indirect
	golang.org/x/sys v0.18.0 // indirect
=======
	golang.org/x/crypto v0.22.0 // indirect
	golang.org/x/exp v0.0.0-20240119083558-1b970713d09a // indirect
	golang.org/x/net v0.24.0 // indirect
	golang.org/x/sys v0.19.0 // indirect
>>>>>>> b2700228
	golang.org/x/text v0.14.0 // indirect
	google.golang.org/genproto/googleapis/rpc v0.0.0-20240415180920-8c6c420018be // indirect
	google.golang.org/grpc v1.63.2 // indirect
	google.golang.org/protobuf v1.34.0 // indirect
	gopkg.in/yaml.v3 v3.0.1 // indirect
)

replace github.com/open-telemetry/opentelemetry-collector-contrib/pkg/batchpersignal => ../../pkg/batchpersignal

replace github.com/open-telemetry/opentelemetry-collector-contrib/exporter/kafkaexporter => ../../exporter/kafkaexporter

replace github.com/open-telemetry/opentelemetry-collector-contrib/internal/coreinternal => ../../internal/coreinternal

replace github.com/open-telemetry/opentelemetry-collector-contrib/internal/kafka => ../../internal/kafka

replace github.com/open-telemetry/opentelemetry-collector-contrib/pkg/translator/jaeger => ../../pkg/translator/jaeger

replace github.com/open-telemetry/opentelemetry-collector-contrib/pkg/translator/zipkin => ../../pkg/translator/zipkin

retract (
	v0.76.2
	v0.76.1
	v0.65.0
)

replace github.com/open-telemetry/opentelemetry-collector-contrib/pkg/pdatautil => ../../pkg/pdatautil

replace github.com/open-telemetry/opentelemetry-collector-contrib/pkg/pdatatest => ../../pkg/pdatatest

replace github.com/open-telemetry/opentelemetry-collector-contrib/pkg/golden => ../../pkg/golden

replace github.com/open-telemetry/opentelemetry-collector-contrib/pkg/translator/azure => ../../pkg/translator/azure<|MERGE_RESOLUTION|>--- conflicted
+++ resolved
@@ -87,17 +87,10 @@
 	go.opentelemetry.io/otel/sdk v1.26.0 // indirect
 	go.opentelemetry.io/otel/sdk/metric v1.26.0 // indirect
 	go.uber.org/multierr v1.11.0 // indirect
-<<<<<<< HEAD
-	golang.org/x/crypto v0.21.0 // indirect
-	golang.org/x/exp v0.0.0-20240416160154-fe59bbe5cc7f // indirect
-	golang.org/x/net v0.23.0 // indirect
-	golang.org/x/sys v0.18.0 // indirect
-=======
 	golang.org/x/crypto v0.22.0 // indirect
 	golang.org/x/exp v0.0.0-20240119083558-1b970713d09a // indirect
 	golang.org/x/net v0.24.0 // indirect
 	golang.org/x/sys v0.19.0 // indirect
->>>>>>> b2700228
 	golang.org/x/text v0.14.0 // indirect
 	google.golang.org/genproto/googleapis/rpc v0.0.0-20240415180920-8c6c420018be // indirect
 	google.golang.org/grpc v1.63.2 // indirect
