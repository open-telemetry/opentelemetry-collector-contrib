--- conflicted
+++ resolved
@@ -78,11 +78,7 @@
 					rule:               portRule,
 					Rule:               `type == "port"`,
 					ResourceAttributes: map[string]any{},
-<<<<<<< HEAD
-					signals:            receiverSignals{true, true, true},
-=======
 					signals:            receiverSignals{metrics: true, logs: true, traces: true},
->>>>>>> 03e370a1
 				},
 			}
 
