// Copyright The OpenTelemetry Authors
// SPDX-License-Identifier: Apache-2.0

package receivercreator

import (
	"context"
	"path/filepath"
	"testing"

	"github.com/stretchr/testify/assert"
	"github.com/stretchr/testify/require"
	"go.opentelemetry.io/collector/component"
	"go.opentelemetry.io/collector/confmap/confmaptest"
	"go.opentelemetry.io/collector/consumer"
	"go.opentelemetry.io/collector/otelcol"
	"go.opentelemetry.io/collector/otelcol/otelcoltest"
	rcvr "go.opentelemetry.io/collector/receiver"
	"go.opentelemetry.io/collector/receiver/receivertest"

	"github.com/open-telemetry/opentelemetry-collector-contrib/extension/observer"
	"github.com/open-telemetry/opentelemetry-collector-contrib/receiver/receivercreator/internal/metadata"
)

type mockHostFactories struct {
	component.Host
	factories  otelcol.Factories
	extensions map[component.ID]component.Component
}

// GetFactory of the specified kind. Returns the factory for a component type.
func (mh *mockHostFactories) GetFactory(kind component.Kind, componentType component.Type) component.Factory {
	switch kind {
	case component.KindReceiver:
		return mh.factories.Receivers[componentType]
	case component.KindProcessor:
		return mh.factories.Processors[componentType]
	case component.KindExporter:
		return mh.factories.Exporters[componentType]
	case component.KindExtension:
		return mh.factories.Extensions[componentType]
	case component.KindConnector:
		return mh.factories.Connectors[componentType]
	}
	return nil
}

func (mh *mockHostFactories) GetExtensions() map[component.ID]component.Component {
	return mh.extensions
}

var portRule = func(s string) rule {
	r, err := newRule(s)
	if err != nil {
		panic(err)
	}
	return r
}(`type == "port"`)

func TestLoadConfig(t *testing.T) {
	t.Parallel()

	cm, err := confmaptest.LoadConf(filepath.Join("testdata", "config.yaml"))
	require.NoError(t, err)

	tests := []struct {
		id       component.ID
		expected component.Config
	}{
		{
			id:       component.NewIDWithName(metadata.Type, ""),
			expected: createDefaultConfig(),
		},
		{
			id:       component.MustNewIDWithName("receiver_creator", ""),
			expected: createDefaultConfig(),
		},
		{
			id: component.NewIDWithName(metadata.Type, "1"),
			expected: &Config{
				receiverTemplates: map[string]receiverTemplate{
					"examplereceiver/1": {
						receiverConfig: receiverConfig{
							id: component.MustNewIDWithName("examplereceiver", "1"),
							config: userConfigMap{
								"key": "value",
							},
							endpointID: "endpoint.id",
						},
						Rule:               `type == "port"`,
						ResourceAttributes: map[string]any{"one": "two"},
						rule:               portRule,
<<<<<<< HEAD
						signals:            receiverSignals{true, true, true},
=======
						signals:            receiverSignals{metrics: true, logs: true, traces: true},
>>>>>>> 03e370a1
					},
					"nop/1": {
						receiverConfig: receiverConfig{
							id: component.MustNewIDWithName("nop", "1"),
							config: userConfigMap{
								endpointConfigKey: "localhost:12345",
							},
							endpointID: "endpoint.id",
						},
						Rule:               `type == "port"`,
						ResourceAttributes: map[string]any{"two": "three"},
						rule:               portRule,
<<<<<<< HEAD
						signals:            receiverSignals{true, true, true},
=======
						signals:            receiverSignals{metrics: true, logs: true, traces: true},
>>>>>>> 03e370a1
					},
				},
				WatchObservers: []component.ID{
					component.MustNewID("mock_observer"),
					component.MustNewIDWithName("mock_observer", "with_name"),
				},
				ResourceAttributes: map[observer.EndpointType]map[string]string{
					observer.ContainerType:    {"container.key": "container.value"},
					observer.PodType:          {"pod.key": "pod.value"},
					observer.PodContainerType: {"pod.container.key": "pod.container.value"},
					observer.PortType:         {"port.key": "port.value"},
					observer.HostPortType:     {"hostport.key": "hostport.value"},
					observer.K8sServiceType:   {"k8s.service.key": "k8s.service.value"},
					observer.K8sIngressType:   {"k8s.ingress.key": "k8s.ingress.value"},
					observer.K8sNodeType:      {"k8s.node.key": "k8s.node.value"},
				},
			},
		},
	}

	for _, tt := range tests {
		t.Run(tt.id.String(), func(t *testing.T) {
			factory := NewFactory()
			cfg := factory.CreateDefaultConfig()

			sub, err := cm.Sub(tt.id.String())
			require.NoError(t, err)
			require.NoError(t, sub.Unmarshal(cfg))

			assert.NoError(t, component.ValidateConfig(cfg))
			assert.Equal(t, tt.expected, cfg)
		})
	}
}

func TestInvalidResourceAttributeEndpointType(t *testing.T) {
	factories, err := otelcoltest.NopFactories()
	require.NoError(t, err)

	factories.Receivers[component.MustNewType("nop")] = &nopWithEndpointFactory{Factory: receivertest.NewNopFactory()}

	factory := NewFactory()
	factories.Receivers[metadata.Type] = factory
	// https://github.com/open-telemetry/opentelemetry-collector-contrib/issues/33594
	// nolint:staticcheck
	cfg, err := otelcoltest.LoadConfigAndValidate(filepath.Join("testdata", "invalid-resource-attributes.yaml"), factories)
	require.ErrorContains(t, err, "error reading configuration for \"receiver_creator\": resource attributes for unsupported endpoint type \"not.a.real.type\"")
	require.Nil(t, cfg)
}

func TestInvalidReceiverResourceAttributeValueType(t *testing.T) {
	factories, err := otelcoltest.NopFactories()
	require.NoError(t, err)

	factories.Receivers[component.MustNewType("nop")] = &nopWithEndpointFactory{Factory: receivertest.NewNopFactory()}

	factory := NewFactory()
	factories.Receivers[metadata.Type] = factory
	// https://github.com/open-telemetry/opentelemetry-collector-contrib/issues/33594
	// nolint:staticcheck
	cfg, err := otelcoltest.LoadConfigAndValidate(filepath.Join("testdata", "invalid-receiver-resource-attributes.yaml"), factories)
	require.ErrorContains(t, err, "error reading configuration for \"receiver_creator\": unsupported `resource_attributes` \"one\" value <nil> in examplereceiver/1")
	require.Nil(t, cfg)
}

type nopWithEndpointConfig struct {
	Endpoint string `mapstructure:"endpoint"`
	IntField int    `mapstructure:"int_field"`
}

type nopWithEndpointFactory struct {
	rcvr.Factory
}

type nopWithEndpointReceiver struct {
	mockComponent
	consumer.Logs
	consumer.Metrics
	consumer.Traces
	rcvr.Settings
	cfg component.Config
}

func (*nopWithEndpointFactory) CreateDefaultConfig() component.Config {
	return &nopWithEndpointConfig{
		IntField: 1234,
	}
}

type mockComponent struct {
	component.StartFunc
	component.ShutdownFunc
}

func (*nopWithEndpointFactory) CreateLogs(
	_ context.Context,
	rcs rcvr.Settings,
	cfg component.Config,
	nextConsumer consumer.Logs,
) (rcvr.Logs, error) {
	return &nopWithEndpointReceiver{
		Logs:     nextConsumer,
		Settings: rcs,
		cfg:      cfg,
	}, nil
}

func (*nopWithEndpointFactory) CreateMetrics(
	_ context.Context,
	rcs rcvr.Settings,
	cfg component.Config,
	nextConsumer consumer.Metrics,
) (rcvr.Metrics, error) {
	return &nopWithEndpointReceiver{
		Metrics:  nextConsumer,
		Settings: rcs,
		cfg:      cfg,
	}, nil
}

func (*nopWithEndpointFactory) CreateTraces(
	_ context.Context,
	rcs rcvr.Settings,
	cfg component.Config,
	nextConsumer consumer.Traces,
) (rcvr.Traces, error) {
	return &nopWithEndpointReceiver{
		Traces:   nextConsumer,
		Settings: rcs,
		cfg:      cfg,
	}, nil
}

type nopWithoutEndpointConfig struct {
	NotEndpoint string `mapstructure:"not_endpoint"`
	IntField    int    `mapstructure:"int_field"`
}

type nopWithoutEndpointFactory struct {
	rcvr.Factory
}

type nopWithoutEndpointReceiver struct {
	mockComponent
	consumer.Logs
	consumer.Metrics
	consumer.Traces
	rcvr.Settings
	cfg component.Config
}

func (*nopWithoutEndpointFactory) CreateDefaultConfig() component.Config {
	return &nopWithoutEndpointConfig{
		IntField: 2345,
	}
}

func (*nopWithoutEndpointFactory) CreateLogs(
	_ context.Context,
	rcs rcvr.Settings,
	cfg component.Config,
	nextConsumer consumer.Logs,
) (rcvr.Logs, error) {
	return &nopWithoutEndpointReceiver{
		Logs:     nextConsumer,
		Settings: rcs,
		cfg:      cfg,
	}, nil
}

func (*nopWithoutEndpointFactory) CreateMetrics(
	_ context.Context,
	rcs rcvr.Settings,
	cfg component.Config,
	nextConsumer consumer.Metrics,
) (rcvr.Metrics, error) {
	return &nopWithoutEndpointReceiver{
		Metrics:  nextConsumer,
		Settings: rcs,
		cfg:      cfg,
	}, nil
}

func (*nopWithoutEndpointFactory) CreateTraces(
	_ context.Context,
	rcs rcvr.Settings,
	cfg component.Config,
	nextConsumer consumer.Traces,
) (rcvr.Traces, error) {
	return &nopWithoutEndpointReceiver{
		Traces:   nextConsumer,
		Settings: rcs,
		cfg:      cfg,
	}, nil
}

type nopWithFilelogConfig struct {
	Include         []string `mapstructure:"include"`
	IncludeFileName bool     `mapstructure:"include_file_name"`
	IncludeFilePath bool     `mapstructure:"include_file_path"`
	Operators       []any    `mapstructure:"operators"`
}

type nopWithFilelogFactory struct {
	rcvr.Factory
}

type nopWithFilelogReceiver struct {
	mockComponent
	consumer.Logs
	consumer.Metrics
	consumer.Traces
	rcvr.Settings
	cfg component.Config
}

func (*nopWithFilelogFactory) CreateDefaultConfig() component.Config {
	return &nopWithFilelogConfig{}
}

func (*nopWithFilelogFactory) CreateLogs(
	_ context.Context,
	rcs rcvr.Settings,
	cfg component.Config,
	nextConsumer consumer.Logs,
) (rcvr.Logs, error) {
	return &nopWithEndpointReceiver{
		Logs:     nextConsumer,
		Settings: rcs,
		cfg:      cfg,
	}, nil
}<|MERGE_RESOLUTION|>--- conflicted
+++ resolved
@@ -90,11 +90,7 @@
 						Rule:               `type == "port"`,
 						ResourceAttributes: map[string]any{"one": "two"},
 						rule:               portRule,
-<<<<<<< HEAD
-						signals:            receiverSignals{true, true, true},
-=======
 						signals:            receiverSignals{metrics: true, logs: true, traces: true},
->>>>>>> 03e370a1
 					},
 					"nop/1": {
 						receiverConfig: receiverConfig{
@@ -107,11 +103,7 @@
 						Rule:               `type == "port"`,
 						ResourceAttributes: map[string]any{"two": "three"},
 						rule:               portRule,
-<<<<<<< HEAD
-						signals:            receiverSignals{true, true, true},
-=======
 						signals:            receiverSignals{metrics: true, logs: true, traces: true},
->>>>>>> 03e370a1
 					},
 				},
 				WatchObservers: []component.ID{
