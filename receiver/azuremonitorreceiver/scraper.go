--- conflicted
+++ resolved
@@ -158,7 +158,6 @@
 	delete(s.subscriptions, id)
 }
 
-<<<<<<< HEAD
 func loadTokenProvider(host component.Host, cType string) (azcore.TokenCredential, error) {
 	componentType, err := component.NewType(cType)
 	if err != nil {
@@ -189,10 +188,6 @@
 
 	s.settings.Logger.Warn("'auth' is deprecated, use 'credentials' instead")
 	switch s.cfg.Authentication {
-=======
-func (s *azureScraper) loadCredentials() (err error) {
-	switch s.cfg.Credentials {
->>>>>>> 3ebd0ddc
 	case defaultCredentials:
 		if s.cred, err = s.azDefaultCredentialsFunc(nil); err != nil {
 			return err
