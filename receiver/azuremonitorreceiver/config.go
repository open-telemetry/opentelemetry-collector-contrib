--- conflicted
+++ resolved
@@ -242,14 +242,6 @@
 	Cloud                             string                        `mapstructure:"cloud"`
 	SubscriptionIDs                   []string                      `mapstructure:"subscription_ids"`
 	DiscoverSubscriptions             bool                          `mapstructure:"discover_subscriptions"`
-<<<<<<< HEAD
-=======
-	Credentials                       string                        `mapstructure:"credentials"`
-	TenantID                          string                        `mapstructure:"tenant_id"`
-	ClientID                          string                        `mapstructure:"client_id"`
-	ClientSecret                      string                        `mapstructure:"client_secret"`
-	FederatedTokenFile                string                        `mapstructure:"federated_token_file"`
->>>>>>> 3ebd0ddc
 	ResourceGroups                    []string                      `mapstructure:"resource_groups"`
 	Services                          []string                      `mapstructure:"services"`
 	Metrics                           NestedListAlias               `mapstructure:"metrics"`
@@ -267,8 +259,8 @@
 	// useless.
 	Credentials string `mapstructure:"credentials"`
 
-	// Authentication is deprecated.
-	Authentication     string `mapstructure:"auth"`
+	// Credentials is deprecated.
+	Credentials                       string                        `mapstructure:"credentials"`
 	TenantID           string `mapstructure:"tenant_id"`
 	ClientID           string `mapstructure:"client_id"`
 	ClientSecret       string `mapstructure:"client_secret"`
@@ -288,21 +280,14 @@
 		err = multierr.Append(err, errMissingSubscriptionIDs)
 	}
 
-<<<<<<< HEAD
-	if c.Credentials == "" {
+	//if c.Credentials == "" {
 		// only matters if there is no token provider configured
-		switch c.Authentication {
-		case servicePrincipal:
-			if c.TenantID == "" {
-				err = multierr.Append(err, errMissingTenantID)
-			}
-=======
+		
 	switch c.Credentials {
 	case servicePrincipal:
 		if c.TenantID == "" {
 			err = multierr.Append(err, errMissingTenantID)
 		}
->>>>>>> 3ebd0ddc
 
 			if c.ClientID == "" {
 				err = multierr.Append(err, errMissingClientID)
@@ -324,18 +309,10 @@
 				err = multierr.Append(err, errMissingFedTokenFile)
 			}
 
-<<<<<<< HEAD
-		case managedIdentity:
-		case defaultCredentials:
-		default:
-			return fmt.Errorf("authentication %q is not supported. supported authentications include [%v,%v,%v,%v]", c.Authentication, servicePrincipal, workloadIdentity, managedIdentity, defaultCredentials)
-		}
-=======
 	case managedIdentity:
 	case defaultCredentials:
 	default:
 		return fmt.Errorf("credentials %v is not supported. supported authentications include [%v,%v,%v,%v]", c.Credentials, servicePrincipal, workloadIdentity, managedIdentity, defaultCredentials)
->>>>>>> 3ebd0ddc
 	}
 
 	if c.Cloud != azureCloud && c.Cloud != azureGovernmentCloud && c.Cloud != azureChinaCloud {
