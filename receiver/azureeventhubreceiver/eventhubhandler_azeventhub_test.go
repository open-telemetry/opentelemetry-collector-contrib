--- conflicted
+++ resolved
@@ -10,12 +10,7 @@
 	"testing"
 	"time"
 
-<<<<<<< HEAD
-	"github.com/Azure/azure-sdk-for-go/sdk/azcore"
-	"github.com/Azure/azure-sdk-for-go/sdk/azcore/policy"
-=======
 	"github.com/Azure/azure-sdk-for-go/sdk/azcore/to"
->>>>>>> c043b5d9
 	"github.com/Azure/azure-sdk-for-go/sdk/messaging/azeventhubs/v2"
 	"github.com/stretchr/testify/assert"
 	"github.com/stretchr/testify/require"
@@ -238,19 +233,9 @@
 		},
 	}
 
-<<<<<<< HEAD
-	for _, tc := range testCases {
-		t.Run(tc.name, func(t *testing.T) {
-			mockHubWrapper := &hubWrapperAzeventhubImpl{
-				hub:     &mockAzeventHub{},
-				config:  tc.config,
-				storage: nil,
-			}
-=======
 	namespace, err := mockHubWrapper.namespace()
 	require.NoError(t, err)
 	assert.Equal(t, "test", namespace)
->>>>>>> c043b5d9
 
 			namespace, err := mockHubWrapper.namespace()
 			if tc.expectedErrContains != "" {
@@ -301,92 +286,6 @@
 	}
 }
 
-<<<<<<< HEAD
-func TestCreateConsumerClient(t *testing.T) {
-	authID := component.MustNewID("azureauth")
-	logger := zap.NewNop()
-
-	testCases := []struct {
-		name                string
-		config              *Config
-		host                component.Host
-		expectedErrContains string
-	}{
-		{
-			name: "success with auth",
-			config: &Config{
-				Auth: &authID,
-				EventHub: EventHubConfig{
-					Namespace: "test.servicebus.windows.net",
-					Name:      "hub",
-				},
-			},
-			host: &mockHost{
-				ext: map[component.ID]component.Component{
-					authID: &mockTokenCredential{},
-				},
-			},
-		},
-		{
-			name: "missing auth extension",
-			config: &Config{
-				Auth: &authID,
-			},
-			host: &mockHost{
-				ext: map[component.ID]component.Component{},
-			},
-			expectedErrContains: "failed to resolve auth extension",
-		},
-		{
-			name: "invalid auth extension type",
-			config: &Config{
-				Auth: &authID,
-			},
-			host: &mockHost{
-				ext: map[component.ID]component.Component{
-					authID: &mockHost{}, // not a TokenCredential
-				},
-			},
-			expectedErrContains: "does not implement azcore.TokenCredential",
-		},
-		{
-			name: "connection string path",
-			config: &Config{
-				Connection: "Endpoint=sb://test.servicebus.windows.net/;SharedAccessKeyName=Key;SharedAccessKey=Secret;EntityPath=hub",
-			},
-			host: componenttest.NewNopHost(),
-		},
-	}
-
-	for _, tc := range testCases {
-		t.Run(tc.name, func(t *testing.T) {
-			t.Parallel()
-			_, err := createConsumerClient(tc.config, tc.host, "group", logger)
-			if tc.expectedErrContains != "" {
-				require.ErrorContains(t, err, tc.expectedErrContains)
-				return
-			}
-			require.NoError(t, err)
-		})
-	}
-}
-
-type mockTokenCredential struct {
-	component.Component
-}
-
-func (*mockTokenCredential) GetToken(_ context.Context, _ policy.TokenRequestOptions) (azcore.AccessToken, error) {
-	return azcore.AccessToken{Token: "test", ExpiresOn: time.Now().Add(time.Hour)}, nil
-}
-
-type mockHost struct {
-	component.Component
-	ext map[component.ID]component.Component
-}
-
-func (m *mockHost) GetExtensions() map[component.ID]component.Component {
-	return m.ext
-=======
 func TestStartPos(t *testing.T) {
 	testCases := []struct {
 		enableStorage bool
@@ -521,5 +420,4 @@
 			require.Equal(t, *test.expectedOffset, *startPos.Offset)
 		}
 	}
->>>>>>> c043b5d9
 }