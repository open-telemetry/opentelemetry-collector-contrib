// Copyright The OpenTelemetry Authors
// SPDX-License-Identifier: Apache-2.0

package azureeventhubreceiver // import "github.com/open-telemetry/opentelemetry-collector-contrib/receiver/azureeventhubreceiver"

import (
	"context"
	"errors"
	"strings"
	"sync"
	"time"

	"github.com/Azure/azure-sdk-for-go/sdk/azcore/to"
	"github.com/Azure/azure-sdk-for-go/sdk/messaging/azeventhubs"
	"go.opentelemetry.io/collector/component"
	"go.opentelemetry.io/collector/receiver"
	"go.uber.org/zap"
)

const (
	batchCount = 100
)

<<<<<<< HEAD
type eventHandler interface {
	run(ctx context.Context, host component.Host) error
	close(ctx context.Context) error
	setDataConsumer(dataConsumer dataConsumer)
}

type consumerClientWrapper interface {
	GetEventHubProperties(ctx context.Context, options *azeventhubs.GetEventHubPropertiesOptions) (azeventhubs.EventHubProperties, error)
	GetPartitionProperties(ctx context.Context, partitionID string, options *azeventhubs.GetPartitionPropertiesOptions) (azeventhubs.PartitionProperties, error)
	NewConsumer(ctx context.Context, options *azeventhubs.ConsumerClientOptions) (*azeventhubs.ConsumerClient, error)
	NewPartitionClient(partitionID string, options *azeventhubs.PartitionClientOptions) (*azeventhubs.PartitionClient, error)
=======
type hubWrapper interface {
	GetRuntimeInformation(ctx context.Context) (*eventhub.HubRuntimeInformation, error)
	Receive(ctx context.Context, partitionID string, handler eventhub.Handler, opts ...eventhub.ReceiveOption) (listerHandleWrapper, error)
>>>>>>> 8edea618
	Close(ctx context.Context) error
}

type consumerClientWrapperImpl struct {
	consumerClient *azeventhubs.ConsumerClient
}

func newConsumerClientWrapperImplementation(cfg *Config) (*consumerClientWrapperImpl, error) {
	splits := strings.Split(cfg.Connection, "/")
	eventhubName := splits[len(splits)-1]
	// if that didn't work it's ok as the SDK will try to parse it to create the client

	consumerClient, err := azeventhubs.NewConsumerClientFromConnectionString(cfg.Connection, eventhubName, cfg.ConsumerGroup, nil)
	if err != nil {
		return nil, err
	}
	return &consumerClientWrapperImpl{
		consumerClient: consumerClient,
	}, nil
}

func (c *consumerClientWrapperImpl) GetEventHubProperties(ctx context.Context, options *azeventhubs.GetEventHubPropertiesOptions) (azeventhubs.EventHubProperties, error) {
	return c.consumerClient.GetEventHubProperties(ctx, options)
}

func (c *consumerClientWrapperImpl) GetPartitionProperties(ctx context.Context, partitionID string, options *azeventhubs.GetPartitionPropertiesOptions) (azeventhubs.PartitionProperties, error) {
	return c.consumerClient.GetPartitionProperties(ctx, partitionID, options)
}

func (c *consumerClientWrapperImpl) NewConsumer(_ context.Context, _ *azeventhubs.ConsumerClientOptions) (*azeventhubs.ConsumerClient, error) {
	return c.consumerClient, nil
}

func (c *consumerClientWrapperImpl) NewPartitionClient(partitionID string, options *azeventhubs.PartitionClientOptions) (*azeventhubs.PartitionClient, error) {
	return c.consumerClient.NewPartitionClient(partitionID, options)
}

func (c *consumerClientWrapperImpl) Close(ctx context.Context) error {
	return c.consumerClient.Close(ctx)
}

type eventhubHandler struct {
<<<<<<< HEAD
	consumerClient consumerClientWrapper
	dataConsumer   dataConsumer
	config         *Config
	settings       receiver.CreateSettings
	cancel         context.CancelFunc
	useProcessor   bool
}

var _ eventHandler = (*eventhubHandler)(nil)

// newEventhubHandler creates a handler for Azure Event Hub. This version is enhanced to handle mock configurations for testing.
func newEventhubHandler(config *Config, settings receiver.CreateSettings) *eventhubHandler {
	// Check if the configuration is meant for testing. This can be done by checking a specific field or a pattern in the connection string.
	if strings.Contains(config.Connection, "fake.servicebus.windows.net") {
		return nil
	}

	return &eventhubHandler{
		config:       config,
		settings:     settings,
		useProcessor: true,
	}
}

func (h *eventhubHandler) init(ctx context.Context) error {
	_, h.cancel = context.WithCancel(ctx)
	consumerClient, err := newConsumerClientWrapperImplementation(h.config)
	if err != nil {
		return err
	}
	h.consumerClient = consumerClient
	return nil
}

func (h *eventhubHandler) run(ctx context.Context, host component.Host) error {
	ctx, h.cancel = context.WithCancel(ctx)
	if h.useProcessor {
		return h.runWithProcessor(ctx, host)
	}
	return h.runWithConsumerClient(ctx, host)
}
func (h *eventhubHandler) runWithProcessor(ctx context.Context, host component.Host) error {
	checkpointStore, err := createCheckpointStore(ctx, host, h.config, h.settings)
	if err != nil {
		h.settings.Logger.Debug("Error creating CheckpointStore", zap.Error(err))
		return err
	}

	consumerClientImpl, ok := h.consumerClient.(*consumerClientWrapperImpl)
	if !ok {
		// we're in a testing environment
		return nil
	}
=======
	hub          hubWrapper
	dataConsumer dataConsumer
	config       *Config
	settings     receiver.Settings
	cancel       context.CancelFunc
}

func (h *eventhubHandler) run(ctx context.Context, host component.Host) error {
	ctx, h.cancel = context.WithCancel(ctx)
>>>>>>> 8edea618

	processor, err := azeventhubs.NewProcessor(consumerClientImpl.consumerClient, checkpointStore, nil)
	if err != nil {
		h.settings.Logger.Debug("Error creating Processor", zap.Error(err))
		return err
	}

	processorCtx, processorCancel := context.WithCancel(ctx)
	go h.dispatchPartitionClients(processor)
	defer processorCancel()

	return processor.Run(processorCtx)
}

func (h *eventhubHandler) dispatchPartitionClients(processor *azeventhubs.Processor) {
	var wg sync.WaitGroup
	for {
		partitionClient := processor.NextPartitionClient(context.TODO())

		if partitionClient == nil {
			break
		}

		wg.Add(1)
		go func(pc *azeventhubs.ProcessorPartitionClient) {
			defer wg.Done()
			if err := h.processEventsForPartition(pc); err != nil {
				h.settings.Logger.Error("Error processing partition", zap.Error(err))
			}
		}(partitionClient)
	}
	wg.Wait()
}

func (h *eventhubHandler) processEventsForPartition(partitionClient *azeventhubs.ProcessorPartitionClient) error {
	defer partitionClient.Close(context.TODO())

	for {
		receiveCtx, cancelReceive := context.WithTimeout(context.TODO(), time.Minute)
		events, err := partitionClient.ReceiveEvents(receiveCtx, 100, nil)
		cancelReceive()

		if err != nil && !errors.Is(err, context.DeadlineExceeded) {
			var eventHubError *azeventhubs.Error
			if errors.As(err, &eventHubError) && eventHubError.Code == azeventhubs.ErrorCodeOwnershipLost {
				return nil
			}
			return err
		}

		if len(events) == 0 {
			continue
		}

		for _, event := range events {
			if err := h.newMessageHandler(context.TODO(), event); err != nil {
				h.settings.Logger.Error("Error handling event", zap.Error(err))
			}
		}

		if err := partitionClient.UpdateCheckpoint(context.TODO(), events[len(events)-1], nil); err != nil {
			h.settings.Logger.Error("Error updating checkpoint", zap.Error(err))
		}
	}
}

func (h *eventhubHandler) runWithConsumerClient(ctx context.Context, _ component.Host) error {
	if h.consumerClient == nil {
		if err := h.init(ctx); err != nil {
			return err
		}
	}
	if h.config.Partition == "" {
		properties, err := h.consumerClient.GetEventHubProperties(ctx, nil)
		if err != nil {
			h.settings.Logger.Debug("Error getting Event Hub properties", zap.Error(err))
			return err
		}

		for _, partitionID := range properties.PartitionIDs {
			err = h.setupPartition(ctx, partitionID)
			if err != nil {
				h.settings.Logger.Debug("Error setting up partition", zap.Error(err))
				return err
			}
		}
	} else {
		err := h.setupPartition(ctx, h.config.Partition)
		if err != nil {
			h.settings.Logger.Debug("Error setting up partition", zap.Error(err))
			return err
		}
	}
	return nil
}

func (h *eventhubHandler) setupPartition(ctx context.Context, partitionID string) error {
	cc, err := h.consumerClient.NewConsumer(ctx, nil)
	if err != nil {
		return err
	}
	if cc == nil {
		return errors.New("failed to initialize consumer client")
	}
	defer cc.Close(ctx)

	pcOpts := &azeventhubs.PartitionClientOptions{
		StartPosition: azeventhubs.StartPosition{
			Earliest: to.Ptr(true),
		},
	}

	pc, err := cc.NewPartitionClient(partitionID, pcOpts)
	if err != nil {
		return err
	}
	if pc == nil {
		return errors.New("failed to initialize partition client")
	}
	defer func() {
		if pc != nil {
			pc.Close(ctx)
		}
	}()

	go h.receivePartitionEvents(ctx, pc)

	return nil
}

func (h *eventhubHandler) receivePartitionEvents(ctx context.Context, pc *azeventhubs.PartitionClient) {
	for {
		rcvCtx, rcvCtxCancel := context.WithTimeout(context.TODO(), time.Second*10)
		events, err := pc.ReceiveEvents(rcvCtx, batchCount, nil)
		rcvCtxCancel()
		if err != nil && !errors.Is(err, context.DeadlineExceeded) {
			h.settings.Logger.Error("Error receiving events", zap.Error(err))
		}

		for _, event := range events {
			if err := h.newMessageHandler(ctx, event); err != nil {
				h.settings.Logger.Error("Error handling event", zap.Error(err))
			}
		}
	}
}

func (h *eventhubHandler) newMessageHandler(ctx context.Context, event *azeventhubs.ReceivedEventData) error {
	err := h.dataConsumer.consume(ctx, event)
	if err != nil {
		h.settings.Logger.Error("Error decoding message", zap.Error(err))
		return err
	}
	return nil
}

func (h *eventhubHandler) close(ctx context.Context) error {
	if h.consumerClient != nil {
		err := h.consumerClient.Close(ctx)
		if err != nil {
			return err
		}
		h.consumerClient = nil
	}
	if h.cancel != nil {
		h.cancel()
	}

	return nil
}

func (h *eventhubHandler) setDataConsumer(dataConsumer dataConsumer) {
	h.dataConsumer = dataConsumer
<<<<<<< HEAD
=======
}

func newEventhubHandler(config *Config, settings receiver.Settings) *eventhubHandler {

	return &eventhubHandler{
		config:   config,
		settings: settings,
	}
>>>>>>> 8edea618
}<|MERGE_RESOLUTION|>--- conflicted
+++ resolved
@@ -21,23 +21,9 @@
 	batchCount = 100
 )
 
-<<<<<<< HEAD
-type eventHandler interface {
-	run(ctx context.Context, host component.Host) error
-	close(ctx context.Context) error
-	setDataConsumer(dataConsumer dataConsumer)
-}
-
-type consumerClientWrapper interface {
-	GetEventHubProperties(ctx context.Context, options *azeventhubs.GetEventHubPropertiesOptions) (azeventhubs.EventHubProperties, error)
-	GetPartitionProperties(ctx context.Context, partitionID string, options *azeventhubs.GetPartitionPropertiesOptions) (azeventhubs.PartitionProperties, error)
-	NewConsumer(ctx context.Context, options *azeventhubs.ConsumerClientOptions) (*azeventhubs.ConsumerClient, error)
-	NewPartitionClient(partitionID string, options *azeventhubs.PartitionClientOptions) (*azeventhubs.PartitionClient, error)
-=======
 type hubWrapper interface {
 	GetRuntimeInformation(ctx context.Context) (*eventhub.HubRuntimeInformation, error)
 	Receive(ctx context.Context, partitionID string, handler eventhub.Handler, opts ...eventhub.ReceiveOption) (listerHandleWrapper, error)
->>>>>>> 8edea618
 	Close(ctx context.Context) error
 }
 
@@ -80,61 +66,6 @@
 }
 
 type eventhubHandler struct {
-<<<<<<< HEAD
-	consumerClient consumerClientWrapper
-	dataConsumer   dataConsumer
-	config         *Config
-	settings       receiver.CreateSettings
-	cancel         context.CancelFunc
-	useProcessor   bool
-}
-
-var _ eventHandler = (*eventhubHandler)(nil)
-
-// newEventhubHandler creates a handler for Azure Event Hub. This version is enhanced to handle mock configurations for testing.
-func newEventhubHandler(config *Config, settings receiver.CreateSettings) *eventhubHandler {
-	// Check if the configuration is meant for testing. This can be done by checking a specific field or a pattern in the connection string.
-	if strings.Contains(config.Connection, "fake.servicebus.windows.net") {
-		return nil
-	}
-
-	return &eventhubHandler{
-		config:       config,
-		settings:     settings,
-		useProcessor: true,
-	}
-}
-
-func (h *eventhubHandler) init(ctx context.Context) error {
-	_, h.cancel = context.WithCancel(ctx)
-	consumerClient, err := newConsumerClientWrapperImplementation(h.config)
-	if err != nil {
-		return err
-	}
-	h.consumerClient = consumerClient
-	return nil
-}
-
-func (h *eventhubHandler) run(ctx context.Context, host component.Host) error {
-	ctx, h.cancel = context.WithCancel(ctx)
-	if h.useProcessor {
-		return h.runWithProcessor(ctx, host)
-	}
-	return h.runWithConsumerClient(ctx, host)
-}
-func (h *eventhubHandler) runWithProcessor(ctx context.Context, host component.Host) error {
-	checkpointStore, err := createCheckpointStore(ctx, host, h.config, h.settings)
-	if err != nil {
-		h.settings.Logger.Debug("Error creating CheckpointStore", zap.Error(err))
-		return err
-	}
-
-	consumerClientImpl, ok := h.consumerClient.(*consumerClientWrapperImpl)
-	if !ok {
-		// we're in a testing environment
-		return nil
-	}
-=======
 	hub          hubWrapper
 	dataConsumer dataConsumer
 	config       *Config
@@ -144,7 +75,6 @@
 
 func (h *eventhubHandler) run(ctx context.Context, host component.Host) error {
 	ctx, h.cancel = context.WithCancel(ctx)
->>>>>>> 8edea618
 
 	processor, err := azeventhubs.NewProcessor(consumerClientImpl.consumerClient, checkpointStore, nil)
 	if err != nil {
@@ -318,8 +248,6 @@
 
 func (h *eventhubHandler) setDataConsumer(dataConsumer dataConsumer) {
 	h.dataConsumer = dataConsumer
-<<<<<<< HEAD
-=======
 }
 
 func newEventhubHandler(config *Config, settings receiver.Settings) *eventhubHandler {
@@ -328,5 +256,4 @@
 		config:   config,
 		settings: settings,
 	}
->>>>>>> 8edea618
 }