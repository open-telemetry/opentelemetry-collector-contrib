// Copyright The OpenTelemetry Authors
// SPDX-License-Identifier: Apache-2.0

package prometheusremotewritereceiver // import "github.com/open-telemetry/opentelemetry-collector-contrib/receiver/prometheusremotewritereceiver"

import (
	"bytes"
	"context"
	"fmt"
	"io"
	"math"
	"net/http"
	"net/http/httptest"
	"strconv"
	"sync"
	"testing"
	"time"

	"github.com/gogo/protobuf/proto"
	"github.com/golang/snappy"
	promconfig "github.com/prometheus/prometheus/config"
	"github.com/prometheus/prometheus/model/value"
	writev2 "github.com/prometheus/prometheus/prompb/io/prometheus/write/v2"
	"github.com/prometheus/prometheus/storage/remote"
	"github.com/stretchr/testify/assert"
	"go.opentelemetry.io/collector/component"
	"go.opentelemetry.io/collector/consumer"
	"go.opentelemetry.io/collector/consumer/consumertest"
	"go.opentelemetry.io/collector/pdata/pcommon"
	"go.opentelemetry.io/collector/pdata/pmetric"
	"go.opentelemetry.io/collector/receiver/receiverhelper"
	"go.opentelemetry.io/collector/receiver/receivertest"

	"github.com/open-telemetry/opentelemetry-collector-contrib/internal/exp/metrics/identity"
	"github.com/open-telemetry/opentelemetry-collector-contrib/pkg/pdatatest/pmetrictest"
	"github.com/open-telemetry/opentelemetry-collector-contrib/pkg/translator/prometheus"
	"github.com/open-telemetry/opentelemetry-collector-contrib/receiver/prometheusremotewritereceiver/internal/metadata"
)

var writeV2RequestFixture = &writev2.Request{
	Symbols: []string{"", "__name__", "test_metric1", "job", "service-x/test", "instance", "107cn001", "d", "e", "foo", "bar", "f", "g", "h", "i", "Test gauge for test purposes", "Maybe op/sec who knows (:", "Test counter for test purposes"},
	Timeseries: []writev2.TimeSeries{
		{
			Metadata:         writev2.Metadata{Type: writev2.Metadata_METRIC_TYPE_GAUGE},
			LabelsRefs:       []uint32{1, 2, 3, 4, 5, 6, 7, 8, 9, 10}, // Symbolized writeRequestFixture.Timeseries[0].Labels
			Samples:          []writev2.Sample{{Value: 1, Timestamp: 1}},
			CreatedTimestamp: 1,
		},
		{
			Metadata:         writev2.Metadata{Type: writev2.Metadata_METRIC_TYPE_GAUGE},
			LabelsRefs:       []uint32{1, 2, 3, 4, 5, 6, 7, 8, 9, 10}, // Same series as first. Should use the same resource metrics.
			Samples:          []writev2.Sample{{Value: 2, Timestamp: 2}},
			CreatedTimestamp: 2,
		},
		{
			Metadata:         writev2.Metadata{Type: writev2.Metadata_METRIC_TYPE_GAUGE},
			LabelsRefs:       []uint32{1, 2, 3, 9, 5, 10, 7, 8, 9, 10}, // This series has different label values for job and instance.
			Samples:          []writev2.Sample{{Value: 2, Timestamp: 2}},
			CreatedTimestamp: 2,
		},
	},
}

func setupMetricsReceiver(t *testing.T) *prometheusRemoteWriteReceiver {
	t.Helper()

	factory := NewFactory()
	cfg := factory.CreateDefaultConfig()

	prwReceiver, err := factory.CreateMetrics(t.Context(), receivertest.NewNopSettings(metadata.Type), cfg, consumertest.NewNop())
	assert.NoError(t, err)
	assert.NotNil(t, prwReceiver, "metrics receiver creation failed")

	receiverID := component.MustNewID("test")
	obsrecv, err := receiverhelper.NewObsReport(receiverhelper.ObsReportSettings{
		ReceiverID:             receiverID,
		Transport:              "http",
		ReceiverCreateSettings: receivertest.NewNopSettings(metadata.Type),
	})
	assert.NoError(t, err)

	prwReceiver.(*prometheusRemoteWriteReceiver).obsrecv = obsrecv
	writeReceiver := prwReceiver.(*prometheusRemoteWriteReceiver)

	// Add cleanup to ensure LRU cache is properly purged
	t.Cleanup(func() {
		writeReceiver.rmCache.Purge()
	})

	return writeReceiver
}

func TestHandlePRWContentTypeNegotiation(t *testing.T) {
	for _, tc := range []struct {
		name          string
		contentType   string
		expectedCode  int
		expectedStats remote.WriteResponseStats
	}{
		{
			name:         "no content type",
			contentType:  "",
			expectedCode: http.StatusUnsupportedMediaType,
			expectedStats: remote.WriteResponseStats{
				Confirmed:  false,
				Samples:    0,
				Histograms: 0,
				Exemplars:  0,
			},
		},
		{
			name:         "unsupported content type",
			contentType:  "application/json",
			expectedCode: http.StatusUnsupportedMediaType,
			expectedStats: remote.WriteResponseStats{
				Confirmed:  false,
				Samples:    0,
				Histograms: 0,
				Exemplars:  0,
			},
		},
		{
			name:         "x-protobuf/no proto parameter",
			contentType:  "application/x-protobuf",
			expectedCode: http.StatusUnsupportedMediaType,
			expectedStats: remote.WriteResponseStats{
				Confirmed:  false,
				Samples:    0,
				Histograms: 0,
				Exemplars:  0,
			},
		},
		{
			name:         "x-protobuf/v1 proto parameter",
			contentType:  fmt.Sprintf("application/x-protobuf;proto=%s", promconfig.RemoteWriteProtoMsgV1),
			expectedCode: http.StatusUnsupportedMediaType,
			expectedStats: remote.WriteResponseStats{
				Confirmed:  false,
				Samples:    0,
				Histograms: 0,
				Exemplars:  0,
			},
		},
		{
			name:         "x-protobuf/v2 proto parameter",
			contentType:  fmt.Sprintf("application/x-protobuf;proto=%s", promconfig.RemoteWriteProtoMsgV2),
			expectedCode: http.StatusNoContent,
			expectedStats: remote.WriteResponseStats{
				Confirmed:  true,
				Samples:    0,
				Histograms: 0,
				Exemplars:  0,
			},
		},
	} {
		t.Run(tc.name, func(t *testing.T) {
			body := writev2.Request{}
			pBuf := proto.NewBuffer(nil)
			err := pBuf.Marshal(&body)
			assert.NoError(t, err)

			var compressedBody []byte
			snappy.Encode(compressedBody, pBuf.Bytes())

			req := httptest.NewRequest(http.MethodPost, "/api/v1/write", bytes.NewBuffer(compressedBody))

			req.Header.Set("Content-Type", tc.contentType)
			req.Header.Set("Content-Encoding", "snappy")
			w := httptest.NewRecorder()

			prwReceiver := setupMetricsReceiver(t)
			prwReceiver.handlePRW(w, req)
			resp := w.Result()

			assert.Equal(t, tc.expectedCode, resp.StatusCode)
			if tc.expectedCode == http.StatusNoContent { // We went until the end
				assert.NotEmpty(t, resp.Header.Get("X-Prometheus-Remote-Write-Samples-Written"))
				assert.NotEmpty(t, resp.Header.Get("X-Prometheus-Remote-Write-Histograms-Written"))
				assert.NotEmpty(t, resp.Header.Get("X-Prometheus-Remote-Write-Exemplars-Written"))
			}
		})
	}
}

func TestTranslateV2(t *testing.T) {
	prwReceiver := setupMetricsReceiver(t)
	ctx, cancel := context.WithCancel(t.Context())
	t.Cleanup(cancel)

	for _, tc := range []struct {
		name            string
		request         *writev2.Request
		expectError     string
		expectedMetrics pmetric.Metrics
		expectedStats   remote.WriteResponseStats
	}{
		{
			name: "missing metric name",
			request: &writev2.Request{
				Symbols: []string{"", "foo", "bar"},
				Timeseries: []writev2.TimeSeries{
					{
						LabelsRefs: []uint32{1, 2},
						Samples:    []writev2.Sample{{Value: 1, Timestamp: 1}},
					},
				},
			},
			expectError: "missing metric name in labels",
			expectedStats: remote.WriteResponseStats{
				Confirmed:  false,
				Samples:    0,
				Histograms: 0,
				Exemplars:  0,
			},
		},
		{
			name: "duplicate label",
			request: &writev2.Request{
				Symbols: []string{"", "__name__", "test"},
				Timeseries: []writev2.TimeSeries{
					{
						LabelsRefs: []uint32{1, 2, 1, 2},
						Samples:    []writev2.Sample{{Value: 1, Timestamp: 1}},
					},
				},
			},
			expectError: `duplicate label "__name__" in labels`,
			expectedStats: remote.WriteResponseStats{
				Confirmed:  false,
				Samples:    0,
				Histograms: 0,
				Exemplars:  0,
			},
		},
		{
			name: "UnitRef bigger than symbols length",
			request: &writev2.Request{
				Symbols: []string{"", "__name__", "test"},
				Timeseries: []writev2.TimeSeries{
					{
						Metadata:   writev2.Metadata{Type: writev2.Metadata_METRIC_TYPE_GAUGE, UnitRef: 3},
						LabelsRefs: []uint32{1, 2},
					},
				},
			},
			expectError: "unit ref 3 is out of bounds of symbolsTable",
		},
		{
			name: "HelpRef bigger than symbols length",
			request: &writev2.Request{
				Symbols: []string{"", "__name__", "test"},
				Timeseries: []writev2.TimeSeries{
					{
						Metadata:   writev2.Metadata{Type: writev2.Metadata_METRIC_TYPE_GAUGE, HelpRef: 3},
						LabelsRefs: []uint32{1, 2},
					},
				},
			},
			expectError: "help ref 3 is out of bounds of symbolsTable",
		},
		{
			name: "accept unspecified metric type as gauge",
			request: &writev2.Request{
				Symbols: []string{"", "__name__", "test_metric", "job", "test_job", "instance", "test_instance"},
				Timeseries: []writev2.TimeSeries{
					{
						Metadata:         writev2.Metadata{Type: writev2.Metadata_METRIC_TYPE_UNSPECIFIED},
						LabelsRefs:       []uint32{1, 2, 3, 4, 5, 6},
						Samples:          []writev2.Sample{{Value: 1, Timestamp: 1}},
						CreatedTimestamp: 1,
					},
				},
			},
			expectedMetrics: func() pmetric.Metrics {
				expected := pmetric.NewMetrics()
				rm := expected.ResourceMetrics().AppendEmpty()
				attrs := rm.Resource().Attributes()
				attrs.PutStr("service.name", "test_job")
				attrs.PutStr("service.instance.id", "test_instance")

				sm := rm.ScopeMetrics().AppendEmpty()
				sm.Scope().SetName("OpenTelemetry Collector")
				sm.Scope().SetVersion("latest")
				metric := sm.Metrics().AppendEmpty()
				metric.SetName("test_metric")
				metric.SetUnit("")
				metric.SetDescription("")
				metric.Metadata().PutStr(prometheus.MetricMetadataTypeKey, "unknown")

				dp := metric.SetEmptyGauge().DataPoints().AppendEmpty()
				dp.SetTimestamp(pcommon.Timestamp(1 * int64(time.Millisecond)))
				dp.SetDoubleValue(1.0)
				dp.SetStartTimestamp(pcommon.Timestamp(1 * int64(time.Millisecond)))
				return expected
			}(),
			expectedStats: remote.WriteResponseStats{
				Confirmed:  true,
				Samples:    1,
				Histograms: 0,
				Exemplars:  0,
			},
		},
		{
			name:    "valid request",
			request: writeV2RequestFixture,
			expectedMetrics: func() pmetric.Metrics {
				expected := pmetric.NewMetrics()
				rm1 := expected.ResourceMetrics().AppendEmpty()
				rmAttributes1 := rm1.Resource().Attributes()
				rmAttributes1.PutStr("service.namespace", "service-x")
				rmAttributes1.PutStr("service.name", "test")
				rmAttributes1.PutStr("service.instance.id", "107cn001")

				sm1 := rm1.ScopeMetrics().AppendEmpty()
				// Since we don't define the labels otel_scope_name and otel_scope_version, the default values coming from the receiver settings will be used.
				sm1.Scope().SetName("OpenTelemetry Collector")
				sm1.Scope().SetVersion("latest")
				metrics1 := sm1.Metrics().AppendEmpty()
				metrics1.SetName("test_metric1")
				metrics1.SetUnit("")
				metrics1.SetDescription("")
				metrics1.Metadata().PutStr(prometheus.MetricMetadataTypeKey, "gauge")

				dp1 := metrics1.SetEmptyGauge().DataPoints().AppendEmpty()
				dp1.SetTimestamp(pcommon.Timestamp(1 * int64(time.Millisecond)))
				dp1.SetDoubleValue(1.0)
				dp1.Attributes().PutStr("d", "e")
				dp1.Attributes().PutStr("foo", "bar")
				dp1.SetStartTimestamp(pcommon.Timestamp(1 * int64(time.Millisecond)))

				dp2 := metrics1.Gauge().DataPoints().AppendEmpty()
				dp2.SetTimestamp(pcommon.Timestamp(2 * int64(time.Millisecond)))
				dp2.SetDoubleValue(2.0)
				dp2.Attributes().PutStr("d", "e")
				dp2.Attributes().PutStr("foo", "bar")
				dp2.SetStartTimestamp(pcommon.Timestamp(2 * int64(time.Millisecond)))

				rm2 := expected.ResourceMetrics().AppendEmpty()
				rmAttributes2 := rm2.Resource().Attributes()
				rmAttributes2.PutStr("service.name", "foo")
				rmAttributes2.PutStr("service.instance.id", "bar")

				sm2 := rm2.ScopeMetrics().AppendEmpty()
				sm2.Scope().SetName("OpenTelemetry Collector")
				sm2.Scope().SetVersion("latest")
				metrics2 := sm2.Metrics().AppendEmpty()
				metrics2.SetName("test_metric1")
				metrics2.SetUnit("")
				metrics2.SetDescription("")
				metrics2.Metadata().PutStr(prometheus.MetricMetadataTypeKey, "gauge")

				dp3 := metrics2.SetEmptyGauge().DataPoints().AppendEmpty()
				dp3.SetTimestamp(pcommon.Timestamp(2 * int64(time.Millisecond)))
				dp3.SetDoubleValue(2.0)
				dp3.Attributes().PutStr("d", "e")
				dp3.Attributes().PutStr("foo", "bar")
				dp3.SetStartTimestamp(pcommon.Timestamp(2 * int64(time.Millisecond)))

				return expected
			}(),
			expectedStats: remote.WriteResponseStats{
				Confirmed:  true,
				Samples:    3,
				Histograms: 0,
				Exemplars:  0,
			},
		},
		{
			name: "timeseries with different scopes",
			request: &writev2.Request{
				Symbols: []string{
					"",
					"__name__", "test_metric", // 1, 2
					"job", "service-x/test", // 3, 4
					"instance", "107cn001", // 5, 6
					"otel_scope_name", "scope1", // 7, 8
					"otel_scope_version", "v1", // 9, 10
					"otel_scope_name", "scope2", // 11, 12
					"otel_scope_version", "v2", // 13, 14
					"d", "e", // 15, 16
					"foo", "bar", // 17, 18
				},
				Timeseries: []writev2.TimeSeries{
					{
						Metadata:   writev2.Metadata{Type: writev2.Metadata_METRIC_TYPE_GAUGE},
						LabelsRefs: []uint32{1, 2, 3, 4, 5, 6, 7, 8, 9, 10, 15, 16},
						Samples:    []writev2.Sample{{Value: 1, Timestamp: 1}},
					},
					{
						Metadata:   writev2.Metadata{Type: writev2.Metadata_METRIC_TYPE_GAUGE},
						LabelsRefs: []uint32{1, 2, 3, 4, 5, 6, 7, 8, 9, 10, 15, 16},
						Samples:    []writev2.Sample{{Value: 2, Timestamp: 2}},
					},
					{
						Metadata:   writev2.Metadata{Type: writev2.Metadata_METRIC_TYPE_GAUGE},
						LabelsRefs: []uint32{1, 2, 3, 4, 5, 6, 11, 12, 13, 14, 17, 18},
						Samples:    []writev2.Sample{{Value: 3, Timestamp: 3}},
					},
					{
						// NHCB histogram with scope1
						Metadata:   writev2.Metadata{Type: writev2.Metadata_METRIC_TYPE_HISTOGRAM},
						LabelsRefs: []uint32{1, 2, 3, 4, 5, 6, 7, 8, 9, 10, 15, 16},
						Histograms: []writev2.Histogram{
							{
								Schema:         -53,
								Count:          &writev2.Histogram_CountInt{CountInt: 4},
								Sum:            1,
								Timestamp:      1,
								CustomValues:   []float64{1.0},
								PositiveSpans:  []writev2.BucketSpan{{Offset: 0, Length: 4}},
								PositiveDeltas: []int64{1, 2},
							},
						},
					},
					{
						// Exponential histogram with scope2
						Metadata:         writev2.Metadata{Type: writev2.Metadata_METRIC_TYPE_HISTOGRAM},
						LabelsRefs:       []uint32{1, 2, 3, 4, 5, 6, 11, 12, 13, 14, 17, 18},
						CreatedTimestamp: 150,
						Histograms: []writev2.Histogram{
							{
								Schema:        0,
								Count:         &writev2.Histogram_CountInt{CountInt: 6},
								Sum:           1,
								Timestamp:     1,
								ZeroThreshold: 1,
								ZeroCount:     &writev2.Histogram_ZeroCountInt{ZeroCountInt: 1},
								PositiveSpans: []writev2.BucketSpan{
									{Offset: 0, Length: 2},
								},
								PositiveDeltas: []int64{2, 2},
							},
						},
					},
				},
			},
			expectedMetrics: func() pmetric.Metrics {
				expected := pmetric.NewMetrics()
				rm1 := expected.ResourceMetrics().AppendEmpty()
				rmAttributes1 := rm1.Resource().Attributes()
				rmAttributes1.PutStr("service.namespace", "service-x")
				rmAttributes1.PutStr("service.name", "test")
				rmAttributes1.PutStr("service.instance.id", "107cn001")

				sm1 := rm1.ScopeMetrics().AppendEmpty()
				sm1.Scope().SetName("scope1")
				sm1.Scope().SetVersion("v1")
				metrics1 := sm1.Metrics().AppendEmpty()
				metrics1.SetName("test_metric")
				metrics1.SetUnit("")
				metrics1.SetDescription("")
				metrics1.Metadata().PutStr(prometheus.MetricMetadataTypeKey, "gauge")

				dp1 := metrics1.SetEmptyGauge().DataPoints().AppendEmpty()
				dp1.SetTimestamp(pcommon.Timestamp(1 * int64(time.Millisecond)))
				dp1.SetDoubleValue(1.0)
				dp1.Attributes().PutStr("d", "e")

				dp2 := metrics1.Gauge().DataPoints().AppendEmpty()
				dp2.SetTimestamp(pcommon.Timestamp(2 * int64(time.Millisecond)))
				dp2.SetDoubleValue(2.0)
				dp2.Attributes().PutStr("d", "e")

				// Add NHCB histogram to scope1
				cbneMetric := sm1.Metrics().AppendEmpty()
				cbneMetric.SetName("test_metric")
				cbneMetric.SetUnit("")
				cbneMetric.SetDescription("")
				// cbneMetric.Metadata().PutStr(prometheus.MetricMetadataTypeKey, "histogram")
				hist := cbneMetric.SetEmptyHistogram()
				hist.SetAggregationTemporality(pmetric.AggregationTemporalityCumulative)

				cbneDP := hist.DataPoints().AppendEmpty()
				cbneDP.SetTimestamp(pcommon.Timestamp(1 * int64(time.Millisecond)))
				cbneDP.SetCount(4)
				cbneDP.SetSum(1)
				cbneDP.ExplicitBounds().FromRaw([]float64{1.0})
				cbneDP.BucketCounts().FromRaw([]uint64{1, 3})
				cbneDP.Attributes().PutStr("d", "e")

				sm2 := rm1.ScopeMetrics().AppendEmpty()
				sm2.Scope().SetName("scope2")
				sm2.Scope().SetVersion("v2")
				metrics2 := sm2.Metrics().AppendEmpty()
				metrics2.SetName("test_metric")
				metrics2.SetUnit("")
				metrics2.SetDescription("")
				metrics2.Metadata().PutStr(prometheus.MetricMetadataTypeKey, "gauge")

				dp3 := metrics2.SetEmptyGauge().DataPoints().AppendEmpty()
				dp3.SetTimestamp(pcommon.Timestamp(3 * int64(time.Millisecond)))
				dp3.SetDoubleValue(3.0)
				dp3.Attributes().PutStr("foo", "bar")

				// Add exponential histogram to scope2
				expMetric := sm2.Metrics().AppendEmpty()
				expMetric.SetName("test_metric")
				expMetric.SetUnit("")
				expMetric.SetDescription("")
				// expMetric.Metadata().PutStr(prometheus.MetricMetadataTypeKey, "histogram")
				expHist := expMetric.SetEmptyExponentialHistogram()
				expHist.SetAggregationTemporality(pmetric.AggregationTemporalityCumulative)

				expDP := expHist.DataPoints().AppendEmpty()
				expDP.SetStartTimestamp(pcommon.Timestamp(150 * int64(time.Millisecond)))
				expDP.SetTimestamp(pcommon.Timestamp(1 * int64(time.Millisecond)))
				expDP.SetCount(6)
				expDP.SetSum(1)
				expDP.SetScale(0)
				expDP.SetZeroThreshold(1)
				expDP.SetZeroCount(1)
				expDP.Positive().SetOffset(-1)
				expDP.Positive().BucketCounts().FromRaw([]uint64{2, 4})
				expDP.Attributes().PutStr("foo", "bar")

				return expected
			}(),
			expectedStats: remote.WriteResponseStats{
				Confirmed:  true,
				Samples:    3,
				Histograms: 2,
				Exemplars:  0,
			},
		},
		{
			name: "separate timeseries - same labels - should be same datapointslice",
			request: &writev2.Request{
				Symbols: []string{
					"",
					"__name__", "test_metric", // 1, 2
					"job", "service-x/test", // 3, 4
					"instance", "107cn001", // 5, 6
					"otel_scope_name", "scope1", // 7, 8
					"otel_scope_version", "v1", // 9, 10
					"d", "e", // 11, 12
					"foo", "bar", // 13, 14
					"f", "g", // 15, 16
					"seconds", "milliseconds", // 17, 18
					"small desc", "longer description", // 19, 20
				},
				Timeseries: []writev2.TimeSeries{
					// The only difference between ts 0 and 1 is the value assigned in the HelpRef. According to the spec
					// Ref: https://opentelemetry.io/docs/specs/otel/metrics/data-model/#opentelemetry-protocol-data-model,
					// the HelpRef(description) field is not considered an identifying property.
					// This means that if you have two metrics with the same name, unit, scope, and resource attributes but different description values, they are still considered to be the same
					// But, between them, the longer description should be used.
					{
						Metadata:   writev2.Metadata{Type: writev2.Metadata_METRIC_TYPE_GAUGE, UnitRef: 17, HelpRef: 19},
						LabelsRefs: []uint32{1, 2, 3, 4, 5, 6, 7, 8, 9, 10, 11, 12},
						Samples:    []writev2.Sample{{Value: 1, Timestamp: 1}},
					},
					{
						Metadata:   writev2.Metadata{Type: writev2.Metadata_METRIC_TYPE_GAUGE, UnitRef: 17, HelpRef: 20},
						LabelsRefs: []uint32{1, 2, 3, 4, 5, 6, 7, 8, 9, 10, 11, 12},
						Samples:    []writev2.Sample{{Value: 2, Timestamp: 2}},
					},
					{
						// Unit changed, so it should be a different metric.
						Metadata:   writev2.Metadata{Type: writev2.Metadata_METRIC_TYPE_GAUGE, UnitRef: 18, HelpRef: 19},
						LabelsRefs: []uint32{1, 2, 3, 4, 5, 6, 7, 8, 9, 10, 13, 14},
						Samples:    []writev2.Sample{{Value: 3, Timestamp: 3}},
					},
				},
			},
			expectedMetrics: func() pmetric.Metrics {
				expected := pmetric.NewMetrics()
				rm1 := expected.ResourceMetrics().AppendEmpty()
				rmAttributes1 := rm1.Resource().Attributes()
				rmAttributes1.PutStr("service.namespace", "service-x")
				rmAttributes1.PutStr("service.name", "test")
				rmAttributes1.PutStr("service.instance.id", "107cn001")

				sm1 := rm1.ScopeMetrics().AppendEmpty()
				sm1.Scope().SetName("scope1")
				sm1.Scope().SetVersion("v1")

				// Expected to have 2 metrics and 3 data points.
				// The first metric should have 2 data points.
				// The second metric should have 1 data point.
				metrics1 := sm1.Metrics().AppendEmpty()
				metrics1.SetName("test_metric")
				metrics1.SetUnit("seconds")
				metrics1.SetDescription("longer description")
				metrics1.Metadata().PutStr(prometheus.MetricMetadataTypeKey, "gauge")

				dp1 := metrics1.SetEmptyGauge().DataPoints().AppendEmpty()
				dp1.SetTimestamp(pcommon.Timestamp(1 * int64(time.Millisecond)))
				dp1.SetDoubleValue(1.0)
				dp1.Attributes().PutStr("d", "e")

				dp2 := metrics1.Gauge().DataPoints().AppendEmpty()
				dp2.SetTimestamp(pcommon.Timestamp(2 * int64(time.Millisecond)))
				dp2.SetDoubleValue(2.0)
				dp2.Attributes().PutStr("d", "e")

				metrics2 := sm1.Metrics().AppendEmpty()
				metrics2.SetName("test_metric")
				metrics2.SetUnit("milliseconds")
				metrics2.SetDescription("small desc")
				metrics2.Metadata().PutStr(prometheus.MetricMetadataTypeKey, "gauge")

				dp3 := metrics2.SetEmptyGauge().DataPoints().AppendEmpty()
				dp3.SetTimestamp(pcommon.Timestamp(3 * int64(time.Millisecond)))
				dp3.SetDoubleValue(3.0)
				dp3.Attributes().PutStr("foo", "bar")

				return expected
			}(),
			expectedStats: remote.WriteResponseStats{
				Confirmed:  true,
				Samples:    3,
				Histograms: 0,
				Exemplars:  0,
			},
		},
		{
			name: "service with target_info metric",
			request: &writev2.Request{
				Symbols: []string{
					"",
					"job", "production/service_a", // 1, 2
					"instance", "host1", // 3, 4
					"machine_type", "n1-standard-1", // 5, 6
					"cloud_provider", "gcp", // 7, 8
					"region", "us-central1", // 9, 10
					"datacenter", "sdc", // 11, 12
					"__name__", "normal_metric", // 13, 14
					"d", "e", // 15, 16
					"__name__", "target_info", // 17, 18
				},
				Timeseries: []writev2.TimeSeries{
					// Generating 2 metrics, one have the target_info in the name and the other is a normal gauge.
					// The target_info metric should be translated to use the resource attributes.
					// The normal_metric should be translated as usual.
					{
						// target_info metric
						Metadata:   writev2.Metadata{Type: writev2.Metadata_METRIC_TYPE_GAUGE},
						LabelsRefs: []uint32{1, 2, 3, 4, 5, 6, 7, 8, 9, 10, 11, 12, 17, 18},
					},
					{
						// normal metric
						Metadata:   writev2.Metadata{Type: writev2.Metadata_METRIC_TYPE_GAUGE},
						LabelsRefs: []uint32{13, 14, 1, 2, 3, 4, 15, 16},
						Samples:    []writev2.Sample{{Value: 1, Timestamp: 1}},
					},
				},
			},
			expectedMetrics: func() pmetric.Metrics {
				metrics := pmetric.NewMetrics()

				rm := metrics.ResourceMetrics().AppendEmpty()
				attrs := rm.Resource().Attributes()
				attrs.PutStr("service.namespace", "production")
				attrs.PutStr("service.name", "service_a")
				attrs.PutStr("service.instance.id", "host1")
				attrs.PutStr("machine_type", "n1-standard-1")
				attrs.PutStr("cloud_provider", "gcp")
				attrs.PutStr("region", "us-central1")
				attrs.PutStr("datacenter", "sdc")

				sm := rm.ScopeMetrics().AppendEmpty()
				sm.Scope().SetName("OpenTelemetry Collector")
				sm.Scope().SetVersion("latest")

				m := sm.Metrics().AppendEmpty()
				m.SetName("normal_metric")
				m.SetUnit("")
				m.SetDescription("")
				m.Metadata().PutStr(prometheus.MetricMetadataTypeKey, "gauge")

				dp := m.SetEmptyGauge().DataPoints().AppendEmpty()
				dp.SetDoubleValue(1.0)
				dp.SetTimestamp(pcommon.Timestamp(1 * int64(time.Millisecond)))
				dp.Attributes().PutStr("d", "e")

				return metrics
			}(),
			expectedStats: remote.WriteResponseStats{
				Confirmed:  true,
				Samples:    1,
				Histograms: 0,
				Exemplars:  0,
			},
		},
		{
			name: "exponential histogram - integer",
			request: &writev2.Request{
				Symbols: []string{
					"",
					"__name__", "test_metric", // 1, 2
					"job", "service-x/test", // 3, 4
					"instance", "107cn001", // 5, 6
					"otel_scope_name", "scope1", // 7, 8
					"otel_scope_version", "v1", // 9, 10
					"attr1", "attr1", // 11, 12
				},
				Timeseries: []writev2.TimeSeries{
					{
						CreatedTimestamp: 1,
						Metadata: writev2.Metadata{
							Type: writev2.Metadata_METRIC_TYPE_HISTOGRAM,
						},
						Histograms: []writev2.Histogram{
							{
								Count: &writev2.Histogram_CountInt{
									CountInt: 20,
								},
								Sum:           30,
								Timestamp:     1,
								ZeroThreshold: 1,
								ZeroCount: &writev2.Histogram_ZeroCountInt{
									ZeroCountInt: 2,
								},
								Schema:         -4,
								PositiveSpans:  []writev2.BucketSpan{{Offset: 1, Length: 2}, {Offset: 3, Length: 1}},
								NegativeSpans:  []writev2.BucketSpan{{Offset: 0, Length: 1}, {Offset: 2, Length: 1}},
								PositiveDeltas: []int64{100, 244, 221},
								NegativeDeltas: []int64{1, 2},
							},
						},
						LabelsRefs: []uint32{1, 2, 3, 4, 5, 6, 7, 8, 9, 10, 11, 12},
					},
				},
			},
			expectedStats: remote.WriteResponseStats{
				Confirmed:  true,
				Samples:    0,
				Histograms: 1,
				Exemplars:  0,
			},
			expectedMetrics: func() pmetric.Metrics {
				metrics := pmetric.NewMetrics()
				rm := metrics.ResourceMetrics().AppendEmpty()
				attrs := rm.Resource().Attributes()
				attrs.PutStr("service.namespace", "service-x")
				attrs.PutStr("service.name", "test")
				attrs.PutStr("service.instance.id", "107cn001")

				sm := rm.ScopeMetrics().AppendEmpty()
				sm.Scope().SetName("scope1")
				sm.Scope().SetVersion("v1")

				m := sm.Metrics().AppendEmpty()
				m.SetName("test_metric")
				m.SetUnit("")
				m.SetDescription("")
				// m.Metadata().PutStr(prometheus.MetricMetadataTypeKey, "histogram")

				hist := m.SetEmptyExponentialHistogram()
				hist.SetAggregationTemporality(pmetric.AggregationTemporalityCumulative)

				dp := hist.DataPoints().AppendEmpty()
				dp.SetTimestamp(pcommon.Timestamp(1 * int64(time.Millisecond)))
				dp.SetStartTimestamp(pcommon.Timestamp(1 * int64(time.Millisecond)))
				dp.SetScale(-4)
				dp.SetSum(30)
				dp.SetCount(20)
				dp.SetZeroCount(2)
				dp.SetZeroThreshold(1)
				dp.Positive().SetOffset(0)
				dp.Positive().BucketCounts().FromRaw([]uint64{100, 344, 0, 0, 0, 565})
				dp.Negative().BucketCounts().FromRaw([]uint64{1})
				dp.Negative().SetOffset(-1)
				dp.Negative().BucketCounts().FromRaw([]uint64{1, 0, 0, 3})
				dp.Attributes().PutStr("attr1", "attr1")
				return metrics
			}(),
		},
		{
			name: "exponential histogram - integer with negative counts",
			request: &writev2.Request{
				Symbols: []string{
					"",
					"__name__", "test_metric", // 1, 2
					"job", "service-x/test", // 3, 4
					"instance", "107cn001", // 5, 6
					"otel_scope_name", "scope1", // 7, 8
					"otel_scope_version", "v1", // 9, 10
					"attr1", "attr1", // 11, 12
				},
				Timeseries: []writev2.TimeSeries{
					{
						CreatedTimestamp: 1,
						Metadata: writev2.Metadata{
							Type: writev2.Metadata_METRIC_TYPE_HISTOGRAM,
						},
						Histograms: []writev2.Histogram{
							{
								Count: &writev2.Histogram_CountInt{
									CountInt: 20,
								},
								Sum:           30,
								Timestamp:     1,
								ZeroThreshold: 1,
								ZeroCount: &writev2.Histogram_ZeroCountInt{
									ZeroCountInt: 2,
								},
								Schema:         -4,
								PositiveSpans:  []writev2.BucketSpan{{Offset: 1, Length: 2}, {Offset: 3, Length: 1}},
								NegativeSpans:  []writev2.BucketSpan{{Offset: 0, Length: 1}, {Offset: 2, Length: 1}},
								PositiveDeltas: []int64{100, 244, -500},
								NegativeDeltas: []int64{1, 2},
							},
						},
						LabelsRefs: []uint32{1, 2, 3, 4, 5, 6, 7, 8, 9, 10, 11, 12},
					},
				},
			},
			expectedStats: remote.WriteResponseStats{
				Confirmed:  true,
				Samples:    0,
				Histograms: 0,
				Exemplars:  0,
			},
			expectedMetrics: func() pmetric.Metrics {
				metrics := pmetric.NewMetrics()
				rm := metrics.ResourceMetrics().AppendEmpty()
				attrs := rm.Resource().Attributes()
				attrs.PutStr("service.namespace", "service-x")
				attrs.PutStr("service.name", "test")
				attrs.PutStr("service.instance.id", "107cn001")

				sm := rm.ScopeMetrics().AppendEmpty()
				sm.Scope().SetName("scope1")
				sm.Scope().SetVersion("v1")

				m := sm.Metrics().AppendEmpty()
				m.SetName("test_metric")
				m.SetUnit("")
				m.SetDescription("")
				// m.Metadata().PutStr(prometheus.MetricMetadataTypeKey, "histogram")

				hist := m.SetEmptyExponentialHistogram()
				hist.SetAggregationTemporality(pmetric.AggregationTemporalityCumulative)

				return metrics
			}(),
		},
		{
			name: "exponential histogram - float",
			request: &writev2.Request{
				Symbols: []string{
					"",
					"__name__", "test_metric", // 1, 2
					"job", "service-x/test", // 3, 4
					"instance", "107cn001", // 5, 6
					"otel_scope_name", "scope1", // 7, 8
					"otel_scope_version", "v1", // 9, 10
					"attr1", "attr1", // 11, 12
				},
				Timeseries: []writev2.TimeSeries{
					{
						CreatedTimestamp: 1,
						Metadata: writev2.Metadata{
							Type: writev2.Metadata_METRIC_TYPE_HISTOGRAM,
						},
						Histograms: []writev2.Histogram{
							{
								Count: &writev2.Histogram_CountFloat{
									CountFloat: 20,
								},
								Sum:           33.3,
								Timestamp:     1,
								ZeroThreshold: 1,
								ZeroCount: &writev2.Histogram_ZeroCountFloat{
									ZeroCountFloat: 2,
								},
								Schema:         -4,
								PositiveSpans:  []writev2.BucketSpan{{Offset: 1, Length: 2}, {Offset: 3, Length: 1}, {Offset: 5, Length: 1}},
								NegativeSpans:  []writev2.BucketSpan{{Offset: 0, Length: 1}},
								NegativeCounts: []float64{1},
								PositiveCounts: []float64{33, 30, 26, 100},
							},
						},
						LabelsRefs: []uint32{1, 2, 3, 4, 5, 6, 7, 8, 9, 10, 11, 12},
					},
				},
			},
			expectedMetrics: func() pmetric.Metrics {
				metrics := pmetric.NewMetrics()
				rm := metrics.ResourceMetrics().AppendEmpty()
				attrs := rm.Resource().Attributes()
				attrs.PutStr("service.namespace", "service-x")
				attrs.PutStr("service.name", "test")
				attrs.PutStr("service.instance.id", "107cn001")

				sm := rm.ScopeMetrics().AppendEmpty()
				sm.Scope().SetName("scope1")
				sm.Scope().SetVersion("v1")

				m := sm.Metrics().AppendEmpty()
				m.SetName("test_metric")
				m.SetUnit("")
				// m.Metadata().PutStr(prometheus.MetricMetadataTypeKey, "histogram")

				hist := m.SetEmptyExponentialHistogram()
				hist.SetAggregationTemporality(pmetric.AggregationTemporalityCumulative)

				dp := hist.DataPoints().AppendEmpty()
				dp.SetTimestamp(pcommon.Timestamp(1 * int64(time.Millisecond)))
				dp.SetStartTimestamp(pcommon.Timestamp(1 * int64(time.Millisecond)))
				dp.SetScale(-4)
				dp.SetSum(33.3)
				dp.SetCount(20)
				dp.SetZeroCount(2)
				dp.SetZeroThreshold(1)
				dp.Positive().SetOffset(0)
				dp.Positive().BucketCounts().FromRaw([]uint64{33, 30, 0, 0, 0, 26, 0, 0, 0, 0, 0, 100})
				dp.Negative().BucketCounts().FromRaw([]uint64{1})
				dp.Negative().SetOffset(-1)
				dp.Negative().BucketCounts().FromRaw([]uint64{1})
				dp.Attributes().PutStr("attr1", "attr1")

				return metrics
			}(),
			expectedStats: remote.WriteResponseStats{
				Confirmed:  true,
				Samples:    0,
				Histograms: 1,
				Exemplars:  0,
			},
		},
		{
			name: "exponential histogram - float with negative counts",
			request: &writev2.Request{
				Symbols: []string{
					"",
					"__name__", "test_metric", // 1, 2
					"job", "service-x/test", // 3, 4
					"instance", "107cn001", // 5, 6
					"otel_scope_name", "scope1", // 7, 8
					"otel_scope_version", "v1", // 9, 10
				},
				Timeseries: []writev2.TimeSeries{
					{
						CreatedTimestamp: 1,
						Metadata: writev2.Metadata{
							Type: writev2.Metadata_METRIC_TYPE_HISTOGRAM,
						},
						Histograms: []writev2.Histogram{
							{
								Count: &writev2.Histogram_CountFloat{
									CountFloat: 20,
								},
								Sum:           33.3,
								Timestamp:     1,
								ZeroThreshold: 1,
								ZeroCount: &writev2.Histogram_ZeroCountFloat{
									ZeroCountFloat: 2,
								},
								Schema:         -4,
								PositiveSpans:  []writev2.BucketSpan{{Offset: 1, Length: 2}, {Offset: 3, Length: 1}, {Offset: 5, Length: 1}},
								NegativeSpans:  []writev2.BucketSpan{{Offset: 0, Length: 1}},
								NegativeCounts: []float64{1},
								// As we are passing negative counts, the translation should drop the sample.
								PositiveCounts: []float64{-33, 30, 26, -100},
							},
						},
						LabelsRefs: []uint32{1, 2, 3, 4, 5, 6, 7, 8, 9, 10},
					},
				},
			},
			expectedStats: remote.WriteResponseStats{
				Confirmed:  true,
				Samples:    0,
				Histograms: 0,
				Exemplars:  0,
			},
			expectedMetrics: func() pmetric.Metrics {
				metrics := pmetric.NewMetrics()
				rm := metrics.ResourceMetrics().AppendEmpty()
				attrs := rm.Resource().Attributes()
				attrs.PutStr("service.namespace", "service-x")
				attrs.PutStr("service.name", "test")
				attrs.PutStr("service.instance.id", "107cn001")

				sm := rm.ScopeMetrics().AppendEmpty()
				sm.Scope().SetName("scope1")
				sm.Scope().SetVersion("v1")

				m := sm.Metrics().AppendEmpty()
				m.SetName("test_metric")
				m.SetUnit("")
				// m.Metadata().PutStr(prometheus.MetricMetadataTypeKey, "histogram")

				hist := m.SetEmptyExponentialHistogram()
				hist.SetAggregationTemporality(pmetric.AggregationTemporalityCumulative)

				return metrics
			}(),
		},
		{
			name: "reset hint gauge should be dropped",
			request: &writev2.Request{
				Symbols: []string{
					"",
					"__name__", "test_metric", // 1, 2
					"job", "service-x/test", // 3, 4
					"instance", "107cn001", // 5, 6
					"otel_scope_name", "scope1", // 7, 8
					"otel_scope_version", "v1", // 9, 10
				},
				Timeseries: []writev2.TimeSeries{
					{
						Metadata: writev2.Metadata{
							Type: writev2.Metadata_METRIC_TYPE_HISTOGRAM,
						},
						Histograms: []writev2.Histogram{
							{
								ResetHint: writev2.Histogram_RESET_HINT_GAUGE,
								Count: &writev2.Histogram_CountFloat{
									CountFloat: 20,
								},
								Sum:           33.3,
								Timestamp:     1,
								ZeroThreshold: 1,
								ZeroCount: &writev2.Histogram_ZeroCountFloat{
									ZeroCountFloat: 2,
								},
								Schema:         -4,
								PositiveSpans:  []writev2.BucketSpan{{Offset: 1, Length: 2}},
								NegativeSpans:  []writev2.BucketSpan{{Offset: 0, Length: 1}},
								NegativeCounts: []float64{1},
								PositiveCounts: []float64{33},
							},
						},
						LabelsRefs: []uint32{1, 2, 3, 4, 5, 6, 7, 8, 9, 10},
					},
				},
			},
			expectedStats: remote.WriteResponseStats{
				Confirmed:  true,
				Samples:    0,
				Histograms: 0,
				Exemplars:  0,
			},
			expectedMetrics: pmetric.NewMetrics(), // Reset hint gauge should be dropped completely, no resources should be created
		},
		{
			name: "classic histogram - should be dropped",
			request: &writev2.Request{
				Symbols: []string{
					"",
					"__name__", "test_metric", // 1, 2
					"job", "service-x/test", // 3, 4
					"instance", "107cn001", // 5, 6
					"otel_scope_name", "scope1", // 7, 8
					"otel_scope_version", "v1", // 9, 10
					"attr1", "attr1", // 11, 12
				},
				Timeseries: []writev2.TimeSeries{
					{
						Metadata: writev2.Metadata{
							Type: writev2.Metadata_METRIC_TYPE_HISTOGRAM,
						},
						// Classic histograms populate samples instead of histograms. Those should be dropped.
						Histograms: []writev2.Histogram{},
						Samples: []writev2.Sample{
							{
								Value:     1,
								Timestamp: 1,
							},
						},
						LabelsRefs: []uint32{1, 2, 3, 4, 5, 6, 7, 8, 9, 10, 11, 12},
					},
				},
			},
			expectedStats: remote.WriteResponseStats{
				Confirmed:  true,
				Samples:    0,
				Histograms: 0,
				Exemplars:  0,
			},
			expectedMetrics: pmetric.NewMetrics(), // Classic histograms should be dropped completely, no resources should be created
		},
		{
			name: "summary - should be dropped",
			request: &writev2.Request{
				Symbols: []string{
					"",
					"__name__", "test_metric", // 1, 2
					"job", "service-x/test", // 3, 4
					"instance", "107cn001", // 5, 6
					"otel_scope_name", "scope1", // 7, 8
					"otel_scope_version", "v1", // 9, 10
				},
				Timeseries: []writev2.TimeSeries{
					{
						Metadata: writev2.Metadata{
							Type: writev2.Metadata_METRIC_TYPE_SUMMARY,
						},
						Samples: []writev2.Sample{
							{
								Value:     1,
								Timestamp: 1,
							},
						},
						LabelsRefs: []uint32{1, 2, 3, 4, 5, 6, 7, 8, 9, 10},
					},
				},
			},
			expectedStats: remote.WriteResponseStats{
				Confirmed:  true,
				Samples:    0,
				Histograms: 0,
				Exemplars:  0,
			},
			expectedMetrics: func() pmetric.Metrics {
				metrics := pmetric.NewMetrics()
				rm := metrics.ResourceMetrics().AppendEmpty()
				attrs := rm.Resource().Attributes()
				attrs.PutStr("service.namespace", "service-x")
				attrs.PutStr("service.name", "test")
				attrs.PutStr("service.instance.id", "107cn001")

				sm := rm.ScopeMetrics().AppendEmpty()
				sm.Scope().SetName("scope1")
				sm.Scope().SetVersion("v1")

				return metrics
			}(),
		},
		{
			name: "NHCB translation",
			request: &writev2.Request{
				Symbols: []string{
					"",
					"__name__",
					"test_hncb_histogram",
					"job",
					"test",
					"instance",
					"localhost:8080",
					"seconds",
					"Test NHCB histogram",
				},
				Timeseries: []writev2.TimeSeries{
					{
						LabelsRefs:       []uint32{1, 2, 3, 4, 5, 6}, // __name__=test_hncb_histogram, job=test, instance=localhost:8080
						CreatedTimestamp: 123456000,
						Metadata: writev2.Metadata{
							Type: writev2.Metadata_METRIC_TYPE_HISTOGRAM,
						},
						Histograms: []writev2.Histogram{
							{
								Timestamp:    123456789,
								Schema:       -53, // NHCB schema
								Sum:          100.5,
								Count:        &writev2.Histogram_CountInt{CountInt: 180},
								CustomValues: []float64{1.0, 2.0, 5.0, 10.0}, // Custom bucket boundaries
								PositiveSpans: []writev2.BucketSpan{
									{Offset: 0, Length: 5}, // 5 buckets: 4 custom + 1 overflow
								},
								PositiveDeltas: []int64{10, 15, 20, 5, 0}, // Delta counts for each bucket
							},
						},
					},
				},
			},
			expectedStats: remote.WriteResponseStats{
				Confirmed:  true,
				Samples:    0,
				Histograms: 1,
				Exemplars:  0,
			},
			expectedMetrics: func() pmetric.Metrics {
				metrics := pmetric.NewMetrics()
				rm := metrics.ResourceMetrics().AppendEmpty()
				attrs := rm.Resource().Attributes()
				attrs.PutStr("service.name", "test")
				attrs.PutStr("service.instance.id", "localhost:8080")

				sm := rm.ScopeMetrics().AppendEmpty()
				sm.Scope().SetName("OpenTelemetry Collector")
				sm.Scope().SetVersion("latest")
				m1 := sm.Metrics().AppendEmpty()
				m1.SetName("test_hncb_histogram")
				m1.SetUnit("")
				m1.SetDescription("")
				hist := m1.SetEmptyHistogram()
				hist.SetAggregationTemporality(pmetric.AggregationTemporalityCumulative)

				dp := hist.DataPoints().AppendEmpty()
				dp.SetStartTimestamp(pcommon.Timestamp(123456000 * int64(time.Millisecond)))
				dp.SetTimestamp(pcommon.Timestamp(123456789 * int64(time.Millisecond)))
				dp.SetSum(100.5)
				dp.SetCount(180)
				dp.ExplicitBounds().FromRaw([]float64{1.0, 2.0, 5.0, 10.0})
				dp.BucketCounts().FromRaw([]uint64{10, 25, 45, 50, 50})

				return metrics
			}(),
		},
		{
			name: "NHCB translation with stale NaN",
			request: &writev2.Request{
				Symbols: []string{
					"",
					"__name__",
					"test_hncb_histogram_stale",
					"job",
					"test",
					"instance",
					"localhost:8080",
					"seconds",
					"Test NHCB histogram with stale NaN",
				},
				Timeseries: []writev2.TimeSeries{
					{
						LabelsRefs: []uint32{1, 2, 3, 4, 5, 6}, // __name__=test_hncb_histogram_stale, job=test, instance=localhost:8080
						Metadata: writev2.Metadata{
							Type: writev2.Metadata_METRIC_TYPE_HISTOGRAM,
						},
						Histograms: []writev2.Histogram{
							{
								Timestamp:    123456789,
								Schema:       -53, // NHCB schema
								Sum:          math.Float64frombits(value.StaleNaN),
								Count:        &writev2.Histogram_CountInt{CountInt: 0},
								CustomValues: []float64{1.0, 2.0, 5.0, 10.0}, // Custom bucket boundaries
							},
						},
					},
				},
			},
			expectedStats: remote.WriteResponseStats{
				Confirmed:  true,
				Samples:    0,
				Histograms: 1,
				Exemplars:  0,
			},
			expectedMetrics: func() pmetric.Metrics {
				metrics := pmetric.NewMetrics()
				rm := metrics.ResourceMetrics().AppendEmpty()
				attrs := rm.Resource().Attributes()
				attrs.PutStr("service.name", "test")
				attrs.PutStr("service.instance.id", "localhost:8080")

				sm := rm.ScopeMetrics().AppendEmpty()
				sm.Scope().SetName("OpenTelemetry Collector")
				sm.Scope().SetVersion("latest")
				m1 := sm.Metrics().AppendEmpty()
				m1.SetName("test_hncb_histogram_stale")
				m1.SetUnit("")
				m1.SetDescription("")
				hist := m1.SetEmptyHistogram()
				hist.SetAggregationTemporality(pmetric.AggregationTemporalityCumulative)

				dp := hist.DataPoints().AppendEmpty()
				dp.SetTimestamp(pcommon.Timestamp(123456789 * int64(time.Millisecond)))
				dp.SetFlags(pmetric.DefaultDataPointFlags.WithNoRecordedValue(true))
				dp.ExplicitBounds().FromRaw([]float64{1.0, 2.0, 5.0, 10.0})
				dp.BucketCounts().FromRaw([]uint64{0, 0, 0, 0, 0})

				return metrics
			}(),
		},
		{
			name: "invalid schema histogram dropped",
			request: &writev2.Request{
				Symbols: []string{
					"",
					"__name__",
					"test_invalid_schema_histogram",
					"job",
					"test",
					"instance",
					"localhost:8080",
				},
				Timeseries: []writev2.TimeSeries{
					{
						LabelsRefs: []uint32{1, 2, 3, 4, 5, 6}, // __name__=test_invalid_schema_histogram, job=test, instance=localhost:8080
						Metadata: writev2.Metadata{
							Type: writev2.Metadata_METRIC_TYPE_HISTOGRAM,
						},
						Histograms: []writev2.Histogram{
							{
								Timestamp: 123456789,
								Schema:    -10, // Invalid schema (outside -4 to 8 range)
								Sum:       100.5,
								Count:     &writev2.Histogram_CountInt{CountInt: 50},
								PositiveSpans: []writev2.BucketSpan{
									{Offset: 0, Length: 2},
								},
								PositiveDeltas: []int64{10, 15},
							},
							{
								Timestamp: 123456789,
								Schema:    15, // Invalid schema (outside -4 to 8 range)
								Sum:       200.5,
								Count:     &writev2.Histogram_CountInt{CountInt: 100},
								PositiveSpans: []writev2.BucketSpan{
									{Offset: 0, Length: 2},
								},
								PositiveDeltas: []int64{20, 25},
							},
						},
					},
				},
			},
			expectedStats: remote.WriteResponseStats{
				Confirmed:  true,
				Samples:    0,
				Histograms: 0,
				Exemplars:  0,
			},
			expectedMetrics: pmetric.NewMetrics(), // When all histograms have invalid schemas, no metrics should be created
		},
		{
			name: "mixed schema histograms - NHCB and exponential",
			request: &writev2.Request{
				Symbols: []string{
					"",
					"__name__",
					"test_mixed_histogram",
					"job",
					"test",
					"instance",
					"localhost:8080",
					"seconds",
					"Test mixed histogram",
				},
				Timeseries: []writev2.TimeSeries{
					{
						LabelsRefs:       []uint32{1, 2, 3, 4, 5, 6}, // __name__=test_mixed_histogram, job=test, instance=localhost:8080
						CreatedTimestamp: 123456000,
						Metadata: writev2.Metadata{
							Type: writev2.Metadata_METRIC_TYPE_HISTOGRAM,
						},
						Histograms: []writev2.Histogram{
							{
								// First histogram - NHCB
								Timestamp:    123456789,
								Schema:       -53,
								Sum:          100.5,
								Count:        &writev2.Histogram_CountInt{CountInt: 180},
								CustomValues: []float64{1.0, 2.0, 5.0, 10.0},
								PositiveSpans: []writev2.BucketSpan{
									{Offset: 0, Length: 5},
								},
								PositiveDeltas: []int64{10, 15, 20, 5, 0},
							},
							{
								// Second histogram - Exponential
								Timestamp:     123456790,
								Schema:        -4,
								Sum:           200.0,
								Count:         &writev2.Histogram_CountInt{CountInt: 100},
								ZeroThreshold: 1.0,
								ZeroCount:     &writev2.Histogram_ZeroCountInt{ZeroCountInt: 5},
								PositiveSpans: []writev2.BucketSpan{
									{Offset: 1, Length: 2},
								},
								PositiveDeltas: []int64{30, 40},
							},
						},
					},
				},
			},
			expectedStats: remote.WriteResponseStats{
				Confirmed:  true,
				Samples:    0,
				Histograms: 2,
				Exemplars:  0,
			},
			expectedMetrics: func() pmetric.Metrics {
				metrics := pmetric.NewMetrics()
				rm := metrics.ResourceMetrics().AppendEmpty()
				attrs := rm.Resource().Attributes()
				attrs.PutStr("service.name", "test")
				attrs.PutStr("service.instance.id", "localhost:8080")

				sm := rm.ScopeMetrics().AppendEmpty()
				sm.Scope().SetName("OpenTelemetry Collector")
				sm.Scope().SetVersion("latest")

				// First metric - NHCB (regular histogram)
				m1 := sm.Metrics().AppendEmpty()
				m1.SetName("test_mixed_histogram")
				m1.SetUnit("")
				m1.SetDescription("")
				hist1 := m1.SetEmptyHistogram()
				hist1.SetAggregationTemporality(pmetric.AggregationTemporalityCumulative)

				dp1 := hist1.DataPoints().AppendEmpty()
				dp1.SetStartTimestamp(pcommon.Timestamp(123456000 * int64(time.Millisecond)))
				dp1.SetTimestamp(pcommon.Timestamp(123456789 * int64(time.Millisecond)))
				dp1.SetSum(100.5)
				dp1.SetCount(180)
				dp1.ExplicitBounds().FromRaw([]float64{1.0, 2.0, 5.0, 10.0})
				dp1.BucketCounts().FromRaw([]uint64{10, 25, 45, 50, 50})

				// Second metric - Exponential histogram
				m2 := sm.Metrics().AppendEmpty()
				m2.SetName("test_mixed_histogram")
				m2.SetUnit("")
				m2.SetDescription("")
				// m2.Metadata().PutStr(prometheus.MetricMetadataTypeKey, "histogram")
				hist2 := m2.SetEmptyExponentialHistogram()
				hist2.SetAggregationTemporality(pmetric.AggregationTemporalityCumulative)

				dp2 := hist2.DataPoints().AppendEmpty()
				dp2.SetStartTimestamp(pcommon.Timestamp(123456000 * int64(time.Millisecond)))
				dp2.SetTimestamp(pcommon.Timestamp(123456790 * int64(time.Millisecond)))
				dp2.SetScale(-4)
				dp2.SetSum(200.0)
				dp2.SetCount(100)
				dp2.SetZeroCount(5)
				dp2.SetZeroThreshold(1.0)
				dp2.Positive().SetOffset(0)
				dp2.Positive().BucketCounts().FromRaw([]uint64{30, 70})

				return metrics
			}(),
		},
	} {
		t.Run(tc.name, func(t *testing.T) {
			// since we are using the rmCache to store values across requests, we need to clear it after each test, otherwise it will affect the next test
			prwReceiver.rmCache.Purge()
			metrics, stats, err := prwReceiver.translateV2(ctx, tc.request)
			if tc.expectError != "" {
				assert.ErrorContains(t, err, tc.expectError)
				return
			}

			assert.NoError(t, err)
			assert.NoError(t, pmetrictest.CompareMetrics(tc.expectedMetrics, metrics))
			assert.Equal(t, tc.expectedStats, stats)
			assert.Equal(t, buildMetaDataMapByID(tc.expectedMetrics), buildMetaDataMapByID(metrics))
		})
	}
}

type nonMutatingConsumer struct{}

// Capabilities returns the base consumer capabilities.
func (nonMutatingConsumer) Capabilities() consumer.Capabilities {
	return consumer.Capabilities{MutatesData: false}
}

type mockConsumer struct {
	nonMutatingConsumer
	mu         sync.Mutex
	metrics    []pmetric.Metrics
	dataPoints int
}

func (m *mockConsumer) ConsumeMetrics(_ context.Context, md pmetric.Metrics) error {
	m.mu.Lock()
	defer m.mu.Unlock()
	m.metrics = append(m.metrics, md)
	m.dataPoints += md.DataPointCount()
	return nil
}

// buildExpectedMetrics creates expected metrics with or without target_info enrichment
func buildExpectedMetrics(enriched bool) pmetric.Metrics {
	metrics := pmetric.NewMetrics()
	rm := metrics.ResourceMetrics().AppendEmpty()
	attrs := rm.Resource().Attributes()

	// Basic attributes
	attrs.PutStr("service.namespace", "production")
	attrs.PutStr("service.name", "service_a")
	attrs.PutStr("service.instance.id", "host1")

	// Add enriched attributes if target_info came first
	if enriched {
		attrs.PutStr("machine_type", "n1-standard-1")
		attrs.PutStr("cloud_provider", "gcp")
		attrs.PutStr("region", "us-central1")
	}

	sm := rm.ScopeMetrics().AppendEmpty()
	sm.Scope().SetName("OpenTelemetry Collector")
	sm.Scope().SetVersion("latest")
	m1 := sm.Metrics().AppendEmpty()
	m1.SetName("normal_metric")
	m1.SetUnit("")
	m1.SetDescription("")
	dp1 := m1.SetEmptyGauge().DataPoints().AppendEmpty()
	dp1.SetDoubleValue(2.0)
	dp1.SetTimestamp(pcommon.Timestamp(2 * int64(time.Millisecond)))
	dp1.Attributes().PutStr("foo", "bar")

	return metrics
}

func TestTargetInfoWithMultipleRequests(t *testing.T) {
	tests := []struct {
		name     string
		requests []*writev2.Request
	}{
		{
			name: "target_info first, normal_metric second",
			requests: []*writev2.Request{
				{
					Symbols: []string{
						"",
						"job", "production/service_a", // 1, 2
						"instance", "host1", // 3, 4
						"machine_type", "n1-standard-1", // 5, 6
						"cloud_provider", "gcp", // 7, 8
						"region", "us-central1", // 9, 10
						"__name__", "target_info", // 11, 12
					},
					Timeseries: []writev2.TimeSeries{
						{
							Metadata:   writev2.Metadata{Type: writev2.Metadata_METRIC_TYPE_GAUGE},
							LabelsRefs: []uint32{1, 2, 3, 4, 5, 6, 7, 8, 9, 10, 11, 12},
						},
					},
				},
				{
					Symbols: []string{
						"",
						"job", "production/service_a", // 1, 2
						"instance", "host1", // 3, 4
						"__name__", "normal_metric", // 5, 6
						"foo", "bar", // 7, 8
					},
					Timeseries: []writev2.TimeSeries{
						{
							Metadata:   writev2.Metadata{Type: writev2.Metadata_METRIC_TYPE_GAUGE},
							LabelsRefs: []uint32{5, 6, 1, 2, 3, 4, 7, 8},
							Samples:    []writev2.Sample{{Value: 2, Timestamp: 2}},
						},
					},
				},
			},
		},
		{
			name: "normal_metric first, target_info second",
			requests: []*writev2.Request{
				{
					Symbols: []string{
						"",
						"job", "production/service_a", // 1, 2
						"instance", "host1", // 3, 4
						"__name__", "normal_metric", // 5, 6
						"foo", "bar", // 7, 8
					},
					Timeseries: []writev2.TimeSeries{
						{
							Metadata:   writev2.Metadata{Type: writev2.Metadata_METRIC_TYPE_GAUGE},
							LabelsRefs: []uint32{5, 6, 1, 2, 3, 4, 7, 8},
							Samples:    []writev2.Sample{{Value: 2, Timestamp: 2}},
						},
					},
				},
				{
					Symbols: []string{
						"",
						"job", "production/service_a", // 1, 2
						"instance", "host1", // 3, 4
						"machine_type", "n1-standard-1", // 5, 6
						"cloud_provider", "gcp", // 7, 8
						"region", "us-central1", // 9, 10
						"__name__", "target_info", // 11, 12
					},
					Timeseries: []writev2.TimeSeries{
						{
							Metadata:   writev2.Metadata{Type: writev2.Metadata_METRIC_TYPE_GAUGE},
							LabelsRefs: []uint32{1, 2, 3, 4, 5, 6, 7, 8, 9, 10, 11, 12},
						},
					},
				},
			},
		},
	}

	for _, tt := range tests {
		t.Run(tt.name, func(t *testing.T) {
			mockConsumer := new(mockConsumer)
			prwReceiver := setupMetricsReceiver(t)
			prwReceiver.nextConsumer = mockConsumer

			ts := httptest.NewServer(http.HandlerFunc(prwReceiver.handlePRW))
			defer ts.Close()

			for _, req := range tt.requests {
				pBuf := proto.NewBuffer(nil)
				err := pBuf.Marshal(req)
				assert.NoError(t, err)

				resp, err := http.Post(
					ts.URL,
					fmt.Sprintf("application/x-protobuf;proto=%s", promconfig.RemoteWriteProtoMsgV2),
					bytes.NewBuffer(pBuf.Bytes()),
				)
				assert.NoError(t, err)
				defer resp.Body.Close()

				body, err := io.ReadAll(resp.Body)
				assert.NoError(t, err)
				assert.Equal(t, http.StatusNoContent, resp.StatusCode, string(body))
			}

			// Find the response that contains metrics (non-zero scopes)
			var metricsWithData pmetric.Metrics
			for _, metrics := range mockConsumer.metrics {
				if metrics.ResourceMetrics().Len() > 0 &&
					metrics.ResourceMetrics().At(0).ScopeMetrics().Len() > 0 {
					metricsWithData = metrics
					break
				}
			}

			expectedMetrics := buildExpectedMetrics(tt.name == "target_info first, normal_metric second")
			assert.NoError(t, pmetrictest.CompareMetrics(expectedMetrics, metricsWithData))
		})
	}
}

// TestLRUCacheResourceMetrics verifies the LRU cache behavior for resource metrics:
// 1. Caching: Metrics with same job/instance share resource attributes
// 2. Eviction: When cache is full, least recently used entries are evicted
// 3. Reuse: After eviction, same job/instance metrics create new resource attributes
func TestLRUCacheResourceMetrics(t *testing.T) {
	prwReceiver := setupMetricsReceiver(t)

	// Set a small cache size to emulate the cache eviction
	prwReceiver.rmCache.Resize(1)

	t.Cleanup(func() {
		prwReceiver.rmCache.Purge()
	})

	// Metric 1.
	targetInfoRequest := &writev2.Request{
		Symbols: []string{
			"",
			"job", "production/service_a", // 1, 2
			"instance", "host1", // 3, 4
			"machine_type", "n1-standard-1", // 5, 6
			"cloud_provider", "gcp", // 7, 8
			"region", "us-central1", // 9, 10
			"__name__", "target_info", // 11, 12
		},
		Timeseries: []writev2.TimeSeries{
			{
				Metadata:   writev2.Metadata{Type: writev2.Metadata_METRIC_TYPE_GAUGE},
				LabelsRefs: []uint32{1, 2, 3, 4, 5, 6, 7, 8, 9, 10, 11, 12},
			},
		},
	}

	// Metric 1 because it has the same job/instance as the target_info metric.
	metric1 := &writev2.Request{
		Symbols: []string{
			"",
			"job", "production/service_a", // 1, 2
			"instance", "host1", // 3, 4
			"__name__", "normal_metric", // 5, 6
			"foo", "bar", // 7, 8
		},
		Timeseries: []writev2.TimeSeries{
			{
				Metadata:   writev2.Metadata{Type: writev2.Metadata_METRIC_TYPE_GAUGE},
				LabelsRefs: []uint32{1, 2, 3, 4, 5, 6, 7, 8},
				Samples:    []writev2.Sample{{Value: 1, Timestamp: 1}},
			},
		},
	}

	// Metric 2. Different job/instance than metric1/target_info.
	metric2 := &writev2.Request{
		Symbols: []string{
			"",
			"job", "production/service_b", // 1, 2
			"instance", "host2", // 3, 4
			"__name__", "different_metric", // 5, 6
			"baz", "qux", // 7, 8
		},
		Timeseries: []writev2.TimeSeries{
			{
				Metadata:   writev2.Metadata{Type: writev2.Metadata_METRIC_TYPE_GAUGE},
				LabelsRefs: []uint32{1, 2, 3, 4, 5, 6, 7, 8},
				Samples:    []writev2.Sample{{Value: 2, Timestamp: 2}},
			},
		},
	}

	// Metric 1_1. Same job/instance as metric 1. As it will be inserted after cache eviction, it should not be cached.
	// And should generate a new resource metric/metric even having the same job/instance than the metric1.
	metric1_1 := &writev2.Request{
		Symbols: []string{
			"",
			"job", "production/service_a", // 1, 2
			"instance", "host1", // 3, 4
			"__name__", "normal_metric2", // 5, 6
			"joo", "kar", // 7, 8
		},
		Timeseries: []writev2.TimeSeries{
			{
				Metadata:   writev2.Metadata{Type: writev2.Metadata_METRIC_TYPE_GAUGE},
				LabelsRefs: []uint32{1, 2, 3, 4, 5, 6, 7, 8},
				Samples:    []writev2.Sample{{Value: 11, Timestamp: 11}},
			},
		},
	}

	// This metric is the result of target_info and metric1.
	expectedMetrics1 := func() pmetric.Metrics {
		metrics := pmetric.NewMetrics()
		rm := metrics.ResourceMetrics().AppendEmpty()
		attrs := rm.Resource().Attributes()
		attrs.PutStr("service.namespace", "production")
		attrs.PutStr("service.name", "service_a")
		attrs.PutStr("service.instance.id", "host1")
		attrs.PutStr("machine_type", "n1-standard-1")
		attrs.PutStr("cloud_provider", "gcp")
		attrs.PutStr("region", "us-central1")

		sm := rm.ScopeMetrics().AppendEmpty()
		sm.Scope().SetName("OpenTelemetry Collector")
		sm.Scope().SetVersion("latest")

		m1 := sm.Metrics().AppendEmpty()
		m1.SetName("normal_metric")
		m1.SetUnit("")
		m1.SetDescription("")

		dp1 := m1.SetEmptyGauge().DataPoints().AppendEmpty()
		dp1.SetDoubleValue(1.0)
		dp1.SetTimestamp(pcommon.Timestamp(1 * int64(time.Millisecond)))
		dp1.Attributes().PutStr("foo", "bar")

		return metrics
	}()

	// Result of metric2.
	expectedMetrics2 := func() pmetric.Metrics {
		metrics := pmetric.NewMetrics()
		rm := metrics.ResourceMetrics().AppendEmpty()
		attrs := rm.Resource().Attributes()
		attrs.PutStr("service.namespace", "production")
		attrs.PutStr("service.name", "service_b")
		attrs.PutStr("service.instance.id", "host2")

		sm := rm.ScopeMetrics().AppendEmpty()
		sm.Scope().SetName("OpenTelemetry Collector")
		sm.Scope().SetVersion("latest")

		m2 := sm.Metrics().AppendEmpty()
		m2.SetName("different_metric")
		m2.SetUnit("")

		dp1 := m2.SetEmptyGauge().DataPoints().AppendEmpty()
		dp1.SetDoubleValue(2.0)
		dp1.SetTimestamp(pcommon.Timestamp(2 * int64(time.Millisecond)))
		dp1.Attributes().PutStr("baz", "qux")

		return metrics
	}()

	// Result of metric1_1.
	expectedMetrics1_1 := func() pmetric.Metrics {
		metrics := pmetric.NewMetrics()
		rm := metrics.ResourceMetrics().AppendEmpty()
		attrs := rm.Resource().Attributes()
		attrs.PutStr("service.namespace", "production")
		attrs.PutStr("service.name", "service_a")
		attrs.PutStr("service.instance.id", "host1")

		sm := rm.ScopeMetrics().AppendEmpty()
		sm.Scope().SetName("OpenTelemetry Collector")
		sm.Scope().SetVersion("latest")

		m1_1 := sm.Metrics().AppendEmpty()
		m1_1.SetName("normal_metric2")
		m1_1.SetUnit("")

		dp1_1 := m1_1.SetEmptyGauge().DataPoints().AppendEmpty()
		dp1_1.SetDoubleValue(11.0)
		dp1_1.SetTimestamp(pcommon.Timestamp(11 * int64(time.Millisecond)))
		dp1_1.Attributes().PutStr("joo", "kar")

		return metrics
	}()

	mockConsumer := new(mockConsumer)
	prwReceiver.nextConsumer = mockConsumer

	ts := httptest.NewServer(http.HandlerFunc(prwReceiver.handlePRW))
	defer ts.Close()

	for _, req := range []*writev2.Request{targetInfoRequest, metric1, metric2, metric1_1} {
		pBuf := proto.NewBuffer(nil)
		err := pBuf.Marshal(req)
		assert.NoError(t, err)

		resp, err := http.Post(
			ts.URL,
			fmt.Sprintf("application/x-protobuf;proto=%s", promconfig.RemoteWriteProtoMsgV2),
			bytes.NewBuffer(pBuf.Bytes()),
		)
		assert.NoError(t, err)

		body, err := io.ReadAll(resp.Body)
		assert.NoError(t, err)
		assert.Equal(t, http.StatusNoContent, resp.StatusCode, string(body))
	}

	// As target_info and metric1 have the same job/instance, they generate the same end metric: mockConsumer.metrics[0].
	assert.NoError(t, pmetrictest.CompareMetrics(expectedMetrics1, mockConsumer.metrics[0]))
	// As metric2 have different job/instance, it generates a different end metric: mockConsumer.metrics[2]. At this point, the cache is full it should evict the target_info metric to store the metric2.
	assert.NoError(t, pmetrictest.CompareMetrics(expectedMetrics2, mockConsumer.metrics[2]))
	// As just have 1 slot in the cache, but the cache for metric1 was evicted, this metric1_1 should generate a new resource metric, even having the same job/instance than the metric1.
	assert.NoError(t, pmetrictest.CompareMetrics(expectedMetrics1_1, mockConsumer.metrics[3]))
}

<<<<<<< HEAD
// TestConcurrentRequestsforSameResourceAttributes reproduces the concurrency bug where subsequent requests
// fail to reach the next consumer after the first successful request.
func TestConcurrentRequestsforSameResourceAttributes(t *testing.T) {
	mockConsumer := &mockConsumer{}
	prwReceiver := setupMetricsReceiver(t)
	prwReceiver.nextConsumer = mockConsumer

	// Create a test HTTP server
	ts := httptest.NewServer(http.HandlerFunc(prwReceiver.handlePRW))
	defer ts.Close()

	// Create multiple requests with the same job/instance labels (triggering cache key collision)
	createRequest := func(metricName string, value float64, timestamp int64) *writev2.Request {
		return &writev2.Request{
			Symbols: []string{
				"",                     // 0
				"__name__", metricName, // 1, 2
				"job", "test_job", // 3, 4
				"instance", "test_instance", // 5, 6
			},
			Timeseries: []writev2.TimeSeries{
				{
					Metadata:   writev2.Metadata{Type: writev2.Metadata_METRIC_TYPE_GAUGE},
					LabelsRefs: []uint32{1, 2, 3, 4, 5, 6},
					Samples:    []writev2.Sample{{Value: value, Timestamp: timestamp}},
				},
			},
		}
	}

	// Prepare requests
	requests := []*writev2.Request{}
	for i := 0; i < 5; i++ {
		requests = append(requests, createRequest("metric_"+strconv.Itoa(i+1), float64(i+1)*10, int64(i+1)*1000))
	}

	// Send requests concurrently
	var wg sync.WaitGroup
	var httpResults []int // Store HTTP status codes
	var mu sync.Mutex

	for i, req := range requests {
		wg.Add(1)
		go func(_ int, request *writev2.Request) {
			defer wg.Done()

			pBuf := proto.NewBuffer(nil)
			err := pBuf.Marshal(request)
			assert.NoError(t, err)

			resp, err := http.Post(
				ts.URL,
				fmt.Sprintf("application/x-protobuf;proto=%s", promconfig.RemoteWriteProtoMsgV2),
				bytes.NewBuffer(pBuf.Bytes()),
			)
			assert.NoError(t, err)
			defer resp.Body.Close()

			mu.Lock()
			httpResults = append(httpResults, resp.StatusCode)
			mu.Unlock()
		}(i, req)
	}
	wg.Wait()

	// Give some time for async processing
	time.Sleep(100 * time.Millisecond)

	// Analyze results
	mockConsumer.mu.Lock()
	receivedMetrics := len(mockConsumer.metrics)
	totalDataPoints := mockConsumer.dataPoints
	mockConsumer.mu.Unlock()

	// Verify all HTTP requests succeeded
	for i, status := range httpResults {
		assert.Equal(t, http.StatusNoContent, status, "Request %d should return 204", i+1)
	}

	// The expected behavior is:
	// - All HTTP requests return 204 (success)
	// - All 5 data points are present (no data loss)
	// - We have 5 resource attributes, each with 1 data point. The resource attributes are equal since they have the same job/instance labels.
	// - The cache should have a single resource attribute.
	assert.Equal(t, 5, totalDataPoints)
	assert.Equal(t, 1, prwReceiver.rmCache.Len())

	// Additional debugging info
	t.Logf("Metrics batches received: %d", receivedMetrics)
	for i, metrics := range mockConsumer.metrics {
		t.Logf("Batch %d: %d resource metrics, %d data points",
			i+1, metrics.ResourceMetrics().Len(), metrics.DataPointCount())
	}

	// Additional analysis: Check if we're getting mixed data due to concurrent mutations

	t.Logf("=== DETAILED ANALYSIS ===")
	for i, metrics := range mockConsumer.metrics {
		resourceMetrics := metrics.ResourceMetrics()
		t.Logf("Batch %d:", i+1)
		for j := 0; j < resourceMetrics.Len(); j++ {
			rm := resourceMetrics.At(j)
			scopeMetrics := rm.ScopeMetrics()
			for k := 0; k < scopeMetrics.Len(); k++ {
				scope := scopeMetrics.At(k)
				metricsList := scope.Metrics()
				for l := 0; l < metricsList.Len(); l++ {
					metric := metricsList.At(l)
					t.Logf("  - Metric: %s, DataPoints: %d", metric.Name(), metric.Gauge().DataPoints().Len())
				}
			}
		}
	}

	// Verify thread safety: Check that metrics are properly consolidated without corruption
	// With the mutex fix, we should see clean consolidation where all metrics are grouped properly
	for i, metrics := range mockConsumer.metrics {
		if metrics.DataPointCount() > 0 {
			resourceMetrics := metrics.ResourceMetrics()
			for j := 0; j < resourceMetrics.Len(); j++ {
				rm := resourceMetrics.At(j)
				scopeMetrics := rm.ScopeMetrics()
				for k := 0; k < scopeMetrics.Len(); k++ {
					scope := scopeMetrics.At(k)
					metricsCount := scope.Metrics().Len()
					if metricsCount != 1 {
						t.Errorf("Batch %d: Found %d datapoints when it should be 1", i+1, metricsCount)
					}
				}
			}
		}
	}
=======
func buildMetaDataMapByID(ms pmetric.Metrics) map[string]map[string]any {
	result := make(map[string]map[string]any)
	for i := 0; i < ms.ResourceMetrics().Len(); i++ {
		rm := ms.ResourceMetrics().At(i)
		resourceID := identity.OfResource(rm.Resource()).String()
		for j := 0; j < rm.ScopeMetrics().Len(); j++ {
			sm := rm.ScopeMetrics().At(j)
			scopeName := sm.Scope().Name()
			scopeVersion := sm.Scope().Version()
			for k := 0; k < sm.Metrics().Len(); k++ {
				m := sm.Metrics().At(k)
				metricID := fmt.Sprintf("%s:%s:%s:%s:%s",
					resourceID,
					scopeName,
					scopeVersion,
					m.Name(),
					m.Unit(),
				)
				result[metricID] = m.Metadata().AsRaw()
			}
		}
	}
	return result
>>>>>>> 8cb8ef6c
}<|MERGE_RESOLUTION|>--- conflicted
+++ resolved
@@ -1810,7 +1810,6 @@
 	assert.NoError(t, pmetrictest.CompareMetrics(expectedMetrics1_1, mockConsumer.metrics[3]))
 }
 
-<<<<<<< HEAD
 // TestConcurrentRequestsforSameResourceAttributes reproduces the concurrency bug where subsequent requests
 // fail to reach the next consumer after the first successful request.
 func TestConcurrentRequestsforSameResourceAttributes(t *testing.T) {
@@ -1943,7 +1942,7 @@
 			}
 		}
 	}
-=======
+
 func buildMetaDataMapByID(ms pmetric.Metrics) map[string]map[string]any {
 	result := make(map[string]map[string]any)
 	for i := 0; i < ms.ResourceMetrics().Len(); i++ {
@@ -1967,5 +1966,4 @@
 		}
 	}
 	return result
->>>>>>> 8cb8ef6c
 }