--- conflicted
+++ resolved
@@ -314,7 +314,7 @@
 	}
 }
 
-<<<<<<< HEAD
+
 func addCounterDatapoints(_ pmetric.ResourceMetrics, _ labels.Labels, _ writev2.TimeSeries) {
 	// TODO: Implement this function
 }
@@ -457,10 +457,6 @@
 // addDatapoints adds the labels to the datapoints attributes.
 // TODO: We're still not handling the StartTimestamp.
 func addDatapoints(datapoints pmetric.NumberDataPointSlice, ls labels.Labels, ts writev2.TimeSeries) {
-=======
-// addNumberDatapoints adds the labels to the datapoints attributes.
-func addNumberDatapoints(datapoints pmetric.NumberDataPointSlice, ls labels.Labels, ts writev2.TimeSeries) {
->>>>>>> 065ffba5
 	// Add samples from the timeseries
 	for _, sample := range ts.Samples {
 		dp := datapoints.AppendEmpty()
