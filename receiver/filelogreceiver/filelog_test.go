// Copyright The OpenTelemetry Authors
// SPDX-License-Identifier: Apache-2.0

package filelogreceiver

import (
	"context"
	"errors"
	"fmt"
	"io"
	"os"
	"path/filepath"
	"runtime"
<<<<<<< HEAD
=======
	"strconv"
	"sync"
>>>>>>> 4e7f7d2f
	"sync/atomic"
	"testing"
	"time"

	"github.com/stretchr/testify/assert"
	"github.com/stretchr/testify/require"
	"go.opentelemetry.io/collector/component"
	"go.opentelemetry.io/collector/component/componenttest"
	"go.opentelemetry.io/collector/confmap/confmaptest"
	"go.opentelemetry.io/collector/consumer/consumertest"
	"go.opentelemetry.io/collector/pdata/plog"
	"go.opentelemetry.io/collector/pipeline"
	"go.opentelemetry.io/collector/receiver/receivertest"

	"github.com/open-telemetry/opentelemetry-collector-contrib/internal/coreinternal/consumerretry"
	"github.com/open-telemetry/opentelemetry-collector-contrib/pkg/pdatatest/plogtest"
	"github.com/open-telemetry/opentelemetry-collector-contrib/pkg/stanza/adapter"
	"github.com/open-telemetry/opentelemetry-collector-contrib/pkg/stanza/entry"
	"github.com/open-telemetry/opentelemetry-collector-contrib/pkg/stanza/operator"
	"github.com/open-telemetry/opentelemetry-collector-contrib/pkg/stanza/operator/helper"
	"github.com/open-telemetry/opentelemetry-collector-contrib/pkg/stanza/operator/input/file"
	"github.com/open-telemetry/opentelemetry-collector-contrib/pkg/stanza/operator/parser/json"
	"github.com/open-telemetry/opentelemetry-collector-contrib/pkg/stanza/operator/parser/regex"
)

func TestDefaultConfig(t *testing.T) {
	factory := NewFactory()
	cfg := factory.CreateDefaultConfig()
	require.NotNil(t, cfg, "failed to create default config")
	require.NoError(t, componenttest.CheckConfigStruct(cfg))
}

func TestLoadConfig(t *testing.T) {
	cm, err := confmaptest.LoadConf(filepath.Join("testdata", "config.yaml"))
	require.NoError(t, err)

	factory := NewFactory()
	cfg := factory.CreateDefaultConfig()

	sub, err := cm.Sub(component.MustNewID("filelog").String())
	require.NoError(t, err)
	require.NoError(t, sub.Unmarshal(cfg))

	assert.NoError(t, component.ValidateConfig(cfg))
	assert.Equal(t, testdataConfigYaml(), cfg)
}

func TestCreateWithInvalidInputConfig(t *testing.T) {
	t.Parallel()

	cfg := testdataConfigYaml()
	cfg.InputConfig.StartAt = "middle"

	_, err := NewFactory().CreateLogs(
		context.Background(),
		receivertest.NewNopSettings(),
		cfg,
		new(consumertest.LogsSink),
	)
	require.Error(t, err, "receiver creation should fail if given invalid input config")
}

func TestReadStaticFile(t *testing.T) {
	t.Parallel()

	expectedTimestamp, _ := time.ParseInLocation("2006-01-02", "2020-08-25", time.Local)

	f := NewFactory()
	sink := new(consumertest.LogsSink)
	cfg := testdataConfigYaml()

	rcvr, err := f.CreateLogs(context.Background(), receivertest.NewNopSettings(), cfg, sink)
	require.NoError(t, err, "failed to create receiver")
	require.NoError(t, rcvr.Start(context.Background(), componenttest.NewNopHost()))

	expectedLogs := []plog.Logs{}
	// Build the expected set by using adapter.Converter to translate entries
	// to pdata Logs.
	entries := []*entry.Entry{}
	queueEntry := func(msg string, severity entry.Severity) {
		e := entry.New()
		e.Timestamp = expectedTimestamp
		e.Body = fmt.Sprintf("2020-08-25 %s %s", severity.String(), msg)
		e.Severity = severity
		e.AddAttribute("log.file.name", "simple.log")
		e.AddAttribute("time", "2020-08-25")
		e.AddAttribute("sev", severity.String())
		e.AddAttribute("msg", msg)
		entries = append(entries, e)
	}
	queueEntry("Something routine", entry.Info)
	queueEntry("Something bad happened!", entry.Error)
	queueEntry("Some details...", entry.Debug)

	expectedLogs = append(expectedLogs, adapter.ConvertEntries(entries))

	dir, err := os.Getwd()
	require.NoError(t, err)
	t.Logf("Working Directory: %s", dir)

	require.Eventually(t, expectNLogs(sink, 3), 2*time.Second, 5*time.Millisecond,
		"expected %d but got %d logs",
		3, sink.LogRecordCount(),
	)

	for i, expectedLog := range expectedLogs {
		require.NoError(t,
			plogtest.CompareLogs(
				expectedLog,
				sink.AllLogs()[i],
				plogtest.IgnoreObservedTimestamp(),
				plogtest.IgnoreTimestamp(),
			),
		)
	}
	require.NoError(t, rcvr.Shutdown(context.Background()))
}

func TestReadRotatingFiles(t *testing.T) {
	tests := []rotationTest{
		{
			name:         "CopyTruncate",
			copyTruncate: true,
		},
	}
	if runtime.GOOS != "windows" {
		// Windows has very poor support for moving active files, so rotation is less commonly used
		tests = append(tests, []rotationTest{
			{
				name:         "MoveCreate",
				copyTruncate: false,
			},
		}...)
	}

	for _, tc := range tests {
		t.Run(tc.name, tc.Run)
	}
}

type rotationTest struct {
	name         string
	copyTruncate bool
}

func (rt *rotationTest) Run(t *testing.T) {
	t.Parallel()

	f := NewFactory()
	sink := new(consumertest.LogsSink)

	tempDir := t.TempDir()
	cfg := rotationTestConfig(tempDir)

	// With a max of 100 logs per file and 1 backup file, rotation will occur
	// when more than 100 logs are written, and deletion when more than 200 are written.
	// Write 300 and validate that we got the all despite rotation and deletion.
	maxLinesPerFile := 100
	numLogs := 300
	fileName := filepath.Join(tempDir, "test.log")
	backupFileName := filepath.Join(tempDir, "test-backup.log")

	rcvr, err := f.CreateLogs(context.Background(), receivertest.NewNopSettings(), cfg, sink)
	require.NoError(t, err, "failed to create receiver")
	require.NoError(t, rcvr.Start(context.Background(), componenttest.NewNopHost()))

	file, err := os.OpenFile(fileName, os.O_CREATE|os.O_RDWR, 0600)
	defer func() {
		require.NoError(t, file.Close())
	}()
	require.NoError(t, err)

	for i := 0; i < numLogs; i++ {
		if (i+1)%maxLinesPerFile == 0 {
			if rt.copyTruncate {
				// Recreate the backup file
				// if backupFileName exists
				require.Eventually(t, func() bool {
					// On Windows you can't remove a file if it still has some handle opened to it. So remove the file
					// in a loop until any async operation on it is done.
					removeErr := os.Remove(backupFileName)
					return errors.Is(removeErr, os.ErrNotExist)
				}, 5*time.Second, 100*time.Millisecond)

				backupFile, openErr := os.OpenFile(backupFileName, os.O_CREATE|os.O_RDWR, 0600)
				require.NoError(t, openErr)

				// Copy the current file to the backup file
				require.NoError(t, file.Sync())
				_, err = file.Seek(0, 0)
				require.NoError(t, err)
				_, err = io.Copy(backupFile, file)
				require.NoError(t, err)
				require.NoError(t, backupFile.Close())

				// Truncate the original file
				require.NoError(t, file.Truncate(0))
				_, err = file.Seek(0, 0)
				require.NoError(t, err)
			} else {
				require.NoError(t, file.Close())
				require.NoError(t, os.Rename(fileName, backupFileName))
				file, err = os.OpenFile(fileName, os.O_CREATE|os.O_RDWR, 0600)
				require.NoError(t, err)
			}
		}

		msg := fmt.Sprintf("This is a simple log line with the number %3d", i)

		// ... and write the logs lines to the actual file consumed by receiver.
		_, err := file.WriteString(fmt.Sprintf("2020-08-25 %s\n", msg))
		require.NoError(t, err)
		time.Sleep(time.Millisecond)
	}

	require.Eventually(t, expectNLogs(sink, numLogs), 2*time.Second, 10*time.Millisecond,
		"expected %d but got %d logs",
		numLogs, sink.LogRecordCount(),
	)

	// TODO: Figure out a nice way to assert each logs entry content.
	// require.Equal(t, expectedLogs, sink.AllLogs())
	require.NoError(t, rcvr.Shutdown(context.Background()))
}

func expectNLogs(sink *consumertest.LogsSink, expected int) func() bool {
	return func() bool { return sink.LogRecordCount() == expected }
}

func testdataConfigYaml() *FileLogConfig {
	return &FileLogConfig{
		BaseConfig: adapter.BaseConfig{
			Operators: []operator.Config{
				{
					Builder: func() *regex.Config {
						cfg := regex.NewConfig()
						cfg.Regex = "^(?P<time>\\d{4}-\\d{2}-\\d{2}) (?P<sev>[A-Z]*) (?P<msg>.*)$"
						sevField := entry.NewAttributeField("sev")
						sevCfg := helper.NewSeverityConfig()
						sevCfg.ParseFrom = &sevField
						cfg.SeverityConfig = &sevCfg
						timeField := entry.NewAttributeField("time")
						timeCfg := helper.NewTimeParser()
						timeCfg.Layout = "%Y-%m-%d"
						timeCfg.ParseFrom = &timeField
						cfg.TimeParser = &timeCfg
						return cfg
					}(),
				},
			},
			RetryOnFailure: consumerretry.Config{
				Enabled:         false,
				InitialInterval: 1 * time.Second,
				MaxInterval:     30 * time.Second,
				MaxElapsedTime:  5 * time.Minute,
			},
		},
		InputConfig: func() file.Config {
			c := file.NewConfig()
			c.Include = []string{"testdata/simple.log"}
			c.StartAt = "beginning"
			return *c
		}(),
	}
}

func rotationTestConfig(tempDir string) *FileLogConfig {
	return &FileLogConfig{
		BaseConfig: adapter.BaseConfig{
			Operators: []operator.Config{
				{
					Builder: func() *regex.Config {
						cfg := regex.NewConfig()
						cfg.Regex = "^(?P<ts>\\d{4}-\\d{2}-\\d{2}) (?P<msg>[^\n]+)"
						timeField := entry.NewAttributeField("ts")
						timeCfg := helper.NewTimeParser()
						timeCfg.Layout = "%Y-%m-%d"
						timeCfg.ParseFrom = &timeField
						cfg.TimeParser = &timeCfg
						return cfg
					}(),
				},
			},
		},
		InputConfig: func() file.Config {
			c := file.NewConfig()
			c.Include = []string{tempDir + "/*"}
			c.StartAt = "beginning"
			c.PollInterval = 10 * time.Millisecond
			c.IncludeFileName = false
			return *c
		}(),
	}
}

// TestConsumeContract tests the contract between the filelog receiver and the next consumer with enabled retry.
func TestConsumeContract(t *testing.T) {
	tmpDir := t.TempDir()
	filePattern := "test-*.log"
	flg := &fileLogGenerator{t: t, tmpDir: tmpDir, filePattern: filePattern}

	cfg := createDefaultConfig()
	cfg.RetryOnFailure.Enabled = true
	cfg.RetryOnFailure.InitialInterval = 1 * time.Millisecond
	cfg.RetryOnFailure.MaxInterval = 10 * time.Millisecond
	cfg.InputConfig.Include = []string{filepath.Join(tmpDir, filePattern)}
	cfg.InputConfig.StartAt = "beginning"
	jsonParser := json.NewConfig()
	tsField := entry.NewAttributeField("ts")
	jsonParser.TimeParser = &helper.TimeParser{
		ParseFrom:  &tsField,
		Layout:     time.RFC3339,
		LayoutType: "gotime",
	}
	jsonParser.ParseTo = entry.RootableField{Field: entry.NewAttributeField()}
	logField := entry.NewAttributeField("log")
	jsonParser.BodyField = &logField
	cfg.Operators = []operator.Config{{Builder: jsonParser}}

	receivertest.CheckConsumeContract(receivertest.CheckConsumeContractParams{
		T:             t,
		Factory:       NewFactory(),
		Signal:        pipeline.SignalLogs,
		Config:        cfg,
		Generator:     flg,
		GenerateCount: 10000,
	})
}

type fileLogGenerator struct {
	t           *testing.T
	tmpDir      string
	filePattern string
	tmpFile     *os.File
	sequenceNum int64
}

func (g *fileLogGenerator) Start() {
	tmpFile, err := os.CreateTemp(g.tmpDir, g.filePattern)
	require.NoError(g.t, err)
	g.tmpFile = tmpFile
}

func (g *fileLogGenerator) Stop() {
	require.NoError(g.t, g.tmpFile.Close())
	require.NoError(g.t, os.Remove(g.tmpFile.Name()))
}

func (g *fileLogGenerator) Generate() []receivertest.UniqueIDAttrVal {
	id := receivertest.UniqueIDAttrVal(strconv.FormatInt(atomic.AddInt64(&g.sequenceNum, 1), 10))
	logLine := fmt.Sprintf(`{"ts": "%s", "log": "log-%s", "%s": "%s"}`, time.Now().Format(time.RFC3339), id,
		receivertest.UniqueIDAttrName, id)
	_, err := g.tmpFile.WriteString(logLine + "\n")
	require.NoError(g.t, err)
	return []receivertest.UniqueIDAttrVal{id}
}<|MERGE_RESOLUTION|>--- conflicted
+++ resolved
@@ -11,11 +11,8 @@
 	"os"
 	"path/filepath"
 	"runtime"
-<<<<<<< HEAD
-=======
 	"strconv"
 	"sync"
->>>>>>> 4e7f7d2f
 	"sync/atomic"
 	"testing"
 	"time"
