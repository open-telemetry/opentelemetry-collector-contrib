module github.com/open-telemetry/opentelemetry-collector-contrib/receiver/filelogreceiver

go 1.24.0

require (
	github.com/open-telemetry/opentelemetry-collector-contrib/extension/storage v0.141.0
	github.com/open-telemetry/opentelemetry-collector-contrib/internal/coreinternal v0.141.0
	github.com/open-telemetry/opentelemetry-collector-contrib/pkg/stanza v0.141.0
	github.com/stretchr/testify v1.11.1
	go.opentelemetry.io/collector/component v1.47.1-0.20251211181959-97fcd3d13b4a
	go.opentelemetry.io/collector/confmap v1.47.1-0.20251211181959-97fcd3d13b4a
	go.opentelemetry.io/collector/consumer v1.47.1-0.20251211181959-97fcd3d13b4a // indirect
	go.opentelemetry.io/collector/pdata v1.47.1-0.20251211181959-97fcd3d13b4a
	go.opentelemetry.io/collector/receiver v1.47.1-0.20251211181959-97fcd3d13b4a
	go.opentelemetry.io/otel/metric v1.39.0 // indirect
	go.opentelemetry.io/otel/trace v1.39.0 // indirect
	go.uber.org/goleak v1.3.0
)

require (
	github.com/open-telemetry/opentelemetry-collector-contrib/pkg/pdatatest v0.141.0
	go.opentelemetry.io/collector/component/componenttest v0.141.1-0.20251211181959-97fcd3d13b4a
	go.opentelemetry.io/collector/confmap/xconfmap v0.141.1-0.20251211181959-97fcd3d13b4a
	go.opentelemetry.io/collector/consumer/consumertest v0.141.1-0.20251211181959-97fcd3d13b4a
	go.opentelemetry.io/collector/featuregate v1.47.1-0.20251211181959-97fcd3d13b4a
	go.opentelemetry.io/collector/pipeline v1.47.1-0.20251211181959-97fcd3d13b4a
	go.opentelemetry.io/collector/receiver/receivertest v0.141.1-0.20251211181959-97fcd3d13b4a
	go.uber.org/zap v1.27.1
	golang.org/x/text v0.31.0
)

require (
	github.com/bmatcuk/doublestar/v4 v4.9.1 // indirect
	github.com/cenkalti/backoff/v4 v4.3.0 // indirect
	github.com/cespare/xxhash/v2 v2.3.0 // indirect
	github.com/davecgh/go-spew v1.1.1 // indirect
	github.com/elastic/lunes v0.2.0 // indirect
	github.com/expr-lang/expr v1.17.6 // indirect
	github.com/go-logr/logr v1.4.3 // indirect
	github.com/go-logr/stdr v1.2.2 // indirect
	github.com/go-viper/mapstructure/v2 v2.4.0 // indirect
	github.com/gobwas/glob v0.2.3 // indirect
	github.com/goccy/go-json v0.10.5 // indirect
	github.com/google/uuid v1.6.0 // indirect
	github.com/hashicorp/go-version v1.8.0 // indirect
	github.com/jonboulle/clockwork v0.5.0 // indirect
	github.com/json-iterator/go v1.1.12 // indirect
	github.com/knadh/koanf/maps v0.1.2 // indirect
	github.com/knadh/koanf/providers/confmap v1.0.0 // indirect
	github.com/knadh/koanf/v2 v2.3.0 // indirect
	github.com/leodido/go-syslog/v4 v4.3.0 // indirect
	github.com/leodido/ragel-machinery v0.0.0-20190525184631-5f46317e436b // indirect
	github.com/magefile/mage v1.15.0 // indirect
	github.com/mitchellh/copystructure v1.2.0 // indirect
	github.com/mitchellh/reflectwalk v1.0.2 // indirect
	github.com/modern-go/concurrent v0.0.0-20180306012644-bacd9c7ef1dd // indirect
	github.com/modern-go/reflect2 v1.0.3-0.20250322232337-35a7c28c31ee // indirect
	github.com/open-telemetry/opentelemetry-collector-contrib/pkg/pdatautil v0.141.0 // indirect
	github.com/pmezard/go-difflib v1.0.0 // indirect
	github.com/valyala/fastjson v1.6.4 // indirect
	go.opentelemetry.io/auto/sdk v1.2.1 // indirect
	go.opentelemetry.io/collector/consumer/consumererror v0.141.1-0.20251211181959-97fcd3d13b4a // indirect
	go.opentelemetry.io/collector/consumer/xconsumer v0.141.1-0.20251211181959-97fcd3d13b4a // indirect
	go.opentelemetry.io/collector/extension v1.47.1-0.20251211181959-97fcd3d13b4a // indirect
	go.opentelemetry.io/collector/extension/xextension v0.141.1-0.20251211181959-97fcd3d13b4a // indirect
	go.opentelemetry.io/collector/pdata/pprofile v0.141.1-0.20251211181959-97fcd3d13b4a // indirect
	go.opentelemetry.io/collector/receiver/receiverhelper v0.141.1-0.20251211181959-97fcd3d13b4a // indirect
	go.opentelemetry.io/collector/receiver/xreceiver v0.141.1-0.20251211181959-97fcd3d13b4a // indirect
	go.opentelemetry.io/otel v1.39.0 // indirect
	go.opentelemetry.io/otel/sdk v1.39.0 // indirect
	go.opentelemetry.io/otel/sdk/metric v1.39.0 // indirect
	go.uber.org/multierr v1.11.0 // indirect
	go.yaml.in/yaml/v3 v3.0.4 // indirect
<<<<<<< HEAD
	golang.org/x/sys v0.38.0 // indirect
=======
	golang.org/x/sys v0.39.0 // indirect
	golang.org/x/text v0.31.0 // indirect
>>>>>>> d58cbcef
	gonum.org/v1/gonum v0.16.0 // indirect
	google.golang.org/genproto/googleapis/rpc v0.0.0-20251022142026-3a174f9686a8 // indirect
	google.golang.org/grpc v1.77.0 // indirect
	google.golang.org/protobuf v1.36.10 // indirect
	gopkg.in/yaml.v3 v3.0.1 // indirect
)

replace github.com/open-telemetry/opentelemetry-collector-contrib/extension/storage => ../../extension/storage

replace github.com/open-telemetry/opentelemetry-collector-contrib/pkg/stanza => ../../pkg/stanza

retract (
	v0.76.2
	v0.76.1
	v0.65.0
)

replace github.com/open-telemetry/opentelemetry-collector-contrib/internal/coreinternal => ../../internal/coreinternal

replace github.com/open-telemetry/opentelemetry-collector-contrib/pkg/pdatautil => ../../pkg/pdatautil

replace github.com/open-telemetry/opentelemetry-collector-contrib/pkg/pdatatest => ../../pkg/pdatatest

replace github.com/open-telemetry/opentelemetry-collector-contrib/pkg/golden => ../../pkg/golden

replace github.com/open-telemetry/opentelemetry-collector-contrib/internal/common => ../../internal/common<|MERGE_RESOLUTION|>--- conflicted
+++ resolved
@@ -71,12 +71,7 @@
 	go.opentelemetry.io/otel/sdk/metric v1.39.0 // indirect
 	go.uber.org/multierr v1.11.0 // indirect
 	go.yaml.in/yaml/v3 v3.0.4 // indirect
-<<<<<<< HEAD
-	golang.org/x/sys v0.38.0 // indirect
-=======
 	golang.org/x/sys v0.39.0 // indirect
-	golang.org/x/text v0.31.0 // indirect
->>>>>>> d58cbcef
 	gonum.org/v1/gonum v0.16.0 // indirect
 	google.golang.org/genproto/googleapis/rpc v0.0.0-20251022142026-3a174f9686a8 // indirect
 	google.golang.org/grpc v1.77.0 // indirect
