# Docker Stats Receiver

<!-- status autogenerated section -->
| Status        |           |
| ------------- |-----------|
| Stability     | [alpha]: metrics   |
| Distributions | [contrib], [observiq], [sumo] |
| Issues        | [![Open issues](https://img.shields.io/github/issues-search/open-telemetry/opentelemetry-collector-contrib?query=is%3Aissue%20is%3Aopen%20label%3Areceiver%2Fdockerstats%20&label=open&color=orange&logo=opentelemetry)](https://github.com/open-telemetry/opentelemetry-collector-contrib/issues?q=is%3Aopen+is%3Aissue+label%3Areceiver%2Fdockerstats) [![Closed issues](https://img.shields.io/github/issues-search/open-telemetry/opentelemetry-collector-contrib?query=is%3Aissue%20is%3Aclosed%20label%3Areceiver%2Fdockerstats%20&label=closed&color=blue&logo=opentelemetry)](https://github.com/open-telemetry/opentelemetry-collector-contrib/issues?q=is%3Aclosed+is%3Aissue+label%3Areceiver%2Fdockerstats) |
| [Code Owners](https://github.com/open-telemetry/opentelemetry-collector-contrib/blob/main/CONTRIBUTING.md#becoming-a-code-owner)    | [@rmfitzpatrick](https://www.github.com/rmfitzpatrick), [@jamesmoessis](https://www.github.com/jamesmoessis) |

[alpha]: https://github.com/open-telemetry/opentelemetry-collector#alpha
[contrib]: https://github.com/open-telemetry/opentelemetry-collector-releases/tree/main/distributions/otelcol-contrib
[observiq]: https://github.com/observIQ/observiq-otel-collector
[sumo]: https://github.com/SumoLogic/sumologic-otel-collector
<!-- end autogenerated section -->

The Docker Stats receiver queries the local Docker daemon's container stats API for
all desired running containers on a configured interval.  These stats are for container
resource usage of cpu, memory, network, and the
[blkio controller](https://www.kernel.org/doc/Documentation/cgroup-v1/blkio-controller.txt).

> :information_source: Requires Docker API version 1.22+ and only Linux is supported.

## Configuration

The following settings are optional:

- `endpoint` (default = `unix:///var/run/docker.sock`): Address to reach the desired Docker daemon.
- `collection_interval` (default = `10s`): The interval at which to gather container stats.
- `initial_delay` (default = `1s`): defines how long this receiver waits before starting.
- `container_labels_to_metric_labels` (no default): A map of Docker container label names whose label values to use
as the specified metric label key.
- `env_vars_to_metric_labels` (no default): A map of Docker container environment variables whose values to use
as the specified metric label key.
- `excluded_images` (no default, all running containers monitored): A list of strings,
[regexes](https://golang.org/pkg/regexp/), or [globs](https://github.com/gobwas/glob) whose referent container image
names will not be among the queried containers. `!`-prefixed negations are possible for all item types to signify that
only unmatched container image names should be excluded.
    - Regexes must be placed between `/` characters: `/my?egex/`.  Negations are to be outside the forward slashes:
    `!/my?egex/` will exclude all containers whose name doesn't match the compiled regex `my?egex`.
    - Globs are non-regex items (e.g. `/items/`) containing any of the following: `*[]{}?`.  Negations are supported:
    `!my*container` will exclude all containers whose image name doesn't match the blob `my*container`.
- `timeout` (default = `5s`): The request timeout for any docker daemon query.
- `api_version` (default = `1.22`): The Docker client API version (must be 1.22+). [Docker API versions](https://docs.docker.com/engine/api/).
- `metrics` (defaults at [./documentation.md](./documentation.md)): Enables/disables individual metrics. See [./documentation.md](./documentation.md) for full detail.

Example:

```yaml
receivers:
  docker_stats:
    endpoint: http://example.com/
    collection_interval: 2s
    timeout: 20s
    api_version: 1.24
    container_labels_to_metric_labels:
      my.container.label: my-metric-label
      my.other.container.label: my-other-metric-label
    env_vars_to_metric_labels:
      MY_ENVIRONMENT_VARIABLE: my-metric-label
      MY_OTHER_ENVIRONMENT_VARIABLE: my-other-metric-label
    excluded_images:
      - undesired-container
      - /.*undesired.*/
      - another-*-container
    metrics: 
      container.cpu.usage.percpu:
        enabled: true
      container.network.io.usage.tx_dropped:
        enabled: false
```

The full list of settings exposed for this receiver are documented [here](./config.go)
with detailed sample configurations [here](./testdata/config.yaml).

## Deprecations

### Transition to cpu utilization metric name aligned with OpenTelemetry specification

The Docker Stats receiver has been emitting the following cpu memory metric:

- [container.cpu.percent] for the percentage of CPU used by the container,

This is in conflict with the OpenTelemetry specification,
which defines [container.cpu.utilization] as the name for this metric.

To align the emitted metric names with the OpenTelemetry specification,
the following process will be followed to phase out the old metrics:

<<<<<<< HEAD
- Between `v0.79.0` and `v0.81.0`, the new metric is introduced and the old metric is marked as deprecated.
  Only the old metric are emitted by default.
- Between `v0.82.0` and `v0.84.0`, the old metric is disabled and the new one enabled by default.
- In `v0.85.0` and up, the old metric is removed.
=======
- Between `v0.79.0` and `v0.86.0`, the new metric is introduced and the old metric is marked as deprecated.
  Only the old metric are emitted by default.
- In `v0.88.0`, the old metric is disabled and the new one enabled by default.
- In `v0.89.0` and up, the old metric is removed.
>>>>>>> 592374af

To change the enabled state for the specific metrics, use the standard configuration options that are available for all metrics.

Here's an example configuration to disable the old metrics and enable the new metrics:

```yaml
receivers:
  docker_stats:
    metrics:
      container.cpu.percent:
        enabled: false
      container.cpu.utilization:
        enabled: true

```

### Migrating from ScraperV1 to ScraperV2

*Note: These changes are now in effect and ScraperV1 have been removed as of v0.71.*

There are some breaking changes from ScraperV1 to ScraperV2. The work done for these changes is tracked in [#9794](https://github.com/open-telemetry/opentelemetry-collector-contrib/issues/9794).

| Breaking Change                     | Action                                                                  |
|-------------------------------------|-------------------------------------------------------------------------|
| Many metrics are no longer emitted by default. | See [documentation.md](./documentation.md) to see which metrics are enabled by default. Enable/disable as desired. |
| BlockIO metrics names changed. The type of operation is no longer in the metric name suffix, and is now in an attribute. For example `container.blockio.io_merged_recursive.read` becomes `container.blockio.io_merged_recursive` with an `operation:read` attribute. | Be aware of the metric name changes and make any adjustments to what your downstream expects from BlockIO metrics. |
| Memory metrics measured in Bytes are now [non-monotonic sums](https://github.com/open-telemetry/opentelemetry-specification/blob/main/specification/metrics/data-model.md#opentelemetry-protocol-data-model-consumer-recommendations) instead of gauges. | Most likely there is no action. The aggregation type is different but the values are the same. Be aware of how your downstream handles gauges vs non-monotonic sums. |
| Config option `provide_per_core_cpu_metrics` has been removed. | Enable the `container.cpu.usage.percpu` metric as per [documentation.md](./documentation.md). |<|MERGE_RESOLUTION|>--- conflicted
+++ resolved
@@ -87,17 +87,10 @@
 To align the emitted metric names with the OpenTelemetry specification,
 the following process will be followed to phase out the old metrics:
 
-<<<<<<< HEAD
-- Between `v0.79.0` and `v0.81.0`, the new metric is introduced and the old metric is marked as deprecated.
-  Only the old metric are emitted by default.
-- Between `v0.82.0` and `v0.84.0`, the old metric is disabled and the new one enabled by default.
-- In `v0.85.0` and up, the old metric is removed.
-=======
 - Between `v0.79.0` and `v0.86.0`, the new metric is introduced and the old metric is marked as deprecated.
   Only the old metric are emitted by default.
 - In `v0.88.0`, the old metric is disabled and the new one enabled by default.
 - In `v0.89.0` and up, the old metric is removed.
->>>>>>> 592374af
 
 To change the enabled state for the specific metrics, use the standard configuration options that are available for all metrics.
 
