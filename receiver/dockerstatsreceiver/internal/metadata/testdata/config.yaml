default:
all_set:
  metrics:
    container.blockio.io_merged_recursive:
      enabled: true
    container.blockio.io_queued_recursive:
      enabled: true
    container.blockio.io_service_bytes_recursive:
      enabled: true
    container.blockio.io_service_time_recursive:
      enabled: true
    container.blockio.io_serviced_recursive:
      enabled: true
    container.blockio.io_time_recursive:
      enabled: true
    container.blockio.io_wait_time_recursive:
      enabled: true
    container.blockio.sectors_recursive:
      enabled: true
    container.cpu.limit:
      enabled: true
    container.cpu.percent:
      enabled: true
    container.cpu.shares:
      enabled: true
    container.cpu.throttling_data.periods:
      enabled: true
    container.cpu.throttling_data.throttled_periods:
      enabled: true
    container.cpu.throttling_data.throttled_time:
      enabled: true
    container.cpu.usage.kernelmode:
      enabled: true
    container.cpu.usage.percpu:
      enabled: true
    container.cpu.usage.system:
      enabled: true
    container.cpu.usage.total:
      enabled: true
    container.cpu.usage.usermode:
      enabled: true
    container.cpu.utilization:
      enabled: true
    container.memory.active_anon:
      enabled: true
    container.memory.active_file:
      enabled: true
    container.memory.cache:
      enabled: true
    container.memory.dirty:
      enabled: true
    container.memory.hierarchical_memory_limit:
      enabled: true
    container.memory.hierarchical_memsw_limit:
      enabled: true
    container.memory.inactive_anon:
      enabled: true
    container.memory.inactive_file:
      enabled: true
    container.memory.mapped_file:
      enabled: true
    container.memory.percent:
      enabled: true
    container.memory.pgfault:
      enabled: true
    container.memory.pgmajfault:
      enabled: true
    container.memory.pgpgin:
      enabled: true
    container.memory.pgpgout:
      enabled: true
    container.memory.rss:
      enabled: true
    container.memory.rss_huge:
      enabled: true
    container.memory.total_active_anon:
      enabled: true
    container.memory.total_active_file:
      enabled: true
    container.memory.total_cache:
      enabled: true
    container.memory.total_dirty:
      enabled: true
    container.memory.total_inactive_anon:
      enabled: true
    container.memory.total_inactive_file:
      enabled: true
    container.memory.total_mapped_file:
      enabled: true
    container.memory.total_pgfault:
      enabled: true
    container.memory.total_pgmajfault:
      enabled: true
    container.memory.total_pgpgin:
      enabled: true
    container.memory.total_pgpgout:
      enabled: true
    container.memory.total_rss:
      enabled: true
    container.memory.total_rss_huge:
      enabled: true
    container.memory.total_unevictable:
      enabled: true
    container.memory.total_writeback:
      enabled: true
    container.memory.unevictable:
      enabled: true
    container.memory.usage.limit:
      enabled: true
    container.memory.usage.max:
      enabled: true
    container.memory.usage.total:
      enabled: true
    container.memory.writeback:
      enabled: true
    container.network.io.usage.rx_bytes:
      enabled: true
    container.network.io.usage.rx_dropped:
      enabled: true
    container.network.io.usage.rx_errors:
      enabled: true
    container.network.io.usage.rx_packets:
      enabled: true
    container.network.io.usage.tx_bytes:
      enabled: true
    container.network.io.usage.tx_dropped:
      enabled: true
    container.network.io.usage.tx_errors:
      enabled: true
    container.network.io.usage.tx_packets:
      enabled: true
    container.pids.count:
      enabled: true
    container.pids.limit:
      enabled: true
<<<<<<< HEAD
    container.restarts:
=======
    container.uptime:
>>>>>>> 19e2a2d4
      enabled: true
  resource_attributes:
    container.hostname:
      enabled: true
    container.id:
      enabled: true
    container.image.name:
      enabled: true
    container.name:
      enabled: true
    container.runtime:
      enabled: true
none_set:
  metrics:
    container.blockio.io_merged_recursive:
      enabled: false
    container.blockio.io_queued_recursive:
      enabled: false
    container.blockio.io_service_bytes_recursive:
      enabled: false
    container.blockio.io_service_time_recursive:
      enabled: false
    container.blockio.io_serviced_recursive:
      enabled: false
    container.blockio.io_time_recursive:
      enabled: false
    container.blockio.io_wait_time_recursive:
      enabled: false
    container.blockio.sectors_recursive:
      enabled: false
    container.cpu.limit:
      enabled: false
    container.cpu.percent:
      enabled: false
    container.cpu.shares:
      enabled: false
    container.cpu.throttling_data.periods:
      enabled: false
    container.cpu.throttling_data.throttled_periods:
      enabled: false
    container.cpu.throttling_data.throttled_time:
      enabled: false
    container.cpu.usage.kernelmode:
      enabled: false
    container.cpu.usage.percpu:
      enabled: false
    container.cpu.usage.system:
      enabled: false
    container.cpu.usage.total:
      enabled: false
    container.cpu.usage.usermode:
      enabled: false
    container.cpu.utilization:
      enabled: false
    container.memory.active_anon:
      enabled: false
    container.memory.active_file:
      enabled: false
    container.memory.cache:
      enabled: false
    container.memory.dirty:
      enabled: false
    container.memory.hierarchical_memory_limit:
      enabled: false
    container.memory.hierarchical_memsw_limit:
      enabled: false
    container.memory.inactive_anon:
      enabled: false
    container.memory.inactive_file:
      enabled: false
    container.memory.mapped_file:
      enabled: false
    container.memory.percent:
      enabled: false
    container.memory.pgfault:
      enabled: false
    container.memory.pgmajfault:
      enabled: false
    container.memory.pgpgin:
      enabled: false
    container.memory.pgpgout:
      enabled: false
    container.memory.rss:
      enabled: false
    container.memory.rss_huge:
      enabled: false
    container.memory.total_active_anon:
      enabled: false
    container.memory.total_active_file:
      enabled: false
    container.memory.total_cache:
      enabled: false
    container.memory.total_dirty:
      enabled: false
    container.memory.total_inactive_anon:
      enabled: false
    container.memory.total_inactive_file:
      enabled: false
    container.memory.total_mapped_file:
      enabled: false
    container.memory.total_pgfault:
      enabled: false
    container.memory.total_pgmajfault:
      enabled: false
    container.memory.total_pgpgin:
      enabled: false
    container.memory.total_pgpgout:
      enabled: false
    container.memory.total_rss:
      enabled: false
    container.memory.total_rss_huge:
      enabled: false
    container.memory.total_unevictable:
      enabled: false
    container.memory.total_writeback:
      enabled: false
    container.memory.unevictable:
      enabled: false
    container.memory.usage.limit:
      enabled: false
    container.memory.usage.max:
      enabled: false
    container.memory.usage.total:
      enabled: false
    container.memory.writeback:
      enabled: false
    container.network.io.usage.rx_bytes:
      enabled: false
    container.network.io.usage.rx_dropped:
      enabled: false
    container.network.io.usage.rx_errors:
      enabled: false
    container.network.io.usage.rx_packets:
      enabled: false
    container.network.io.usage.tx_bytes:
      enabled: false
    container.network.io.usage.tx_dropped:
      enabled: false
    container.network.io.usage.tx_errors:
      enabled: false
    container.network.io.usage.tx_packets:
      enabled: false
    container.pids.count:
      enabled: false
    container.pids.limit:
      enabled: false
<<<<<<< HEAD
    container.restarts:
=======
    container.uptime:
>>>>>>> 19e2a2d4
      enabled: false
  resource_attributes:
    container.hostname:
      enabled: false
    container.id:
      enabled: false
    container.image.name:
      enabled: false
    container.name:
      enabled: false
    container.runtime:
      enabled: false<|MERGE_RESOLUTION|>--- conflicted
+++ resolved
@@ -133,11 +133,9 @@
       enabled: true
     container.pids.limit:
       enabled: true
-<<<<<<< HEAD
     container.restarts:
-=======
+      enabled: true
     container.uptime:
->>>>>>> 19e2a2d4
       enabled: true
   resource_attributes:
     container.hostname:
@@ -284,11 +282,9 @@
       enabled: false
     container.pids.limit:
       enabled: false
-<<<<<<< HEAD
+    container.uptime:
+      enabled: false
     container.restarts:
-=======
-    container.uptime:
->>>>>>> 19e2a2d4
       enabled: false
   resource_attributes:
     container.hostname:
