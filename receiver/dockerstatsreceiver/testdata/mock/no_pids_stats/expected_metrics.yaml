--- conflicted
+++ resolved
@@ -22,6 +22,9 @@
         - key: env-var-metric-label
           value:
             stringValue: env-var
+        - key: container-metric-label
+          value:
+            stringValue: container-label
     schemaUrl: https://opentelemetry.io/schemas/1.6.1
     scopeMetrics:
       - metrics:
@@ -195,7 +198,6 @@
                   timeUnixNano: "1683723817613281000"
               isMonotonic: true
             unit: '{operations}'
-<<<<<<< HEAD
           - description: CPU limit set for the container.
             gauge:
               dataPoints:
@@ -204,10 +206,7 @@
                   timeUnixNano: "1683723817613281000"
             name: container.cpu.limit
             unit: "{cpus}"
-          - description: Percent of CPU used by the container.
-=======
           - description: 'Deprecated: use `container.cpu.utilization` metric instead. Percent of CPU used by the container.'
->>>>>>> a33b9021
             gauge:
               dataPoints:
                 - asDouble: 0.0002888012543185477
