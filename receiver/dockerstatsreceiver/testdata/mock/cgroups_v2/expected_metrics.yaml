resourceMetrics:
  - resource:
      attributes:
        - key: container.runtime
          value:
            stringValue: docker
        - key: container.hostname
          value:
            stringValue: f97ed5bca0a5
        - key: container.id
          value:
            stringValue: f97ed5bca0a5a0b85bfd52c4144b96174e825c92a138bc0458f0e196f2c7c1b4
        - key: container.image.name
          value:
            stringValue: alpine
        - key: container.name
          value:
            stringValue: compassionate_mcnulty
        - key: container.runtime
          value:
            stringValue: docker
    schemaUrl: https://opentelemetry.io/schemas/1.6.1
    scopeMetrics:
      - metrics:
          - description: Number of bytes transferred to/from the disk by the group and descendant groups.
            name: container.blockio.io_service_bytes_recursive
            sum:
              aggregationTemporality: 2
              dataPoints:
                - asInt: "167936"
                  attributes:
                    - key: device_major
                      value:
                        stringValue: "8"
                    - key: device_minor
                      value:
                        stringValue: "0"
                    - key: operation
                      value:
                        stringValue: read
                  startTimeUnixNano: "1682426015940992000"
                  timeUnixNano: "1682426015943175000"
                - asInt: "0"
                  attributes:
                    - key: device_major
                      value:
                        stringValue: "8"
                    - key: device_minor
                      value:
                        stringValue: "0"
                    - key: operation
                      value:
                        stringValue: write
                  startTimeUnixNano: "1682426015940992000"
                  timeUnixNano: "1682426015943175000"
              isMonotonic: true
            unit: By
          - description: CPU limit set for the container.
            gauge:
              dataPoints:
                - asDouble: 0
                  startTimeUnixNano: "1682426015940992000"
                  timeUnixNano: "1682426015943175000"
            name: container.cpu.limit
            unit: "{cpus}"
          - description: 'Deprecated: use `container.cpu.utilization` metric instead. Percent of CPU used by the container.'
            gauge:
              dataPoints:
                - asDouble: 0.041326615629205886
                  startTimeUnixNano: "1682426015940992000"
                  timeUnixNano: "1682426015943175000"
            name: container.cpu.percent
            unit: "1"
          - description: CPU shares set for the container.
            gauge:
              dataPoints:
                - asInt: "0"
                  startTimeUnixNano: "1682426015940992000"
                  timeUnixNano: "1682426015943175000"
            name: container.cpu.shares
            unit: "1"
          - description: Number of periods with throttling active.
            name: container.cpu.throttling_data.periods
            sum:
              aggregationTemporality: 2
              dataPoints:
                - asInt: "0"
                  startTimeUnixNano: "1682426015940992000"
                  timeUnixNano: "1682426015943175000"
              isMonotonic: true
            unit: '{periods}'
          - description: Number of periods when the container hits its throttling limit.
            name: container.cpu.throttling_data.throttled_periods
            sum:
              aggregationTemporality: 2
              dataPoints:
                - asInt: "0"
                  startTimeUnixNano: "1682426015940992000"
                  timeUnixNano: "1682426015943175000"
              isMonotonic: true
            unit: '{periods}'
          - description: Aggregate time the container was throttled.
            name: container.cpu.throttling_data.throttled_time
            sum:
              aggregationTemporality: 2
              dataPoints:
                - asInt: "0"
                  startTimeUnixNano: "1682426015940992000"
                  timeUnixNano: "1682426015943175000"
              isMonotonic: true
            unit: ns
          - description: Time spent by tasks of the cgroup in kernel mode (Linux).  Time spent by all container processes in kernel mode (Windows).
            name: container.cpu.usage.kernelmode
            sum:
              aggregationTemporality: 2
              dataPoints:
                - asInt: "970974000"
                  startTimeUnixNano: "1682426015940992000"
                  timeUnixNano: "1682426015943175000"
              isMonotonic: true
            unit: ns
          - description: System CPU usage, as reported by docker.
            name: container.cpu.usage.system
            sum:
              aggregationTemporality: 2
              dataPoints:
                - asInt: "4836970000000"
                  startTimeUnixNano: "1682426015940992000"
                  timeUnixNano: "1682426015943175000"
              isMonotonic: true
            unit: ns
          - description: Total CPU time consumed.
            name: container.cpu.usage.total
            sum:
              aggregationTemporality: 2
              dataPoints:
                - asInt: "999478000"
                  startTimeUnixNano: "1682426015940992000"
                  timeUnixNano: "1682426015943175000"
              isMonotonic: true
            unit: ns
          - description: Time spent by tasks of the cgroup in user mode (Linux).  Time spent by all container processes in user mode (Windows).
            name: container.cpu.usage.usermode
            sum:
              aggregationTemporality: 2
              dataPoints:
                - asInt: "28503000"
                  startTimeUnixNano: "1682426015940992000"
                  timeUnixNano: "1682426015943175000"
              isMonotonic: true
            unit: ns
          - description: The amount of anonymous memory that has been identified as active by the kernel.
            name: container.memory.active_anon
            sum:
              aggregationTemporality: 2
              dataPoints:
                - asInt: "4096"
                  startTimeUnixNano: "1682426015940992000"
                  timeUnixNano: "1682426015943175000"
            unit: By
          - description: Cache memory that has been identified as active by the kernel.
            name: container.memory.active_file
            sum:
              aggregationTemporality: 2
              dataPoints:
                - asInt: "0"
                  startTimeUnixNano: "1682426015940992000"
                  timeUnixNano: "1682426015943175000"
            unit: By
          - description: The amount of anonymous memory that has been identified as inactive by the kernel.
            name: container.memory.inactive_anon
            sum:
              aggregationTemporality: 2
              dataPoints:
                - asInt: "233906176"
                  startTimeUnixNano: "1682426015940992000"
                  timeUnixNano: "1682426015943175000"
            unit: By
          - description: Cache memory that has been identified as inactive by the kernel.
            name: container.memory.inactive_file
            sum:
              aggregationTemporality: 2
              dataPoints:
                - asInt: "0"
                  startTimeUnixNano: "1682426015940992000"
                  timeUnixNano: "1682426015943175000"
            unit: By
          - description: Percentage of memory used.
            gauge:
              dataPoints:
                - asDouble: 87.41302490234375
                  startTimeUnixNano: "1682426015940992000"
                  timeUnixNano: "1682426015943175000"
            name: container.memory.percent
            unit: "1"
          - description: Indicate the number of times that a process of the cgroup triggered a page fault.
            name: container.memory.pgfault
            sum:
              aggregationTemporality: 2
              dataPoints:
                - asInt: "9458"
                  startTimeUnixNano: "1682426015940992000"
                  timeUnixNano: "1682426015943175000"
              isMonotonic: true
            unit: '{faults}'
          - description: Indicate the number of times that a process of the cgroup triggered a major fault.
            name: container.memory.pgmajfault
            sum:
              aggregationTemporality: 2
              dataPoints:
                - asInt: "4"
                  startTimeUnixNano: "1682426015940992000"
                  timeUnixNano: "1682426015943175000"
              isMonotonic: true
            unit: '{faults}'
          - description: The amount of memory that cannot be reclaimed.
            name: container.memory.unevictable
            sum:
              aggregationTemporality: 2
              dataPoints:
                - asInt: "0"
                  startTimeUnixNano: "1682426015940992000"
                  timeUnixNano: "1682426015943175000"
            unit: By
          - description: Memory limit of the container.
            name: container.memory.usage.limit
            sum:
              aggregationTemporality: 2
              dataPoints:
                - asInt: "268435456"
                  startTimeUnixNano: "1682426015940992000"
                  timeUnixNano: "1682426015943175000"
            unit: By
          - description: Maximum memory usage.
            name: container.memory.usage.max
            sum:
              aggregationTemporality: 2
              dataPoints:
                - asInt: "0"
                  startTimeUnixNano: "1682426015940992000"
                  timeUnixNano: "1682426015943175000"
            unit: By
          - description: Memory usage of the container. This excludes the cache.
            name: container.memory.usage.total
            sum:
              aggregationTemporality: 2
              dataPoints:
                - asInt: "234647552"
                  startTimeUnixNano: "1682426015940992000"
                  timeUnixNano: "1682426015943175000"
            unit: By
          - description: Bytes received by the container.
            name: container.network.io.usage.rx_bytes
            sum:
              aggregationTemporality: 2
              dataPoints:
                - asInt: "1296"
                  attributes:
                    - key: interface
                      value:
                        stringValue: eth0
                  startTimeUnixNano: "1682426015940992000"
                  timeUnixNano: "1682426015943175000"
              isMonotonic: true
            unit: By
          - description: Incoming packets dropped.
            name: container.network.io.usage.rx_dropped
            sum:
              aggregationTemporality: 2
              dataPoints:
                - asInt: "0"
                  attributes:
                    - key: interface
                      value:
                        stringValue: eth0
                  startTimeUnixNano: "1682426015940992000"
                  timeUnixNano: "1682426015943175000"
              isMonotonic: true
            unit: '{packets}'
          - description: Received errors.
            name: container.network.io.usage.rx_errors
            sum:
              aggregationTemporality: 2
              dataPoints:
                - asInt: "0"
                  attributes:
                    - key: interface
                      value:
                        stringValue: eth0
                  startTimeUnixNano: "1682426015940992000"
                  timeUnixNano: "1682426015943175000"
              isMonotonic: true
            unit: '{errors}'
          - description: Packets received.
            name: container.network.io.usage.rx_packets
            sum:
              aggregationTemporality: 2
              dataPoints:
                - asInt: "16"
                  attributes:
                    - key: interface
                      value:
                        stringValue: eth0
                  startTimeUnixNano: "1682426015940992000"
                  timeUnixNano: "1682426015943175000"
              isMonotonic: true
            unit: '{packets}'
          - description: Bytes sent.
            name: container.network.io.usage.tx_bytes
            sum:
              aggregationTemporality: 2
              dataPoints:
                - asInt: "0"
                  attributes:
                    - key: interface
                      value:
                        stringValue: eth0
                  startTimeUnixNano: "1682426015940992000"
                  timeUnixNano: "1682426015943175000"
              isMonotonic: true
            unit: By
          - description: Outgoing packets dropped.
            name: container.network.io.usage.tx_dropped
            sum:
              aggregationTemporality: 2
              dataPoints:
                - asInt: "0"
                  attributes:
                    - key: interface
                      value:
                        stringValue: eth0
                  startTimeUnixNano: "1682426015940992000"
                  timeUnixNano: "1682426015943175000"
              isMonotonic: true
            unit: '{packets}'
          - description: Sent errors.
            name: container.network.io.usage.tx_errors
            sum:
              aggregationTemporality: 2
              dataPoints:
                - asInt: "0"
                  attributes:
                    - key: interface
                      value:
                        stringValue: eth0
                  startTimeUnixNano: "1682426015940992000"
                  timeUnixNano: "1682426015943175000"
              isMonotonic: true
            unit: '{errors}'
          - description: Packets sent.
            name: container.network.io.usage.tx_packets
            sum:
              aggregationTemporality: 2
              dataPoints:
                - asInt: "0"
                  attributes:
                    - key: interface
                      value:
                        stringValue: eth0
                  startTimeUnixNano: "1682426015940992000"
                  timeUnixNano: "1682426015943175000"
              isMonotonic: true
            unit: '{packets}'
          - description: Number of pids in the container's cgroup.
            name: container.pids.count
            sum:
              aggregationTemporality: 2
              dataPoints:
                - asInt: "1"
                  startTimeUnixNano: "1682426015940992000"
                  timeUnixNano: "1682426015943175000"
            unit: '{pids}'
          - description: Maximum number of pids in the container's cgroup.
            name: container.pids.limit
            sum:
              aggregationTemporality: 2
              dataPoints:
                - asInt: "4694"
                  startTimeUnixNano: "1682426015940992000"
                  timeUnixNano: "1682426015943175000"
            unit: '{pids}'
<<<<<<< HEAD
          - description: Number of restarts for the container.
            name: container.restarts
            sum:
              aggregationTemporality: 2
              dataPoints:
                - asInt: "0"
                  startTimeUnixNano: "1682426015940992000"
                  timeUnixNano: "1682426015943175000"
              isMonotonic: true
            unit: "{restarts}"
=======
          - description: Time elapsed since container start time.
            name: container.uptime
            gauge:
              dataPoints:
                - asDouble: 0.0002888012543185477
                  timeUnixNano: "1657771705535206000"
            unit: 's'
>>>>>>> 19e2a2d4
        scope:
          name: otelcol/dockerstatsreceiver
          version: latest<|MERGE_RESOLUTION|>--- conflicted
+++ resolved
@@ -379,18 +379,6 @@
                   startTimeUnixNano: "1682426015940992000"
                   timeUnixNano: "1682426015943175000"
             unit: '{pids}'
-<<<<<<< HEAD
-          - description: Number of restarts for the container.
-            name: container.restarts
-            sum:
-              aggregationTemporality: 2
-              dataPoints:
-                - asInt: "0"
-                  startTimeUnixNano: "1682426015940992000"
-                  timeUnixNano: "1682426015943175000"
-              isMonotonic: true
-            unit: "{restarts}"
-=======
           - description: Time elapsed since container start time.
             name: container.uptime
             gauge:
@@ -398,7 +386,16 @@
                 - asDouble: 0.0002888012543185477
                   timeUnixNano: "1657771705535206000"
             unit: 's'
->>>>>>> 19e2a2d4
+          - description: Number of restarts for the container.
+            name: container.restarts
+            sum:
+              aggregationTemporality: 2
+              dataPoints:
+                - asInt: "0"
+                  startTimeUnixNano: "1682426015940992000"
+                  timeUnixNano: "1682426015943175000"
+              isMonotonic: true
+            unit: "{restarts}"
         scope:
           name: otelcol/dockerstatsreceiver
           version: latest