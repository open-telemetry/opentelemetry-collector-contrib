--- conflicted
+++ resolved
@@ -107,11 +107,7 @@
 	golang.org/x/crypto v0.39.0 // indirect
 	golang.org/x/net v0.41.0 // indirect
 	golang.org/x/sys v0.33.0 // indirect
-<<<<<<< HEAD
 	golang.org/x/text v0.28.0 // indirect
-=======
-	golang.org/x/text v0.26.0 // indirect
->>>>>>> 7ba6c128
 	google.golang.org/genproto/googleapis/rpc v0.0.0-20250707201910-8d1bb00bc6a7 // indirect
 	google.golang.org/grpc v1.75.0 // indirect
 	google.golang.org/protobuf v1.36.7 // indirect
