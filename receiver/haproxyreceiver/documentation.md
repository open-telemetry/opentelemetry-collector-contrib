--- conflicted
+++ resolved
@@ -168,29 +168,17 @@
 
 Number of active servers (backend) or server is active (server). Corresponds to HAProxy's `act` metric.
 
-<<<<<<< HEAD
-| Unit | Metric Type | Value Type |
-| ---- | ----------- | ---------- |
-| {servers} | Gauge | Int |
-=======
 | Unit | Metric Type | Value Type | Stability |
 | ---- | ----------- | ---------- | --------- |
 | {servers} | Gauge | Int | development |
->>>>>>> df00ae3d
 
 ### haproxy.backup
 
 Number of backup servers (backend) or server is backup (server). Corresponds to HAProxy's `bck` metric.
 
-<<<<<<< HEAD
-| Unit | Metric Type | Value Type |
-| ---- | ----------- | ---------- |
-| {servers} | Gauge | Int |
-=======
 | Unit | Metric Type | Value Type | Stability |
 | ---- | ----------- | ---------- | --------- |
 | {servers} | Gauge | Int | development |
->>>>>>> df00ae3d
 
 ### haproxy.clients.canceled
 
@@ -240,14 +228,6 @@
 | ---- | ----------- | ---------- | --------- |
 | ms | Gauge | Double | development |
 
-### haproxy.connections.average_time
-
-Average connect time in ms over the 1024 last requests. Corresponds to HAProxy's `ctime` metric.
-
-| Unit | Metric Type | Value Type |
-| ---- | ----------- | ---------- |
-| ms | Gauge | Double |
-
 ### haproxy.connections.total
 
 Cumulative number of connections (frontend). Corresponds to HAProxy's `conn_tot` metric.
@@ -296,30 +276,6 @@
 | ---- | ----------- | ---------- | --------- |
 | {sessions} | Gauge | Int | development |
 
-### haproxy.requests.average_time
-
-Average queue time in ms over the 1024 last requests. Corresponds to HAProxy's `qtime` metric.
-
-| Unit | Metric Type | Value Type |
-| ---- | ----------- | ---------- |
-| ms | Gauge | Double |
-
-### haproxy.responses.average_time
-
-Average response time in ms over the 1024 last requests. Corresponds to HAProxy's `rtime` metric.
-
-| Unit | Metric Type | Value Type |
-| ---- | ----------- | ---------- |
-| ms | Gauge | Double |
-
-### haproxy.sessions.limit
-
-Configured session limit. Corresponds to HAProxy's `slim` metric.
-
-| Unit | Metric Type | Value Type |
-| ---- | ----------- | ---------- |
-| {sessions} | Gauge | Int |
-
 ### haproxy.sessions.total
 
 Cumulative number of sessions. Corresponds to HAProxy's `stot` metric.
@@ -335,14 +291,6 @@
 | Unit | Metric Type | Value Type | Stability |
 | ---- | ----------- | ---------- | --------- |
 | 1 | Gauge | Int | development |
-
-### haproxy.weight
-
-Total effective weight (backend) or effective weight (server). Corresponds to HAProxy's `weight` metric.
-
-| Unit | Metric Type | Value Type |
-| ---- | ----------- | ---------- |
-| 1 | Gauge | Int |
 
 ## Resource Attributes
 
