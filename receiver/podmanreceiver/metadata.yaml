type: podman_stats

status:
  class: receiver
  stability:
    development: [metrics]
  distributions: [contrib, observiq, sumo]
  codeowners:
    active: [rogercoll]

<<<<<<< HEAD
resource_attributes:
  container.runtime:
    description: "The runtime of the container. For this receiver, it will always be 'podman'."
    type: string
    enabled: true
  container.id:
    description: "The ID of the container."
    type: string
    enabled: true
  container.image.name:
    description: "The name of the image in use by the container."
    type: string
    enabled: true
  container.name:
    description: "The name of the container."
    type: string
    enabled: true

attributes:
  core:
    description: "The CPU core number when utilising per-CPU metrics."
    type: string

metrics:
  # CPU
  container.cpu.usage.system:
    enabled: true
    description: "System CPU usage."
    unit: ns
    sum:
      value_type: int
      monotonic: true
      aggregation_temporality: cumulative
  container.cpu.usage.total:
    enabled: true
    description: "Total CPU time consumed."
    unit: ns
    sum:
      value_type: int
      monotonic: true
      aggregation_temporality: cumulative
  container.cpu.usage.percpu:
    enabled: true
    description: "Total CPU time consumed per CPU-core."
    unit: ns
    sum:
      value_type: int
      monotonic: true
      aggregation_temporality: cumulative
    attributes:
      - core
  container.cpu.percent:
    enabled: true
    description: "Percent of CPU used by the container."
    unit: 1
    gauge:
      value_type: double
  # Memory
  container.memory.usage.limit:
    enabled: true
    description: "Memory limit of the container."
    unit: By
    sum:
      value_type: int
      aggregation_temporality: cumulative
      monotonic: false
  container.memory.usage.total:
    enabled: true
    description: "Memory usage of the container."
    unit: By
    sum:
      value_type: int
      aggregation_temporality: cumulative
      monotonic: false
  container.memory.percent:
    enabled: true
    description: "Percentage of memory used."
    unit: 1
    gauge:
      value_type: double
  # Network
  container.network.io.usage.rx_bytes:
    enabled: true
    description: "Bytes received by the container."
    unit: By
    sum:
      value_type: int
      monotonic: true
      aggregation_temporality: cumulative
  container.network.io.usage.tx_bytes:
    enabled: true
    description: "Bytes sent by the container."
    unit: By
    sum:
      value_type: int
      monotonic: true
      aggregation_temporality: cumulative
  # BlockIO
  container.blockio.io_service_bytes_recursive.read:
    enabled: true
    description: "Number of bytes transferred from the disk by the container"
    extended_documentation: "[More docs](https://www.kernel.org/doc/Documentation/cgroup-v1/blkio-controller.txt)."
    unit: "{operations}"
    sum:
      value_type: int
      monotonic: true
      aggregation_temporality: cumulative
  container.blockio.io_service_bytes_recursive.write:
    enabled: true
    description: "Number of bytes transferred to the disk by the container"
    extended_documentation: "[More docs](https://www.kernel.org/doc/Documentation/cgroup-v1/blkio-controller.txt)."
    unit: "{operations}"
    sum:
      value_type: int
      monotonic: true
      aggregation_temporality: cumulative
=======
tests:
  config:
  skip_lifecycle: true
>>>>>>> 1de0e36f
<|MERGE_RESOLUTION|>--- conflicted
+++ resolved
@@ -8,7 +8,6 @@
   codeowners:
     active: [rogercoll]
 
-<<<<<<< HEAD
 resource_attributes:
   container.runtime:
     description: "The runtime of the container. For this receiver, it will always be 'podman'."
@@ -125,8 +124,7 @@
       value_type: int
       monotonic: true
       aggregation_temporality: cumulative
-=======
+
 tests:
   config:
-  skip_lifecycle: true
->>>>>>> 1de0e36f
+  skip_lifecycle: true